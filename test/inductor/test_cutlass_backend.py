# Owner(s): ["module: inductor"]
import logging
import math
import os
<<<<<<< HEAD
import re
import sysconfig
=======
>>>>>>> 28618c9f
import unittest
import unittest.mock as mock
from pathlib import Path
from typing import Callable, Optional

from torch._inductor.utils import clear_inductor_caches
from torch.export import Dim
from torch.testing._internal.logging_utils import log_settings


try:
    from test_aot_inductor_utils import AOTIRunnerUtil
except ImportError:
    from .test_aot_inductor_utils import AOTIRunnerUtil

import torch
import torch._inductor.codecache
import torch.version
from torch._dynamo.utils import counters
from torch._inductor import config
from torch._inductor.codegen.cuda.cuda_kernel import CUDATemplateCaller
from torch._inductor.codegen.cuda.cutlass_utils import get_max_alignment
from torch._inductor.ir import ChoiceCaller, FixedLayout
from torch._inductor.select_algorithm import NoValidChoicesError
from torch._inductor.test_case import run_tests, TestCase
from torch._inductor.utils import fresh_inductor_cache
from torch.sparse import SparseSemiStructuredTensor, to_sparse_semi_structured
from torch.testing import FileCheck
from torch.testing._internal.common_cuda import SM80OrLater, SM90OrLater
from torch.testing._internal.common_utils import (
    instantiate_parametrized_tests,
    parametrize,
)
from torch.testing._internal.inductor_utils import HAS_CPU, HAS_CUDA


torch.set_float32_matmul_precision("high")
if HAS_CUDA:
    torch.cuda.memory._set_allocator_settings("expandable_segments:False")


log = logging.getLogger(__name__)


def _get_path_without_sccache() -> str:
    """
    Get the PATH environment variable without sccache.
    """
    path_envs = os.environ.get("PATH", "").split(":")
    path_envs = [env for env in path_envs if "/opt/cache/bin" not in env]
    return ":".join(path_envs)


@instantiate_parametrized_tests
class TestCutlassBackend(TestCase):
    def setUp(self):
        if not HAS_CUDA:
            self.skipTest("CUDA is not available")
        if torch.version.hip:
            self.skipTest("CUTLASS backend is not supported on HIP")

        # The new inductor cache refresh mechanism
        # introduced with https://github.com/pytorch/pytorch/pull/122661
        # interacts badly with persistent subprocesses during
        # autotuning. So we need to disable automatic cache refresh
        # before calling setUp() on the parent class.
        old_disable_fresh_cache_envvar = os.environ.get(
            "INDUCTOR_TEST_DISABLE_FRESH_CACHE", ""
        )
        try:
            os.environ["INDUCTOR_TEST_DISABLE_FRESH_CACHE"] = "1"
            super().setUp()
        finally:
            os.environ[
                "INDUCTOR_TEST_DISABLE_FRESH_CACHE"
            ] = old_disable_fresh_cache_envvar
        torch.random.manual_seed(1234)

    def tearDown(self):
        super().tearDown()
        clear_inductor_caches()

    @unittest.skipIf(not SM90OrLater, "need sm_90")
    @mock.patch.dict(os.environ, {"PATH": _get_path_without_sccache()})
    def test_max_autotune_cutlass_threshold(self):
        """
        Make sure Cutlass GEMM threshold works as intended.
        """

        def mm(a, b):
            return a @ b

        a = torch.randn(100, 10).cuda().half()
        b = torch.randn(10, 100).cuda().half()

        with config.patch(
            {
                "max_autotune": True,
                "autotune_in_subproc": True,
                "max_autotune_gemm_backends": "CUTLASS",
                "compile_threads": 4,
                "cuda.cutlass_backend_min_gemm_size": 100000,
                "cuda.cutlass_max_profiling_configs": 2,
                # allow fallback to aten as intended
                "autotune_fallback_to_aten": True,
            }
        ):
            from torch._inductor.codegen.cuda.cuda_kernel import CUDATemplateCaller

            with mock.patch(
                "torch._inductor.select_algorithm.autotune_select_algorithm"
            ) as mocked_select_algorithm:
                Y_compiled = torch.compile(mm, dynamic=False)(a, b)
                Y = mm(a, b)
                passed_choice_callers: list[ChoiceCaller] = mocked_select_algorithm[0][
                    1
                ]
                assert all(
                    isinstance(cc, ChoiceCaller) for cc in passed_choice_callers
                ), "Argument 1 to autotune_select_algorithm should be a list of ChoiceCaller instances"
                # We expect that no Cutlass Kernels are considered, due to the threshold
                assert all(
                    not isinstance(cc, CUDATemplateCaller)
                    for cc in passed_choice_callers
                ), "Cutlass Kernels should have been filtered, GEMM size is too small"
            torch.testing.assert_close(Y_compiled, Y)

    @unittest.skipIf(True, "FIXME: Disabled temporarily due to alignment")
    @unittest.skipIf(not SM90OrLater, "need sm_90")
    @mock.patch.dict(os.environ, {"PATH": _get_path_without_sccache()})
    def test_max_autotune_precompile(self):
        """
        Make sure autotuning mm in sub processes work without crashes.
        """

        def mm(a, b):
            return a @ b

        a = torch.randn(100, 10).cuda().half()
        b = torch.randn(10, 100).cuda().half()

        with config.patch(
            {
                "max_autotune": True,
                "autotune_in_subproc": True,
                "max_autotune_gemm_backends": "CUTLASS",
                "compile_threads": 4,
                "cuda.cutlass_max_profiling_configs": 2,
                "autotune_fallback_to_aten": False,
            }
        ):
            Y_compiled = torch.compile(mm, dynamic=False)(a, b)
            Y = mm(a, b)
            torch.testing.assert_close(Y_compiled, Y)

    @unittest.skipIf(not SM90OrLater, "need sm_90")
    @mock.patch.dict(os.environ, {"PATH": _get_path_without_sccache()})
    def test_aoti_rerun_with_different_shapes(self):
        """
        Compile with one shape, then re-run with different input shapes
        """
        max_autotune_gemm_backends = "CUTLASS"

        class MyModel(torch.nn.Module):
            def forward(self, a, b):
                return a @ b

        model = MyModel()
        a = torch.randn(128, 16).cuda().half()
        b = torch.randn(16, 512).cuda().half()
        x = torch.randn(256, 32).cuda().half()
        y = torch.randn(32, 256).cuda().half()

        with config.patch(
            {
                "max_autotune": True,
                "autotune_in_subproc": True,
                "max_autotune_gemm_backends": max_autotune_gemm_backends,
                "cuda.cutlass_max_profiling_configs": 3,
                "autotune_fallback_to_aten": False,
            }
        ):
            from torch.export import Dim

            M = Dim("M", min=1, max=1024)
            N = Dim("N", min=1, max=1024)
            K = Dim("K", min=1, max=1024)
            dynamic_shapes = {
                "a": {0: M, 1: K},
                "b": {0: K, 1: N},
            }

            actual = AOTIRunnerUtil.run_multiple(
                "cuda",
                model,
                [(a, b), (x, y)],
                dynamic_shapes=dynamic_shapes,
            )
            expected = [model(a, b), model(x, y)]
            torch.testing.assert_close(actual[0], expected[0])
            torch.testing.assert_close(actual[1], expected[1])

    @unittest.skipIf(not SM90OrLater, "need sm_90")
    @parametrize("dynamic", (False, True))
    @mock.patch.dict(os.environ, {"PATH": _get_path_without_sccache()})
    def test_diff_matmul_share_same_kernel(self, dynamic):
        max_autotune_gemm_backends = "CUTLASS"

        class MyModel(torch.nn.Module):
            def __init__(self):
                super().__init__()

            def forward(self, a, b, c):
                ab = a @ b
                ac = a @ c
                return ab, ac

        model = MyModel()
        a = torch.randn(128, 16).cuda().half()
        b = torch.randn(16, 128).cuda().half()
        c = torch.randn(16, 512).cuda().half()

        with config.patch(
            {
                "max_autotune": True,
                "autotune_in_subproc": True,
                "max_autotune_gemm_backends": max_autotune_gemm_backends,
                "cuda.cutlass_max_profiling_configs": 1,
                "autotune_fallback_to_aten": False,
            }
        ):
            from torch._inductor.utils import run_and_get_code

            compiled = torch.compile(model, dynamic=dynamic)
            expected = model(a, b, c)
            actual, codes = run_and_get_code(compiled, a, b, c)
            torch.testing.assert_close(actual, expected)
            FileCheck().check_count(
                "cuda_fused_0.cuda_fused_0",
                2,
            ).run(codes[0])

    # NOTE: right now tuned_mm doesn't support cutlass 2x, which is used by A100
    @unittest.skipIf(not SM90OrLater, "need sm_90")
    @parametrize("dynamic", (False, True))
    @parametrize("use_aoti", (False, True))
    @mock.patch.dict(os.environ, {"PATH": _get_path_without_sccache()})
    def test_max_autotune_cutlass_backend_regular_mm(
        self,
        dynamic: bool,
        max_autotune_gemm_backends: str = "CUTLASS",
        use_aoti: bool = False,
    ):
        """
        Make sure autotuning mm in sub processes work without crashes.
        """

        class MyModel(torch.nn.Module):
            def __init__(self):
                super().__init__()

            def forward(self, a, b):
                return a @ b

        model = MyModel()
        a = torch.randn(128, 16).cuda().half()
        b = torch.randn(16, 128).cuda().half()

        with config.patch(
            {
                "max_autotune": True,
                "autotune_in_subproc": False,
                "max_autotune_gemm_backends": max_autotune_gemm_backends,
                "cuda.cutlass_max_profiling_configs": 2,
                "autotune_fallback_to_aten": False,
            }
        ):
            Y = model(a, b)
            if use_aoti:
                Y_compiled = AOTIRunnerUtil.run(
                    "cuda",
                    model,
                    (a, b),
                )
            else:
                Y_compiled = torch.compile(model, dynamic=dynamic)(a, b)
            torch.testing.assert_close(Y_compiled, Y)

    @unittest.skipIf(not SM90OrLater, "need sm_90")
    @mock.patch.dict(os.environ, {"PATH": _get_path_without_sccache()})
    def test_max_autotune_cutlass_backend_regular_mm_streamk(
        self, dynamic: bool = False, max_autotune_gemm_backends: str = "CUTLASS"
    ):
        """
        Make sure autotuning mm in sub processes work without crashes.
        """

        def mm(a, b):
            return a @ b

        a = torch.randn(128, 16).cuda().half()
        b = torch.randn(16, 128).cuda().half()

        with config.patch(
            {
                "max_autotune": True,
                "autotune_in_subproc": True,
                "max_autotune_gemm_backends": max_autotune_gemm_backends,
                "cuda.cutlass_max_profiling_configs": 2,
                "cuda.cutlass_op_allowlist_regex": "stream_k",  # only stream-k GEMM Kernels
                "autotune_fallback_to_aten": False,
            }
        ):
            for M, K, N in (
                (128, 16, 128),
                (1024, 256, 1024),
                (
                    16384,
                    1024,
                    16384,
                ),
                (
                    16384,
                    1408,
                    16384,
                ),
            ):
                a = torch.randn(M, K).cuda().half()
                b = torch.randn(K, N).cuda().half()
                Y_compiled = torch.compile(mm, dynamic=dynamic)(a, b)
                Y = mm(a, b)
                # we need relaxed numerical limits due to the sheer size of the
                # matmuls involved. Many small addition differences add up.
                torch.testing.assert_close(Y_compiled, Y, atol=0.01, rtol=0.01)

    def _test_max_autotune_cutlass_backend_epilogue_fusion(
        self,
        dynamic: bool = False,
        max_autotune_gemm_backends: str = "CUTLASS",
        fp16=True,
        expected_fuse_count=0,
        mm: Optional[Callable[[torch.Tensor, torch.Tensor], torch.Tensor]] = None,
        batch_size: Optional[int] = None,
    ):
        # Note: The ops that are available
        # also depend on the alignment of the shapes
        # so if these shapes don't all align to at least 8 elements
        # it can happen that no Cutlass 3.x op is available
        # that allows fusions
        if batch_size is None:
            a = torch.randn(256, 32).cuda()
            b = torch.randn(32, 256).cuda()
        else:
            a = torch.randn(batch_size, 256, 32).cuda()
            b = torch.randn(batch_size, 32, 256).cuda()
        if fp16:
            a = a.half()
            b = b.half()

        with config.patch(
            {
                "max_autotune": True,
                "autotune_in_subproc": True,
                "max_autotune_gemm_backends": max_autotune_gemm_backends,
                "cuda.cutlass_max_profiling_configs": 4,
                "cuda.version": "12.2",  # required to enable the Kernels we need
                "autotune_fallback_to_aten": False,
            }
        ):
            counters["inductor"]["cuda_epilogue_fusion_counter"] = 0
            assert mm is not None
            Y_compiled = torch.compile(mm, dynamic=dynamic)(a, b)
            Y = mm(a, b)
            actual_count = counters["inductor"]["cuda_epilogue_fusion_counter"]
            assert (
                actual_count == expected_fuse_count
            ), f"Expected fuse count of {expected_fuse_count} but got {actual_count}"
            torch.testing.assert_close(Y_compiled, Y, atol=1e-2, rtol=1e-2)

    @unittest.skipIf(not SM90OrLater, "need sm_90")
    def test_max_autotune_cutlass_backend_simple_fusion_fp16_fp32acc(self):
        def mm(a, b):
            return (a @ b) * 3.0

        self._test_max_autotune_cutlass_backend_epilogue_fusion(
            fp16=True, expected_fuse_count=0, mm=mm
        )

    @unittest.skipIf(not SM90OrLater, "need sm_90")
    def test_max_autotune_cutlass_backend_chained_fusion_fp16_fp32acc(self):
        def mm(a, b):
            return (a @ b) * 3.3 - 1.234

        self._test_max_autotune_cutlass_backend_epilogue_fusion(
            fp16=True, expected_fuse_count=0, mm=mm
        )

    @unittest.skipIf(not SM90OrLater, "need sm_90")
    def test_max_autotune_cutlass_backend_relu_fusion_fp16_fp32acc(self):
        def mm(a, b):
            return torch.nn.functional.relu((a @ b) * 3.3 - 1.234)

        #  The pointwise ops seem to be pre-fused into a single Pointwise
        self._test_max_autotune_cutlass_backend_epilogue_fusion(
            fp16=True, expected_fuse_count=0, mm=mm
        )

    @unittest.skipIf(not SM90OrLater, "need sm_90")
    def test_max_autotune_cutlass_backend_relu6_fusion_fp16_fp32acc(self):
        def mm(a, b):
            return torch.clamp(torch.nn.functional.relu(a @ b), max=6.0)

        #  The pointwise ops seem to be pre-fused into a single Pointwise
        self._test_max_autotune_cutlass_backend_epilogue_fusion(
            fp16=True, expected_fuse_count=0, mm=mm
        )

    @unittest.skipIf(not SM90OrLater, "need sm_90")
    def test_max_autotune_cutlass_backend_no_fusion_dtype_mismatch(self):
        def mm(a, b):
            # this should not be fused, since the output dtype is different from the matmul dtype
            return (a @ b).to(torch.float32) * 0.00001

        self._test_max_autotune_cutlass_backend_epilogue_fusion(
            fp16=True, expected_fuse_count=0, mm=mm
        )

    @unittest.skipIf(not SM90OrLater, "need sm_90")
    def test_max_autotune_cutlass_backend_simple_bmm(self):
        def bmm(a, b):
            return torch.bmm(a, b)

        self._test_max_autotune_cutlass_backend_epilogue_fusion(  # test bmm
            fp16=True,
            expected_fuse_count=0,
            mm=bmm,
            batch_size=10,
        )

    @unittest.skipIf(not SM90OrLater, "need sm_90")
    def test_max_autotune_cutlass_backend_shape_dependent_normalization_fusion(self):
        def mm(a, b):
            return (a @ b) / b.size(1)

        self._test_max_autotune_cutlass_backend_epilogue_fusion(
            fp16=True, expected_fuse_count=0, mm=mm
        )

    # TODO: Enable dynamic test cases when dynamic support is added.
    @unittest.skipIf(True, "FIXME: Disabled temporarily since crashing in subprocess")
    @unittest.skipIf(not SM90OrLater, "need sm_90")
    @parametrize("dynamic", (False,))
    @mock.patch.dict(os.environ, {"PATH": _get_path_without_sccache()})
    def test_max_autotune_cutlass_backend_mm_bias(
        self, dynamic: bool = False, max_autotune_gemm_backends: str = "CUTLASS"
    ):
        """
        Make sure autotuning mm in sub processes work without crashes.
        """

        def mm(a, b, bias):
            return torch.nn.functional.linear(a, b, bias)

        a = torch.randn(2048, 4096).cuda().half()
        bias = torch.randn(2048).cuda().half()

        with config.patch(
            {
                "max_autotune": True,
                "autotune_in_subproc": True,
                "max_autotune_gemm_backends": max_autotune_gemm_backends,
                "cuda.cutlass_max_profiling_configs": 2,
                "autotune_fallback_to_aten": False,
            }
        ):
            Y = mm(a, a, bias)
            Y_compiled = torch.compile(mm, dynamic=dynamic)(a, a, bias)
            torch.testing.assert_close(Y_compiled, Y, atol=1e-1, rtol=1e-1)

    @unittest.skipIf(True, "FIXME: Disabled temporarily since crashing in subprocess")
    @unittest.skipIf(not SM90OrLater, "need sm_90")
    @parametrize("dynamic", (False,))
    @mock.patch.dict(os.environ, {"PATH": _get_path_without_sccache()})
    def test_max_autotune_cutlass_backend_addmm(
        self, dynamic: bool = False, max_autotune_gemm_backends: str = "CUTLASS"
    ):
        """
        Make sure autotuning addmm in sub processes work without crashes.
        """

        def addmm(x, a, b, alpha, beta):
            return torch.addmm(x, a, b, alpha=alpha, beta=beta)

        def compare_results(
            m: int, k: int, n: int, alpha: float, beta: float, x_shape: list[int]
        ) -> None:
            x = torch.randn(x_shape).cuda().half()
            a = torch.randn(m, k).cuda().half()
            b = torch.randn(k, n).cuda().half()
            y_expected = addmm(x, a, b, alpha, beta)

            compiled_fn = torch.compile(addmm, dynamic=dynamic)
            y = compiled_fn(x, a, b, alpha, beta)
            torch.testing.assert_close(y, y_expected)

        with config.patch(
            {
                "max_autotune": True,
                # Some Cutlass Kernels fail with IMA on this example, which leads to unrecoverable CUDA errors
                # unless we tune in a subproc here.
                "autotune_in_subproc": True,
                "max_autotune_gemm_backends": max_autotune_gemm_backends,
                "cuda.cutlass_max_profiling_configs": 4,
                "cuda.cutlass_op_allowlist_regex": "",
                "cuda.cutlass_op_denylist_regex": "pingpong",  # Pingpong Kernels can lead to numerical issues
                "autotune_fallback_to_aten": False,
            }
        ):
            # No broadcast
            compare_results(4096, 25728, 2048, 2.0, 0.4, [4096, 2048])
            # Broadcast first dim.
            compare_results(4096, 25728, 2048, 2.0, 0.4, [2048])
            # Broadcast last dim.
            compare_results(4096, 25728, 2048, 2.0, 0.4, [4096, 1])

    @unittest.skipIf(not SM90OrLater, "need sm_90")
    @mock.patch.dict(os.environ, {"PATH": _get_path_without_sccache()})
    def test_addmm_with_expanded_bias(self):
        class MyModel(torch.nn.Module):
            def forward(self, x, w):
                bias = torch.zeros(
                    size=(w.size(1), x.size(0)), dtype=torch.float16, device="cuda"
                ).t()
                return torch.addmm(bias, x, w)

        with config.patch(
            {
                "max_autotune": True,
                "autotune_in_subproc": False,
                "max_autotune_gemm_backends": "CUTLASS",
                "cuda.cutlass_max_profiling_configs": 1,
                "autotune_fallback_to_aten": False,
            }
        ):
            model = MyModel()
            M, N, K = 2048, 3072, 6144
            x = torch.randn(M, K).cuda().half()
            w = torch.randn(K, N).cuda().half()

            actual = AOTIRunnerUtil.run(
                "cuda",
                model,
                (x, w),
            )
            expected = model(x, w)
            torch.testing.assert_close(expected, actual)

    # TODO: Enable dynamic test cases when dynamic support is added.
    @unittest.skipIf(not SM90OrLater, "need sm_90")
    @parametrize("dynamic", (False,))
    @mock.patch.dict(os.environ, {"PATH": _get_path_without_sccache()})
    def test_max_autotune_cutlass_backend_int_mm(
        self, dynamic: bool, max_autotune_gemm_backends: str = "CUTLASS"
    ):
        """
        Make sure autotuning mm in sub processes work without crashes.
        """

        def mm(a, b):
            return torch._int_mm(a, b)

        # CUTLASS only supports row-major/column-major combination of
        # layouts for this operation, thus the transpose of tensor b
        # (on the other side, Triton at the moment doesn't support
        # this combination, so it's excluded from the test).  Also,
        # for CUTLASS alignment requirements, number of columns in
        # both tensors has to be divisible by 16.
        a = torch.randint(0, 5, (100, 16), dtype=torch.int8).cuda()
        b = torch.randint(0, 5, (32, 16), dtype=torch.int8).cuda().T

        with config.patch(
            {
                "max_autotune": True,
                "autotune_in_subproc": True,
                "max_autotune_gemm_backends": max_autotune_gemm_backends,
                "cuda.cutlass_max_profiling_configs": 2,
                "autotune_fallback_to_aten": False,
            }
        ):
            Y_compiled = torch.compile(mm, dynamic=dynamic)(a, b)
            Y = mm(a, b)
            torch.testing.assert_close(Y_compiled, Y)

    @mock.patch.dict(os.environ, {"PATH": _get_path_without_sccache()})
    @unittest.skipIf(not SM90OrLater, "need sm_90")
    def test_force_cutlass_backend_aoti_dynamic(self):
        class MyModel(torch.nn.Module):
            def forward(self, x, w):
                return x @ w

        with config.patch(
            {
                "max_autotune": True,
                "autotune_in_subproc": False,
                "max_autotune_gemm_backends": "CUTLASS",
                "autotune_fallback_to_aten": False,
                "cuda.cutlass_max_profiling_configs": 2,
            }
        ):
            model = MyModel()
            M, N, K = 16, 32, 64
            dynamic_shapes = {
                "x": {0: M, 1: K},
                "w": {0: K, 1: N},
            }

            x = torch.randn(M, K).cuda().half()
            w = torch.randn(K, N).cuda().half()

            actual = AOTIRunnerUtil.run(
                "cuda",
                model,
                (x, w),
                dynamic_shapes=dynamic_shapes,
            )
            expected = model(x, w)
            torch.testing.assert_close(expected, actual)

    @mock.patch.dict(os.environ, {"PATH": _get_path_without_sccache()})
    @unittest.skipIf(not SM90OrLater, "need sm_90")
    def test_force_cutlass_backend_aoti_cexpr_codegen(self):
        class MyModel(torch.nn.Module):
            def forward(self, x, w):
                x0, x1 = x.shape
                x = x.reshape(x0 // 2, x1, 2)[:, :, 0]
                x = x.contiguous()
                x = x.as_strided(x.size(), x.stride())

                return x @ w

        with config.patch(
            {
                "max_autotune": True,
                "autotune_in_subproc": False,
                "max_autotune_gemm_backends": "CUTLASS",
                "autotune_fallback_to_aten": False,
                "cuda.cutlass_max_profiling_configs": 2,
            }
        ):
            model = MyModel()
            M, N, K = 128, 64, 64
            dynamic_shapes = {
                "x": {0: Dim.DYNAMIC},  # type: ignore[attr-defined]
                "w": None,
            }

            x = torch.randn(M, K).cuda().half()
            w = torch.randn(K, N).cuda().half()

            actual = AOTIRunnerUtil.run(
                "cuda",
                model,
                (x, w),
                dynamic_shapes=dynamic_shapes,
            )
            expected = model(x, w)
            torch.testing.assert_close(expected, actual)

    @mock.patch.dict(os.environ, {"PATH": _get_path_without_sccache()})
    @unittest.skipIf(not SM90OrLater, "need sm_90")
    def test_aoti_workspace_ptr(self):
        class MyModel(torch.nn.Module):
            def forward(self, x, w):
                return x @ w

        with config.patch(
            {
                "max_autotune": True,
                "autotune_in_subproc": False,
                "max_autotune_gemm_backends": "CUTLASS",
                "autotune_fallback_to_aten": False,
                "cuda.cutlass_op_allowlist_regex": "128x256x64.*stream_k_warpspecialized_cooperative_epi_nosmem",
                "cuda.cutlass_max_profiling_configs": 1,
            }
        ):
            model = MyModel()
            M, N, K = 200, 5216, 10_432

            x = torch.randn(M, K).cuda().half()
            w = torch.randn(K, N).cuda().half()

            actual = AOTIRunnerUtil.run(
                "cuda",
                model,
                (x, w),
            )
            expected = model(x, w)
            torch.testing.assert_close(expected, actual, atol=0.01, rtol=0.01)

    # TODO: Enable dynamic test cases when dynamic support is added.
    @unittest.skipIf(not SM80OrLater or SM90OrLater, "need sm_8x exactly")
    @parametrize("dynamic", (False,))
    @mock.patch.dict(os.environ, {"PATH": _get_path_without_sccache()})
    def test_max_autotune_cutlass_backend_mixed_mm(self, dynamic: bool):
        """
        Make sure autotuning mm in sub processes work without crashes.
        """

        def mm(a, b):
            return torch.mm(a, b.to(torch.half))

        # CUTLASS only supports row-major/column-major combination of
        # layouts for this operation, thus the transpose of tensor b.
        # Also, for CUTLASS alignment requirements, number of columns
        # of the first tensor has to be divisible by 16.
        m, n, k = 100, 16, 100
        a = torch.randn(m, k).cuda().half()
        b = torch.randint(0, 5, (n, k), dtype=torch.int8).cuda().T

        with config.patch(
            {
                "max_autotune": True,
                "autotune_in_subproc": True,
                "max_autotune_gemm_backends": "CUTLASS",
                "cuda.cutlass_max_profiling_configs": 2,
                "autotune_local_cache": True,
                "autotune_fallback_to_aten": False,
                "use_mixed_mm": True,
                "mixed_mm_choice": "aten",  # to disable Triton
            }
        ):
            Y_compiled = torch.compile(mm, dynamic=dynamic)(a, b)
            Y = mm(a, b)
            torch.testing.assert_close(Y_compiled, Y)

        cache = torch._inductor.codecache.LocalCache().lookup("mixed_mm")
        assert cache is not None
        high = cache[
            f"[('cuda', 'torch.float16', {m}, {k}, {k}, 1, 0), "
            f"('cuda', 'torch.int8', {k}, {n}, 1, {k}, 0)]"
        ]["high"]
        cutlass_kernels_count = 0
        for kernel, time in high.items():
            if kernel.startswith("cutlass_gemm") and not math.isinf(time):
                cutlass_kernels_count += 1
        assert cutlass_kernels_count > 0

    # TODO: Enable dynamic test cases when dynamic support is added.
    @unittest.skipIf(not SM80OrLater or SM90OrLater, "need sm_8x exactly")
    @parametrize("dynamic", (False,))
    @mock.patch.dict(os.environ, {"PATH": _get_path_without_sccache()})
    def test_max_autotune_cutlass_backend_sparse_semi_structured_mm(
        self, dynamic: bool
    ):
        """
        Make sure autotuning mm in sub processes work without crashes.
        """

        SparseSemiStructuredTensor._FORCE_CUTLASS = True

        def mm(a, b):
            return torch.mm(a, b)

        m, n, k = 32, 8, 64
        mask = torch.tensor([0, 0, 1, 1]).tile(m, k // 4).cuda().half()
        a = torch.rand(m, k).cuda().half() * mask
        a_sparse = to_sparse_semi_structured(a)
        b = torch.rand(k, n).cuda().half()

        with config.patch(
            {
                "max_autotune": True,
                "autotune_in_subproc": True,
                "max_autotune_gemm_backends": "CUTLASS",
                "cuda.cutlass_max_profiling_configs": 2,
                "autotune_local_cache": True,
                "autotune_fallback_to_aten": False,
            }
        ):
            Y_compiled = torch.compile(mm, dynamic=dynamic)(a_sparse, b)
            Y = mm(a, b)
            torch.testing.assert_close(Y_compiled, Y)

        cache = torch._inductor.codecache.LocalCache().lookup(
            "sparse_semi_structured_mm"
        )
        assert cache is not None
        high = cache[
            f"[('cuda', 'torch.float16', {m}, {k // 2}, {k // 2}, 1, 0), "
            f"('cuda', 'torch.int16', {m}, {k // 16}, {k // 16}, 1, 0), "
            f"('cuda', 'torch.float16', {k}, {n}, {n}, 1, 0)]"
        ]["high"]
        cutlass_kernels_count = 0
        for kernel, time in high.items():
            if kernel.startswith("cutlass_gemm") and not math.isinf(time):
                cutlass_kernels_count += 1
        assert cutlass_kernels_count > 0

    @unittest.skipIf(not SM90OrLater, "need sm_90")
    @mock.patch.dict(os.environ, {"PATH": _get_path_without_sccache()})
    def test_cutlass_backend_op_denylist(
        self,
    ):
        def my_addmm(x, a, b, alpha, beta):
            return torch.addmm(x, a, b, alpha=beta, beta=alpha)

        x = torch.randn((128, 128)).cuda().half()
        a = torch.randn(128, 128).cuda().half()
        b = torch.randn(128, 128).cuda().half()

        def select_no_algorithm(*args, **kwargs):
            raise NoValidChoicesError

        with fresh_inductor_cache():
            with config.patch(
                {
                    "max_autotune": True,
                    # Some Cutlass Kernels fail with IMA on this example, which leads to unrecoverable CUDA errors
                    # unless we tune in a subproc here.
                    "autotune_in_subproc": False,
                    "max_autotune_gemm_backends": "CUTLASS,ATen",
                    "cuda.cutlass_max_profiling_configs": 2,
                    "cuda.cutlass_op_allowlist_regex": "",
                    "cuda.cutlass_op_denylist_regex": "pingpong",  # Pingpong Kernels can lead to numerical issues
                }
            ):
                with mock.patch(
                    "torch._inductor.kernel.mm.autotune_select_algorithm",
                    wraps=select_no_algorithm,
                ) as sa:
                    torch.compile(my_addmm, dynamic=False)(x, a, b, 1.0, 2.0)
                    args, _ = sa.call_args
                    op_name, choices, _, __ = args
                    assert op_name == "addmm"
                    cuda_template_count = 0
                    for choice in choices:
                        if isinstance(choice, CUDATemplateCaller):
                            choice_info = choice.info_dict()
                            op_conf_name = choice_info.get("op_conf_name", "")
                            assert isinstance(op_conf_name, str)
                            assert (
                                "pingpong" not in op_conf_name
                            ), "All pingpong Kernels should have been filtered"
                            cuda_template_count += 1
                    assert cuda_template_count > 0, "No CUDATemplateCaller choices"

    @unittest.skipIf(not SM90OrLater, "need sm_90")
    @mock.patch.dict(os.environ, {"PATH": _get_path_without_sccache()})
    def test_cutlass_backend_op_allowlist(
        self,
    ):
        def addmm(x, a, b, alpha, beta):
            return torch.addmm(x, a, b, alpha=alpha, beta=beta)

        x = torch.randn((128, 128)).cuda().half()
        a = torch.randn(128, 128).cuda().half()
        b = torch.randn(128, 128).cuda().half()

        def select_no_algorithm(*args, **kwargs):
            raise NoValidChoicesError

        with fresh_inductor_cache():
            with config.patch(
                {
                    "max_autotune": True,
                    # Some Cutlass Kernels fail with IMA on this example, which leads to unrecoverable CUDA errors
                    # unless we tune in a subproc here.
                    "autotune_in_subproc": False,
                    "max_autotune_gemm_backends": "CUTLASS,ATen",
                    "cuda.cutlass_max_profiling_configs": 2,
                    "cuda.cutlass_op_allowlist_regex": "pingpong",
                    "cuda.cutlass_op_denylist_regex": None,  # Pingpong Kernels can lead to numerical issues
                }
            ):
                with mock.patch(
                    "torch._inductor.kernel.mm.autotune_select_algorithm",
                    wraps=select_no_algorithm,
                ) as sa:
                    torch.compile(addmm, dynamic=False)(x, a, b, 1.0, 1.0)
                    args, _ = sa.call_args
                    op_name, choices, _, __ = args
                    assert op_name == "addmm"
                    cuda_template_count = 0
                    for choice in choices:
                        if isinstance(choice, CUDATemplateCaller):
                            choice_info = choice.info_dict()
                            op_conf_name = choice_info.get("op_conf_name", "")
                            assert isinstance(op_conf_name, str)
                            assert (
                                "pingpong" in op_conf_name
                            ), "Only pingpong Kernels should have been allowed"
                            cuda_template_count += 1
                    assert cuda_template_count > 0, "No CUDATemplateCaller choices"

    @unittest.skipIf(not SM80OrLater, "need sm_80")
    @mock.patch.dict(os.environ, {"PATH": _get_path_without_sccache()})
    def test_get_max_alignment(self):
        l4 = FixedLayout(
            torch.device("cpu"), torch.half, size=[1, 2, 4], stride=[0, 4, 1]
        )
        m4 = get_max_alignment(l4)
        self.assertEqual(
            m4, 4, "Wrong max alignment. Should have been 4. (simple, contiguous case)"
        )

        l4_2 = FixedLayout(
            torch.device("cpu"), torch.half, size=[1, 4, 2], stride=[0, 1, 4]
        )
        m4_2 = get_max_alignment(l4_2)
        self.assertEqual(
            m4_2,
            4,
            "Wrong max alignment. Should have been 4. Did not deal with strides correctly",
        )

        l1 = FixedLayout(
            torch.device("cpu"), torch.half, size=[2, 4, 2], stride=[23, 1, 4]
        )
        m1 = get_max_alignment(l1)
        self.assertEqual(
            m1,
            1,
            "Wrong max alignment. Should have been 1. Did not take stride into account correctly",
        )

        l2 = FixedLayout(
            torch.device("cpu"), torch.half, size=[1, 2, 4], stride=[0, 4, 1], offset=6
        )
        m2 = get_max_alignment(l2)
        self.assertEqual(
            m2, 2, "Wrong max alignment. Should have been 2. (due to choice of offset)"
        )

        l8 = FixedLayout(
            torch.device("cpu"),
            torch.half,
            size=[2, 2, 8],
            stride=[32, 8, 1],
            offset=24,
        )
        m8 = get_max_alignment(l8)
        self.assertEqual(m8, 8, "Wrong max alignment. Should have been 8.")

        l4 = FixedLayout(
            torch.device("cpu"),
            torch.float32,
            size=[2, 2, 8],
            stride=[32, 8, 1],
            offset=24,
        )
        m4 = get_max_alignment(l4)
        self.assertEqual(
            m4, 4, "Wrong max alignment. Should have been 4 (due to float32 dtype )."
        )

    @unittest.skipIf(not SM80OrLater, "need sm_80")
    @mock.patch.dict(os.environ, {"PATH": _get_path_without_sccache()})
    def test_standalone_runner(self):
        max_autotune_gemm_backends = "CUTLASS"
        torch.backends.cuda.matmul.allow_fp16_reduced_precision_reduction = False

        def mm(a, b):
            return torch.mm(a, b.to(torch.half))

        m, n, k = 128, 16, 128
        a = torch.randn(m, k).cuda().half()
        b = torch.randint(0, 5, (n, k), dtype=torch.int8).cuda().T

        with config.patch(
            {
                "max_autotune": True,
                "autotune_in_subproc": True,
                "max_autotune_gemm_backends": max_autotune_gemm_backends,
                "cuda.cutlass_max_profiling_configs": 1,
                "autotune_local_cache": True,
                "autotune_fallback_to_aten": False,
                "cuda.generate_test_runner": True,  # put standalone runner in the generated code
                "use_mixed_mm": True,
                "mixed_mm_choice": "aten",
            }
        ):
            from tempfile import NamedTemporaryFile

            from torch._inductor.codegen.cuda.cutlass_utils import (
                cuda_standalone_runner_compile_command,
                CUDACompileSourceCapturingContext,
            )

            # Run compilation, check results just in case, and save
            # CUTLASS-based generated code.
            with CUDACompileSourceCapturingContext() as ctx:
                compiled = torch.compile(mm, dynamic=False)

                expected = mm(a, b)
                actual = compiled(a, b)

                torch.testing.assert_close(actual, expected)

                sources = ctx.sources

            assert len(sources) >= 1

            # Get names for temporary source and executable files.
            cu_file = NamedTemporaryFile("w", suffix=".cu", delete=False)
            cu_file.close()
            exe_file = NamedTemporaryFile("w", suffix="", delete=False)
            exe_file.close()

            # Save the generated code into the .cu file.
            with open(cu_file.name, "w") as file:
                file.write(sources[0])

            # Get command to compile .cu file, and run the
            # compilation.
            command = cuda_standalone_runner_compile_command(
                Path(cu_file.name), Path(exe_file.name)
            )
            retcode = os.system(command)
            assert retcode == 0

            # Run the executable generated.
            retcode = os.system(exe_file.name)
            assert retcode == 0

            # Remove temporary files.
            os.remove(cu_file.name)
            os.remove(exe_file.name)

    @unittest.skipIf(not SM90OrLater, "need sm_90")
    @mock.patch.dict(os.environ, {"PATH": _get_path_without_sccache()})
    def test_cutlass_backend_integration(self):
        """
        Test if cutlass backend can be autotune with other backends
        """

        def mm(a, b):
            return a @ b

        a = torch.randn(128, 16).cuda().half()
        b = torch.randn(16, 128).cuda().half()

        with config.patch(
            {
                "max_autotune": True,
                "max_autotune_gemm_backends": "ATEN,TRITON,CUTLASS",
                "cuda.cutlass_max_profiling_configs": 2,
                "force_disable_caches": True,
            }
        ):
            with log_settings("+inductor"), self.assertLogs(
                logger="torch._inductor.codegen.cuda", level=logging.DEBUG
            ) as test_log:
                Y_compiled = torch.compile(mm, dynamic=False)(a, b)
                Y = mm(a, b)
                torch.testing.assert_close(Y_compiled, Y)

            output = "\n".join(record.getMessage() for record in test_log.records)

            match = re.search(
                r"Got cutlass configs: total number of ops: (\d+)", output
            )
            assert match, "Expect to find the cutlass configs log"
            num_ops = int(match.group(1))
            self.assertTrue(num_ops > 0, "The number of ops should be greater than 0")


if __name__ == "__main__":
    from torch._inductor.utils import is_big_gpu

    # Set env to make it work in CI.
    if HAS_CUDA and HAS_CPU and is_big_gpu():
        run_tests()<|MERGE_RESOLUTION|>--- conflicted
+++ resolved
@@ -2,11 +2,7 @@
 import logging
 import math
 import os
-<<<<<<< HEAD
 import re
-import sysconfig
-=======
->>>>>>> 28618c9f
 import unittest
 import unittest.mock as mock
 from pathlib import Path
@@ -132,34 +128,6 @@
                     not isinstance(cc, CUDATemplateCaller)
                     for cc in passed_choice_callers
                 ), "Cutlass Kernels should have been filtered, GEMM size is too small"
-            torch.testing.assert_close(Y_compiled, Y)
-
-    @unittest.skipIf(True, "FIXME: Disabled temporarily due to alignment")
-    @unittest.skipIf(not SM90OrLater, "need sm_90")
-    @mock.patch.dict(os.environ, {"PATH": _get_path_without_sccache()})
-    def test_max_autotune_precompile(self):
-        """
-        Make sure autotuning mm in sub processes work without crashes.
-        """
-
-        def mm(a, b):
-            return a @ b
-
-        a = torch.randn(100, 10).cuda().half()
-        b = torch.randn(10, 100).cuda().half()
-
-        with config.patch(
-            {
-                "max_autotune": True,
-                "autotune_in_subproc": True,
-                "max_autotune_gemm_backends": "CUTLASS",
-                "compile_threads": 4,
-                "cuda.cutlass_max_profiling_configs": 2,
-                "autotune_fallback_to_aten": False,
-            }
-        ):
-            Y_compiled = torch.compile(mm, dynamic=False)(a, b)
-            Y = mm(a, b)
             torch.testing.assert_close(Y_compiled, Y)
 
     @unittest.skipIf(not SM90OrLater, "need sm_90")
