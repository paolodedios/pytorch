--- conflicted
+++ resolved
@@ -544,7 +544,7 @@
 
             torch.testing.assert_close(actual, expected)
 
-    @skipIfXpu(msg="XPU has not supported fp8 yet")
+    @skipIfXpu(msg="XPU SYCL-TLA has not supported fp8 yet")
     @skipCUDAIf(not SM90OrLater, "need sm_90")
     @parametrize("dynamic", (False, True))
     @parametrize("use_aoti", (False, True))
@@ -1909,7 +1909,12 @@
             }
         ):
             _ = torch.compile(model)(B)
-        self.assertTrue(time.time() - start_time < 60)
+
+        if GPU_TYPE == "xpu":
+            time_limit = 100
+        else:
+            time_limit = 60
+        self.assertTrue(time.time() - start_time < time_limit)
 
     @skipCUDAIf(not SM90OrLater, "need sm_90")
     @mock.patch.dict(os.environ, {"PATH": _get_path_without_sccache()})
@@ -2175,7 +2180,6 @@
         for op, deserialized_op in zip(ops, deserialized_ops, strict=False):
             self.assertTrue(_check_if_instances_equal(op, deserialized_op))
 
-<<<<<<< HEAD
     @unittest.skipIf(not HAS_CUDA, "CUDA not available")
     @mock.patch.dict(os.environ, {"PATH": _get_path_without_sccache()})
     @parametrize("arch", ("90", "100"))
@@ -2190,15 +2194,12 @@
     def test_gemm_operation_serialization_xpu(self, arch: str, xpu_version: str):
         self._test_gemm_operation_serialization(arch, xpu_version, min_ops=40)
 
-    @unittest.skipIf(not PLATFORM_SUPPORTS_FP8, "FP8 is only supported on H100+")
-    @skipCUDAIf(not SM90OrLater, "need sm_90")
-=======
+    @skipIfXpu(msg="XPU SYCL-TLA has not supported fp8 yet")
     @unittest.skipIf(
         torch.cuda.is_available() and not PLATFORM_SUPPORTS_FP8,
         "FP8 is only supported on H100+",
     )
-    @unittest.skipIf(not SM90OrLater, "need sm_90")
->>>>>>> 318fe4ad
+    @skipCUDAIf(not SM90OrLater, "need sm_90")
     @fp8_config
     @parametrize("float8_dtype", (torch.float8_e4m3fn,))
     @parametrize(
@@ -2271,16 +2272,12 @@
         self.assertEqual(y_compiled.dtype, output_dtype)
         torch.testing.assert_close(y_eager, y_compiled, rtol=1e-2, atol=0.05)
 
-<<<<<<< HEAD
-    @unittest.skipIf(not PLATFORM_SUPPORTS_FP8, "FP8 is only supported on H100+")
-    @skipCUDAIf(not SM90OrLater, "need sm_90")
-=======
+    @skipIfXpu(msg="XPU SYCL-TLA has not supported fp8 yet")
     @unittest.skipIf(
         torch.cuda.is_available() and not PLATFORM_SUPPORTS_FP8,
         "FP8 is only supported on H100+",
     )
-    @unittest.skipIf(not SM90OrLater, "need sm_90")
->>>>>>> 318fe4ad
+    @skipCUDAIf(not SM90OrLater, "need sm_90")
     @fp8_config
     @parametrize("float8_dtype", (torch.float8_e4m3fn,))
     @parametrize(
@@ -2373,16 +2370,12 @@
 
         torch.testing.assert_close(expected, actual, rtol=1e-2, atol=0.05)
 
-<<<<<<< HEAD
-    @unittest.skipIf(not PLATFORM_SUPPORTS_FP8, "FP8 is only supported on H100+")
-    @skipCUDAIf(not SM90OrLater, "need sm_90")
-=======
+    @skipIfXpu(msg="XPU SYCL-TLA has not supported fp8 yet")
     @unittest.skipIf(
         torch.cuda.is_available() and not PLATFORM_SUPPORTS_FP8,
         "FP8 is only supported on H100+",
     )
-    @unittest.skipIf(not SM90OrLater, "need sm_90")
->>>>>>> 318fe4ad
+    @skipCUDAIf(not SM90OrLater, "need sm_90")
     @fp8_config
     @parametrize("float8_dtype", (torch.float8_e4m3fn,))
     @parametrize(
