# Owner(s): ["module: inductor"]


import torch
<<<<<<< HEAD
import torch._inductor.compile_fx
=======
>>>>>>> d24c457b
from torch._inductor import metrics
from torch.testing._internal.common_utils import TestCase as TorchTestCase
from torch.testing._internal.inductor_utils import HAS_CUDA

aten = torch.ops.aten


def calculate_runtime(f, *args) -> float:
    """
    Assumes all inputs are fp32
    """
    metrics.reset()
    torch._dynamo.optimize("count_bytes_inductor")(f)(*args)
    print(metrics.node_runtimes)

    ret = 0.0
    for pair in metrics.node_runtimes:
        ret += pair[1]

    return ret


DEVICE = "cuda"


def T(*size, dtype=torch.float32, device=DEVICE, grad=False) -> torch.Tensor:
    return torch.randn(size, dtype=dtype, device=device, requires_grad=grad)


class TestCase(TorchTestCase):
    device = DEVICE

    """
    Helper methods to compare runtime estimate against 0. Since this estimate is hardware dependent,
    stronger comparisons may fail dependending on the host's specs.

    atol/rtol must be provided explicitly with each call, since precision/rel_tol overrides are not always utilized
    """

    def assertZero(self, x: float):
        assert isinstance(x, float)
        super().assertEqual(x, 0.0, atol=0, rtol=0)

    def assertNotZero(self, x):
        assert isinstance(x, float)
        super().assertNotEqual(x, 0.0, atol=0, rtol=0)


class UnsupportedTests(TestCase):
    def test_no_op(self):
        def f(a):
            return a

        inp = (T(10, 10),)
        self.assertZero(calculate_runtime(f, *inp))

    def test_no_cuda(self):
        def f(a):
            return a

        inp = (torch.randn((10, 10), device="cpu"),)
        self.assertZero(calculate_runtime(f, *inp))


class ComputeBoundedTests(TestCase):
    def test_conv1d(self):
        def f(x, y):
            return torch.nn.functional.conv1d(x, y)

        inp = (T(33, 16, 30), T(20, 16, 5))
        self.assertNotZero(calculate_runtime(f, *inp))

    def test_conv2d(self):
        def f(x, y):
            return torch.nn.functional.conv2d(x, y, padding=1)

        inp = (T(8, 4, 3, 3), T(1, 4, 5, 5))
        self.assertNotZero(calculate_runtime(f, *inp))

    def test_conv2d_transpose(self):
        def f(x, y):
            return torch.nn.functional.conv_transpose2d(x, y, padding=1)

        inp = (T(8, 1, 1, 1), T(1, 4, 5, 5))
        self.assertNotZero(calculate_runtime(f, *inp))

    def test_conv3d(self):
        def f(x, y):
            return torch.nn.functional.conv3d(x, y)

        inp = (T(20, 16, 50, 10, 20), T(33, 16, 3, 3, 3))
        self.assertNotZero(calculate_runtime(f, *inp))

    def test_mm(self):
        def f(a, b):
            return torch.mm(a, b)

        inp = (
            T(10, 10),
            T(10, 10),
        )
        self.assertNotZero(calculate_runtime(f, *inp))

    def test_addmm(self):
        def f(a, b, c):
            return torch.addmm(a, b, c)

        inp = (
            T(10, 10),
            T(10, 10),
            T(10, 10),
        )
        self.assertNotZero(calculate_runtime(f, *inp))

    def test_bmm(self):
        def f(a, b):
            return torch.bmm(a, b)

        inp = (
            T(10, 10, 10),
            T(10, 10, 10),
        )
        self.assertNotZero(calculate_runtime(f, *inp))


class MemoryBoundedTests(TestCase):
    def test_relu(self):
        def f(a):
            return torch.nn.functional.relu(a)

        inp = (T(10, 10),)
        self.assertNotZero(calculate_runtime(f, *inp))

    def test_horizontal_reduction_pointwise(self):
        def f(a):
            b = a.sum(dim=1)
            c = a.cos()
            return b, c

        inp = (T(10, 10),)
        self.assertNotZero(calculate_runtime(f, *inp))

    def test_pointwise(self):
        def f(x):
            return x.cos()

        inp = (T(10),)
        self.assertNotZero(calculate_runtime(f, *inp))


if __name__ == "__main__":
    from torch._dynamo.test_case import run_tests

    if HAS_CUDA:
        run_tests(needs="filelock")<|MERGE_RESOLUTION|>--- conflicted
+++ resolved
@@ -2,15 +2,16 @@
 
 
 import torch
-<<<<<<< HEAD
-import torch._inductor.compile_fx
-=======
->>>>>>> d24c457b
 from torch._inductor import metrics
+from torch._inductor.compile_fx import compile_fx, count_bytes_inner
 from torch.testing._internal.common_utils import TestCase as TorchTestCase
 from torch.testing._internal.inductor_utils import HAS_CUDA
 
 aten = torch.ops.aten
+
+
+def count_bytes_inductor(gm, example_inputs):
+    return compile_fx(gm, example_inputs, inner_compile=count_bytes_inner)
 
 
 def calculate_runtime(f, *args) -> float:
@@ -18,7 +19,7 @@
     Assumes all inputs are fp32
     """
     metrics.reset()
-    torch._dynamo.optimize("count_bytes_inductor")(f)(*args)
+    torch._dynamo.optimize(count_bytes_inductor)(f)(*args)
     print(metrics.node_runtimes)
 
     ret = 0.0
