--- conflicted
+++ resolved
@@ -104,11 +104,7 @@
 
         t = Timer(0.1, doit)
         t.sleep_time = 0.1
-<<<<<<< HEAD
-        for i in range(10):
-=======
         for _ in range(10):
->>>>>>> 3f6538fe
             t.record_call()
             self.assertTrue(done.wait(4))
             done.clear()
@@ -134,11 +130,7 @@
 
         t = Timer(1, doit)
         t.sleep_time = 0.1
-<<<<<<< HEAD
-        for i in range(400):
-=======
         for _ in range(400):
->>>>>>> 3f6538fe
             t.record_call()
         self.assertTrue(done.wait(4))
         t.quit()
