# Owner(s): ["module: inductor"]
import itertools
import logging
import os
import pathlib
import subprocess
import sys
import tempfile
import unittest
import zipfile
from unittest import skip
from unittest.mock import patch

import torch
import torch._export
import torch._inductor
import torch._inductor.config
import torch.ao.quantization.quantizer.x86_inductor_quantizer as xiq
import torch.nn as nn
from torch._dynamo import config as dynamo_config
from torch._dynamo.device_interface import get_interface_for_device
from torch._dynamo.testing import rand_strided, same
from torch._dynamo.utils import counters
from torch._export.passes import ReplaceViewOpsWithViewCopyOpsPass
from torch._inductor import config
from torch._inductor.codecache import WritableTempFile
from torch._inductor.cpp_builder import normalize_path_separator
from torch._inductor.package import package_aoti
from torch._inductor.runtime.runtime_utils import cache_dir
from torch._inductor.test_case import TestCase
from torch._inductor.utils import (
    is_big_gpu,
    maybe_aoti_standalone_config,
    run_and_get_cpp_code,
)
from torch._library import capture_triton
from torch._utils_internal import full_aoti_runtime_assert
from torch.ao.quantization.quantize_pt2e import convert_pt2e, prepare_pt2e
from torch.ao.quantization.quantizer.x86_inductor_quantizer import X86InductorQuantizer
from torch.export import Dim, export
from torch.export.pt2_archive._package import load_pt2
from torch.testing import FileCheck
from torch.testing._internal import common_utils
from torch.testing._internal.common_cuda import (
    _get_torch_cuda_version,
    CDNA2OrLater,
    IS_SM90,
    PLATFORM_SUPPORTS_FLASH_ATTENTION,
    PLATFORM_SUPPORTS_FP8,
    PLATFORM_SUPPORTS_MEM_EFF_ATTENTION,
    SM80OrLater,
    tf32_off,
    tf32_on_and_off,
)
from torch.testing._internal.common_device_type import (
    _has_sufficient_memory,
    e4m3_type,
    skipCUDAIf,
)
from torch.testing._internal.common_quantization import (
    _group_quantize_tensor,
    skip_if_no_torchvision,
    skipIfNoFBGEMM,
)
from torch.testing._internal.common_utils import (
    DeterministicGuard,
    IS_CI,
    IS_FBCODE,
    IS_MACOS,
    IS_WINDOWS,
    MACOS_VERSION,
    parametrize,
    runOnRocm,
    skipIfMPS,
    skipIfRocm,
    skipIfWindows,
    skipIfWindowsXPU,
    skipIfXpu,
    TEST_MPS,
    TEST_WITH_ROCM,
)
from torch.testing._internal.custom_tensor import CustomTensorPlainOut
from torch.testing._internal.inductor_utils import (
    GPU_TYPE,
    HAS_GPU,
    HAS_XPU_AND_TRITON,
    IS_BIG_GPU,
)
from torch.testing._internal.logging_utils import LoggingTestCase, make_logging_test
from torch.testing._internal.triton_utils import requires_gpu
from torch.utils import _pytree as pytree
from torch.utils._triton import (
    has_triton_experimental_host_tma,
    has_triton_tensor_descriptor_host_tma,
)


if HAS_GPU:
    import triton  # @manual
    from triton import language as tl

    from torch.testing._internal.triton_utils import (
        add_kernel,
        add_kernel_2d_autotuned,
        add_kernel_autotuned,
        add_kernel_autotuned_weird_param_order,
        add_kernel_on_device_tma_new_api,
        add_kernel_on_device_tma_old_api,
        add_kernel_with_boolean_param,
        add_kernel_with_none_param_and_equal_to_1_arg,
        add_kernel_with_optional_param,
        add_kernel_with_scaling,
        add_kernel_with_tma_1d_new_api,
        add_kernel_with_tma_1d_old_api,
        add_kernel_with_tma_2d_new_api,
        add_kernel_with_tma_2d_old_api,
        create_tensor_descriptor_shim,
        mul2_inplace_kernel,
        strange_config_matmul_kernel,
        sub_kernel_autotuned,
    )

if IS_WINDOWS and IS_CI:
    sys.stderr.write(
        "Windows CI does not have necessary dependencies for test_torchinductor yet\n"
    )
    if __name__ == "__main__":
        sys.exit(0)
    raise unittest.SkipTest("requires sympy/functorch/filelock")

try:
    try:
        from .test_aot_inductor_utils import (
            AOTIRunnerUtil,
            check_model,
            check_model_with_multiple_inputs,
            code_check_count,
        )
        from .test_control_flow import (
            CondModels,
            prepend_counters,
            prepend_predicates,
            WhileLoopModels,
        )
        from .test_torchinductor import copy_tests, requires_multigpu, TestFailure
    except ImportError:
        from test_aot_inductor_utils import (  # @manual=fbcode//caffe2/test/inductor:aot_inductor_utils-library
            AOTIRunnerUtil,
            check_model,
            check_model_with_multiple_inputs,
            code_check_count,
        )
        from test_control_flow import (  # @manual=fbcode//caffe2/test/inductor:control_flow-library
            CondModels,
            prepend_counters,
            prepend_predicates,
            WhileLoopModels,
        )
        from test_torchinductor import (  # @manual=fbcode//caffe2/test/inductor:test_inductor-library
            copy_tests,
            requires_multigpu,
            TestFailure,
        )
except (unittest.SkipTest, ImportError):
    if __name__ == "__main__":
        sys.exit(0)
    raise


def get_module_ext_type():
    if IS_WINDOWS:
        return "pyd"
    else:
        return "so"


class AOTInductorTestsTemplate:
    @common_utils.parametrize("embed_kernel_binary", [False, True])
    @common_utils.parametrize("max_autotune", [False, True])
<<<<<<< HEAD
    @skipIfRocmArch(MI300_ARCH)
    @tf32_off()
=======
>>>>>>> 93d0d683
    def test_simple(self, embed_kernel_binary, max_autotune):
        if self.device == "cpu" and IS_MACOS and max_autotune:
            raise unittest.SkipTest("max_autotune not supported on macos")

        class Model(torch.nn.Module):
            def __init__(self) -> None:
                super().__init__()
                self.linear = torch.nn.Linear(10, 10)

            def forward(self, x, y):
                return x + self.linear(y)

        example_inputs = (
            torch.randn(10, 10, device=self.device),
            torch.randn(10, 10, device=self.device),
        )
        model = Model()
        with config.patch(
            {
                "aot_inductor.embed_kernel_binary": embed_kernel_binary,
                "max_autotune": max_autotune,
            }
        ):
            self.check_model(model, example_inputs)

            _, code = run_and_get_cpp_code(
                AOTIRunnerUtil.compile, model, example_inputs
            )
            if self.device == "mps":
                FileCheck().check("aoti_torch_mps_get_kernel_function(").run(code)
            elif self.device == GPU_TYPE:
                FileCheck().check("launchKernel(").run(code)
                if config.aot_inductor.embed_kernel_binary:
                    # Not expect to see launchKernel("CUBIN_FILE_NAME"
                    FileCheck().check_not('launchKernel("').run(code)

        if self.use_minimal_arrayref_interface:
            self.code_check_count(
                model, example_inputs, "AOTInductorModelRunMinimalArrayrefInterface(", 1
            )

    def test_triton_kernel_bool_param(self):
        if self.device != GPU_TYPE or self.device == "mps":
            raise unittest.SkipTest("requires GPU")

        class Model(torch.nn.Module):
            def forward(self, x):
                out = torch.zeros_like(x)
                add_kernel_with_boolean_param[1,](
                    in_ptr0=x,
                    in_ptr1=x,
                    out_ptr=out,
                    n_elements=x.numel(),
                    add_xy=True,
                    BLOCK_SIZE=1,
                )
                return out

        inputs = (torch.randn(4, device=self.device),)
        self.check_model(Model(), inputs)

    @unittest.skipIf(
        IS_FBCODE,
        "toolchain doesn't support ptx to fatbin",
    )
    @skipIfMPS
    # Skip embed_kernel_binary == True for now as it shows random
    # failure on CI
    @common_utils.parametrize("embed_kernel_binary", [False])
    @unittest.skipIf(
        torch.version.hip is None and _get_torch_cuda_version() < (12, 8),
        "Test is only supported on CUDA 12.8+",
    )
    def test_simple_multi_arch(self, embed_kernel_binary):
        if self.device != GPU_TYPE:
            raise unittest.SkipTest("requires GPU_TYPE")

        class Model(torch.nn.Module):
            def __init__(self) -> None:
                super().__init__()
                self.linear = torch.nn.Linear(10, 16)

            def forward(self, x, y):
                return x + self.linear(y)

        example_inputs = (
            torch.randn(10, 16, device=self.device),
            torch.randn(10, 10, device=self.device),
        )
        model = Model()
        with config.patch(
            {
                "aot_inductor.embed_kernel_binary": embed_kernel_binary,
                "aot_inductor.emit_multi_arch_kernel": True,
            }
        ):
            self.check_model(model, example_inputs)
            if not embed_kernel_binary:
                _, code = run_and_get_cpp_code(
                    AOTIRunnerUtil.compile, model, example_inputs
                )
                file_extension = (
                    ".spv"
                    if self.device == "xpu"
                    else (".hsaco" if torch.version.hip else ".fatbin")
                )
                FileCheck().check(file_extension).run(code)

    def test_small_constant(self):
        class Model(torch.nn.Module):
            def __init__(self) -> None:
                super().__init__()
                self.linear = torch.nn.Linear(4, 4)

            def forward(self, x):
                return self.linear(x)

        example_inputs = (torch.randn(4, 4, device=self.device),)
        with config.patch({"always_keep_tensor_constants": True}):
            self.check_model(Model().to(self.device), example_inputs)

    def test_output_path_1(self):
        class Model(torch.nn.Module):
            def __init__(self) -> None:
                super().__init__()
                self.linear = torch.nn.Linear(10, 10)

            def forward(self, x, y):
                return x + self.linear(y)

        example_inputs = (
            torch.randn(10, 10, device=self.device),
            torch.randn(10, 10, device=self.device),
        )
        with config.patch("aot_inductor.output_path", "tmp_output_"):
            self.check_model(Model(), example_inputs)

    def test_output_path_2(self):
        class Model(torch.nn.Module):
            def __init__(self) -> None:
                super().__init__()
                self.linear = torch.nn.Linear(10, 10)

            def forward(self, x, y):
                return x + self.linear(y)

        model = Model().to(device=self.device)
        example_inputs = (
            torch.randn(10, 10, device=self.device),
            torch.randn(10, 10, device=self.device),
        )
        expected_path = normalize_path_separator(
            os.path.join(
                tempfile.mkdtemp(dir=cache_dir()), f"model.{get_module_ext_type()}"
            )
        )
        actual_path = AOTIRunnerUtil.legacy_compile(
            model, example_inputs, options={"aot_inductor.output_path": expected_path}
        )
        self.assertTrue(actual_path == expected_path)

    @unittest.skipIf(
        config.triton.native_matmul,
        "different # of input/output/constants in native matmul",
    )
    def test_empty_constant_folding(self):
        class Model(torch.nn.Module):
            def __init__(self, device):
                super().__init__()
                self.w = torch.randn(4, 4, device=device)
                self.b = torch.randn(4, device=device)

            def forward(self, x):
                return torch.matmul(x, self.w) + self.b

        model = Model(self.device)
        example_inputs = (torch.randn(4, 4, device=self.device),)
        with config.patch({"aot_inductor.use_runtime_constant_folding": True}):
            so_path, code = run_and_get_cpp_code(
                AOTIRunnerUtil.legacy_compile, model, example_inputs
            )
            # We should have 1 input, 1 output, 2 constants for the model.
            FileCheck().check_count("AOTInductorModelBase(1,", 1).check_next(
                "1,"
            ).check_next("2,").run(code)

    def test_constant_folding(self):
        class Model(torch.nn.Module):
            def __init__(self, device):
                super().__init__()
                self.w_pre = torch.randn(4, 4, device=device)
                self.b = torch.randn(4, device=device)

            def forward(self, x):
                w_transpose = torch.transpose(self.w_pre, 0, 1)
                w_relu = torch.nn.functional.relu(w_transpose)
                w = w_relu + self.b
                return torch.matmul(x, w)

        example_inputs = (torch.randn(4, 4, device=self.device),)
        with config.patch({"aot_inductor.use_runtime_constant_folding": True}):
            self.check_model(Model(self.device), example_inputs)

    def test_constant_folding_with_update(self):
        class Model(torch.nn.Module):
            def __init__(self, device):
                super().__init__()
                self.w_pre = torch.randn(4, 4, device=device)
                self.b = torch.randn(4, device=device)

            def forward(self, x):
                w_transpose = torch.transpose(self.w_pre, 0, 1)
                w_relu = torch.nn.functional.relu(w_transpose)
                w = w_relu + self.b
                return torch.matmul(x, w)

        example_inputs = (torch.randn(4, 4, device=self.device),)
        with (
            torch.no_grad(),
            config.patch(
                {
                    "always_keep_tensor_constants": True,
                    "aot_inductor.use_runtime_constant_folding": True,
                }
            ),
        ):
            model = Model(self.device)
            so_path = AOTIRunnerUtil.legacy_compile(
                model=model,
                example_inputs=example_inputs,
            )

        runner = AOTIRunnerUtil.legacy_load_runner(self.device, so_path)

        def runner_call(*args, **kwargs):
            import torch.fx._pytree as fx_pytree

            call_spec = runner.get_call_spec()
            in_spec = pytree.treespec_loads(call_spec[0])
            out_spec = pytree.treespec_loads(call_spec[1])
            flat_inputs = fx_pytree.tree_flatten_spec((args, kwargs), in_spec)
            flat_inputs = [x for x in flat_inputs if isinstance(x, torch.Tensor)]
            flat_outputs = runner.run(flat_inputs)
            return pytree.tree_unflatten(flat_outputs, out_spec)

        test_inputs = torch.randn(4, 4, device=self.device)
        expected = model(test_inputs)
        output = runner_call(test_inputs)
        self.assertEqual(expected, output)

        # Update with new weights on active buffer
        new_weights = {
            "L__self___b": torch.randn(4, device=self.device),
            "L__self___w_pre": torch.randn(4, 4, device=self.device),
        }
        model.w_pre = new_weights["L__self___w_pre"]
        model.b = new_weights["L__self___b"]
        expected = model(test_inputs)
        runner.update_constant_buffer(new_weights, False, False)
        output = runner_call(test_inputs)
        self.assertEqual(expected, output)

        # Update with new weights on inactive buffer
        new_weights = {
            "L__self___b": torch.randn(4, device=self.device),
            "L__self___w_pre": torch.randn(4, 4, device=self.device),
        }
        model.w_pre = new_weights["L__self___w_pre"]
        model.b = new_weights["L__self___b"]
        expected = model(test_inputs)
        runner.update_constant_buffer(new_weights, True, False)
        new_output = runner_call(test_inputs)
        # We have not yet swapped the buffer, new_output should be the same as the old one.
        self.assertEqual(output, new_output)
        # Swap the buffer, should get the correct result now.
        runner.swap_constant_buffer()
        new_output = runner_call(test_inputs)
        self.assertEqual(expected, new_output)

    @requires_gpu
    def test_duplicate_constant_folding(self):
        class Model(torch.nn.Module):
            def __init__(self, device):
                super().__init__()
                self.w1 = torch.randn(4, 4, device=device)
                self.w2 = torch.randn(4, 4, device=device)
                self.w3 = torch.randn(4, 4, device=device)
                self.w4 = torch.randn(4, 4, device=device)

            def forward(self, x):
                w_concat = torch.cat((self.w1, self.w2, self.w3, self.w4))
                return torch.cat((x, w_concat))

        example_inputs = (torch.randn(4, 4, device=self.device),)
        with config.patch({"aot_inductor.use_runtime_constant_folding": True}):
            self.check_model(Model(self.device), example_inputs)

    def test_autotune_with_constant_folding(self):
        class Model(torch.nn.Module):
            def __init__(self, device) -> None:
                super().__init__()
                self.x = torch.randn(2048, 2048, dtype=torch.float16, device=device)

            def _quantize(self, input):
                return torch.abs(input)

            def forward(self, y):
                abs_weight = self._quantize(self.x)
                abs_y = self._quantize(y)

                return abs_weight, abs_y

        input1 = (torch.rand(2048, 2048, dtype=torch.float16, device=self.device),)
        model = Model(self.device).to(self.device)

        _ = model(*input1)

        ep = torch.export.export(model, input1, dynamic_shapes=None, strict=False)
        torch._inductor.aoti_compile_and_package(
            ep, inductor_configs={"aot_inductor.use_runtime_constant_folding": True}
        )

    @unittest.skipIf(
        TEST_MPS and MACOS_VERSION < 14.0,
        "Compilation error",
    )
    def test_aot_inductor_consts_cpp_build(self):
        class Model(torch.nn.Module):
            def __init__(self, device) -> None:
                super().__init__()
                self.x = torch.randn(2048, 2048, dtype=torch.float16, device=device)

            def _quantize(self, input):
                return torch.abs(input)

            def forward(self, y):
                abs_weight = self._quantize(self.x)
                abs_y = self._quantize(y)

                return abs_weight, abs_y

        input1 = (torch.rand(2048, 2048, dtype=torch.float16, device=self.device),)
        model = Model(self.device).to(self.device)

        _ = model(*input1)

        ep = torch.export.export(model, input1, dynamic_shapes=None, strict=False)
        torch._inductor.aoti_compile_and_package(
            ep,
            inductor_configs={
                "aot_inductor.use_runtime_constant_folding": True,
                "aot_inductor.use_consts_asm_build": False,
            },
        )

    @common_utils.parametrize("dynamic", [False, True])
    @common_utils.parametrize("tma_version", ["new", "old"])
    def test_triton_kernel_on_device_tma(self, dynamic, tma_version):
        if self.device != GPU_TYPE:
            raise unittest.SkipTest("requires GPU")
        if tma_version == "new" and not has_triton_tensor_descriptor_host_tma():
            self.skipTest("requires triton.tools.tensor_descriptor TMA support")
        if tma_version == "old" and not has_triton_experimental_host_tma():
            self.skipTest("requires triton.tools.experimental_descriptor TMA support")

        kernel = (
            add_kernel_on_device_tma_new_api
            if tma_version == "new"
            else add_kernel_on_device_tma_old_api
        )

        class Model(torch.nn.Module):
            def __init__(self) -> None:
                super().__init__()

            def forward(self, a, b):
                BLOCK_SIZE = 32
                out = torch.zeros_like(a)
                m, n = out.size()

                # Allocate workspace for on-device TMA descriptors
                # Need 128 bytes per descriptor, 3 descriptors total
                if tma_version == "old":
                    workspace = torch.zeros(3 * 128, dtype=torch.uint8, device=a.device)
                else:
                    workspace = None

                grid = (triton.cdiv(m, BLOCK_SIZE), triton.cdiv(n, BLOCK_SIZE))

                kernel[grid](
                    a,
                    b,
                    out,
                    m,
                    n,
                    workspace,
                    BLOCK_SIZE=BLOCK_SIZE,
                )

                return out

        a = torch.randn((32 * 4, 32 * 8), device=self.device)
        b = torch.randn((32 * 4, 32 * 8), device=self.device)
        example_inputs = (a, b)

        triton.set_allocator(
            lambda size, align, stream: torch.empty(
                size, dtype=torch.int8, device=GPU_TYPE
            )
        )

        dynamic_shapes = None
        if dynamic:
            dim0 = Dim("s0", min=2, max=1024)
            dim1 = Dim("s1", min=2, max=1024)
            dynamic_shapes = {
                "a": {0: dim0, 1: None},
                "b": {0: dim1, 1: None},
            }

        self.check_model(
            Model(),
            example_inputs=example_inputs,
            dynamic_shapes=dynamic_shapes,
        )

    @requires_gpu
    def test_multi_device(self):
        if self.device == "cpu" and GPU_TYPE == "xpu":
            raise unittest.SkipTest(
                "In this scenario, the test case will run XPU code in "
                "AOTIModelContainerRunnerCpu, which is not reasonable,"
                "See issue #140805"
            )

        class Model(torch.nn.Module):
            def forward(self, x):
                x = x + 1
                x = x.cpu()
                x = x + 2
                x = x.to(GPU_TYPE)
                return x

        example_inputs = (torch.randn(32, 64, device=self.device),)
        self.check_model(Model(), example_inputs)

    @unittest.skip(
        "install_free_tensors leads to OOM - https://github.com/pytorch/pytorch/issues/164062"
    )
    def test_large_weight(self):
        class Model(torch.nn.Module):
            def __init__(self) -> None:
                super().__init__()
                self.linear = torch.nn.Linear(2048, 262144)

            def forward(self, x, y):
                return x + self.linear(y)

        example_inputs = (
            torch.randn(1, 262144, device=self.device),
            torch.randn(1, 2048, device=self.device),
        )

        # We only test compilation since we often get OOM running in CI.
        model = Model()
        model = model.to(self.device)
        AOTIRunnerUtil.compile(model, example_inputs)

    def test_constant_type_propagation(self):
        class Model(torch.nn.Module):
            def __init__(self, device):
                super().__init__()
                self.w_pre = torch.randn(4, 4, device=device)
                self.b = torch.randn(4, device=device)

            def forward(self, x):
                w_transpose = torch.transpose(self.w_pre, 0, 1)
                w_relu = torch.nn.functional.relu(w_transpose)
                w = w_relu + self.b
                return torch.matmul(x, w)

        model = Model(self.device)
        example_inputs = (torch.randn(4, 4, device=self.device),)
        with config.patch({"aot_inductor.use_runtime_constant_folding": True}):
            so_path, code = run_and_get_cpp_code(
                AOTIRunnerUtil.legacy_compile, model, example_inputs
            )
            FileCheck().check_not("torch::aot_inductor::ConstantType::Unknown").run(
                code
            )

    @requires_gpu
    def test_device_moved_constant(self):
        # testing both directions
        device_movements = [
            (torch.device(type=GPU_TYPE, index=0), torch.device("cpu")),
            (torch.device("cpu"), torch.device(type=GPU_TYPE, index=0)),
        ]

        class Model(torch.nn.Module):
            def __init__(self, from_device):
                super().__init__()
                self.register_buffer("_buf", torch.randn(6, 7, device=from_device))
                self._param = torch.nn.Parameter(
                    torch.rand(6, 7, device=from_device), requires_grad=False
                )

            def forward(self, x):
                to_device = x.device
                moved_buf = self._buf.to(to_device)
                moved_param = self._param.to(to_device)
                return moved_buf, moved_param

        with config.patch(
            {
                "aot_inductor.use_runtime_constant_folding": False,
            }
        ):
            for from_device, to_device in device_movements:
                model = Model(from_device)
                example_inputs = (torch.randn(6, 7, device=to_device),)
                _, code = run_and_get_cpp_code(
                    AOTIRunnerUtil.compile, model, example_inputs
                )
                FileCheck().check_not("torch::aot_inductor::ConstantType::Unknown").run(
                    code
                )
                FileCheck().check_count(
                    "torch::aot_inductor::ConstantType::Buffer", 2, exactly=True
                ).run(code)
                FileCheck().check_count(
                    "torch::aot_inductor::ConstantType::Parameter", 2, exactly=True
                ).run(code)

    def test_subclasses(self):
        device_to_init = self.device

        class Foo(torch.nn.Module):
            def __init__(self):
                super().__init__()
                self.p1 = torch.nn.Parameter(torch.ones(3, 4, device=device_to_init))
                self.p2 = torch.nn.Parameter(
                    CustomTensorPlainOut(
                        torch.ones(3, 4, device=device_to_init),
                        torch.ones(3, 4, device=device_to_init),
                    )
                )

            def forward(self, x):
                a = (2 * self.p1 + self.p2).sum()
                return x + a

        m = Foo()
        ref_x = torch.randn(3, 4, device=device_to_init)

        with torch.no_grad():
            result = AOTIRunnerUtil.run(
                m,
                (ref_x,),
            )
        actual = m(ref_x)
        self.assertTrue(same(result, actual))

    def test_large_mmaped_weights(self):
        class Model(torch.nn.Module):
            def __init__(self) -> None:
                super().__init__()
                self.linear = torch.nn.Linear(512, 250112)

            def forward(self, x, y):
                return x + self.linear(y)

        example_inputs = (
            torch.randn(1, 250112, device=self.device),
            torch.randn(1, 512, device=self.device),
        )
        with config.patch({"aot_inductor.force_mmap_weights": True}):
            self.check_model(Model(), example_inputs)

    def test_large_mmaped_weights_on_disk(self):
        class Model(torch.nn.Module):
            def __init__(self) -> None:
                super().__init__()
                self.linear = torch.nn.Linear(512, 250112)

            def forward(self, x, y):
                return x + self.linear(y)

        example_inputs = (
            torch.randn(1, 250112, device=self.device),
            torch.randn(1, 512, device=self.device),
        )
        with config.patch(
            {"aot_inductor.package_constants_on_disk_format": "binary_blob"}
        ):
            self.check_model(Model(), example_inputs)

    def test_with_offset(self):
        class Model(torch.nn.Module):
            def __init__(self, device):
                super().__init__()
                self.orig_tensor = torch.randn(2, 15, 10, device=device)[0]
                self.tensor = self.orig_tensor[5:, :]

            def forward(self, x, y):
                return (
                    x
                    + torch.nn.functional.linear(y, self.orig_tensor[:10, :])
                    + self.tensor
                )

        example_inputs = (
            torch.randn(10, 10, device=self.device),
            torch.randn(10, 10, device=self.device),
        )
        self.check_model(Model(self.device), example_inputs)

    @unittest.skipIf(
        IS_FBCODE,
        "Not yet runnable in fbcode when the model.so is newly generated while older PyTorch is used",
    )
    def test_freezing(self):
        class Model(torch.nn.Module):
            def __init__(self, device):
                super().__init__()
                self.weight = torch.randn(9, 10, device=device)
                self.padding = torch.randn(1, 10, device=device)

            def forward(self, x, y):
                padded_weight = torch.cat((self.weight, self.padding), dim=0)
                return x + torch.nn.functional.linear(y, padded_weight)

        example_inputs = (
            torch.randn(10, 10, device=self.device),
            torch.randn(10, 10, device=self.device),
        )

        with config.patch({"freezing": True}):
            self.check_model(Model(self.device), example_inputs)

    @unittest.skipIf(
        IS_FBCODE,
        "Not yet runnable in fbcode when the model.so is newly generated while older PyTorch is used",
    )
    def test_conv_freezing(self):
        dtypes = [torch.bfloat16, torch.float] if SM80OrLater else [torch.float]
        for dtype, groups in itertools.product(dtypes, [1, 2]):
            iC = 2
            oC = 3

            class Model(torch.nn.Module):
                def __init__(self, device):
                    super().__init__()
                    self.weight = torch.randn(oC * groups, iC, 3, 3, device=device).to(
                        dtype
                    )

                def forward(self, y):
                    return torch.nn.functional.conv2d(y, self.weight, groups=groups)

            example_inputs = (
                torch.randn(2, iC * groups, 10, 10, device=self.device).to(dtype),
            )

            with config.patch({"freezing": True}):
                self.check_model(Model(self.device), example_inputs)

    @unittest.skipIf(
        IS_FBCODE,
        "Not yet runnable in fbcode when the model.so is newly generated while older PyTorch is used",
    )
    @tf32_on_and_off(0.005)
    def test_deconv_freezing(self):
        dtypes = [torch.float]
        if torch._C._has_mkldnn and torch.ops.mkldnn._is_mkldnn_bf16_supported():
            dtypes.append(torch.bfloat16)
        for dtype, groups in itertools.product(dtypes, [2, 1]):
            iC = 4
            oC = 2

            class Model(torch.nn.Module):
                def __init__(self, device):
                    super().__init__()
                    self.weight = torch.randn(iC, oC * groups, 2, 2, device=device).to(
                        dtype
                    )

                def forward(self, y):
                    return torch.nn.functional.conv_transpose2d(
                        y, self.weight, groups=groups
                    )

            example_inputs = (torch.randn(1, iC, 3, 3, device=self.device).to(dtype),)
            with config.patch({"freezing": True}):
                self.check_model(Model(self.device), example_inputs)

    @unittest.skipIf(
        IS_FBCODE,
        "Not yet runnable in fbcode when the model.so is newly generated while older PyTorch is used",
    )
    def test_linear_freezing(self):
        dtypes = [torch.bfloat16, torch.float] if SM80OrLater else [torch.float]
        for dtype in dtypes:

            class LinearModel(torch.nn.Module):
                def __init__(self, device):
                    super().__init__()
                    self.weight = torch.randn(10, 10, device=device).to(dtype)
                    self.bias = torch.randn(10, device=device).to(dtype)

                def forward(self, y):
                    return torch.nn.functional.linear(y, self.weight, self.bias)

            example_inputs = (torch.randn(10, 10, device=self.device).to(dtype),)

            with config.patch({"freezing": True}):
                model = LinearModel(device=self.device)
                self.check_model(model, example_inputs)

    def test_same_backing(self):
        with torch.library._scoped_library("mylib", "FRAGMENT") as lib:
            torch.library.define(
                "mylib::foo2",
                "(Tensor a, Tensor b) -> Tensor",
                tags=torch.Tag.pt2_compliant_tag,
                lib=lib,
            )

            @torch.library.impl("mylib::foo2", "CompositeExplicitAutograd", lib=lib)
            def foo_impl(a: torch.Tensor, b: torch.Tensor) -> torch.Tensor:
                return a + b

            class M(torch.nn.Module):
                def forward(self, a, b):
                    x = a.shape[0]
                    y = b.shape[0]
                    a = torch.cat([a, a])
                    a = torch.ops.mylib.foo2(a, a)
                    a = a * x
                    b = torch.cat([b, b])
                    b = torch.ops.mylib.foo2(b, b)
                    b = b * y
                    return a, b

            inp = (torch.ones(3, device=self.device), torch.ones(3, device=self.device))
            self.check_model(M(), inp)

    @unittest.skipIf(
        TEST_MPS and MACOS_VERSION < 14.0,
        "MPS BFloat16 is only supported on MacOS 14+",
    )
    def test_empty_cat_dtype_promotion(self):
        class Foo(torch.nn.Module):
            def forward(self, x, y):
                z = torch.cat([x, y], dim=1)
                z = z.to(dtype=torch.bfloat16)
                return z * 2

        model = Foo()
        inps = (torch.randn(4, 10, dtype=torch.bfloat16), torch.randn(4, 0))
        self.check_model(model, inps)

    @unittest.skipIf(
        not IS_BIG_GPU, "Skipping triton backend only since not big GPU (not enough SM)"
    )
    @tf32_off()
    def test_linear_dynamic_maxautotune(self):
        if self.device == "cpu":
            raise unittest.SkipTest("using triton backend only is not supported on CPU")

        class Model(torch.nn.Module):
            def __init__(self) -> None:
                super().__init__()
                self.linear = torch.nn.Linear(1, 1)

            def forward(self, x):
                return self.linear(x)

        model = Model().to(device=self.device)
        compile_inputs = (torch.randn(2048, 1, device=self.device),)
        dim0_x = Dim("dim0_x", min=2, max=2048)
        dynamic_shapes = {"x": {0: dim0_x}}
        ep = torch.export.export(
            model, compile_inputs, dynamic_shapes=dynamic_shapes, strict=True
        )
        optimized = torch._inductor.aoti_load_package(
            torch._inductor.aoti_compile_and_package(
                ep,
                inductor_configs={
                    "max_autotune": True,
                    "max_autotune_gemm_backends": "TRITON",
                },
            )
        )
        runtime_input = torch.randn(10, 1, device=self.device)
        self.assertTrue(same(optimized(runtime_input), model(runtime_input)))
        runtime_input = torch.randn(16, 1, device=self.device)
        self.assertTrue(same(optimized(runtime_input), model(runtime_input)))
        runtime_input = torch.randn(100, 1, device=self.device)
        self.assertTrue(same(optimized(runtime_input), model(runtime_input)))

    @torch._inductor.config.patch(
        pre_grad_fusion_options={
            "normalization_pass": {},
            "remove_split_with_size_one_pass": {},
            "merge_getitem_cat_pass": {},
            "merge_stack_tahn_unbind_pass": {},
            "merge_splits_pass": {},
            "mutate_cat_pass": {},
            "split_cat_pass": {},
            "unbind_stack_pass": {},
        },
        post_grad_fusion_options={},
    )
    def test_simple_split(self):
        class Model(torch.nn.Module):
            def __init__(self) -> None:
                super().__init__()

            def forward(self, x):
                return torch.cat(tensors=torch.split(x, 4, dim=1), dim=-2)

        example_inputs = (torch.randn(2, 8, device=self.device),)
        counters.clear()
        model = Model().to(device=self.device)
        actual = AOTIRunnerUtil.legacy_run(self.device, model, example_inputs)
        self.assertTrue(same(model(*example_inputs), actual))
        self.assertEqual(counters["inductor"]["scmerge_split_removed"], 1)
        self.assertEqual(counters["inductor"]["scmerge_cat_removed"], 1)
        self.assertEqual(counters["inductor"]["scmerge_split_sections_removed"], 1)

    def test_amp_fallback_random(self):
        def fn(x, w):
            return torch.functional.F.linear(x, w)

        example_inputs = (
            torch.randn(10, 10, device=self.device),
            torch.randn(10, 10, device=self.device),
        )
        with config.patch({"fallback_random": True}):
            with torch.amp.autocast(device_type=self.device):
                self.check_model(fn, example_inputs)

    def test_missing_output(self):
        class Model(torch.nn.Module):
            def __init__(self) -> None:
                super().__init__()

            def forward(self, x, y):
                a = torch.sin(x)
                b = torch.mm(a, y)
                c = torch.cos(b)
                return c

        example_inputs = (
            torch.randn(10, 10, device=self.device),
            torch.randn(10, 10, device=self.device),
        )
        self.check_model(Model(), example_inputs)

    def test_output_misaligned(self):
        class Model(torch.nn.Module):
            def __init__(self) -> None:
                super().__init__()

            def forward(self, x, y):
                x_unsqueeze = torch.unsqueeze(x, dim=0)
                y_unsqueeze = torch.unsqueeze(y, dim=0)
                cat = torch.cat([x_unsqueeze, y_unsqueeze], dim=0)
                x_getitem = cat[0]
                y_getitem = cat[1]
                x_sigmoid = torch.sigmoid(x_getitem)
                return x_sigmoid, y_getitem

        example_inputs = (
            torch.randn(10, 10, device=self.device),
            torch.randn(10, 10, device=self.device),
        )
        with config.patch({"aot_inductor.use_runtime_constant_folding": True}):
            self.check_model(Model(), example_inputs)

    @unittest.skipIf(
        not IS_BIG_GPU, "Skipping triton backend only since not big GPU (not enough SM)"
    )
    @skip("Test was marked as expected failure, but does not fail always anymore.")
    def test_dynamic_smem_above_default_limit(self):
        if self.device == "cpu":
            raise unittest.SkipTest("using triton backend only is not supported on CPU")

        class Model(torch.nn.Module):
            def forward(self, x, y):
                return x @ y

        model = Model().to(self.device)
        # on A100, the generated Triton kernel for this MM
        # requires 55296 bytes of dynamic SMEM which is above
        # the A100's default dynamic SMEM limit of 49152 bytes.
        example_inputs = (
            torch.randn(10285, 96, device=self.device),
            torch.randn(96, 1, device=self.device),
        )
        self.check_model(
            model,
            example_inputs,
            options={
                "max_autotune": True,
                "max_autotune_gemm_backends": "TRITON",
            },
        )

    @unittest.skipIf(IS_FBCODE, "Not yet runnable in fbcode")
    def test_seq(self):
        layernorm = torch.nn.LayerNorm(10)
        net = torch.nn.Sequential(
            layernorm,
            torch.nn.ReLU(),
            layernorm,
            torch.nn.ReLU(),
        )

        example_inputs = (torch.randn(10, device=self.device),)
        self.check_model(net.eval(), example_inputs)

    @unittest.skipIf(True, "test")
    def test_addmm(self):
        class Model(torch.nn.Module):
            def __init__(self, n, k, device):
                super().__init__()
                self.weight = torch.randn(n, k, device=device)
                self.bias = torch.randn(n, device=device)

            def forward(self, a):
                return torch.nn.functional.linear(a, self.weight, self.bias)

        M = 8
        N = 6
        K = 16
        model = Model(N, K, self.device)
        batch = 2
        a = torch.randn(batch, M, K, device=self.device)
        # We should be able to call self.check_model here, but torch.export.export
        # constants (non-parameter, non-buffer) doesn't work today.
        example_inputs = (a,)
        self.check_model(model, example_inputs)

    def test_aliased_buffer_reuse(self):
        class Model(torch.nn.Module):
            def __init__(self) -> None:
                super().__init__()

            def forward(self, x, y):
                x = 2 * x
                y = 2 * y
                c = torch.cat([x, y], dim=-1)
                d = 1 + c
                m = torch.mm(d, d)
                return m[:, :2] + x

        example_inputs = (
            torch.randn(4, 2, device=self.device),
            torch.randn(4, 2, device=self.device),
        )
        self.check_model(Model(), example_inputs)

    def test_buffer_reuse(self):
        class Model(torch.nn.Module):
            def __init__(self) -> None:
                super().__init__()

            def forward(self, x, y):
                a = torch.sin(x)
                b = torch.cos(y)
                c = torch.mm(a, b)
                d = torch.relu(c)
                e = torch.sigmoid(d)
                f = torch.mm(x, y)
                g = e + f
                return g

        example_inputs = (
            torch.randn(4, 4, device=self.device),
            torch.randn(4, 4, device=self.device),
        )
        self.check_model(Model(), example_inputs)

    def test_duplicated_params(self):
        class Model(torch.nn.Module):
            def __init__(self) -> None:
                super().__init__()
                self.p = torch.nn.Parameter(torch.rand(6))
                self.q = self.p

            def forward(self, x):
                return self.p * x + self.q

        example_inputs = (torch.rand(6, device=self.device),)
        self.check_model(Model(), example_inputs)

    @unittest.skip("Skip this test, only for local test. SIGABRT is produced.")
    def test_inf(self):
        class Model(torch.nn.Module):
            def __init__(self) -> None:
                super().__init__()
                self.linear = torch.nn.Linear(10, 10)

            def forward(self, x, y):
                return x + self.linear(y)

        x = torch.randn(10, 10, device=self.device)
        x[0][0] = float("Inf")
        example_inputs = (
            x,
            torch.randn(10, 10, device=self.device),
        )
        self.check_model(
            Model().to(self.device),
            example_inputs,
            options={"debug_check_inf_and_nan": True},
        )

    @unittest.skip("Skip this test, only for local test. SIGABRT is produced.")
    def test_nan(self):
        class Model(torch.nn.Module):
            def __init__(self) -> None:
                super().__init__()
                self.linear = torch.nn.Linear(10, 10)

            def forward(self, x, y):
                return x + self.linear(y)

        x = torch.randn(10, 10, device=self.device)
        x[0][0] = float("nan")
        example_inputs = (
            x,
            torch.randn(10, 10, device=self.device),
        )
        self.check_model(
            Model().to(self.device),
            example_inputs,
            options={"debug_check_inf_and_nan": True},
        )

    @skipIfWindowsXPU(msg="crash on Windows XPU.")
    def test_assert_async(self):
        if self.device != GPU_TYPE:
            raise unittest.SkipTest("requires GPU_TYPE")

        class Model(torch.nn.Module):
            def __init__(self) -> None:
                super().__init__()

            def forward(self, x):
                u0 = x.item()
                torch._check(u0 > 3)
                return torch.ones(u0)[0]

        x = torch.tensor(23, device=self.device)
        example_inputs = (x,)
        self.check_model(Model(), example_inputs)

    def test_simple_dynamic(self):
        class Model(torch.nn.Module):
            def __init__(self) -> None:
                super().__init__()

            def forward(self, x, y):
                add_0 = x + y
                return torch.nn.functional.relu(input=add_0, inplace=False)

        x = torch.randn(128, 2048, device=self.device)
        y = torch.randn(128, 2048, device=self.device)
        dim0_x = Dim("dim0_x", min=1, max=2048)
        dynamic_shapes = {"x": {0: dim0_x}, "y": {0: dim0_x}}
        example_inputs = (x, y)
        self.check_model(Model(), example_inputs, dynamic_shapes=dynamic_shapes)

    @skipIfWindows(msg="TODO: (xuhancn) confirm, Crash: access violation")
    def test_large_dynamic_dim(self):
        class Model(torch.nn.Module):
            def __init__(self) -> None:
                super().__init__()

            def forward(self, x, y):
                add_0 = x + y
                return torch.nn.functional.relu(input=add_0, inplace=False)

        x = torch.randn(128, 2048, device=self.device)
        y = torch.randn(128, 2048, device=self.device)
        # Use a dimension that exceeds the maximum value of a C long long (2^63 - 1)
        dim0_x = Dim("dim0_x", min=1, max=1171368248680556527362)
        dynamic_shapes = {"x": {0: dim0_x}, "y": {0: dim0_x}}
        example_inputs = (x, y)
        self.check_model(Model(), example_inputs, dynamic_shapes=dynamic_shapes)

    @unittest.skipIf(
        not PLATFORM_SUPPORTS_FP8,
        "FP8 is only supported on H100+, SM 8.9 and MI300+ devices",
    )
    @skipIfXpu
    def test_fp8(self):
        # cuda only
        if self.device != "cuda":
            return

        class Model(torch.nn.Module):
            def __init__(self, dtype):
                super().__init__()
                self.out_dtype = dtype

            def forward(self, x, weight, bias, scale_a, scale_b):
                weight = weight.to(e4m3_type)
                output = torch._scaled_mm(
                    x,
                    weight,
                    bias=input_bias,
                    out_dtype=self.out_dtype,
                    scale_a=scale_a,
                    scale_b=scale_b,
                )
                return output

        dtype = torch.float16

        a_scale = torch.Tensor([1.0]).to(device=GPU_TYPE)
        b_scale = torch.Tensor([1.0]).to(device=GPU_TYPE)
        input_bias = torch.rand(32, device=GPU_TYPE, dtype=dtype)
        weight_shape = (32, 16)
        weight = torch.rand(*weight_shape, device=GPU_TYPE, dtype=dtype).T
        a_inverse_scale = 1 / a_scale
        b_inverse_scale = 1 / b_scale

        x_shape = (16, 16)
        x = torch.rand(*x_shape, device=GPU_TYPE, dtype=dtype).to(e4m3_type)
        dim0_x = Dim("dim0_x", min=1, max=2048)
        dynamic_shapes = ({0: dim0_x}, None, None, None, None)
        self.check_model(
            Model(dtype),
            (x, weight, input_bias, a_inverse_scale, b_inverse_scale),
            dynamic_shapes=dynamic_shapes,
        )

    @unittest.skipIf(
        TEST_WITH_ROCM or not IS_SM90,
        "scaled_grouped_mm is only supported on SM90",
    )
    @skipIfXpu
    def test_scaled_grouped_mm(self):
        # Test torch._scaled_grouped_mm AOTI lowering
        # cuda only
        if self.device != "cuda":
            raise unittest.SkipTest("requires CUDA")

        class Model(torch.nn.Module):
            def __init__(self):
                super().__init__()

            def forward(self, x, weight, scale_a, scale_b, offsets):
                # x: [num_groups, batch, in_features] - FP8 inputs
                # weight: [total_out_features, in_features] - FP8 weights (transposed)
                # scale_a: [num_groups] - input scales
                # scale_b: [num_groups] - weight scales
                # offsets: [num_groups] - cumulative output sizes
                output = torch._scaled_grouped_mm(
                    x,
                    weight.t(),
                    scale_a=scale_a,
                    scale_b=scale_b,
                    offs=offsets,
                    use_fast_accum=True,
                )
                return output.half()

        dtype = torch.float16
        num_groups = 3
        batch_size = 64
        in_features = 128
        out_features_list = [64, 128, 256]  # Different output sizes for each group

        device = GPU_TYPE

        # Calculate offsets (cumulative output sizes)
        offsets = torch.cumsum(torch.tensor(out_features_list), dim=0).to(
            device, dtype=torch.int32
        )
        total_out_features = sum(out_features_list)

        # Create FP8 input tensors - stacked for all groups
        x_fp16 = torch.randn(
            num_groups, batch_size, in_features, dtype=dtype, device=device
        )
        x_fp8 = x_fp16.to(torch.float8_e4m3fn)

        # Create FP8 weight tensor - concatenated and transposed
        weight_fp16 = torch.randn(
            total_out_features, in_features, dtype=dtype, device=device
        )
        weight_fp8 = weight_fp16.to(torch.float8_e4m3fn)

        # Create scales
        scale_a = torch.ones(num_groups, batch_size, device=device, dtype=torch.float32)
        scale_b = torch.ones(total_out_features, device=device, dtype=torch.float32)

        self.check_model(
            Model(),
            (x_fp8, weight_fp8, scale_a, scale_b, offsets),
        )

    @unittest.skipIf(
        not PLATFORM_SUPPORTS_FP8,
        "FP8 is only supported on H100+, SM 8.9 and MI300+ devices",
    )
    @skipIfXpu
    def test_fp8_view_of_param(self):
        # cuda only
        if self.device != GPU_TYPE:
            return

        class Model(torch.nn.Module):
            def __init__(self, dtype, weight):
                super().__init__()
                self.out_dtype = dtype
                self.weight = weight

            def forward(self, x, bias, scale_a, scale_b):
                # test: do the view inside of the graph,
                # AOTI needs to materialize this view before passing
                # it into the scaled_mm extern kernel
                weight = self.weight.T
                output = torch._scaled_mm(
                    x,
                    weight,
                    bias=input_bias,
                    out_dtype=self.out_dtype,
                    scale_a=scale_a,
                    scale_b=scale_b,
                )
                return output

        dtype = torch.float16

        a_scale = torch.Tensor([1.0]).to(device=self.device)
        b_scale = torch.Tensor([1.0]).to(device=self.device)
        input_bias = torch.rand(32, device=self.device, dtype=dtype)
        weight_shape = (32, 16)
        weight = torch.rand(*weight_shape, device=self.device, dtype=dtype).to(
            e4m3_type
        )
        a_inverse_scale = 1 / a_scale
        b_inverse_scale = 1 / b_scale

        x_shape = (16, 16)
        x = torch.rand(*x_shape, device=self.device, dtype=dtype).to(e4m3_type)
        dim0_x = Dim("dim0_x", min=1, max=2048)
        dynamic_shapes = ({0: dim0_x}, None, None, None)
        self.check_model(
            Model(dtype, weight),
            (x, input_bias, a_inverse_scale, b_inverse_scale),
            dynamic_shapes=dynamic_shapes,
        )

    def test_poi_multiple_dynamic(self):
        class Model(torch.nn.Module):
            def __init__(self) -> None:
                super().__init__()

            def forward(self, x, y):
                add_0 = x + y
                return torch.nn.functional.relu(input=add_0, inplace=False)

        x = torch.randn(128, 2048, device=self.device)
        y = torch.randn(128, 2048, device=self.device)
        dim0_x = Dim("dim0_x", min=1, max=2048)
        dynamic_shapes = {"x": {0: dim0_x}, "y": {0: dim0_x}}
        list_example_inputs = [(x, y)]
        list_example_inputs.append(
            (
                torch.randn(64, 2048, device=self.device),
                torch.randn(64, 2048, device=self.device),
            ),
        )
        list_example_inputs.append(
            (
                torch.randn(211, 2048, device=self.device),
                torch.randn(211, 2048, device=self.device),
            ),
        )
        self.check_model_with_multiple_inputs(
            Model(), list_example_inputs, dynamic_shapes=dynamic_shapes
        )

    @unittest.skipIf(
        not IS_BIG_GPU, "Skipping triton backend only since not big GPU (not enough SM)"
    )
    @tf32_off()
    def test_addmm_multiple_dynamic(self):
        if self.device == "cpu":
            raise unittest.SkipTest("using triton backend only is not supported on CPU")

        class Model(torch.nn.Module):
            def __init__(self, n, k, device):
                super().__init__()
                self.weight = torch.randn(n, k, device=device)
                self.bias = torch.randn(n, device=device)

            def forward(self, a):
                return torch.nn.functional.linear(a, self.weight, self.bias)

        M = 8
        N = 6
        K = 16
        model = Model(N, K, self.device)
        batch = 2
        a = torch.randn(batch, M, K, device=self.device)
        dim0_a = Dim("dim0_a", min=1, max=2048)
        dynamic_shapes = {"a": {0: dim0_a}}
        list_example_inputs = [(a,)]
        batch = 2048
        list_example_inputs.append(
            (torch.randn(batch, M, K, device=self.device),),
        )
        batch = 128
        list_example_inputs.append(
            (torch.randn(batch, M, K, device=self.device),),
        )
        self.check_model_with_multiple_inputs(
            model,
            list_example_inputs,
            dynamic_shapes=dynamic_shapes,
            options={
                "max_autotune": True,
                "max_autotune_gemm_backends": "TRITON",
            },
        )

    @unittest.skipIf(
        not IS_BIG_GPU, "Skipping triton backend only since not big GPU (not enough SM)"
    )
    @tf32_off()
    def test_bmm_multiple_dynamic(self):
        if self.device == "cpu":
            raise unittest.SkipTest("using triton backend only is not supported on CPU")

        class Model(torch.nn.Module):
            def __init__(self) -> None:
                super().__init__()

            def forward(self, a, b):
                return torch.bmm(a, b)

        M = 8
        N = 6
        K = 16
        model = Model()
        batch = 1024
        a = torch.randn(batch, M, K, device=self.device)
        b = torch.randn(batch, K, N, device=self.device)
        dim0_a = Dim("dim0_a", min=1, max=2048)
        dynamic_shapes = {"a": {0: dim0_a}, "b": {0: dim0_a}}
        list_example_inputs = [(a, b)]
        batch = 2048
        list_example_inputs.append(
            (
                torch.randn(batch, M, K, device=self.device),
                torch.randn(batch, K, N, device=self.device),
            ),
        )
        batch = 128
        list_example_inputs.append(
            (
                torch.randn(batch, M, K, device=self.device),
                torch.randn(batch, K, N, device=self.device),
            ),
        )
        self.check_model_with_multiple_inputs(
            model,
            list_example_inputs,
            options={
                "max_autotune": True,
                "max_autotune_gemm_backends": "TRITON",
            },
            dynamic_shapes=dynamic_shapes,
        )

    @skipIfWindows(msg="TODO: (xuhancn) confirm, Crash: access violation")
    def test_foreach_multiple_dynamic(self):
        class Model(torch.nn.Module):
            def __init__(self) -> None:
                super().__init__()

            def forward(self, x, y):
                x_unsqueeze = torch.unsqueeze(x, dim=0)
                y_unsqueeze = torch.unsqueeze(y, dim=0)
                cat = torch.cat([x_unsqueeze, y_unsqueeze], dim=0)
                return cat

        model = Model()
        x = torch.randn(128, 2048, device=self.device)
        y = torch.randn(128, 2048, device=self.device)
        dim0_x = Dim("dim0_x", min=1, max=2048)
        dynamic_shapes = {"x": {0: dim0_x}, "y": {0: dim0_x}}
        list_example_inputs = [(x, y)]
        list_example_inputs.append(
            (
                torch.randn(64, 2048, device=self.device),
                torch.randn(64, 2048, device=self.device),
            ),
        )
        list_example_inputs.append(
            (
                torch.randn(211, 2048, device=self.device),
                torch.randn(211, 2048, device=self.device),
            ),
        )
        self.check_model_with_multiple_inputs(
            model,
            list_example_inputs,
            dynamic_shapes=dynamic_shapes,
        )

    # scaled_dot_product_flash_attention
    @unittest.skipIf(
        not SM80OrLater and not HAS_XPU_AND_TRITON,
        "bfloat16 only supported in sm80+ or XPU",
    )
    def test_sdpa(self):
        class Model(torch.nn.Module):
            def __init__(self) -> None:
                super().__init__()

            def forward(self, q, k, v):
                return torch.nn.functional.scaled_dot_product_attention(q, k, v)[0]

        example_inputs = (
            torch.randn(1, 48, 64, 64, dtype=torch.bfloat16, device=self.device),
            torch.randn(1, 48, 64, 64, dtype=torch.bfloat16, device=self.device),
            torch.randn(1, 48, 64, 64, dtype=torch.bfloat16, device=self.device),
        )
        self.check_model(Model(), example_inputs)

    @unittest.skipIf(
        not SM80OrLater and not HAS_XPU_AND_TRITON,
        "bfloat16 only supported in sm80+ or XPU",
    )
    @unittest.skipIf(
        # for archs where this isn't lowered to flash attention, the math
        # backend will be used and it doesn't work for bfloat16
        not PLATFORM_SUPPORTS_FLASH_ATTENTION,
        "Some archs don't support SDPA with bfloat16",
    )
    def test_sdpa_2(self):
        class Model(torch.nn.Module):
            def __init__(self) -> None:
                super().__init__()

            def forward(self, q, k, v, x):
                t = torch.nn.functional.scaled_dot_product_attention(
                    q, k, v, is_causal=True
                )[0]
                return x + t

        example_inputs = (
            torch.randn(1, 48, 64, 64, dtype=torch.bfloat16, device=self.device),
            torch.randn(1, 48, 64, 64, dtype=torch.bfloat16, device=self.device),
            torch.randn(1, 48, 64, 64, dtype=torch.bfloat16, device=self.device),
            torch.randn(1, 48, 64, 64, dtype=torch.bfloat16, device=self.device),
        )
        self.check_model(Model(), example_inputs)

    @skipIfNoFBGEMM
    def test_quantized_linear(self):
        class Model(torch.nn.Module):
            def __init__(self, device):
                super().__init__()
                self.weight = torch.randn(10, 10, device=device)
                self.bias = torch.randn(10, device=device)

            def forward(self, x):
                return torch.ops.quantized.linear_dynamic_fp16_unpacked_weight(
                    x, self.weight, self.bias
                )

        example_inputs = (torch.randn(10, 10, device=self.device),)
        with config.patch({"aot_inductor.use_runtime_constant_folding": True}):
            self.check_model(Model(self.device), example_inputs)

    @skipIfNoFBGEMM
    def test_quantized_linear_bias_none(self):
        class Model(torch.nn.Module):
            def __init__(self, device):
                super().__init__()
                self.weight = torch.randn(10, 10, device=device)

            def forward(self, x):
                return torch.ops.quantized.linear_dynamic_fp16_unpacked_weight(
                    x, self.weight, None
                )

        example_inputs = (torch.randn(10, 10, device=self.device),)
        with config.patch({"aot_inductor.use_runtime_constant_folding": True}):
            self.check_model(Model(self.device), example_inputs)

    @skipIfNoFBGEMM
    def test_quanatized_int8_linear(self):
        class Model(torch.nn.Module):
            def __init__(self, device):
                super().__init__()
                self.weight = torch.randn(10, 10, device=device)
                self.bias = torch.randn(10, device=device)
                self.input_scale = torch.tensor(0.1)
                self.input_zero_point = torch.tensor(0)
                self.weight_scale = torch.tensor(0.1)
                self.weight_zero_point = torch.tensor(0)
                self.output_scale = torch.tensor(0.1)
                self.output_zero_point = torch.tensor(0)
                self.out_channel = 10

            def forward(self, x):
                return torch.ops._quantized.wrapped_quantized_linear(
                    x,
                    self.input_scale,
                    self.input_zero_point,
                    self.weight,
                    self.weight_scale,
                    self.weight_zero_point,
                    self.bias,
                    self.output_scale,
                    self.output_zero_point,
                    self.out_channel,
                )

        example_inputs = (torch.randn(10, 10, device=self.device),)
        with config.patch({"aot_inductor.use_runtime_constant_folding": True}):
            self.check_model(Model(self.device), example_inputs)

    def test_zero_grid_with_unbacked_symbols(self):
        class Repro(torch.nn.Module):
            def __init__(self) -> None:
                super().__init__()

            def forward(self, x, y):
                nz = torch.nonzero(x)
                b = torch.ones_like(nz, dtype=torch.float16)
                c = torch.zeros_like(nz, dtype=torch.float16)
                d = (b + c) @ y
                return d.sum()

        example_inputs = (
            torch.tensor([1, 1, 1], device=self.device),
            torch.randn((1, 32), dtype=torch.float16, device=self.device),
        )
        self.check_model(Repro(), example_inputs)

    @skipIfMPS
    @config.patch({"unbacked_symint_fallback": 12})
    @parametrize("shift_k", [0, 1, 2, 3])
    @parametrize("use_static_size", [True, False])
    def test_unbacked_expr_replacements(self, shift_k, use_static_size):
        """
        Test parameters
        - shift_k: Validates that torch._check assertion order doesn't affect
        results by shifting the order of torch._checks
        - use_static_size: Tests torch._check compatibility between unbacked
        symbolic expressions and static shapes
        """

        if self.device != GPU_TYPE:
            raise unittest.SkipTest("Need triton for user-defined triton kernel")

        def realize_out_tensor_with_size(size):
            STATIC_DIM = 256  # large enough to hit IMA w/o compute-sanitizer
            tensor = torch.ones((size, STATIC_DIM), device=self.device)
            # Realize the tensor as an intermediate buffer
            nrows, ncols = tensor.shape
            numel = tensor.numel()
            add_kernel[nrows,](
                in_ptr0=tensor,
                in_ptr1=tensor,
                out_ptr=tensor,
                n_elements=numel,
                BLOCK_SIZE=ncols,
            )
            return tensor

        class Repro(torch.nn.Module):
            def forward(self, x, y, lst):
                STATIC_SIZE = 300
                s0, s1 = x.shape
                s2, s3 = y.shape
                u0, u1, u2, u3, u100 = lst.tolist()

                expr1 = s0 + u0
                expr2 = s1 + u1
                expr3 = (s2 * s3) + (u2 // u3)  # make this one a lil complicated
                expr4 = STATIC_SIZE if use_static_size else u100

                t1 = realize_out_tensor_with_size(expr1)
                t2 = realize_out_tensor_with_size(expr2)
                t3 = realize_out_tensor_with_size(expr3)
                t4 = realize_out_tensor_with_size(expr4)

                # shift tensors to change up the torch._check order
                tensors = [t1, t2, t3, t4]
                shifted_tensors = tensors[shift_k:] + tensors[:shift_k]

                # torch.cat implicitly runs torch._check(lhs == rhs)
                cat = torch.cat(shifted_tensors, dim=1)

                return cat * cat

        # Disable cuda caching allocator to check for IMA
        torch.cuda.caching_allocator_enable(False)
        model = Repro()
        example_inputs = (
            # s0, s1
            torch.randn((100, 200), device=self.device),
            # s2, s3
            torch.randn((100, 3), device=self.device),
            # u0, u1, u2, u3, u100
            torch.tensor([200, 100, 0, 1, 300], device=self.device, dtype=torch.int),
        )
        spec = {
            "x": (Dim.DYNAMIC, Dim.DYNAMIC),
            "y": (Dim.DYNAMIC, Dim.DYNAMIC),
            "lst": (Dim.STATIC,),
        }
        self.check_model(model, example_inputs, dynamic_shapes=spec)
        torch.cuda.caching_allocator_enable(True)

    @skipIfMPS
    @config.patch({"unbacked_symint_fallback": 12})
    @config.patch({"triton.autotune_at_compile_time": None})
    def test_replace_unbacked_symbol_with_backed_expr(self):
        # This will test how autotune_at_compile_time generates sample inputs
        # when the user torch._checks(s0 + s1 == u0).
        # We may fail with IMA if the generated input sizes aren't correct.
        if self.device != GPU_TYPE:
            raise unittest.SkipTest("requires triton")

        def force_realize(tensor):
            # Realize the tensor as an intermediate buffer
            nrows, ncols = tensor.shape
            numel = tensor.numel()
            add_kernel[nrows,](
                in_ptr0=tensor,
                in_ptr1=tensor,
                out_ptr=tensor,
                n_elements=numel,
                BLOCK_SIZE=ncols,
            )

        INNER_DIM = 256

        class Repro(torch.nn.Module):
            def forward(self, x, y, lengths):
                # Realize an intermediate buffer with backed shape: s0 + s1
                relevant_embeddings = torch.cat([x, y], dim=0)
                force_realize(relevant_embeddings)

                # Realize an intermediate buffer with unbacked shape: u0
                num_relevant_embeddings = lengths.nonzero().size(0)
                ones = torch.ones((num_relevant_embeddings, INNER_DIM), device=x.device)
                force_realize(ones)

                # Add deferred runtime assertion: s0 + s1 == u0
                torch._check(relevant_embeddings.size(0) == ones.size(0))
                relevant_embeddings += ones
                return relevant_embeddings * relevant_embeddings

        torch.cuda.caching_allocator_enable(False)
        model = Repro()
        example_inputs = (
            torch.randn((1000, INNER_DIM), device=self.device),
            torch.randn((2000, INNER_DIM), device=self.device),
            torch.ones(3000),
        )
        spec = {
            "x": (Dim.DYNAMIC, Dim.STATIC),
            "y": (Dim.DYNAMIC, Dim.STATIC),
            "lengths": (Dim.DYNAMIC,),
        }
        self.check_model(model, example_inputs, dynamic_shapes=spec)
        torch.cuda.caching_allocator_enable(True)

    @config.patch({"triton.autotune_at_compile_time": None})
    def test_stride_with_unbacked_expr(self):
        class Repro(torch.nn.Module):
            def forward(self, x, y):
                u0 = x.item()
                torch._check(u0 >= 1)
                s0 = y.size(0)
                expr = u0 * s0
                sevens = torch.empty_strided(
                    size=(10, expr, 32), stride=(expr * 32, 32, 1), device=x.device
                ).fill_(7)
                return sevens * 3

        example_inputs = (
            torch.scalar_tensor(2, dtype=torch.int, device=self.device),
            torch.ones(8, device=self.device),
        )
        self.check_model(Repro(), example_inputs)

    @unittest.skipIf(
        TEST_MPS and MACOS_VERSION < 14.0,
        "bfloat16 is only supported on MacOS 14+",
    )
    def test_size_with_unbacked_add_expr(self):
        # Tests AOTI autotuning to make sure the correct input tensor sizes
        # are generated for sizes that include an expr such as s0 + u0.

        class Repro(torch.nn.Module):
            def forward(self, values, repeats, mask, embeddings, x, z, scalar):
                repeat_interleave = torch.repeat_interleave(values, repeats)
                index = torch.clamp(repeat_interleave, min=0, max=400).int()
                index_select = torch.index_select(embeddings, 0, index)

                backed = z.size(0)
                unbacked = scalar.item()

                unbacked_add_expr = backed + unbacked
                repeated = x.repeat(unbacked_add_expr, 1)
                return torch.cat([repeated, index_select], dim=1)

        example_inputs = (
            torch.ones(64, dtype=torch.int64, device=self.device),
            torch.ones(64, dtype=torch.int64, device=self.device) * 12,
            torch.ones((768,), dtype=torch.int64, device=self.device).bool(),
            torch.randn((401, 8), dtype=torch.bfloat16, device=self.device),
            torch.randn((1, 256), dtype=torch.bfloat16, device=self.device),
            torch.ones(758, 127, dtype=torch.int64, device=self.device),
            torch.scalar_tensor(10, dtype=torch.int32, device=self.device),
        )
        spec = {
            "values": (Dim.DYNAMIC,),
            "repeats": (Dim.DYNAMIC,),
            "mask": (Dim.DYNAMIC,),
            "embeddings": (Dim.DYNAMIC, Dim.STATIC),
            "x": (Dim.STATIC, Dim.STATIC),
            "z": (Dim.DYNAMIC, Dim.STATIC),
            "scalar": (),
        }
        self.check_model(Repro(), example_inputs, dynamic_shapes=spec)

    @skipIfWindowsXPU(msg="crash on Windows XPU.")
    def test_size_with_unbacked_add_expr_transitive(self):
        # Edge case with torch._check(expr1, expr2) + torch._check(expr2, unbacked).
        # When generating example input sizes for autotuning, it should coalesce
        # expr1, expr2, unbacked into a single size.
        if self.device != GPU_TYPE:
            raise unittest.SkipTest("requires GPU")

        class Repro(torch.nn.Module):
            def forward(self, values, repeats, mask, embeddings, x, y, z, lst):
                index = torch.repeat_interleave(values, repeats)
                index_select = torch.index_select(embeddings, 0, index)

                u0, u1 = lst.tolist()
                backed0, backed1 = z.size(0), z.size(1)

                repeated0 = y.repeat(backed0 + u0, 1)
                repeated1 = x.repeat(backed1 + u1, 1)
                out1 = torch.empty_like(repeated1)
                add_kernel[(out1.numel(),)](
                    repeated1, repeated1, out1, out1.numel(), BLOCK_SIZE=2
                )

                # Implicitly add torch._check(expr2, unbacked)
                cat = torch.cat([out1, index_select], dim=1)
                add = repeated0 + repeated1

                # Explicitly add torch._check(expr1, expr2)
                torch._check(repeated0.size(0) == out1.size(0))
                return cat, add

        example_inputs = (
            torch.ones(64, dtype=torch.int64, device=self.device),
            torch.ones(64, dtype=torch.int64, device=self.device) * 24,
            torch.ones((768,), dtype=torch.int64, device=self.device).bool(),
            torch.randn((401, 8), dtype=torch.bfloat16, device=self.device),
            torch.randn((2, 256), dtype=torch.bfloat16, device=self.device),
            torch.randn((2, 256), dtype=torch.bfloat16, device=self.device),
            torch.ones(758, 758, dtype=torch.int64, device=self.device),
            torch.tensor([10, 10], dtype=torch.int32, device=self.device),
        )
        spec = {
            "values": (Dim.DYNAMIC,),
            "repeats": (Dim.DYNAMIC,),
            "mask": (Dim.DYNAMIC,),
            "embeddings": (Dim.DYNAMIC, Dim.STATIC),
            "x": (Dim.DYNAMIC, Dim.STATIC),
            "y": (Dim.DYNAMIC, Dim.STATIC),
            "z": (Dim.DYNAMIC, Dim.DYNAMIC),
            "lst": (Dim.STATIC,),
        }
        self.check_model(Repro(), example_inputs, dynamic_shapes=spec)

    @config.patch({"unbacked_symint_fallback": 128})
    def test_size_with_unbacked_add_and_mul_expr(self):
        # Edge case with torch._check(add_expr, mul_expr). When generating example
        # input sizes for autotuning, make sure they coalesce into a single size.
        if self.device != GPU_TYPE:
            raise unittest.SkipTest("requires GPU")

        class Repro(torch.nn.Module):
            def forward(self, values, repeats, mask, embeddings, x, y, z, lst):
                u0, u1, u2 = lst.tolist()
                backed = z.size(0)
                backed1 = z.size(1)

                unbacked_add_expr = backed + u0
                unbacked_mul_expr = backed1 + (u1 * u2)
                repeated0 = x.repeat(unbacked_add_expr, 1)
                repeated1 = y.repeat(unbacked_mul_expr, 1)
                out0 = torch.empty_like(repeated0)
                out1 = torch.empty_like(repeated1)
                add_kernel[(out0.numel(),)](
                    repeated0, repeated0, out0, out0.numel(), BLOCK_SIZE=2
                )
                add_kernel[(out1.numel(),)](
                    repeated1, repeated1, out1, out1.numel(), BLOCK_SIZE=2
                )

                return torch.cat([out1, out0], dim=1)

        example_inputs = (
            torch.ones(64, dtype=torch.int64, device=self.device),
            torch.ones(64, dtype=torch.int64, device=self.device) * 24,
            torch.ones((768,), dtype=torch.int64, device=self.device).bool(),
            torch.randn((401, 8), dtype=torch.bfloat16, device=self.device),
            torch.randn((2, 256), dtype=torch.bfloat16, device=self.device),
            torch.randn((2, 256), dtype=torch.bfloat16, device=self.device),
            torch.ones(758, 758, dtype=torch.int64, device=self.device),
            torch.tensor([10, 5, 2], dtype=torch.int32, device=self.device),
        )
        spec = {
            "values": (Dim.DYNAMIC,),
            "repeats": (Dim.DYNAMIC,),
            "mask": (Dim.DYNAMIC,),
            "embeddings": (Dim.DYNAMIC, Dim.STATIC),
            "x": (Dim.DYNAMIC, Dim.STATIC),
            "y": (Dim.DYNAMIC, Dim.STATIC),
            "z": (Dim.DYNAMIC, Dim.DYNAMIC),
            "lst": (Dim.STATIC,),
        }
        self.check_model(Repro(), example_inputs, dynamic_shapes=spec)

    @skipIfXpu(msg="_scaled_dot_product_flash_attention is not supported on XPU yet")
    @unittest.skipIf(
        not PLATFORM_SUPPORTS_FLASH_ATTENTION, "Some archs don't support flash SDPA"
    )
    def test_fallback_kernel_with_symexpr_output(self):
        if self.device != GPU_TYPE:
            raise unittest.SkipTest("requires GPU")

        class Module(torch.nn.Module):
            def forward(self, q, k, v):
                q = q.reshape(
                    q.shape[0],
                    2,
                    q.shape[2] * q.shape[3],
                    q.shape[1] // 2,
                )
                k = k.reshape(
                    k.shape[0],
                    2,
                    k.shape[2] * k.shape[3],
                    k.shape[1] // 2,
                )
                v = v.reshape(
                    v.shape[0],
                    2,
                    v.shape[2] * v.shape[3],
                    v.shape[1] // 2,
                )

                res = torch.ops.aten._scaled_dot_product_flash_attention.default(
                    q,
                    k,
                    v,
                )
                return res[0]

        m = Module().to(device=self.device)
        tensor_shape = (4, 32, 4, 4)
        inputs = (
            torch.randn(tensor_shape, dtype=torch.float16, device=self.device),
            torch.randn(tensor_shape, dtype=torch.float16, device=self.device),
            torch.randn(tensor_shape, dtype=torch.float16, device=self.device),
        )

        dynamic_shapes = {
            "q": {2: Dim.DYNAMIC, 3: Dim.DYNAMIC},
            "k": {2: Dim.DYNAMIC, 3: Dim.DYNAMIC},
            "v": {2: Dim.DYNAMIC, 3: Dim.DYNAMIC},
        }
        ep = torch.export.export(m, inputs, dynamic_shapes=dynamic_shapes, strict=False)
        path = torch._inductor.aot_compile(ep.module(), inputs)
        aot_model = torch._export.aot_load(path, device=self.device)
        torch.testing.assert_close(m(*inputs), aot_model(*inputs))

    def test_aoti_constant_tensor(self):
        class Foo(torch.nn.Module):
            def __init__(self, device):
                super().__init__()
                self.a = torch.ones(4, 4, device=device)
                self.b = torch.ones(4, 4, device=device)

            def forward(self, x):
                return torch.ops.aten.linear.default(x, self.a, self.b)

        example_inputs = (torch.ones(4, 4, device=self.device),)
        self.check_model(Foo(self.device), example_inputs)

    def test_aoti_constant_tensor_name_collision(self):
        class SubModule(torch.nn.Module):
            def __init__(self, device):
                super().__init__()
                self.register_buffer(
                    "_tensor_constant1",
                    torch.ones(1, device=device, dtype=torch.float32),
                    persistent=True,
                )

            def forward(self, x):
                return self.linear(x)

        class Foo(torch.nn.Module):
            def __init__(self, user_float_feature_idx, device):
                super().__init__()
                self.user_float_feature_idx = user_float_feature_idx
                self.register_buffer(
                    "_tensor_constant0",
                    torch.ones(5, device=device, dtype=torch.float32),
                    persistent=True,
                )
                self.register_buffer(
                    "_tensor_constant1",
                    torch.ones(1, device=device, dtype=torch.float32),
                    persistent=True,
                )
                self.sub_mod = SubModule(device)

            def forward(self, x):
                self._tensor_constant0[1:2] = 1
                return (
                    torch.index_select(
                        x, 1, torch.tensor(self.user_float_feature_idx, device=x.device)
                    ),
                    self._tensor_constant0,
                    self._tensor_constant1,
                    self.sub_mod._tensor_constant1,
                )

        example_inputs = (torch.ones(4, 4, device=self.device),)
        user_float_feature_idx = [1]
        # we have to have run_decomposition first to trigger the name collision
        ep = torch.export.export(
            Foo(user_float_feature_idx, self.device), example_inputs, strict=False
        ).run_decompositions()
        gm = ep.module()
        self.check_model(gm.to(self.device), example_inputs)

    def test_large_grid(self):
        if self.device != GPU_TYPE:
            raise unittest.SkipTest("requires GPU")

        class Model(torch.nn.Module):
            def __init__(self) -> None:
                super().__init__()

            def forward(self, primals_5):
                view = torch.ops.aten.reshape.default(primals_5, [-1, 2, 4])
                primals_5 = None
                permute = torch.ops.aten.permute.default(view, [0, 2, 1])
                clone = torch.ops.aten.clone.default(
                    permute, memory_format=torch.contiguous_format
                )
                return clone

        # let y_grid = 65537
        s0 = 16777472
        s1 = 8
        example_inputs = (torch.rand(s0, s1, device=self.device),)
        self.check_model(Model(), example_inputs)

    def test_cond_simple(self):
        inputs = (
            torch.randn((10, 20), device=self.device),
            torch.randn((10, 20), device=self.device),
        )
        dim0_ab = Dim("s0", min=2, max=1024)
        dynamic_shapes = {
            "p": {},
            "a": {0: dim0_ab, 1: None},
            "b": {0: dim0_ab, 1: None},
        }
        self.check_model_with_multiple_inputs(
            CondModels.Simple(),
            prepend_predicates(inputs),
            dynamic_shapes=dynamic_shapes,
        )

    def test_cond_nested(self):
        inputs = (
            torch.randn((10, 20), device=self.device),
            torch.randn((10, 20), device=self.device),
            torch.randn((10, 20), device=self.device),
        )
        dim0_abc = Dim("s0", min=2, max=1024)
        dynamic_shapes = {
            "p0": {},
            "p1": {},
            "p2": {},
            "a": {0: dim0_abc, 1: None},
            "b": {0: dim0_abc, 1: None},
            "c": {0: dim0_abc, 1: None},
        }
        self.check_model_with_multiple_inputs(
            CondModels.Nested(),
            prepend_predicates(inputs, num_predicates=3),
            dynamic_shapes=dynamic_shapes,
        )

    def test_cond_with_parameters(self):
        inputs = (torch.randn((10, 20), device=self.device),)
        dim0_abc = Dim("s0", min=2, max=1024)
        dynamic_shapes = {
            "p": {},
            "a": {0: dim0_abc, 1: None},
        }
        self.check_model_with_multiple_inputs(
            CondModels.Parameters(self.device),
            prepend_predicates(inputs),
            dynamic_shapes=dynamic_shapes,
        )

    def test_cond_with_reinterpret_view_inputs_outputs(self):
        inputs = (
            torch.randn((10, 20), device=self.device),
            torch.randn((10, 20), device=self.device),
        )
        # TODO: the min value need to be 5 because in the body_fn, we're slicing over z1[2:],
        # since the output size is [dim0_ab-3], when we extract tensor metadata out of the output
        # we call guard_size_oblivious, which assumes the dim0_ab-3 != 0 or 1. So we have to set
        # the minimum to 5 for now. We need to relax this restriction either by writing a less
        # constrained shape checking in fake impl of cond.
        dim0_ab = Dim("s0", min=5, max=1024)
        dynamic_shapes = {
            "p": {},
            "a": {0: dim0_ab, 1: None},
            "b": {0: dim0_ab, 1: None},
        }
        self.check_model_with_multiple_inputs(
            CondModels.ReinterpretView(),
            prepend_predicates(inputs),
            dynamic_shapes=dynamic_shapes,
        )

    @requires_gpu
    def test_cond_with_replace_view_ops(self):
        if self.device != GPU_TYPE:
            raise unittest.SkipTest("requires GPU")

        class CondModelWithViewAndLinear(torch.nn.Module):
            def __init__(self):
                super().__init__()
                self.linear = torch.nn.Linear(4, 4)

            def forward(self, cache, x):
                def true_fn(cache, x):
                    return cache + 1.0

                def false_fn(cache, x):
                    return self.linear(x).view(1, 2, 4, 4)

                cache_is_initialized = (cache != 0).any()
                return torch.cond(cache_is_initialized, false_fn, false_fn, [cache, x])

        example_input = (
            torch.zeros(1, 2, 4, 4, dtype=torch.float32, device=self.device),
            torch.randn(8, 4, dtype=torch.float32, device=self.device),
        )
        model = CondModelWithViewAndLinear().to(device=self.device)
        exported_program = torch.export.export(model, example_input)
        program = exported_program.run_decompositions()
        gm = ReplaceViewOpsWithViewCopyOpsPass()(program.graph_module).graph_module
        with config.patch(
            {"max_autotune": True, "max_autotune_gemm_backends": "TRITON,ATEN"}
        ):
            _ = torch._inductor.aot_compile(gm, example_input)

    def test_cond_with_multiple_outputs(self):
        inputs = (
            torch.randn((10, 20), device=self.device),
            torch.randn((10, 20), device=self.device),
            torch.randn((30, 40), device=self.device),
        )
        dim0_ab = Dim("s0", min=2, max=1024)
        dim0_c = Dim("s1", min=2, max=1024)
        dynamic_shapes = {
            "p": {},
            "a": {0: dim0_ab, 1: None},
            "b": {0: dim0_ab, 1: None},
            "c": {0: dim0_c, 1: None},
        }
        self.check_model_with_multiple_inputs(
            CondModels.MultipleOutputs(),
            prepend_predicates(inputs),
            dynamic_shapes=dynamic_shapes,
        )

    def test_cond_with_outer_code_before_after(self):
        inputs = (
            torch.randn((10, 20), device=self.device),
            torch.randn((10, 20), device=self.device),
        )
        dim0_ab = Dim("s0", min=2, max=1024)
        dynamic_shapes = {
            "p": {},
            "a": {0: dim0_ab, 1: None},
            "b": {0: dim0_ab, 1: None},
        }
        self.check_model_with_multiple_inputs(
            CondModels.OuterCode(),
            prepend_predicates(inputs),
            dynamic_shapes=dynamic_shapes,
        )

    def test_cond_use_buffers_from_outer_scope(self):
        inputs = (
            torch.randn((10, 20), device=self.device),
            torch.randn((10, 20), device=self.device),
            torch.randn((10, 20), device=self.device),
        )
        dim0_abc = Dim("s0", min=2, max=1024)
        dynamic_shapes = {
            "p": {},
            "a": {0: dim0_abc, 1: None},
            "b": {0: dim0_abc, 1: None},
            "c": {0: dim0_abc, 1: None},
        }
        self.check_model_with_multiple_inputs(
            CondModels.OuterBuffers(),
            prepend_predicates(inputs),
            dynamic_shapes=dynamic_shapes,
        )

    @common_utils.parametrize("dynamic", [False, True])
    def test_cond_non_tensor_predicates(self, dynamic):
        inputs1 = (
            torch.randn((10, 20), device=self.device),
            torch.randn((15, 20), device=self.device),
        )
        inputs2 = (
            torch.randn((10, 20), device=self.device),
            torch.randn((5, 20), device=self.device),
        )
        inputs = (inputs1,)
        dynamic_shapes = None
        if dynamic:
            inputs = (inputs1, inputs2)
            dim0_a = Dim("s0", min=2, max=1024)
            dim0_b = Dim("s1", min=2, max=1024)
            dynamic_shapes = {
                "a": {0: dim0_a, 1: None},
                "b": {0: dim0_b, 1: None},
            }
        self.check_model_with_multiple_inputs(
            CondModels.WithNonTensorPredicate(),
            inputs,
            dynamic_shapes=dynamic_shapes,
        )

    @common_utils.parametrize("dynamic", [False, True])
    def test_cond_unbacked_symint_closure(self, dynamic):
        inputs = (
            torch.randn((10, 20), device=self.device),
            torch.randn((15, 20), device=self.device),
            torch.randn((10, 20), device=self.device),
        )
        dynamic_shapes = None
        if dynamic:
            dim0_a = Dim("s0", min=2, max=1024)
            dim0_b = Dim("s1", min=2, max=1024)
            dynamic_shapes = {
                "p": {},
                "x": {0: dim0_a, 1: None},
                "y": {0: dim0_b, 1: None},
                "z": {0: dim0_a, 1: None},
            }
        self.check_model_with_multiple_inputs(
            CondModels.UnbackedSymIntClosure(),
            prepend_predicates(inputs),
            dynamic_shapes=dynamic_shapes,
        )

    @skipIfWindows(msg="TODO: (xuhancn) confirm, Crash: access violation")
    @common_utils.parametrize("dynamic", [False, True])
    def test_cond_mismatched_branch_output(self, dynamic):
        inputs = (
            torch.randn(10, 20, device=self.device),
            torch.randn(10, 20, device=self.device),
            torch.randn(10, 20, device=self.device),
        )
        dynamic_shapes = None
        if dynamic:
            # Note the minimum has to be 4 because the model
            # is slicing over the first dim with [2:], if first
            # dim is 2 or 3, the slicing will be 0/1 specialized,
            # causing a constraint violation error.
            dim0_a = Dim("s0", min=4, max=1024)
            dim0_b = Dim("s1", min=4, max=1024)
            dynamic_shapes = {
                "p": {},
                "x": {0: dim0_a, 1: None},
                "y": {0: dim0_b, 1: None},
                "z": {0: dim0_a, 1: None},
            }
        self.check_model_with_multiple_inputs(
            CondModels.MismatchedOutputSize(),
            prepend_predicates(inputs),
            dynamic_shapes=dynamic_shapes,
        )

    def test_cond_symint_input(self):
        class M(torch.nn.Module):
            def forward(self, x, y, z):
                a = y.shape[0]
                b = z.shape[0]

                def true_fn(x):
                    return x + a

                def false_fn(x):
                    return x + b * z

                return torch.cond(x.shape[0] > 5, true_fn, false_fn, (x,))

        input1 = (
            torch.ones(3, 3, device=self.device),
            torch.ones(5, device=self.device),
            torch.ones(3, 3, device=self.device),
        )
        input2 = (
            torch.ones(10, 3, device=self.device),
            torch.ones(6, device=self.device),
            torch.ones(10, 3, device=self.device),
        )
        inputs = (input1, input2)
        dynamic_shapes = {"x": {0: Dim("d")}, "y": {0: Dim("d1")}, "z": {0: Dim("d")}}
        self.check_model_with_multiple_inputs(
            M(),
            inputs,
            dynamic_shapes=dynamic_shapes,
        )

    def test_cond_symint_input_disable_one_pass(self):
        class M(torch.nn.Module):
            def forward(self, x, y, z):
                a = y.shape[0]
                b = z.shape[0]

                def true_fn(x):
                    return x + a

                def false_fn(x):
                    return x + b * z

                return torch.cond(x.shape[0] > 5, true_fn, false_fn, (x,))

        input1 = (
            torch.ones(3, 3, device=self.device),
            torch.ones(5, device=self.device),
            torch.ones(3, 3, device=self.device),
        )
        input2 = (
            torch.ones(10, 3, device=self.device),
            torch.ones(6, device=self.device),
            torch.ones(10, 3, device=self.device),
        )
        inputs = (input1, input2)
        dynamic_shapes = {"x": {0: Dim("d")}, "y": {0: Dim("d1")}, "z": {0: Dim("d")}}
        with torch._inductor.config.patch({"triton.autotune_at_compile_time": False}):
            self.check_model_with_multiple_inputs(
                M(),
                inputs,
                dynamic_shapes=dynamic_shapes,
            )

    def test_while_loop_simple(self):
        inputs = (
            torch.randn((10, 20), device=self.device),
            torch.randn((10, 20), device=self.device),
        )
        dim0_ab = Dim("s0", min=2, max=1024)
        dynamic_shapes = {
            "ci": {},
            "a": {0: dim0_ab, 1: None},
            "b": {0: dim0_ab, 1: None},
        }
        self.check_model_with_multiple_inputs(
            WhileLoopModels.Simple(),
            prepend_counters(inputs),
            dynamic_shapes=dynamic_shapes,
        )

    def test_while_loop_nested(self):
        inputs = (
            torch.randn((10, 20), device=self.device),
            torch.randn((10, 20), device=self.device),
        )
        dim0_ab = Dim("s0", min=2, max=1024)
        dynamic_shapes = {
            "ci": {},
            "cj": {},
            "a": {0: dim0_ab, 1: None},
            "b": {0: dim0_ab, 1: None},
        }
        self.check_model_with_multiple_inputs(
            WhileLoopModels.Nested(),
            prepend_counters(inputs, num_counters=2),
            dynamic_shapes=dynamic_shapes,
        )

    def test_while_loop_with_outer_code(self):
        inputs = (
            torch.randn((10, 20), device=self.device),
            torch.randn((10, 20), device=self.device),
        )
        dim0_ab = Dim("s0", min=2, max=1024)
        dynamic_shapes = {
            "c": {},
            "a": {0: dim0_ab, 1: None},
            "b": {0: dim0_ab, 1: None},
        }
        self.check_model_with_multiple_inputs(
            WhileLoopModels.OuterCode(),
            prepend_counters(inputs),
            dynamic_shapes=dynamic_shapes,
        )

    # mps doesn't support float64
    @skipIfMPS
    @unittest.skipIf(
        config.triton.native_matmul,
        "FIXME: cannot do get_size on FakeTensor during lowering.",
    )
    def test_while_loop_with_parameters(self):
        inputs = (
            torch.randn(
                (
                    10,
                    20,
                ),
                dtype=torch.float64,
                device=self.device,
            ),
        )
        dim0_a = Dim("s0", min=2, max=1024)
        dynamic_shapes = {
            "c": {},
            "a": {0: dim0_a, 1: None},
        }
        self.check_model_with_multiple_inputs(
            WhileLoopModels.Parameters(self.device),
            prepend_counters(inputs),
            dynamic_shapes=dynamic_shapes,
        )

    def test_while_loop_with_outer_buffers(self):
        inputs = (
            torch.randn((10, 20), device=self.device),
            torch.randn((10, 20), device=self.device),
        )
        # dynamic shapes don't work now due to
        # https://github.com/pytorch/pytorch/issues/123596
        # dim0_ab = Dim("s0", min=2, max=1024)
        # dynamic_shapes = {
        #     "c": {},
        #     "a": {0: dim0_ab, 1: None},
        #     "b": {0: dim0_ab, 1: None},
        # }
        dynamic_shapes = None
        self.check_model_with_multiple_inputs(
            WhileLoopModels.OuterBuffers(),
            prepend_counters(inputs),
            dynamic_shapes=dynamic_shapes,
        )

    def test_while_loop_with_pytree_inputs(self):
        inputs = (
            torch.tensor(0, device=self.device),
            (
                [torch.randn(10, 20, device=self.device)],
                {
                    "x": torch.randn(10, 20, device=self.device),
                    "y": torch.randn(10, 20, device=self.device),
                },
            ),
        )
        self.check_model_with_multiple_inputs(
            WhileLoopModels.PytreeCarry(),
            [inputs],
            dynamic_shapes=None,
        )

    @common_utils.parametrize("dynamic", [False, True])
    def test_while_loop_with_unbacked_symint_closure(self, dynamic):
        inputs = (
            torch.randn(10, 20, device=self.device),
            torch.randn(10, 20, device=self.device),
        )
        dim0_ab = Dim("s0", min=2, max=1024)
        dynamic_shapes = None
        if dynamic:
            dynamic_shapes = {
                "c": {},
                "a": {0: dim0_ab, 1: None},
                "b": {0: dim0_ab, 1: None},
            }
        self.check_model_with_multiple_inputs(
            WhileLoopModels.UnbackedSymIntClosure(),
            prepend_counters(inputs),
            dynamic_shapes=dynamic_shapes,
        )

    @common_utils.parametrize("dynamic", [False, True])
    def test_while_loop_with_mixed_device(self, dynamic):
        inputs = (
            torch.randn(10, 20, device=self.device),
            torch.randn(10, 20, device=self.device),
        )
        dim0_ab = Dim("s0", min=2, max=1024)
        dynamic_shapes = None
        if dynamic:
            dynamic_shapes = {
                "c": {},
                "a": {0: dim0_ab, 1: None},
                "b": {0: dim0_ab, 1: None},
            }
        self.check_model_with_multiple_inputs(
            WhileLoopModels.MixedDevice(),
            prepend_counters(inputs),
            dynamic_shapes=dynamic_shapes,
        )

    @common_utils.parametrize("dynamic", [False, True])
    def test_while_loop_with_sym_expr_cond(self, dynamic):
        inputs = (
            torch.randn(10, 20, device=self.device),
            torch.randn(10, 20, device=self.device),
        )
        dim0_ab = Dim("s0", min=2, max=1024)
        dynamic_shapes = None
        if dynamic:
            dynamic_shapes = {
                "c": {},
                "a": {0: dim0_ab, 1: None},
                "b": {0: dim0_ab, 1: None},
            }
        self.check_model_with_multiple_inputs(
            WhileLoopModels.SymExprCond(),
            prepend_counters(inputs),
            dynamic_shapes=dynamic_shapes,
        )

    @common_utils.parametrize("dynamic", [False, True])
    def test_while_loop_with_conv(self, dynamic):
        inputs = (torch.randn(2, 4, 4, 4, device=self.device, dtype=torch.float64),)
        dim0_ab = Dim("s0", min=2, max=1024)
        dynamic_shapes = None
        if dynamic:
            dynamic_shapes = {
                "c": {},
                "x": {0: dim0_ab, 1: None},
            }
        self.check_model_with_multiple_inputs(
            WhileLoopModels.Conv(self.device),
            prepend_counters(inputs),
            dynamic_shapes=dynamic_shapes,
        )

    @config.patch({"is_predispatch": True})
    def test_constant(self):
        class M(torch.nn.Module):
            def __init__(self, device):
                super().__init__()
                self.device = device

            def forward(self, x):
                t = torch.tensor(x.size(-1), device=self.device, dtype=torch.float)
                t = torch.sqrt(t * 3)
                return x * t

        self.check_model(M(self.device), (torch.randn(5, 5, device=self.device),))

    @unittest.skipIf(IS_MACOS, "no CUDA on Mac")
    def test_zero_grid_with_backed_symbols(self):
        if self.device != GPU_TYPE:
            raise unittest.SkipTest("requires GPU")

        class Repro(torch.nn.Module):
            def __init__(self) -> None:
                super().__init__()

            def forward(self, x, b):
                return x + b

        example_inputs = (
            torch.randn((3, 2), device=self.device),
            torch.randn((1, 2), device=self.device),
        )
        dynamic_shapes = {
            "x": {0: Dim("dx"), 1: Dim.STATIC},
            "b": None,
        }

        # Compile & run model where dynamic dim size > 0.
        package_path: str = AOTIRunnerUtil.compile(
            Repro(),
            example_inputs,
            dynamic_shapes=dynamic_shapes,
        )
        aot_inductor_module = torch._inductor.aoti_load_package(package_path)
        aot_inductor_module(*example_inputs)

        # Re-run where dynamic dim size is 0.
        example_inputs = (
            torch.randn((0, 2), device=self.device),
            torch.randn((1, 2), device=self.device),
        )
        actual = aot_inductor_module(*example_inputs)
        expected = Repro()(*example_inputs)
        torch.testing.assert_close(actual, expected)

    def test_repeat_interleave(self):
        class Repro(torch.nn.Module):
            def __init__(self) -> None:
                super().__init__()

            def forward(self, x):
                return torch.ops.aten.repeat_interleave.Tensor(x, output_size=12)

        example_inputs = (torch.ones((1,), dtype=torch.int32, device=self.device) * 12,)
        self.check_model(Repro(), example_inputs)

    def test_dynamic_cat(self):
        class Model(torch.nn.Module):
            def __init__(self) -> None:
                super().__init__()

            def forward(self, a, b):
                return torch.cat([a, b], dim=0)

        a = torch.randn(2, 4, device=self.device)
        b = torch.randn(3, 4, device=self.device)
        dim0_a = Dim("dim0_a", min=1, max=10)
        dim0_b = Dim("dim0_b", min=1, max=20)
        dynamic_shapes = {"a": {0: dim0_a}, "b": {0: dim0_b}}
        example_inputs = (a, b)
        self.check_model(Model(), example_inputs, dynamic_shapes=dynamic_shapes)

    def test_buffer_mutation_1(self):
        class Model(torch.nn.Module):
            def __init__(self, device):
                super().__init__()
                self.foo = torch.nn.Buffer(torch.randn(4, 4, device=device))

            def forward(self, x):
                self.foo.add_(1)
                return self.foo + x

        example_inputs = (torch.rand(4, 4, device=self.device),)
        self.check_model(Model(self.device), example_inputs)

    def test_non_tensor_input(self):
        class Model(torch.nn.Module):
            def forward(self, a, b, alpha=1.0):
                return torch.add(a, b, alpha=alpha)

        a = torch.randn(10, device=self.device)
        b = torch.randn(10, device=self.device)

        for simdlen in [0, None]:
            with torch._inductor.config.patch({"cpp.simdlen": simdlen}):
                so_path = torch._export.aot_compile(
                    torch.ops.aten.add,
                    args=(a, b),
                    kwargs={"alpha": 2.0},
                )
                kernel_runner = AOTIRunnerUtil.legacy_load_runner(self.device, so_path)
                res = kernel_runner.run([a, b])
                self.assertTrue(isinstance(res, list))
                self.assertTrue(len(res) == 1)
                self.assertEqual(Model()(a, b, alpha=2.0), res[0])

    def test_buffer_mutation_2(self):
        class Model(torch.nn.Module):
            def __init__(self, device):
                super().__init__()
                self.foo = torch.nn.Buffer(torch.arange(10, device=device))
                self.bar = torch.nn.Buffer(torch.arange(10, device=device))

            def forward(self, x):
                self.bar.mul_(2)
                self.foo[5] = self.bar[0]
                return x + self.bar, x * self.foo

        example_inputs = (torch.randn(10, device=self.device),)
        self.check_model(Model(self.device), example_inputs)

    @skipIfWindows(
        msg="OpenMP crashed application on windows"
    )  # TODO: (xuhancn) need to root cause and fix.
    def test_buffer_mutation_3(self):
        class KVCache(torch.nn.Module):
            def __init__(
                self,
                max_batch_size,
                max_seq_length,
                n_heads,
                head_dim,
                dtype=torch.float,
            ):
                super().__init__()
                cache_shape = (max_batch_size, n_heads, max_seq_length, head_dim)
                self.k_cache = torch.nn.Buffer(torch.zeros(cache_shape, dtype=dtype))
                self.v_cache = torch.nn.Buffer(torch.zeros(cache_shape, dtype=dtype))

            def update(self, input_pos, k_val, v_val):
                # input_pos: [S], k_val: [B, H, S, D]
                k_out = self.k_cache
                v_out = self.v_cache
                k_out[:, :, input_pos] = k_val
                v_out[:, :, input_pos] = v_val

                return k_out, v_out

        class Model(torch.nn.Module):
            def __init__(self, device):
                super().__init__()
                self.kv_cache = KVCache(1, 256, 6, 48)

            def forward(self, inp_pos, k, v):
                self.kv_cache.update(inp_pos, k, v)
                return self.kv_cache.k_cache + 1, self.kv_cache.v_cache / 2

        example_inputs = (
            torch.tensor([0], device=self.device),
            torch.randn(1, 6, 1, 48, device=self.device),
            torch.randn(1, 6, 1, 48, device=self.device),
        )
        model = Model(self.device)
        self.check_model(model, example_inputs)
        self.code_check_count(model, example_inputs, "empty_strided", 2)

    def test_buffer_mutation_4(self):
        if self.device != GPU_TYPE:
            raise unittest.SkipTest("requires GPU")

        class Model(torch.nn.Module):
            def __init__(self) -> None:
                super().__init__()
                self.register_buffer(
                    "_tensor_constant0",
                    torch.randint(1, size=[38], dtype=torch.int64, device="cpu"),
                )

            def forward(self, x):
                return x + self._tensor_constant0.to(
                    torch.device(type=GPU_TYPE, index=0)
                )

        example_inputs = (
            torch.randint(1, size=[38], dtype=torch.int64, device=GPU_TYPE),
        )
        torch._export.aot_compile(Model(), example_inputs)

    @skipCUDAIf(True, "Test for x86 backend")
    @unittest.skipIf(IS_FBCODE, "Need newer ideep")
    def test_buffer_mutation_and_force_mmap_weights(self):
        class Model(nn.Module):
            def __init__(self):
                super().__init__()
                self.linear1 = torch.nn.Linear(16, 15)
                self.linear2 = torch.nn.Linear(15, 14)

            def forward(self, x):
                x = self.linear1(x)
                out = self.linear2(x)
                return out

        example_inputs = (torch.randn(32, 16),)
        model = Model().eval()
        with (
            config.patch({"freezing": True, "aot_inductor.force_mmap_weights": True}),
            torch.no_grad(),
        ):
            exported_model = export(model, example_inputs, strict=True).module()
            quantizer = X86InductorQuantizer()
            quantizer.set_global(
                xiq.get_default_x86_inductor_quantization_config(reduce_range=True)
            )
            prepared_model = prepare_pt2e(exported_model, quantizer)
            prepared_model(*example_inputs)
            converted_model = convert_pt2e(prepared_model)
            torch.ao.quantization.move_exported_model_to_eval(converted_model)

            self.check_model(converted_model, example_inputs)

    @skipIfMPS
    def test_fallback_mem_leak_fix(self):
        if self.device != GPU_TYPE:
            raise unittest.SkipTest("requires GPU")

        class Model(torch.nn.Module):
            def __init__(self) -> None:
                super().__init__()

            def forward(self, x, y, idx):
                tmp = x + y
                w = torch.ops.aten.as_strided(tmp, x.shape, x.stride())
                out = torch.ops.aten.index.Tensor(w, [idx])
                return w, out

        example_inputs = (
            torch.randn(4, 1, 4, device=GPU_TYPE),
            torch.randn(4, 1, 4, device=GPU_TYPE),
            torch.randn(4, device=GPU_TYPE) > 0,
        )

        dim0 = Dim("dim0", min=1, max=2048)
        dynamic_shapes = {
            "x": {0: dim0},
            "y": {0: dim0},
            "idx": {0: dim0},
        }
        package_path: str = AOTIRunnerUtil.compile(
            Model(),
            example_inputs,
            dynamic_shapes=dynamic_shapes,
        )
        aot_inductor_module = torch._inductor.aoti_load_package(package_path)
        device_interface = get_interface_for_device(GPU_TYPE)
        device: int = device_interface.current_device()
        mem_before = device_interface.memory_allocated(device)
        aot_inductor_module(*example_inputs)
        mem_after = device_interface.memory_allocated(device)
        self.assertEqual(mem_before, mem_after)

        actual = aot_inductor_module(*example_inputs)
        expected = Model()(*example_inputs)
        torch.testing.assert_close(actual, expected)

    @requires_multigpu()
    @skipIfMPS
    def test_replicate_on_devices(self):
        if self.device != GPU_TYPE:
            raise unittest.SkipTest("requires GPU")

        class Model(torch.nn.Module):
            def __init__(self, w1, w2):
                super().__init__()
                self.w1 = w1
                self.w2 = w2

            def forward(self, x, y):
                a = x * self.w1
                b = y * self.w2
                return a + b

        w1 = torch.randn(10, 10)
        w2 = torch.randn(10, 10)
        inputs = (torch.randn(10, 10), torch.randn(10, 10))
        result_cpu = Model(w1, w2)(*inputs)

        # Compile model with AOTInductor
        device_interface = get_interface_for_device(GPU_TYPE)
        with device_interface.device(0):
            package_path = AOTIRunnerUtil.compile(
                model=Model(
                    w1.to(torch.device(GPU_TYPE, 0)), w2.to(torch.device(GPU_TYPE, 0))
                ),
                example_inputs=tuple(t.to(torch.device(GPU_TYPE, 0)) for t in inputs),
            )

        # Run model on gpu:N
        for i in range(device_interface.device_count()):
            with device_interface.device(i):
                example_inputs = tuple(t.to(torch.device(GPU_TYPE, i)) for t in inputs)
                optimized = torch._inductor.aoti_load_package(package_path)
                result_gpu = optimized(*example_inputs)
            self.assertTrue(same(result_cpu, result_gpu.cpu()))

    @requires_multigpu()
    @skipIfMPS
    def test_on_gpu_device1(self):
        if self.device != GPU_TYPE:
            raise unittest.SkipTest("requires GPU")

        device_interface = get_interface_for_device(GPU_TYPE)
        try:
            device_interface.get_device_properties(1)
        except AssertionError:
            raise unittest.SkipTest("GPU device 1 is not available") from None

        class Model(torch.nn.Module):
            def __init__(self):
                super().__init__()
                self.fc1 = torch.nn.Linear(10, 16)
                self.relu = torch.nn.ReLU()
                self.fc2 = torch.nn.Linear(16, 1)
                self.sigmoid = torch.nn.Sigmoid()

            def forward(self, x):
                x = self.fc1(x)
                x = self.relu(x)
                x = self.fc2(x)
                x = self.sigmoid(x)
                return x

        device = f"{GPU_TYPE}:1"
        model = Model().to(device)
        example_inputs = (torch.randn(8, 10, device=device),)
        expected = model(*example_inputs)

        so_path = AOTIRunnerUtil.legacy_compile(model, example_inputs)
        optimized = AOTIRunnerUtil.legacy_load(device, so_path)
        actual = optimized(*example_inputs)
        torch.testing.assert_close(actual, expected)

    def test_pytree_inputs(self):
        class M(torch.nn.Module):
            def __init__(self) -> None:
                super().__init__()

            def forward(self, x: dict[str, torch.Tensor]):
                device = next(iter(x.values())).device
                add_ = torch.zeros(5, device=device)
                mul_ = torch.ones(5, device=device)
                for v in x.values():
                    add_ += v
                    mul_ *= v

                return [add_, mul_]

        self.check_model(
            M(),
            (
                {
                    "x": torch.ones(5, device=self.device),
                    "y": torch.ones(5, device=self.device),
                },
            ),
        )

    @requires_multigpu()
    def test_non_default_gpu_device(self):
        if self.device != GPU_TYPE:
            raise unittest.SkipTest("requires GPU")

        class Model(torch.nn.Module):
            def __init__(self, weight):
                super().__init__()
                self.weight = weight

            def forward(self, x, y):
                return x + torch.nn.functional.linear(y, self.weight)

        weight = torch.randn(10, 10)
        inputs = (torch.randn(10, 10), torch.randn(10, 10))
        result_cpu = Model(weight)(*inputs)

        device_interface = get_interface_for_device(GPU_TYPE)
        with device_interface.device(0), torch.no_grad():
            result_gpu_0 = AOTIRunnerUtil.run(
                Model(weight.to(torch.device(GPU_TYPE, 0))),
                tuple(t.to(torch.device(GPU_TYPE, 0)) for t in inputs),
            )

        with device_interface.device(1), torch.no_grad():
            result_gpu_1 = AOTIRunnerUtil.run(
                Model(weight.to(torch.device(GPU_TYPE, 1))),
                tuple(t.to(torch.device(GPU_TYPE, 1)) for t in inputs),
            )

        self.assertTrue(same(result_cpu, result_gpu_0.cpu()))
        self.assertTrue(same(result_cpu, result_gpu_1.cpu()))

    @requires_multigpu()
    def test_load_package_multiple_gpus(self):
        if self.device != GPU_TYPE:
            raise unittest.SkipTest("requires GPU")

        class Model(torch.nn.Module):
            def __init__(self, weight):
                super().__init__()
                self.weight = weight

            def forward(self, x, y):
                return x + torch.nn.functional.linear(y, self.weight)

        weight = torch.randn(10, 10, device=self.device)
        inputs = (
            torch.randn(10, 10, device=self.device),
            torch.randn(10, 10, device=self.device),
        )
        model = Model(weight).to(device=self.device)
        result_ref = model(*inputs)

        package_path = AOTIRunnerUtil.compile(model, inputs)

        # Load AOT package on gpu:N
        device_interface = get_interface_for_device(GPU_TYPE)
        for i in range(device_interface.device_count()):
            device = torch.device(GPU_TYPE, i)
            with device_interface.device(i), torch.no_grad():
                model_package = torch._inductor.aoti_load_package(
                    package_path, device_index=i
                )
                inputs_on_device = [input.to(device=device) for input in inputs]
                result_package = model_package(*inputs_on_device)
            self.assertTrue(same(result_ref.cpu(), result_package.cpu()))

    @unittest.skipIf(
        config.triton.native_matmul, "sin and mm are fused in native matmul"
    )
    def test_reuse_kernel(self):
        class Model(torch.nn.Module):
            def __init__(self) -> None:
                super().__init__()

            def forward(self, x, y):
                a = torch.sin(x)
                b = torch.mm(a, y)
                c = torch.sin(b)
                d = torch.mm(b, c)
                return d

        example_inputs = (
            torch.randn(87, 87, device=self.device),
            torch.randn(87, 87, device=self.device),
        )
        model = Model()

        # 1e-4 is the tol value used in pytorch/torch/_dynamo/utils.py
        self.check_model(model, example_inputs, atol=1e-4, rtol=1e-4)

        if self.device == "mps":
            self.code_check_count(
                model, example_inputs, "aoti_torch_mps_get_kernel_function(", 1
            )
        elif self.device == GPU_TYPE:
            self.code_check_count(
                model, example_inputs, "triton_poi_fused_sin_0 = loadKernel(", 1
            )

    def test_reuse_kernel_dynamic(self):
        class Model(torch.nn.Module):
            def __init__(self, device):
                super().__init__()
                self.cst = torch.randn(48, device=device, dtype=torch.float)
                self.weights = torch.randn(6, 48, 48, device=device, dtype=torch.float)
                self.cst_1 = torch.randn(48, device=device, dtype=torch.float)
                self.weights_1 = torch.randn(
                    6, 48, 48, device=device, dtype=torch.float
                )

            def forward(self, x, y, z):
                dim0 = x.size(1)
                add_0 = z + z
                expand_2 = add_0.expand(-1, -1, 48)
                # [s0, 6, 48]
                mul_3 = add_0 * expand_2
                # [6, s0, 48]
                permute_4 = torch.permute(mul_3, (1, 0, 2))
                # [6, s0, 48]
                bmm_5 = torch.bmm(permute_4, self.weights)
                add_6 = bmm_5 + self.cst
                reshape_7 = torch.reshape(add_6, [6, dim0 * 6, 8])
                # [6*s0, 6, 8]
                permute_8 = torch.permute(reshape_7, (1, 0, 2))
                mul_9 = permute_8 * 0.123
                reshape_10 = torch.reshape(y, [8, dim0 * 6, 4])
                # [6*s0, 8, 4]
                permute_11 = torch.permute(reshape_10, (1, 0, 2))
                bmm_12 = torch.bmm(mul_9, permute_11)

                add_0_1 = z + z
                expand_2_1 = add_0_1.expand(-1, -1, 48)
                # [s0, 6, 48]
                mul_3_1 = add_0_1 * expand_2_1
                # [6, s0, 48]
                permute_4_1 = torch.permute(mul_3_1, (1, 0, 2))
                # [6, s0, 48]
                bmm_5_1 = torch.bmm(permute_4_1, self.weights_1)
                add_6_1 = bmm_5_1 + self.cst_1
                reshape_7_1 = torch.reshape(add_6_1, [6, dim0 * 6, 8])
                # [6*s0, 6, 8]
                permute_8_1 = torch.permute(reshape_7_1, (1, 0, 2))
                mul_9_1 = permute_8_1 * 0.123
                reshape_10_1 = torch.reshape(y, [8, dim0 * 6, 4])
                # [6*s0, 8, 4]
                permute_11_1 = torch.permute(reshape_10_1, (1, 0, 2))
                bmm_12_1 = torch.bmm(mul_9_1, permute_11_1)
                return bmm_12 + bmm_12_1

        x = torch.randn(6, 2, 48, device=self.device, dtype=torch.float)
        y = torch.randn(48, 2, 4, device=self.device, dtype=torch.float)
        z = torch.randn(2, 6, 1, device=self.device, dtype=torch.float)
        dim0 = Dim("dim0", min=1, max=2048)
        dynamic_shapes = {
            "x": {1: dim0},
            "y": {1: dim0},
            "z": {0: dim0},
        }

        example_inputs = (x, y, z)
        model = Model(self.device).to(dtype=torch.float)
        self.check_model(
            model,
            example_inputs,
            dynamic_shapes=dynamic_shapes,
            atol=1e-5,
            rtol=1e-5,
        )

    def test_fake_tensor_device_validation(self):
        if self.device != GPU_TYPE:
            raise unittest.SkipTest("requires GPU")

        class Model(torch.nn.Module):
            def __init__(self) -> None:
                super().__init__()

            def forward(self, x, y):
                return x + y

        example_inputs = (torch.randn(10, 10), torch.randn(10, 10))

        # Export on CPU
        exported_program = export(Model(), example_inputs, strict=True)

        # Compile exported model on GPU
        gm = exported_program.graph_module.to(self.device)
        with self.assertRaisesRegex(ValueError, "Device mismatch between fake input"):
            torch._inductor.aot_compile(
                gm, tuple(i.to(self.device) for i in example_inputs)
            )

    def test_fx_gm_return_tuple_validation(self):
        from torch.fx.experimental.proxy_tensor import make_fx

        class Model(torch.nn.Module):
            def __init__(self) -> None:
                super().__init__()

            def forward(self, x, y):
                return x + y

        example_inputs = (torch.randn(10, 10), torch.randn(10, 10))

        gm = make_fx(Model(), tracing_mode="symbolic")(*example_inputs)
        with self.assertRaisesRegex(
            AssertionError,
            r"Graph output must be a tuple\(\). This is so that we can avoid "
            "pytree processing of the outputs.",
        ):
            torch._inductor.aot_compile(gm, example_inputs)

    def test_consecutive_compiles(self):
        """Test that compilation behaves correctly with cache hits"""

        class TestModule(torch.nn.Module):
            def __init__(self) -> None:
                super().__init__()

            def forward(self, x):
                return x + 1

        mod = TestModule()
        inp = torch.rand(1)
        mod(inp)
        mod2 = torch.fx.symbolic_trace(mod, concrete_args=[inp])
        so = torch._export.aot_compile(mod2, (inp,))
        assert so is not None
        # compile the 2nd time with cache hit
        so = torch._export.aot_compile(mod2, (inp,))
        assert so is not None

    def test_normal_functional(self):
        class Model(torch.nn.Module):
            def __init__(self) -> None:
                super().__init__()

            def forward(self, x):
                return torch.ops.aten.normal_functional.default(x)

        self.check_model(Model(), (torch.empty(4, 1, 4, 4, device=self.device),))

    def test_empty_graph(self):
        class Model(torch.nn.Module):
            def __init__(self) -> None:
                super().__init__()

            def forward(self, x):
                return x

        example_inputs = (torch.randn(8, 4, 4, device=self.device),)
        self.check_model(Model(), example_inputs)

    @patch("torch._dynamo.utils.CompileEventLogger.log_instant_event")
    def test_backward_no_op_logging(self, mock_log_instant_event):
        class Model(torch.nn.Module):
            def __init__(self) -> None:
                super().__init__()

            def forward(self, x):
                return x

        model = Model()
        dummy_input = torch.randn(1, 5)

        from torch._dynamo.utils import CompileEventLogLevel
        from torch._inductor import compile_fx

        graph_module = torch.fx.symbolic_trace(model)
        compile_fx._compile_fx_inner(graph_module, (dummy_input,))
        mock_log_instant_event.assert_called_once_with(
            "backward no-op",
            metadata={"compile_id": None},
            log_level=CompileEventLogLevel.PT2_COMPILE,
        )

    @unittest.skipIf(IS_FBCODE, "Not runnable in fbcode")
    def test_dup_unbacked_sym_decl(self):
        class Model(torch.nn.Module):
            def __init__(self) -> None:
                super().__init__()

            def forward(self, x):
                abs_1 = torch.ops.aten.abs.default(x)
                lt = torch.ops.aten.lt.Scalar(abs_1, 0.001)
                eq = torch.ops.aten.eq.Scalar(lt, 0)
                index_1 = torch.ops.aten.index.Tensor(x, [eq])
                sin = torch.ops.aten.sin.default(index_1)
                index_2 = torch.ops.aten.index.Tensor(x, [eq])
                div_3 = torch.ops.aten.div.Tensor(sin, index_2)
                return div_3

        example_inputs = (torch.randn(4, 4, 4, 4).to(self.device),)
        self.check_model(Model(), example_inputs)

    # This exercises _eliminate_unbacked path in ShapeEnv
    @unittest.skipIf(IS_FBCODE, "Not runnable in fbcode")
    def test_dup_unbacked_sym_decl_with_refinement(self):
        class Model(torch.nn.Module):
            def __init__(self) -> None:
                super().__init__()

            def forward(self, x):
                abs_1 = torch.ops.aten.abs.default(x)
                lt = torch.ops.aten.lt.Scalar(abs_1, 0.001)
                eq = torch.ops.aten.eq.Scalar(lt, 0)
                index_1 = torch.ops.aten.index.Tensor(x, [eq])
                torch._check(index_1.size(0) == 4**4)
                sin = torch.ops.aten.sin.default(index_1)
                index_2 = torch.ops.aten.index.Tensor(x, [eq])
                div_3 = torch.ops.aten.div.Tensor(sin, index_2)
                return div_3

        example_inputs = (torch.ones(4, 4, 4, 4).to(self.device),)
        self.check_model(Model(), example_inputs)

    def test_run_with_grad_enabled(self):
        class Model(torch.nn.Module):
            def forward(self, x, weight, bias):
                return torch.ops.aten.addmm(bias, weight, x)

        m = Model().to(device=self.device)
        x = torch.rand(8, 8, device=self.device, requires_grad=True)
        weight = torch.rand(8, 8, device=self.device, requires_grad=True)
        bias = torch.rand(8, device=self.device, requires_grad=True)
        example_inputs = (x, weight, bias)

        expected = m(*example_inputs)
        expected = pytree.tree_leaves(expected)

        # compiler under no_grad
        with torch.no_grad():
            package_path = AOTIRunnerUtil.compile(m, example_inputs)

        # run under grad enabled
        self.assertTrue(torch.is_grad_enabled())

        optimized = torch._inductor.aoti_load_package(package_path)
        actual = optimized(*example_inputs)
        actual = pytree.tree_leaves(actual)

        self.assertTrue(same(actual, expected))

    def test_return_constant(self):
        class Model(torch.nn.Module):
            def __init__(self, device):
                super().__init__()
                self.cst = torch.randn(5, 5, device=device)

            def forward(self, x):
                a = self.cst.clone()
                return (x, a)

        x = torch.randn(5, device=self.device)
        self.check_model(Model(self.device), (x,))

    def test_return_view_constant(self):
        class Model(torch.nn.Module):
            def __init__(self, device):
                super().__init__()
                self.cst = torch.randn(5, 5, device=device)

            def forward(self, x):
                a = torch.transpose(self.cst, 0, 1)
                return (x, a)

        x = torch.randn(5, device=self.device)
        self.check_model(Model(self.device), (x,))

    def test_profile_benchmark_harness(self):
        batch_size = 32
        seq_length = 50
        hidden_size = 768

        def create_test_fn():
            def test_fn():
                inp = torch.randn(
                    batch_size, seq_length, hidden_size, device=self.device
                )
                weight = torch.randn(hidden_size, hidden_size, device=self.device)
                matmul_output = inp @ weight
                torch.nn.LayerNorm(hidden_size, device=self.device)(matmul_output)
                return True

            return test_fn

        fn = torch.compile(
            options={"profile_bandwidth_output": "foo", "benchmark_harness": False}
        )(create_test_fn())
        fn()

    def test_with_profiler(self):
        class Model(torch.nn.Module):
            def __init__(self) -> None:
                super().__init__()
                self.linear = torch.nn.Linear(10, 10)

            def forward(self, x, y):
                return x + self.linear(y)

        example_inputs = (
            torch.randn(10, 10, device=self.device),
            torch.randn(10, 10, device=self.device),
        )
        with config.patch({"profile_bandwidth": "1", "profile_bandwidth_regex": ""}):
            self.check_model(Model(), example_inputs)

    def test_with_no_triton_profiler(self):
        class Model(torch.nn.Module):
            def __init__(self) -> None:
                super().__init__()

            def forward(self, x):
                return torch.permute(x, (1, 0))

        example_inputs = (torch.randn(10, 10, device=self.device),)
        with config.patch({"profile_bandwidth": "1", "profile_bandwidth_regex": ""}):
            self.check_model(Model(), example_inputs)

    def test_repeat_output(self):
        class Model(torch.nn.Module):
            def __init__(self) -> None:
                super().__init__()

            def forward(self, x):
                y = torch.sin(x)
                return y, y

        example_inputs = (torch.randn(3, 10, device=self.device),)
        self.check_model(Model(), example_inputs)

    def test_repeated_calling(self):
        if self.device != "cuda":
            raise unittest.SkipTest("requires CUDA")

        class Model(torch.nn.Module):
            def __init__(self) -> None:
                super().__init__()

            def forward(self, x):
                return torch.sin(x)

        example_inputs = (torch.randn(10, 10, device=self.device),)
        optimized = torch._inductor.aoti_load_package(
            torch._inductor.aoti_compile_and_package(
                torch.export.export(Model(), example_inputs, strict=True)
            )
        )
        try:
            torch.cuda.memory.empty_cache()
            torch.cuda.memory._record_memory_history(context=None)
            for _ in range(10):
                optimized(*example_inputs)
        finally:
            torch.cuda.memory._record_memory_history(False)
        segments = torch.cuda.memory._snapshot()["segments"]
        self.assertEqual(segments[0]["requested_size"], 400)

    def test_view_outputs(self):
        class Model(torch.nn.Module):
            def forward(self, x):
                y = torch.sin(x)
                y_same_size = y.view(*y.shape)
                y_diff_size = y.view(1, *y.shape)
                return y, y_same_size, y_diff_size

        example_inputs = (torch.randn(3, 10, device=self.device),)
        self.check_model(Model(), example_inputs)

    @skip_if_no_torchvision
    def test_missing_cubin(self):
        from torchvision.models.resnet import Bottleneck, ResNet

        class Model(ResNet):
            def __init__(self) -> None:
                super().__init__(
                    block=Bottleneck,
                    layers=[3, 4, 6, 3],
                    replace_stride_with_dilation=[False, False, True],
                    norm_layer=None,
                )

            def forward(self, x):
                x = self.conv1(x)
                x = self.bn1(x)
                x = self.relu(x)
                f1 = x
                x = self.maxpool(x)
                x = self.layer1(x)
                f2 = x
                x = self.layer2(x)
                f3 = x
                x = self.layer3(x)
                x = self.layer4(x)
                f4 = x
                return [f1, f2, f3, f4]

        # Call eval() here so that batch_norm won't update the running stats
        # Use float64 to avoid numeric difference failure
        dtype = torch.float32 if self.device == "mps" else torch.float64
        model = Model().to(device=self.device, dtype=dtype).eval()
        example_inputs = (torch.randn(4, 3, 64, 64, device=self.device, dtype=dtype),)
        self.check_model(model, example_inputs)

    def test_triton_next_power_of_2(self):
        if self.device != GPU_TYPE:
            raise unittest.SkipTest("requires GPU")

        class Model(torch.nn.Module):
            def forward(self, a, b, lengths):
                n_elements = a.numel()
                out = torch.empty_like(a)
                max_len = int(lengths.max())
                scaling_factor = triton.next_power_of_2(max_len)
                add_kernel_with_scaling[(n_elements,)](
                    a,
                    b,
                    out,
                    n_elements,
                    scaling_factor,
                    BLOCK_SIZE=16,
                )
                return out

        example_inputs = (
            torch.randn(2, device=self.device),
            torch.randn(2, device=self.device),
            torch.arange(end=4, device=self.device),
        )
        self.check_model(Model(), example_inputs)

    @common_utils.parametrize("minmax", [min, max])
    @skipIfWindowsXPU(msg="crash on Windows XPU.")
    def test_sympy_cpp_printer_min_max(self, minmax):
        if self.device != GPU_TYPE:
            raise unittest.SkipTest("requires GPU")

        class Model(torch.nn.Module):
            def forward(self, a, b, ranks):
                n_elements = a.numel()
                out = torch.empty_like(a)
                backed = a.size(0)
                unbacked = int(ranks.max())
                scaling_factor = minmax(backed, unbacked, 100)
                add_kernel_with_scaling[(n_elements,)](
                    a,
                    b,
                    out,
                    n_elements,
                    scaling_factor,
                    BLOCK_SIZE=16,
                )
                return out

        example_inputs = (
            torch.randn(16, device=self.device),
            torch.randn(16, device=self.device),
            torch.arange(end=4, device=self.device, dtype=torch.int16),
        )
        torch._dynamo.mark_dynamic(example_inputs[0], 0)
        torch._dynamo.mark_dynamic(example_inputs[1], 0)
        self.check_model(Model(), example_inputs)

    @skipIfMPS
    @common_utils.parametrize("grid_type", [1, 2, 3])
    @common_utils.parametrize("num_dims", [1, 2])
    @common_utils.parametrize("dynamic", [False, True])
    @common_utils.parametrize("autotune", [False, True])
    def test_triton_kernel(self, grid_type, num_dims, dynamic, autotune):
        if self.device != GPU_TYPE:
            raise unittest.SkipTest("requires GPU")

        class Model(torch.nn.Module):
            def __init__(self) -> None:
                super().__init__()

            def forward(self, x, y):
                output = torch.zeros_like(x)
                if autotune and num_dims == 2:
                    x_elements = output.size()[0]
                    y_elements = output.size()[1]
                else:
                    n_elements = output.numel()

                # Select grid
                if autotune and num_dims == 2:
                    if grid_type == 1:
                        grid = (x_elements, y_elements)
                    elif grid_type == 2:
                        grid = lambda meta: (  # noqa: E731
                            triton.cdiv(x_elements, meta["BLOCK_SIZE_X"]),
                            triton.cdiv(y_elements, meta["BLOCK_SIZE_Y"]),
                        )
                    else:

                        def grid_fn(meta):
                            return (
                                triton.cdiv(x_elements, meta["BLOCK_SIZE_X"]),
                                triton.cdiv(y_elements, meta["BLOCK_SIZE_Y"]),
                            )

                        grid = grid_fn
                else:
                    if grid_type == 1:
                        grid = (n_elements,)
                    elif grid_type == 2:
                        grid = lambda meta: (  # noqa: E731
                            triton.cdiv(n_elements, meta["BLOCK_SIZE"]),
                        )
                    else:

                        def grid_fn(meta):
                            return (triton.cdiv(n_elements, meta["BLOCK_SIZE"]),)

                        grid = grid_fn

                # Select kernel
                if autotune:
                    if num_dims == 1:
                        add_kernel_autotuned[grid](x, y, output, n_elements)
                    else:
                        add_kernel_2d_autotuned[grid](
                            x, y, output, x_elements, y_elements
                        )
                else:
                    add_kernel[grid](x, y, output, n_elements, BLOCK_SIZE=16)
                return output

        dims = [10] * num_dims
        x = torch.randn(*dims, device=self.device)
        y = torch.randn(*dims, device=self.device)
        dynamic_shapes = []
        if dynamic:
            dim0_x = Dim("dim0_x", min=1, max=10)
            dim0_y = Dim("dim0_y", min=1, max=10)
            dynamic_shapes = {"x": {0: dim0_x}, "y": {0: dim0_y}}
        self.check_model(Model(), (x, y), dynamic_shapes=dynamic_shapes)

    def test_triton_kernel_dynamic_shape_with_div(self):
        if self.device != GPU_TYPE:
            raise unittest.SkipTest("requires GPU")

        @triton.jit
        def pass_kernel(x, num):
            pass

        class Model(torch.nn.Module):
            def __init__(self) -> None:
                super().__init__()

            def forward(self, x):
                num = x.numel() // 4

                grid = lambda meta: (triton.cdiv(num, 16),)  # noqa: E731
                pass_kernel[grid](x, num)
                return x

        x = torch.randn(10, device=self.device)
        dim0_x = Dim("dim0_x", min=1, max=10)
        dynamic_shapes = {"x": {0: dim0_x}}
        self.check_model(Model(), (x,), dynamic_shapes=dynamic_shapes)

    def test_triton_kernel_reinterpret_view(self):
        if self.device != GPU_TYPE:
            raise unittest.SkipTest("requires GPU")

        @triton.jit
        def pass_kernel(x, y):
            pass

        class Model(torch.nn.Module):
            def __init__(self) -> None:
                super().__init__()

            def forward(self, x):
                out = torch.zeros_like(x[:, 4:])
                # the slicing below creates two ReinterpretView
                # instances: with offset=3 and offset=4
                add_kernel[(10,)](
                    in_ptr0=x[:, 3:-1],
                    in_ptr1=x[:, 4:],
                    out_ptr=out,
                    n_elements=160,
                    BLOCK_SIZE=16,
                )
                return out

        example_inputs = (torch.randn(10, 20, device=self.device),)
        self.check_model(Model(), example_inputs)

    @common_utils.parametrize("dynamic", [False, True])
    @common_utils.parametrize("tma_version", ["new", "old"])
    def test_triton_kernel_tma_descriptor_1d(self, dynamic, tma_version):
        if self.device != GPU_TYPE:
            raise unittest.SkipTest("requires GPU")
        if tma_version == "new" and not has_triton_tensor_descriptor_host_tma():
            self.skipTest("requires triton.tools.tensor_descriptor TMA support")
        if tma_version == "old" and not has_triton_experimental_host_tma():
            self.skipTest("requires triton.tools.experimental_descriptor TMA support")

        kernel = (
            add_kernel_with_tma_1d_new_api
            if tma_version == "new"
            else add_kernel_with_tma_1d_old_api
        )

        class Model(torch.nn.Module):
            def __init__(self) -> None:
                super().__init__()

            def forward(self, a, b):
                BLOCK_SIZE = 256
                out = torch.zeros_like(a)
                n_elements = out.numel()

                desc_a, desc_b, desc_out = (
                    create_tensor_descriptor_shim(
                        t, [BLOCK_SIZE], new_api=(tma_version == "new")
                    )
                    for t in (a, b, out)
                )

                grid = lambda meta: (  # noqa: E731
                    triton.cdiv(n_elements, meta["BLOCK_SIZE"]),
                )
                kernel[grid](
                    desc_a,
                    desc_b,
                    desc_out,
                    BLOCK_SIZE=BLOCK_SIZE,
                )

                return out

        a = torch.randn(301, device=self.device)
        b = torch.randn(301, device=self.device)
        example_inputs = (a, b)

        dynamic_shapes = None
        if dynamic:
            dim0_ab = Dim("s0", min=2, max=1024)
            dynamic_shapes = {
                "a": {0: dim0_ab, 1: None},
                "b": {0: dim0_ab, 1: None},
            }

        self.check_model(
            Model(),
            example_inputs=example_inputs,
            dynamic_shapes=dynamic_shapes,
        )

    @common_utils.parametrize("dynamic", [False, True])
    @common_utils.parametrize("tma_version", ["new", "old"])
    def test_triton_kernel_tma_descriptor_2d(self, dynamic, tma_version):
        if self.device != GPU_TYPE:
            raise unittest.SkipTest("requires GPU")
        if tma_version == "new" and not has_triton_tensor_descriptor_host_tma():
            self.skipTest("requires triton.tools.tensor_descriptor TMA support")
        if tma_version == "old" and not has_triton_experimental_host_tma():
            self.skipTest("requires triton.tools.experimental_descriptor TMA support")

        kernel = (
            add_kernel_with_tma_2d_new_api
            if tma_version == "new"
            else add_kernel_with_tma_2d_old_api
        )

        class Model(torch.nn.Module):
            def __init__(self) -> None:
                super().__init__()

            def forward(self, a, b):
                BLOCK_SIZE_X = 16
                BLOCK_SIZE_Y = 32
                out = torch.zeros_like(a)
                x_size, y_size = out.size()

                desc_a, desc_b, desc_out = (
                    create_tensor_descriptor_shim(
                        t,
                        [BLOCK_SIZE_X, BLOCK_SIZE_Y],
                        new_api=(tma_version == "new"),
                    )
                    for t in (a, b, out)
                )

                grid = lambda meta: (  # noqa: E731
                    triton.cdiv(x_size, meta["BLOCK_SIZE_X"]),
                    triton.cdiv(y_size, meta["BLOCK_SIZE_Y"]),
                )
                kernel[grid](
                    desc_a,
                    desc_b,
                    desc_out,
                    BLOCK_SIZE_X=BLOCK_SIZE_X,
                    BLOCK_SIZE_Y=BLOCK_SIZE_Y,
                )

                return out

        a = torch.randn((25, 16), device=self.device)
        b = torch.randn((25, 16), device=self.device)
        example_inputs = (a, b)

        dynamic_shapes = None
        if dynamic:
            dim0_ab = Dim("s0", min=2, max=1024)
            dynamic_shapes = {
                "a": {0: dim0_ab, 1: None},
                "b": {0: dim0_ab, 1: None},
            }

        self.check_model(
            Model(),
            example_inputs=example_inputs,
            dynamic_shapes=dynamic_shapes,
        )

    def test_triton_kernel_sympy_expr_arg(self):
        if self.device != GPU_TYPE:
            raise unittest.SkipTest("requires GPU")

        class Model(torch.nn.Module):
            def forward(self, x, e):
                sympy_expr = max(1, e.item())
                out = torch.zeros_like(x)
                add_kernel[(1,)](
                    in_ptr0=x,
                    in_ptr1=x,
                    out_ptr=out,
                    n_elements=sympy_expr,
                    BLOCK_SIZE=1,
                )
                return out

        NUMEL = 64
        inputs = (
            torch.randn(NUMEL, device=self.device),
            torch.tensor(NUMEL, device=self.device),
        )
        self.check_model(Model(), inputs)

    def test_triton_kernel_sympy_fn_like_arg(self):
        # This test should hit sympy.expand("sqrt") which crashes with
        # AttributeError: 'function' object has no attribute 'expand'.
        if self.device != GPU_TYPE:
            raise unittest.SkipTest("requires GPU")

        class Model(torch.nn.Module):
            def forward(self, x):
                out = torch.zeros_like(x)
                add_kernel_with_optional_param[1,](
                    in_ptr0=x,
                    in_ptr1=x,
                    out_ptr=out,
                    n_elements=x.numel(),
                    BLOCK_SIZE=1,
                    ARGS_PASSED="sqrt",  # sqrt is a valid sympy fn
                )
                return out

        inputs = (torch.randn(4, device=self.device),)
        self.check_model(Model(), inputs)

    def test_triton_kernel_with_none_input(self):
        if self.device != GPU_TYPE:
            raise unittest.SkipTest("requires GPU")

        class Model(torch.nn.Module):
            def __init__(self) -> None:
                super().__init__()

            def forward(self, x, y):
                n_elements = x.size()[0]
                BLOCK_SIZE = 1024

                output_wo_y = torch.empty_like(x)
                output_with_y = torch.empty_like(x)

                add_kernel_with_optional_param[(1,)](
                    x,
                    None,
                    output_wo_y,
                    n_elements,
                    ARGS_PASSED="one",
                    BLOCK_SIZE=BLOCK_SIZE,
                )
                add_kernel_with_optional_param[(1,)](
                    x,
                    y,
                    output_with_y,
                    n_elements,
                    ARGS_PASSED="two",
                    BLOCK_SIZE=BLOCK_SIZE,
                )

                return 2.71 * output_wo_y + 3.14 * output_with_y

        example_inputs = (
            torch.randn(1023, device=self.device),
            torch.randn(1023, device=self.device),
        )

        self.check_model(Model(), example_inputs)

    def test_triton_kernel_equal_to_1_arg(self):
        if self.device != GPU_TYPE:
            raise unittest.SkipTest("requires GPU")

        class Model(torch.nn.Module):
            def forward(self, x, y):
                out = torch.empty_like(x)
                n_elements = x.numel()
                add_kernel[(n_elements,)](x, y, out, n_elements, BLOCK_SIZE=16)
                return out

        example_inputs = (
            torch.randn(1, device=self.device),
            torch.randn(1, device=self.device),
        )

        self.check_model(Model(), example_inputs)

    def test_triton_kernel_with_none_inputs_and_equal_to_1_arg(self):
        if self.device != GPU_TYPE:
            raise unittest.SkipTest("requires GPU")

        class Model(torch.nn.Module):
            def __init__(self) -> None:
                super().__init__()

            def forward(self, x):
                n_elements = x.size()[0]
                BLOCK_SIZE = 1024
                out1 = torch.empty_like(x)
                out2 = torch.empty_like(x)
                # Run the same kernel multiple times to test the optimization
                # of removing None arguments and then update the indices of
                # equal_to_1 arguments. The None arguments need to be before
                # the equal_to_1 arguments
                add_kernel_with_none_param_and_equal_to_1_arg[(1,)](
                    x,
                    None,
                    out1,
                    n_elements,
                    x.stride(0),  # equal to 1
                    ARGS_PASSED="one",
                    BLOCK_SIZE=BLOCK_SIZE,
                )
                add_kernel_with_none_param_and_equal_to_1_arg[(1,)](
                    2.71 * out1,
                    None,
                    out2,
                    n_elements,
                    x.stride(0),  # equal to 1
                    ARGS_PASSED="one",
                    BLOCK_SIZE=BLOCK_SIZE,
                )
                return out2

        example_inputs = (torch.randn(1023, device=self.device),)
        self.check_model(Model(), example_inputs)

    @common_utils.parametrize("dynamic", [False, True])
    def test_triton_kernel_equal_to_1_float_arg(self, dynamic):
        if self.device != GPU_TYPE:
            raise unittest.SkipTest("requires GPU")

        class Model(torch.nn.Module):
            def forward(self, x, y):
                out = torch.empty_like(x)
                n_elements = x.numel()
                scaling_factor = (n_elements**0) / 1.0
                add_kernel_with_scaling[(n_elements,)](
                    x,
                    y,
                    out,
                    n_elements,
                    scaling_factor,
                    BLOCK_SIZE=16,
                )
                return out

        dynamic_shapes = None
        if dynamic:
            dim0_xy = Dim("s0", min=2, max=1024)
            dynamic_shapes = {
                "x": {0: dim0_xy},
                "y": {0: dim0_xy},
            }
        example_inputs = (
            torch.randn(2, device=self.device),
            torch.randn(2, device=self.device),
        )
        self.check_model(
            Model(),
            example_inputs,
            dynamic_shapes=dynamic_shapes,
        )

    def test_triton_kernel_weird_param_order(self):
        if self.device != GPU_TYPE:
            raise unittest.SkipTest("requires GPU")

        class Model(torch.nn.Module):
            def __init__(self) -> None:
                super().__init__()

            def forward(self, x):
                out = torch.empty_like(x)
                add_kernel_autotuned_weird_param_order[16,](
                    in_ptr0=x,
                    in_ptr1=x,
                    n_elements=x.numel(),
                    out_ptr=out,
                )
                return out

        x = torch.randn(16, 16, device=self.device)
        self.check_model(Model(), (x,))

    @skipIfWindowsXPU(msg="crash on Windows XPU.")
    def test_triton_kernel_dynamic_grid(self):
        if self.device != GPU_TYPE:
            raise unittest.SkipTest("requires GPU")

        import math

        class Model(torch.nn.Module):
            def __init__(self) -> None:
                super().__init__()

            def forward(self, x, y, n_elements_tensor):
                output = torch.zeros_like(x)
                n_elements_symint = n_elements_tensor.item()
                n_elements = x.numel()

                def grid(meta):
                    n_elements_complicated = n_elements_symint // 1.0
                    return (math.trunc(n_elements_complicated / meta["BLOCK_SIZE"]),)

                add_kernel_autotuned[grid](
                    x,
                    y,
                    output,
                    n_elements,
                )

                return output

        x = torch.randn(128, device=self.device)
        y = torch.randn(128, device=self.device)
        n_elem = torch.tensor(128)
        dim0_x = Dim("dim0_x", min=8, max=256)
        dim0_y = Dim("dim0_y", min=8, max=256)
        dynamic_shapes = {"x": {0: dim0_x}, "y": {0: dim0_y}, "n_elements_tensor": {}}
        self.check_model(Model(), (x, y, n_elem), dynamic_shapes=dynamic_shapes)

    def test_shifted_constraint_ranges(self):
        class Model(torch.nn.Module):
            def __init__(self) -> None:
                super().__init__()

            def forward(
                self,
                x: torch.Tensor,
                y: torch.Tensor,
            ):
                torch._check(y.size(0) == x.size(0) + 1)
                return x.sum(0) + y.sum(0)

        a = torch.randn((4, 5), device=self.device)
        b = torch.randn((5, 5), device=self.device)
        dim0_x = Dim("dim0_x", min=2, max=1024)
        dim0_y = dim0_x + 1
        dynamic_shapes = {"x": {0: dim0_x}, "y": {0: dim0_y}}
        self.check_model(
            Model(),
            (a, b),
            dynamic_shapes=dynamic_shapes,
        )

    def test_scatter_fallback(self):
        class Model(torch.nn.Module):
            def __init__(self) -> None:
                super().__init__()

            def forward(
                self,
                inp: torch.Tensor,
                index: torch.Tensor,
                src: torch.Tensor,
            ):
                return torch.scatter(inp, 1, index, src)

        inputs = (
            torch.ones((3, 5), device=self.device, dtype=torch.int64),
            torch.tensor([[0, 1, 2, 0]], device=self.device, dtype=torch.int64),
            torch.zeros((2, 5), device=self.device, dtype=torch.int64),
        )

        self.check_model(Model(), inputs)

    def test_scatter_reduce_fallback(self):
        class Model(torch.nn.Module):
            def __init__(self) -> None:
                super().__init__()

            def forward(
                self,
                inp: torch.Tensor,
                index: torch.Tensor,
                src: torch.Tensor,
            ):
                return torch.scatter_reduce(inp, 0, index, src, reduce="sum")

        inputs = (
            torch.tensor([1, 10, 100, 1000], device=self.device, dtype=torch.int64),
            torch.tensor([0, 1, 0, 1, 2, 1], device=self.device, dtype=torch.int64),
            torch.tensor([1, 2, 3, 4, 5, 6], device=self.device, dtype=torch.int64),
        )

        self.check_model(Model(), inputs)

    def test_index_put_fallback(self):
        # index_put falls back in the deterministic mode
        with DeterministicGuard(True):

            class Model(torch.nn.Module):
                def __init__(self) -> None:
                    super().__init__()

                def forward(
                    self,
                    self_tensor: torch.Tensor,
                    indices: tuple[torch.Tensor],
                    values: torch.Tensor,
                ):
                    return torch.index_put(
                        self_tensor, indices, values, accumulate=True
                    )

            inputs = (
                torch.ones(4, device=self.device, dtype=torch.int64),
                (torch.tensor([1, 1, 2, 2], device=self.device, dtype=torch.bool),),
                torch.ones(4, device=self.device, dtype=torch.int64),
            )

            self.check_model(Model(), inputs)

    def test_narrow_fallback(self):
        class Model(torch.nn.Module):
            def __init__(self) -> None:
                super().__init__()

            def forward(self, inp: torch.Tensor, dim: int, start: int, length: int):
                return torch.ops.aten.narrow(inp, dim, start, length)

        inputs = (torch.rand((3, 4), device=self.device), 0, 0, 2)

        self.check_model(Model(), inputs)

    def test_pad_fallback(self):
        class Model(torch.nn.Module):
            def __init__(self) -> None:
                super().__init__()

            def forward(
                self,
                inp: torch.Tensor,
                pad: tuple[int, ...],
            ):
                return torch.ops.aten.pad(inp, pad)

        inputs = (torch.rand((3, 3, 4, 2), device=self.device), (0, 1, 2, 1, 3, 3))

        self.check_model(Model(), inputs)

    def test_fill__fallback(self):
        class Model(torch.nn.Module):
            def __init__(self) -> None:
                super().__init__()

            def forward(self, inp: torch.Tensor, scalar: float):
                torch.ops.aten.fill_(inp, scalar)
                return inp

        inputs = (torch.rand((3, 3, 4, 2), device=self.device), 0.5)
        self.check_model(Model(), inputs)

    @common_utils.parametrize("embed_kernel_binary", [False, True])
    def test_repeated_user_defined_triton_kernel(self, embed_kernel_binary):
        if self.device != GPU_TYPE:
            raise unittest.SkipTest("requires GPU")

        class Model(torch.nn.Module):
            def __init__(self) -> None:
                super().__init__()

            def forward(self, x):
                for _ in range(3):
                    mul2_inplace_kernel[4,](x, n_elements=4, BLOCK_SIZE=16)
                return x

        inputs = (torch.randn(4, 4, device=self.device),)
        with config.patch({"aot_inductor.embed_kernel_binary": embed_kernel_binary}):
            model = Model()
            self.check_model(model, inputs)
            _, code = run_and_get_cpp_code(AOTIRunnerUtil.compile, model, inputs)
            FileCheck().check("launchKernel(").run(code)
            if config.aot_inductor.embed_kernel_binary:
                # Not expect to see launchKernel("CUBIN_FILE_NAME"
                FileCheck().check_not('launchKernel("').run(code)

    @unittest.skipIf(
        not IS_BIG_GPU, "Skipping triton backend only since not big GPU (not enough SM)"
    )
    def test_convolution(self):
        if self.device == "cpu":
            raise unittest.SkipTest("using triton backend only is not supported on CPU")

        class Model(torch.nn.Module):
            def __init__(self) -> None:
                super().__init__()

            def forward(self, x, w, b):
                return torch.ops.aten.convolution(x, w, b, [4], [0], [1], True, [0], 1)

        example_inputs = (
            torch.randn([2, 32, 90], device=self.device),
            torch.randn([32, 16, 8], device=self.device),
            torch.randn([16], device=self.device),
        )
        with config.patch(
            {
                "max_autotune": True,
                "max_autotune_gemm_backends": "Triton",
            }
        ):
            self.check_model(Model(), example_inputs)

    def test_zero_size_weight(self):
        class Model(torch.nn.Module):
            def __init__(self, channel, r=8):
                super().__init__()
                self.pool = torch.nn.AdaptiveAvgPool2d(1)
                self.net = torch.nn.Sequential(
                    torch.nn.Linear(channel, channel // r, bias=False),
                    torch.nn.ReLU(inplace=True),
                    torch.nn.Linear(channel // r, channel, bias=False),
                    torch.nn.Sigmoid(),
                )

            def forward(self, inp):
                b, c, _, _ = inp.shape
                x = self.pool(inp).view(b, c)
                x = self.net(x).view(b, c, 1, 1)
                x = inp * x
                return x

        inputs = (torch.rand(4, 4, 4, 4, device=self.device),)
        self.check_model(Model(4), inputs)

    def test_zero_size_buffer(self):
        class Model(torch.nn.Module):
            def __init__(self, device):
                super().__init__()
                self.foo = torch.nn.Buffer(torch.zeros((0, 0), device=device))

            def forward(self, x):
                return x + 1, self.foo

        example_inputs = (torch.rand(4, 4, device=self.device),)
        self.check_model(Model(self.device), example_inputs)

    def test_no_args(self):
        class Model(torch.nn.Module):
            def __init__(self, m, n):
                super().__init__()
                self.weight = torch.nn.Parameter(
                    torch.randn(m, n),
                )
                self.alpha = torch.nn.Parameter(torch.randn(m, n))

            def forward(self):
                return self.weight * self.alpha

        self.check_model(Model(6, 4), ())

    def test_dynamic_scalar(self):
        class Model(torch.nn.Module):
            def __init__(self) -> None:
                super().__init__()
                self.criterion_ce = torch.nn.CrossEntropyLoss(reduction="none")

            def forward(self, inputs, targets, split_index=None):
                statistics = {}
                total_loss = self.criterion_ce(inputs, targets).sum()
                statistics["dl"] = total_loss.item()
                return total_loss, statistics

        inputs = (
            torch.rand(4, 4, 4, 4, device=self.device),
            torch.rand(4, 4, 4, 4, device=self.device),
        )
        self.check_model(Model(), inputs)

    def test_symint_item(self):
        class Model(torch.nn.Module):
            def forward(self, tensor):
                return tensor.item()

        inputs = (torch.tensor([1], dtype=torch.int, device=self.device),)
        self.check_model(Model(), inputs)

    def test_symbool_item(self):
        class Model(torch.nn.Module):
            def forward(self, tensor):
                return tensor.item()

        inputs = (torch.tensor([0], dtype=torch.bool, device=self.device),)
        self.check_model(Model(), inputs)

    def test_symfloat_item(self):
        class Model(torch.nn.Module):
            def forward(self, tensor):
                return tensor.item()

        inputs = (torch.tensor([3.14], dtype=torch.float, device=self.device),)
        self.check_model(Model(), inputs)

    def test_constant_original_fqn_and_dtype(self):
        class FooBarModule(torch.nn.Module):
            def __init__(self) -> None:
                super().__init__()
                self.register_parameter("0", torch.nn.Parameter(torch.randn(3, 4)))
                self.test_buf = torch.nn.Buffer(torch.randn(3, 4))
                self.register_parameter(
                    "test_param", torch.nn.Parameter(torch.randn(3, 4))
                )

            def forward(self, x):
                return ((x + self.test_buf) * getattr(self, "0")) / self.test_param

        class TestModule(torch.nn.Module):
            def __init__(self) -> None:
                super().__init__()
                self.foo_bar = FooBarModule()
                self.register_parameter(
                    "test_param", torch.nn.Parameter(torch.randn(3, 4))
                )
                self.test_buf = torch.nn.Buffer(torch.randn(3, 4))

            def forward(self, x):
                return (self.foo_bar(x) + self.test_param) * self.test_buf

        with torch.no_grad():
            so_path = AOTIRunnerUtil.legacy_compile(
                model=TestModule().to(device=self.device),
                example_inputs=(torch.rand(3, 4, device=self.device),),
            )
        runner = AOTIRunnerUtil.legacy_load_runner(self.device, so_path)

        expected_original_fqns = {
            "L__self___test_param": "test_param",
            "L__self___test_buf": "test_buf",
            "L__self___foo_bar_0": "foo_bar.0",
            "L__self___foo_bar_test_param": "foo_bar.test_param",
            "L__self___foo_bar_test_buf": "foo_bar.test_buf",
        }
        self.assertEqual(
            expected_original_fqns, runner.get_constant_names_to_original_fqns()
        )

        expected_dtypes = {
            "L__self___test_param": 6,
            "L__self___test_buf": 6,
            "L__self___foo_bar_0": 6,
            "L__self___foo_bar_test_param": 6,
            "L__self___foo_bar_test_buf": 6,
        }
        self.assertEqual(expected_dtypes, runner.get_constant_names_to_dtypes())

    def test_masked_select_dynamic(self):
        class M(torch.nn.Module):
            def __init__(self) -> None:
                super().__init__()

            def forward(self, x: torch.Tensor) -> torch.Tensor:
                mask = x.ge(0.5)
                return torch.masked_select(x, mask)

        example_args = (torch.randn(3, 4, 5, device=self.device),)
        dim0_x_max, dim1_x_max = 100, 7
        dynamic_shapes = {
            "x": {
                0: Dim("dim0_x", max=dim0_x_max),
                1: Dim("dim1_x_max", max=dim1_x_max),
            }
        }
        m = M()
        self.check_model(m, example_args, dynamic_shapes=dynamic_shapes)

    def test_proxy_executor_permute(self):
        class M(torch.nn.Module):
            def __init__(self) -> None:
                super().__init__()

            def forward(self, x):
                return torch.ops.aten.permute.default(x, [0, 2, 1])

        example_args = (torch.randn((1, 3001, 201), dtype=torch.complex64),)
        m = M()
        self.check_model(m, example_args)

    def test_proxy_executor_abs(self):
        class M(torch.nn.Module):
            def __init__(self) -> None:
                super().__init__()

            def forward(self, x):
                return torch.ops.aten.abs.default(x)

        example_args = (torch.randn((1, 3001, 201), dtype=torch.complex64),)
        m = M()
        self.check_model(m, example_args)

    def test_proxy_executor_squeeze(self):
        class M(torch.nn.Module):
            def __init__(self) -> None:
                super().__init__()

            def forward(self, x):
                return torch.ops.aten.squeeze.dim(x, 0)

        example_args = (torch.randn((1, 300, 201), dtype=torch.complex64),)
        m = M()
        self.check_model(m, example_args)

    def test_proxy_executor_hann(self):
        class M(torch.nn.Module):
            def __init__(self) -> None:
                super().__init__()

            def forward(self):
                return torch.ops.aten.hann_window.default(400)

        example_args = ()
        m = M()
        self.check_model(m, example_args)

    def test_fqn(self):
        class NestedChild(torch.nn.Module):
            def __init__(self) -> None:
                super().__init__()
                self.nestedchild3buffer = torch.nn.Buffer(torch.ones(2, 3) * 3)

            def forward(self, x):
                return x / self.nestedchild3buffer

        class Child1(torch.nn.Module):
            def __init__(self) -> None:
                super().__init__()
                self.nested = NestedChild()
                self.register_parameter(
                    "child1param", torch.nn.Parameter(torch.ones(2, 3))
                )

            def forward(self, x):
                x = self.nested(x)
                return x + self.child1param

        class Child2(torch.nn.Module):
            def __init__(self) -> None:
                super().__init__()
                self.child2buffer = torch.nn.Buffer(torch.ones(2, 3) * 2)

            def forward(self, x):
                return x - self.child2buffer

        class MyModule(torch.nn.Module):
            def __init__(self) -> None:
                super().__init__()
                self.foo = Child1()
                self.bar = Child2()
                self.register_parameter(
                    "rootparam", torch.nn.Parameter(torch.ones(2, 3) * 4)
                )

            def forward(self, x):
                x = x * self.rootparam
                x = self.foo(x)
                x = self.bar(x)
                return x

        self.check_model(MyModule(), (torch.randn(2, 3, device=self.device),))

    def test_model_modified_weights(self):
        class Model(torch.nn.Module):
            def __init__(self, n, k, device):
                super().__init__()
                self.weight = torch.randn(n, k, device=device)
                self.bias = torch.randn(n, device=device)

            def forward(self, a):
                return torch.nn.functional.linear(a, self.weight, self.bias)

        M = 16
        N = 10
        K = 128
        example_inputs = (torch.randn(2, M, K, device=self.device),)
        model = Model(N, K, self.device)
        self.check_model(model, example_inputs)

        # Update model weights, after this AOTInductor should re-generate model.so
        # if weights are stored in the model.so
        model.weight += 1
        self.check_model(model, example_inputs)

    @skipIfWindowsXPU(msg="crash on Windows XPU.")
    def test_triton_kernel_extern_kernel_arg(self):
        if self.device != GPU_TYPE:
            raise unittest.SkipTest("requires GPU")

        class Model(torch.nn.Module):
            def forward(self, x, y):
                out = torch.zeros_like(x)
                # torch.mm is ExternKernelOut
                add_kernel[(4,)](x, torch.mm(x, y), out, 4, 16)
                return out

        example_inputs = (
            torch.randn(4, 4, device=GPU_TYPE),
            torch.randn(4, 4, device=GPU_TYPE),
        )

        self.check_model(Model(), example_inputs)

    def test_triton_kernel_multi_output_arg(self):
        if self.device != GPU_TYPE:
            raise unittest.SkipTest("requires GPU")

        class Model(torch.nn.Module):
            def forward(self, x, y):
                out = torch.zeros_like(x)
                # torch.sort creates fallback kernel and hence MultiOutput
                add_kernel[(4,)](x, torch.sort(y).values, out, 4, 16)
                return out

        example_inputs = (
            torch.randn(4, 4, device=GPU_TYPE),
            torch.randn(4, 4, device=GPU_TYPE),
        )

        self.check_model(Model(), example_inputs)

    def test_triton_kernel_reinterpret_view_mem_leak(self):
        # Check for memory leak when using user-defined Triton Kernel + AOTI.
        if self.device != GPU_TYPE:
            raise unittest.SkipTest("requires GPU")

        class Model(torch.nn.Module):
            def __init__(self) -> None:
                super().__init__()

            def forward(self, x, y):
                out = torch.zeros_like(x)
                yy = y * y
                # reshape creates a ReinterpretView
                add_kernel[(4,)](x, yy.reshape_as(x), out, 4, 16)
                return out

        example_inputs = (
            torch.randn(4, 4, device=GPU_TYPE),
            torch.randn(1, 16, device=GPU_TYPE),
        )

        package_path: str = AOTIRunnerUtil.compile(
            Model(),
            example_inputs,
        )
        aot_inductor_module = torch._inductor.aoti_load_package(package_path)
        # Don't assign outputs to a variable b/c it will allocate GPU memory.
        device_interface = get_interface_for_device(GPU_TYPE)
        device: int = device_interface.current_device()
        mem_before = device_interface.memory_allocated(device)
        aot_inductor_module(*example_inputs)
        aot_inductor_module(*example_inputs)
        mem_after = device_interface.memory_allocated(device)
        self.assertEqual(mem_before, mem_after)

        actual = aot_inductor_module(*example_inputs)
        expected = Model()(*example_inputs)
        torch.testing.assert_close(actual, expected)

    @skipIfMPS
    @torch._dynamo.config.patch(capture_scalar_outputs=True)
    @common_utils.parametrize("dynamic", [False, True])
    @common_utils.parametrize("autotuning", [False, True])
    def test_triton_kernel_unbacked_symint_in_grid(self, dynamic, autotuning):
        if self.device != GPU_TYPE:
            raise unittest.SkipTest("requires GPU")

        class Model(torch.nn.Module):
            def forward(self, x, y, n_elements_tensor):
                output = torch.zeros_like(x)
                n_elements_symint = n_elements_tensor.item()
                n_elements = x.numel()

                def grid(meta):
                    return (triton.cdiv(n_elements_symint, meta["BLOCK_SIZE"]),)

                if autotuning:
                    add_kernel_autotuned[grid](
                        x,
                        y,
                        output,
                        n_elements,
                    )
                else:
                    add_kernel[grid](
                        x,
                        y,
                        output,
                        n_elements,
                        BLOCK_SIZE=16,
                    )

                return output

        example_inputs = (
            torch.randn(123, device=GPU_TYPE),
            torch.randn(123, device=GPU_TYPE),
            torch.tensor(123),
        )

        dynamic_shapes = None
        if dynamic:
            dim0 = Dim("s0", min=2, max=1024)
            dynamic_shapes = {
                "x": {0: dim0},
                "y": {0: dim0},
                "n_elements_tensor": {},
            }

        self.check_model(
            Model(),
            example_inputs,
            dynamic_shapes=dynamic_shapes,
        )

    @unittest.skipIf(
        not PLATFORM_SUPPORTS_MEM_EFF_ATTENTION, "Some archs don't support mem eff SDPA"
    )
    def test_scaled_dot_product_efficient_attention(self):
        if self.device != GPU_TYPE:
            raise unittest.SkipTest("requires GPU")

        class Model(torch.nn.Module):
            def forward(self, q, k, v, attn_bias):
                return torch.ops.aten._scaled_dot_product_efficient_attention(
                    q, k, v, attn_bias, False
                )[0]

        example_inputs = (
            torch.randn(4, 4, 36, 36, device=GPU_TYPE),
            torch.randn(4, 4, 36, 36, device=GPU_TYPE),
            torch.randn(4, 4, 36, 36, device=GPU_TYPE),
            torch.randn(4, 4, 36, 36, device=GPU_TYPE),
        )
        self.check_model(Model(), example_inputs)

    def test_aoti_runtime_asserts(self):
        from torch.export._draft_export import draft_export, FailureType

        with torch.library._scoped_library("mylib", "FRAGMENT") as lib:
            torch.library.define(
                "mylib::foo",
                "(Tensor a, Tensor b) -> Tensor",
                tags=torch.Tag.pt2_compliant_tag,
                lib=lib,
            )

            @torch.library.impl("mylib::foo", "cpu", lib=lib)
            def foo(a: torch.Tensor, b: torch.Tensor) -> torch.Tensor:
                return a[: b.item()]

            @torch.library.register_fake("mylib::foo", lib=lib)
            def foo_fake_impl(a, b):
                ctx = torch.library.get_ctx()
                u = ctx.new_dynamic_size()
                return torch.empty(u)

            class M(torch.nn.Module):
                def forward(self, a, b):
                    res = torch.ops.mylib.foo(a, b)
                    s = res.shape[0]
                    torch._check(s > 3)
                    torch._check(s < a.shape[0])
                    return a[s - 3]

            example_inputs = (torch.randn(100), torch.tensor(10))
            ep = draft_export(M(), example_inputs)
            report = ep._report
            need_config_patch = any(
                not f.xfail and f.failure_type == FailureType.MISMATCHED_FAKE_KERNEL
                for f in report.failures
            )
            m = ep.module()

            # This should no longer be needed after #150093
            from torch._functorch import config as functorch_config

            with functorch_config.patch(
                {"generate_fake_kernels_from_real_mismatches": need_config_patch}
            ):
                pt2_file = torch._inductor.aoti_compile_and_package(ep)
            optimized = torch._inductor.aoti_load_package(pt2_file)

            self.assertTrue(same(optimized(*example_inputs), m(*example_inputs)))

            with self.assertRaisesRegex(Exception, "run_func_(.*) API call failed "):
                optimized(torch.randn(100), torch.tensor(2))

    @patch.dict(os.environ, {"TORCHINDUCTOR_SCALAR_ASSERTS_FULL": "1"})
    def test_aoti_runtime_asserts_backed_symint(self):
        if not full_aoti_runtime_assert():
            raise unittest.SkipTest("full runtime assert not turned on")

        class Model(torch.nn.Module):
            def forward(self, x):
                y = x.reshape(100, -1).clone()
                y = y + 1
                return y

        model = Model().to(self.device)
        input1 = (torch.rand(100, device=self.device),)
        input2 = (torch.rand(2099, device=self.device),)
        dynamic_shapes = {
            "x": {0: torch.export.Dim.DYNAMIC},
        }
        package_path = AOTIRunnerUtil.compile(
            model,
            input1,
            dynamic_shapes=dynamic_shapes,
        )
        optimized = torch._inductor.aoti_load_package(package_path)
        self.assertEqual(model(*input1), optimized(*input1))
        with self.assertRaisesRegex(Exception, "run_func_(.*) API call failed "):
            optimized(*input2)

    @skipIfWindows(msg="TODO: (xuhancn) confirm, Crash: access violation")
    def test_index_put_with_none_index(self):
        # index_put falls back in the deterministic mode
        with DeterministicGuard(True):

            class Model(torch.nn.Module):
                def forward(self, x, i1, i2, y):
                    return torch.ops.aten.index_put(
                        x,
                        (None, None, i1, i2.transpose(0, 1)),
                        y,
                        accumulate=True,
                    )

            example_inputs = (
                torch.rand(8, 192, 30, 30, device=self.device),
                torch.zeros(3, 14, 1, 1, dtype=torch.int64, device=self.device),
                torch.ones(14, 3, dtype=torch.int64, device=self.device),
                torch.randn(8, 192, 3, 14, 3, 14, device=self.device),
            )
            self.check_model(Model(), example_inputs)

    @patch.dict(os.environ, {"AOTI_RUNTIME_CHECK_INPUTS": "1"})
    def test_runtime_checks(self):
        class Model(torch.nn.Module):
            def forward(self, inputs):
                return list(inputs.values())

        inputs = {}
        dtypes = [
            torch.float16,
            torch.float32,
            torch.bool,
            torch.int8,
            torch.int16,
            torch.int32,
            torch.int64,
            torch.uint8,
        ]

        if not TEST_MPS:
            dtypes.append(torch.float64)
        if SM80OrLater:
            dtypes.append(torch.bfloat16)

        for dtype in dtypes:
            inputs[f"x_{str(dtype)}"] = torch.ones(
                4, 8, 10, dtype=dtype, device=self.device
            )

        dim0 = Dim("s0", min=2, max=1024)
        dim1 = Dim("s1", min=2, max=512)
        dim2 = Dim("s2", min=2, max=128)
        dynamic_shapes = {
            "x_torch.float16": {0: dim0},
            "x_torch.float32": {0: dim0},
            "x_torch.bool": {1: dim1},
            "x_torch.int8": {1: dim1},
            "x_torch.int16": {},
            "x_torch.int32": {2: dim2},
            "x_torch.int64": {2: dim2},
            "x_torch.uint8": {2: dim2},
        }
        if not TEST_MPS:
            dynamic_shapes["x_torch.float64"] = {0: dim0}
        if SM80OrLater:
            dynamic_shapes["x_torch.bfloat16"] = {1: dim1}

        m = Model()
        inputs = (inputs,)
        dynamic_shapes = (dynamic_shapes,)
        with torch.no_grad():
            so_path = AOTIRunnerUtil.legacy_compile(
                m, inputs, dynamic_shapes=dynamic_shapes
            )

        # Expected results for the following checks:
        # ("unmatched dtype", "unmatched dim value at", "dim value is too", "unmatched stride value at")
        if SM80OrLater:
            # 10 dynamic dims
            expected_results = (10, 21, 18, 21)
        elif TEST_MPS:
            # 8 dynamic dims
            expected_results = (8, 17, 14, 16)
        else:
            # 9 dynamic dims
            expected_results = (9, 19, 16, 19)

        with open(os.path.splitext(so_path)[0] + ".cpp") as cpp:
            src_code = cpp.read()
            FileCheck().check_count(
                "unmatched dtype",
                expected_results[0],
                exactly=True,
            ).run(src_code)
            FileCheck().check_count(
                "unmatched dim value at",
                expected_results[1],
                exactly=True,
            ).run(src_code)
            FileCheck().check_count(
                "dim value is too",
                expected_results[2],
                exactly=True,
            ).run(src_code)
            FileCheck().check_count(
                "unmatched stride value at",
                expected_results[3],
                exactly=True,
            ).run(src_code)

        self.check_model(m, inputs)

    @unittest.skipIf(TEST_WITH_ROCM, "FP8 is not supported on ROCM")
    @unittest.skipIf(
        not PLATFORM_SUPPORTS_FP8,
        "FP8 is only supported on H100+, SM 8.9 and MI300+ devices",
    )
    @patch.dict(os.environ, {"AOTI_RUNTIME_CHECK_INPUTS": "1"})
    def test_runtime_checks_fp8(self):
        # cuda only
        if self.device != "cuda":
            return

        class Model(torch.nn.Module):
            def __init__(self) -> None:
                super().__init__()

            def forward(self, x0, x1):
                t = x0.to(torch.float) + x1.to(torch.float)
                return t

        inputs = []
        for dtype in (
            torch.float8_e4m3fn,
            torch.float8_e5m2,
            # FP8 funz are for AMD
            # see https://github.com/pytorch/pytorch/issues/126734
            # torch.float8_e4m3fnuz,
            # torch.float8_e5m2fnuz,
        ):
            inputs.append(torch.ones(8, 8, 8, dtype=dtype, device=self.device))
        dim0 = Dim("s0", min=2, max=1024)
        dynamic_shapes = {
            "x0": {0: dim0},
            "x1": {0: dim0},
        }
        with torch.no_grad():
            self.check_model(
                Model(),
                tuple(inputs),
                dynamic_shapes=dynamic_shapes,
            )

    @skipIfXpu(msg="Total size of kernel arguments exceeds driver limit on XPU")
    def test_runtime_checks_large(self):
        class Model(torch.nn.Module):
            def __init__(self) -> None:
                super().__init__()

            def forward(self, *inputs):
                result = inputs[0]
                for i in range(1, len(inputs)):
                    result = result + inputs[i]
                return result

        inputs = []
        for _ in range(1000):
            inputs.append(torch.ones(8, 8, 8, dtype=torch.float16, device=self.device))
        inputs = tuple(inputs)
        model = Model()
        with torch.no_grad():
            AOTIRunnerUtil.compile(
                model,
                inputs,
            )

    def test_runtime_checks_complex(self):
        class Model(torch.nn.Module):
            def __init__(self) -> None:
                super().__init__()

            def forward(self, x0, x1, x2):
                return (x0, x1, x2)

        inputs = []
        x0 = torch.tensor([1, -1], dtype=torch.complex32, device=self.device)
        x1 = torch.tensor(
            [1 + 1j, -1 + 1j, -2 + 2j, 3 - 3j, 0, 1j, 1, -1],
            dtype=torch.complex64,
            device=self.device,
        )
        x2 = torch.tensor(128, dtype=torch.complex128, device=self.device)
        inputs.append(x0)
        inputs.append(x1)
        inputs.append(x2)
        dim0 = Dim("s0", min=2, max=1024)
        dynamic_shapes = {
            "x0": {0: dim0},
            "x1": {},
            "x2": {},
        }
        with torch.no_grad():
            self.check_model(
                Model(),
                tuple(inputs),
                dynamic_shapes=dynamic_shapes,
            )

    @unittest.skipIf(IS_FBCODE, "Not yet runnable in fbcode")
    @patch.dict(os.environ, {"AOTI_RUNTIME_CHECK_INPUTS": "1"})
    def test_runtime_checks_dtype_failed(self):
        class Model(torch.nn.Module):
            def __init__(self) -> None:
                super().__init__()

            def forward(self, x):
                y = x.type(torch.float)
                return y

        x = torch.randn(1, 4, dtype=torch.float16, device=self.device)
        model = Model()
        with torch.no_grad():
            package_path: str = AOTIRunnerUtil.compile(
                model,
                (x,),
            )
        aot_inductor_module = torch._inductor.aoti_load_package(package_path)
        x_casted = x.float()
        with self.assertRaisesRegex(Exception, ""):
            aot_inductor_module(x_casted)

    @patch.dict(os.environ, {"AOTI_RUNTIME_CHECK_INPUTS": "1"})
    def test_runtime_checks_device_type_failed(self):
        if self.device != GPU_TYPE:
            raise unittest.SkipTest("requires GPU")

        class Model(torch.nn.Module):
            def __init__(self) -> None:
                super().__init__()

            def forward(self, x):
                return x + 1

        x = torch.randn(1, 4, dtype=torch.float16, device="cpu")
        model = Model()
        with torch.no_grad():
            package_path: str = AOTIRunnerUtil.compile(
                model,
                (x,),
            )

        aot_inductor_module = torch._inductor.aoti_load_package(package_path)
        aot_inductor_module(x)
        x_casted = x.to(GPU_TYPE)
        with self.assertRaisesRegex(Exception, ""):
            aot_inductor_module(x_casted)

    def test_non_contiguous_output_alias(self):
        # Test return x, x.contiguous() where x is non-contiguous.
        class Model(torch.nn.Module):
            def forward(self, x):
                squared = x * x
                transposed = squared.t()  # non-contiguous
                contig = transposed.contiguous()
                return transposed, contig

        x = torch.randn(3, 4, dtype=torch.float16, device=self.device)
        model = Model()
        with torch.no_grad():
            result = AOTIRunnerUtil.run(
                model,
                (x,),
            )
        actual = model(x)
        self.assertTrue(same(result, actual))

        # contiguous() should create a new tensor
        self.assertTrue(result[0].data_ptr() != result[1].data_ptr())

    def test_multiple_output_alias(self):
        # Test when multiple outputs alias the same tensor
        class Model(torch.nn.Module):
            def forward(self, x):
                squared = x * x
                contig = squared.contiguous()  # alias
                reshaped = squared.reshape(squared.shape)  # alias
                cubed = squared * x
                return squared, contig, reshaped, cubed

        x = torch.randn(3, 4, dtype=torch.float32, device=self.device)
        model = Model()

        with torch.no_grad():
            result = AOTIRunnerUtil.run(
                model,
                (x,),
            )
        actual = model(x)
        self.assertTrue(same(result, actual))

        # squared, contig and reshaped alias the same tensor.
        self.assertTrue(result[0].data_ptr() == result[1].data_ptr())
        self.assertTrue(result[0].data_ptr() == result[2].data_ptr())
        # cubed shouldn't be an alias.
        self.assertTrue(result[0].data_ptr() != result[3].data_ptr())

    @patch.dict(os.environ, {"AOTI_RUNTIME_CHECK_INPUTS": "1"})
    def test_runtime_checks_shape_failed(self):
        class Model(torch.nn.Module):
            def __init__(self) -> None:
                super().__init__()

            def forward(self, x):
                return x

        x = torch.randn(4, 4, 4, dtype=torch.float16, device=self.device)
        y0 = torch.randn(8, 4, 4, dtype=torch.float16, device=self.device)
        y1 = torch.randn(4, 8, 4, dtype=torch.float16, device=self.device)
        y2 = rand_strided(
            (4, 4, 4), (16, 1, 4), dtype=torch.float16, device=self.device
        )
        # batch size is outside of the range
        y3 = torch.randn(2048, 3, 4, dtype=torch.float16, device=self.device)
        y4 = torch.randn(2048, 4, 4, dtype=torch.float16, device=self.device)
        dim0 = Dim("s0", min=4, max=1024)
        dynamic_shapes = {
            "x": {0: dim0},
        }
        model = Model()
        with torch.no_grad():
            package_path: str = AOTIRunnerUtil.compile(
                model, (x,), dynamic_shapes=dynamic_shapes
            )
        aot_inductor_module = torch._inductor.aoti_load_package(package_path)
        # dynamic dim works fine
        _ = aot_inductor_module(y0)
        with self.assertRaisesRegex(Exception, ""):
            aot_inductor_module(y1)
        with self.assertRaisesRegex(Exception, ""):
            aot_inductor_module(y2)
        with self.assertRaisesRegex(Exception, ""):
            aot_inductor_module(y3)
        with self.assertRaisesRegex(Exception, ""):
            aot_inductor_module(y4)

    def test_add_complex(self):
        class Model(torch.nn.Module):
            def forward(self, a, b):
                return torch.add(a, b)

        x = torch.tensor(
            [1 + 1j, -1 + 1j, -2 + 2j, 3 - 3j, 0, 1j, 1, -1], device=self.device
        )
        y = torch.tensor(
            [1 + 1j, -1 + 1j, -2 + 2j, 3 - 3j, 0, 1j, 1, -1], device=self.device
        )
        self.check_model(Model(), (x, y))

    def test_embedding_bag(self):
        class Model(torch.nn.Module):
            def forward(self, w, i, o):
                return torch.ops.aten._embedding_bag(w, i, o, False, 0, False, None)

        example_inputs = (
            torch.randn([10, 4], device=self.device),
            torch.randint(10, [8], device=self.device),
            torch.tensor([0, 2, 6], device=self.device),
        )
        self.check_model(Model(), example_inputs)

    @unittest.skipIf(
        TEST_MPS and MACOS_VERSION < 14.0,
        "FFT operations are only supported on MacOS 14+",
    )
    def test_fft_c2c(self):
        class Model(torch.nn.Module):
            def forward(self, x):
                return torch.fft.fftn(x), torch.fft.fftn(x).real

        example_inputs = (torch.randn(16, 16, 16, device=self.device),)
        self.check_model(Model(), example_inputs)

    def test_bool_input(self):
        # Specialize on whichever branch the example input for b is
        class Model(torch.nn.Module):
            def forward(self, x, b):
                if b:
                    return x * x
                else:
                    return x + x

        example_inputs = (torch.randn(3, 3, device=self.device), True)
        self.check_model(Model(), example_inputs)

    def test_int_list_input(self):
        class Model(torch.nn.Module):
            def forward(self, x, i):
                return x * i[0] * i[1]

        example_inputs = (torch.randn(3, 3, device=self.device), [3, 4])
        self.check_model(Model(), example_inputs)

    def test_nested_tensor_from_jagged(self):
        class Model(nn.Module):
            def __init__(self) -> None:
                super().__init__()
                self.mlp = nn.Sequential(
                    nn.Linear(128, 64), nn.ReLU(), nn.Linear(64, 32), nn.Sigmoid()
                )

            def forward(self, values, offsets):
                nt = torch.nested.nested_tensor_from_jagged(values, offsets)
                res = self.mlp(nt)
                return res.values()

        model = Model().to(device=self.device)

        example_inputs_1 = (
            torch.randn((15, 128), device=self.device),
            torch.tensor([0, 3, 4, 10, 15], device=self.device),
        )

        # same "NT batch size", different actual amount of data
        example_inputs_2 = (
            torch.randn((31, 128), device=self.device),
            torch.tensor([0, 1, 20, 25, 31], device=self.device),
        )

        # same actual amount of data, different "NT batch size"
        example_inputs_3 = (
            torch.randn((15, 128), device=self.device),
            torch.tensor([0, 3, 10, 15], device=self.device),
        )

        # different "NT batch size"
        example_inputs_4 = (
            torch.randn((37, 128), device=self.device),
            torch.tensor([0, 5, 16, 25, 29, 37], device=self.device),
        )

        dim0_values = Dim("dim0_values", min=1, max=128)
        dim0_offsets = Dim("dim0_offsets", min=1, max=9)
        dynamic_shapes = {"values": {0: dim0_values}, "offsets": {0: dim0_offsets}}
        example_inputs_list = [
            example_inputs_1,
            example_inputs_2,
            example_inputs_3,
            example_inputs_4,
        ]
        for example_input in example_inputs_list:
            actual = AOTIRunnerUtil.legacy_run(
                self.device,
                model,
                example_input,
                dynamic_shapes=dynamic_shapes,
            )
            self.assertTrue(same(model(*example_input), actual))

    @common_utils.parametrize("max_autotune", [True, False])
<<<<<<< HEAD
    @skipIfRocmArch(MI300_ARCH)
    @tf32_off()
=======
>>>>>>> 93d0d683
    def test_misc_1(self, max_autotune):
        if self.device == "cpu" and IS_MACOS and max_autotune:
            raise unittest.SkipTest("max_autotune not supported on macos")

        class Model(nn.Module):
            def __init__(self) -> None:
                super().__init__()
                self.mlp = nn.Sequential(
                    nn.Linear(128, 64), nn.ReLU(), nn.Linear(64, 32), nn.Sigmoid()
                )
                self.emb = nn.EmbeddingBag(num_embeddings=128, embedding_dim=32)
                self.over_arch = nn.Sequential(
                    nn.Linear(64, 32), nn.ReLU(), nn.Linear(32, 32), nn.Sigmoid()
                )

            def forward(self, x, y):
                mlp_output = self.mlp(x)
                emb_output = self.emb(y)
                return self.over_arch(torch.concat([mlp_output, emb_output], dim=1))

        example_inputs = (
            torch.randn(16, 128, device=self.device),
            torch.randint(0, 128, (16, 10), device=self.device),
        )
        self.check_model(
            Model(), example_inputs, options=dict(max_autotune=max_autotune)
        )

    @skip_if_no_torchvision
    def test_torchvision_transforms_functional_tensor_resize(self):
        import torchvision

        # https://fb.workplace.com/groups/1075192433118967/permalink/1501860707118802/
        class A(torch.nn.Module):
            def forward(self, image: torch.Tensor, target_size: torch.Tensor):
                target_h, target_w = target_size.tolist()
                torch._check(target_h > 0)
                torch._check(target_w > 0)
                torch._check(target_h <= 4000)
                torch._check(target_w <= 4000)

                return torchvision.transforms._functional_tensor.resize(
                    image,
                    size=[target_h, target_w],
                    interpolation="bilinear",
                    antialias=False,
                )

        model = A()
        example_inputs = (
            torch.ones([3, 800, 600], device=self.device),
            torch.tensor([448, 336], device=self.device),
        )
        dynamic_shapes = {
            "image": {
                1: torch.export.Dim("height", min=1, max=4000),
                2: torch.export.Dim("width", min=1, max=4000),
            },
            "target_size": None,
        }
        self.check_model(model, example_inputs, dynamic_shapes=dynamic_shapes)

    @unittest.skipIf(config.triton.native_matmul, "matmul is generated")
    def test_aoti_debug_printer_codegen(self):
        # basic addmm model to test codegen for aoti intermediate debug printer
        class Model(torch.nn.Module):
            def __init__(self, n, k, device):
                super().__init__()
                self.weight = torch.randn(n, k, device=device)
                self.bias = torch.randn(n, device=device)

            def forward(self, a):
                return torch.nn.functional.linear(a, self.weight, self.bias)

        M = 8
        N = 6
        K = 16
        model = Model(N, K, self.device)
        batch = 2
        a = torch.randn(batch, M, K, device=self.device)
        example_inputs = (a,)

        if self.device == "mps":
            kernel_calls = [("aoti_torch_mps_addmm_out", 2)]
        elif self.device == GPU_TYPE:
            kernel_calls = [
                ("triton_poi_fused_0", 1),
                (f"aoti_torch_{GPU_TYPE}_addmm_out", 2),
            ]
        else:
            kernel_calls = [("aoti_torch_cpu_addmm_out", 2)]

        # test default debug printing all tensor values codegen
        with config.patch({"aot_inductor.debug_intermediate_value_printer": "2"}):
            result, code = run_and_get_cpp_code(
                AOTIRunnerUtil.legacy_compile, model, example_inputs
            )

            # check the c shim print_tensor_handle call is triggered by the config and injected the cpp output code as expected
            self.assertEqual("aoti_torch_print_tensor_handle" in code, True)

            # check the codegen for debug printing around the actual kernel call is expected

            for kernel_call, count in kernel_calls:
                FileCheck().check_count(
                    f"before_launch - {kernel_call}",
                    count,
                ).run(code)
                FileCheck().check_count(
                    f"after_launch - {kernel_call}",
                    count,
                ).run(code)

        # test printing selected kernel's tensor values codegen
        filtered_kernel_name = f"aoti_torch_{self.device}_addmm_out"
        with config.patch(
            {
                "aot_inductor.debug_intermediate_value_printer": "2",
                "aot_inductor.filtered_kernel_names": filtered_kernel_name,
            }
        ):
            result, code = run_and_get_cpp_code(
                AOTIRunnerUtil.legacy_compile, model, example_inputs
            )
            filtered_kernel_calls = [
                (filtered_kernel_name, 2),
            ]
            for kernel_call, count in filtered_kernel_calls:
                FileCheck().check_count(
                    f"before_launch - {kernel_call}",
                    count,
                ).run(code)
                FileCheck().check_count(
                    f"after_launch - {kernel_call}",
                    count,
                ).run(code)

            kernel_calls_not_to_print = [
                kernel_call
                for kernel_call in kernel_calls
                if kernel_call[0] != filtered_kernel_name
            ]
            for kernel_name, _ in kernel_calls_not_to_print:
                FileCheck().check_not(f"before_launch - {kernel_name}").run(code)
                FileCheck().check_not(f"after_launch - {kernel_name}").run(code)

    @unittest.skipIf(
        config.triton.native_matmul, "different kernel name when native matmul"
    )
    @common_utils.parametrize("enable_kernel_profile", (True, False))
    def test_aoti_profiler(self, enable_kernel_profile):
        # basic addmm model
        class Model(torch.nn.Module):
            def __init__(self, n, k, device):
                super().__init__()
                self.weight = torch.randn(n, k, device=device)
                self.bias = torch.randn(n, device=device)

            def forward(self, a):
                return torch.nn.functional.linear(a, self.weight, self.bias)

        if sys.platform not in ["linux", "win32"]:
            raise unittest.SkipTest(
                "enable_kernel_profile only supported on linux and win32"
            )

        M = 8
        N = 6
        K = 16
        model = Model(N, K, self.device)
        batch = 2
        a = torch.randn(batch, M, K, device=self.device)
        example_inputs = (a,)
        kernel_calls = (
            f"aoti_torch_{GPU_TYPE}_addmm_out"
            if self.device == GPU_TYPE
            else "aoti_torch_cpu_addmm_out"
        )
        with config.patch({"cpp.enable_kernel_profile": enable_kernel_profile}):
            _, code = run_and_get_cpp_code(
                AOTIRunnerUtil.compile, model, example_inputs
            )
            shim_fn_codes = f'RAIIAtenRecordFunctionHandle .*\\("{kernel_calls}"'
            if enable_kernel_profile:
                FileCheck().check_regex(shim_fn_codes).run(code)
            else:
                FileCheck().check_not("RAIIAtenRecordFunctionHandle").run(code)

            self.check_model(Model(N, K, self.device), example_inputs)

    def test_aoti_user_defined_triton_kernel_profiling(self):
        if self.device != GPU_TYPE or self.device == "mps":
            raise unittest.SkipTest("requires GPU")

        class Model(torch.nn.Module):
            def __init__(self) -> None:
                super().__init__()

            def forward(self, x, y):
                out = torch.zeros_like(x)
                add_kernel[(4,)](x, y, out, n_elements=4, BLOCK_SIZE=16)
                return out

        example_inputs = (
            torch.randn(4, 4, device=self.device),
            torch.randn(4, 4, device=self.device),
        )

        with (
            config.patch({"cpp.enable_kernel_profile": True}),
            torch.profiler.profile(
                record_shapes=True,
                activities=[
                    torch.profiler.ProfilerActivity.CPU,
                    getattr(torch.profiler.ProfilerActivity, GPU_TYPE.upper()),
                ],
            ) as prof,
        ):
            self.check_model(Model(), example_inputs)
        with common_utils.TemporaryFileName(mode="w+") as fname:
            prof.export_chrome_trace(fname)
            with open(fname) as f:
                import json

                j = json.load(f)
                op_events = [
                    e
                    for e in j["traceEvents"]
                    if e.get("name", "") == "kernels_.add_kernel_0"
                ]
                self.assertEqual(len(op_events), 1)
                self.assertEqual(
                    op_events[0]["args"].get("Input Args", ""),
                    ["in_ptr0", "in_ptr1", "out_ptr", "n_elements"],
                )

    def test_aoti_debug_printer_user_defined_triton_kernel(self):
        if self.device != GPU_TYPE:
            raise unittest.SkipTest("requires GPU")

        class Model(torch.nn.Module):
            def __init__(self) -> None:
                super().__init__()

            def forward(self, x, y):
                out = torch.zeros_like(x)
                add_kernel[(4,)](x, y, out, n_elements=4, BLOCK_SIZE=16)
                return out

        example_inputs = (
            torch.randn(4, 4, device=self.device),
            torch.randn(4, 4, device=self.device),
        )

        kernel_calls = [
            ("add_kernel_0", 3),
        ]

        with config.patch({"aot_inductor.debug_intermediate_value_printer": "2"}):
            result, code = run_and_get_cpp_code(
                AOTIRunnerUtil.compile, Model(), example_inputs
            )
            # check the c shim print_tensor_handle call is triggered by the config and injected the cpp output code as expected
            self.assertEqual("aoti_torch_print_tensor_handle" in code, True)
            # check the codegen for debug printing around the actual kernel call is expected
            for kernel_call, count in kernel_calls:
                FileCheck().check_count(
                    f"before_launch - {kernel_call}",
                    count,
                ).run(code)
                FileCheck().check_count(
                    f"after_launch - {kernel_call}",
                    count,
                ).run(code)

    def test_aoti_debug_printer_cpp_kernel(self):
        if self.device != "cpu":
            raise unittest.SkipTest("cpu test case only")

        # a simple cpp kernel test case for testing the debug printer codegen
        # on cpp kernel cpu device.
        class Model(torch.nn.Module):
            def __init__(self) -> None:
                super().__init__()

            def forward(self, x):
                t = torch.tensor(x.size(-1), device="cpu", dtype=torch.float)
                t = torch.sqrt(t * 3)
                return x * t

        example_inputs = (torch.randn(4, 4, device="cpu"),)

        kernel_calls = [
            ("cpp_fused_mul_sqrt_0", 2),
        ]

        with config.patch({"aot_inductor.debug_intermediate_value_printer": "2"}):
            result, code = run_and_get_cpp_code(
                AOTIRunnerUtil.compile, Model(), example_inputs
            )
            # check the c shim print_tensor_handle call is triggered by the config and injected the cpp output code as expected
            self.assertEqual("aoti_torch_print_tensor_handle" in code, True)
            # check the codegen for debug printing around the actual kernel call is expected
            for kernel_call, count in kernel_calls:
                FileCheck().check_count(
                    f"before_launch - {kernel_call}",
                    count,
                ).run(code)
                FileCheck().check_count(
                    f"after_launch - {kernel_call}",
                    count,
                ).run(code)

    def test_aoti_debug_printer_sym_inputs(self):
        if self.device != GPU_TYPE:
            raise unittest.SkipTest("requires GPU")

        from torch.testing._internal.triton_utils import add_kernel

        class Model(torch.nn.Module):
            def __init__(self):
                super().__init__()

            def forward(self, x):
                maxlen = max(x.item(), 512)
                a = torch.ones(maxlen, device=GPU_TYPE)
                b = torch.ones(maxlen, device=GPU_TYPE)
                out = torch.zeros_like(a)
                # unbacked symint in grid
                add_kernel[(1, 1, maxlen)](a, b, out, maxlen, 32)
                return out

        example_inputs = (torch.randint(high=1024, size=(1,), device=self.device),)

        expected_scalar_args = [
            "triton_poi_fused_zeros_like_0_xnumel",
            "triton_poi_fused_ones_1_xnumel",
            "std::max(static_cast<int64_t>(512L), static_cast<int64_t>(u0))",
        ]

        with config.patch({"aot_inductor.debug_intermediate_value_printer": "2"}):
            result, code = run_and_get_cpp_code(
                AOTIRunnerUtil.compile, Model(), example_inputs
            )
            self.assertEqual("aoti_torch_print_tensor_handle" in code, True)
            for scalar in expected_scalar_args:
                FileCheck().check_count(
                    f"{scalar}",
                    2,
                ).run(code)

    @unittest.skipIf(
        not PLATFORM_SUPPORTS_FP8,
        "FP8 is only supported on H100+, SM 8.9 and MI300+ devices",
    )
    @skipIfXpu
    def test_aoti_debug_printer_fp8_dtype(self):
        if self.device != GPU_TYPE:
            raise unittest.SkipTest("requires GPU")

        class Model(torch.nn.Module):
            def __init__(self, dtype):
                super().__init__()
                self.out_dtype = dtype

            def forward(self, x, weight, bias, scale_a, scale_b):
                weight = weight.to(e4m3_type)
                output = torch._scaled_mm(
                    x,
                    weight,
                    bias=input_bias,
                    out_dtype=self.out_dtype,
                    scale_a=scale_a,
                    scale_b=scale_b,
                )
                return output

        dtype = torch.float16

        a_scale = torch.Tensor([1.0]).to(device=GPU_TYPE)
        b_scale = torch.Tensor([1.0]).to(device=GPU_TYPE)
        input_bias = torch.rand(32, device=GPU_TYPE, dtype=dtype)
        weight_shape = (32, 16)
        weight = torch.rand(*weight_shape, device=GPU_TYPE, dtype=dtype).T
        a_inverse_scale = 1 / a_scale
        b_inverse_scale = 1 / b_scale

        x_shape = (16, 16)
        x = torch.rand(*x_shape, device=GPU_TYPE, dtype=dtype).to(e4m3_type)

        kernel_calls = [
            (f"aoti_torch_{GPU_TYPE}__scaled_mm_out", 5),
        ]

        # test default debug printing all tensor values codegen
        with config.patch({"aot_inductor.debug_intermediate_value_printer": "2"}):
            result, code = run_and_get_cpp_code(
                AOTIRunnerUtil.legacy_compile,
                Model(dtype),
                (x, weight, input_bias, a_inverse_scale, b_inverse_scale),
            )

            # check the c shim print_tensor_handle call is triggered by the config and injected the cpp output code as expected
            self.assertEqual("aoti_torch_print_tensor_handle" in code, True)

            # check the codegen for debug printing around the actual kernel call is expected and float8 dtype is printed as expected
            for kernel_call, count in kernel_calls:
                FileCheck().check_count(
                    f"before_launch - {kernel_call}",
                    count,
                ).run(code)
                FileCheck().check_count(
                    f"after_launch - {kernel_call}",
                    count,
                ).run(code)

    def test_aoti_debug_printing_model_inputs_codegen(self):
        if self.device not in ["cuda", "xpu"]:
            raise unittest.SkipTest("requires CUDA/XPU")

        class Model(torch.nn.Module):
            def __init__(self):
                super().__init__()

            def forward(self, a, b, c):
                x = a * 3.14
                y = torch.addmm(c, x, b)
                z = torch.nn.functional.gelu(y)
                return z

        example_inputs = (
            torch.randn(10, 20, device=GPU_TYPE),
            torch.randn(20, 30, device=GPU_TYPE),
            torch.randn(10, 30, device=GPU_TYPE),
        )
        model = Model()
        kernel_calls = [
            ("aoti_model_inputs", 3),
        ]

        with config.patch({"aot_inductor.debug_intermediate_value_printer": "2"}):
            result, code = run_and_get_cpp_code(
                AOTIRunnerUtil.compile, model, example_inputs
            )
            self.assertEqual("aoti_torch_print_tensor_handle" in code, True)

            # check if the triton kernel is printed as comment
            self.assertEqual("def triton_" in code, True)

            # check the codegen for debug printing around aoti model inputs is expected
            for kernel_call, count in kernel_calls:
                FileCheck().check_count(
                    f"{kernel_call}",
                    count,
                ).run(code)

    def test_size_from_multi_output(self):
        class Model(torch.nn.Module):
            def __init__(self):
                super().__init__()
                self.relu = torch.nn.ReLU()

            def forward(self, x):
                _x, _i = torch.unique(x, sorted=True, return_inverse=True)
                _x = _x.detach().clone()
                return self.relu(_x), _i

        example_inputs = (torch.randn(8, device=self.device),)
        self.check_model(Model(), example_inputs)

    @dynamo_config.patch({"capture_scalar_outputs": True})
    def test_sym_i64_input_codegen(self):
        if self.device != GPU_TYPE:
            raise unittest.SkipTest("requires GPU")

        from torch.testing._internal.triton_utils import add_kernel

        class Model(torch.nn.Module):
            def __init__(self) -> None:
                super().__init__()

            def forward(self, x):
                x_symint = x.item()
                a = torch.ones(x_symint, device=GPU_TYPE)
                b = torch.ones(x_symint, device=GPU_TYPE)
                out = torch.zeros_like(a)
                # unbacked symint in grid
                add_kernel[(1, 1, x_symint)](a, b, out, x_symint, 32)
                return out

        example_inputs = (
            torch.randint(high=1024, size=(1,), device=self.device, dtype=torch.int32),
        )
        # This simple unit test case model generates two triton kernels:
        # 1. triton_poi_fused_ones_1:
        # triton_meta={'signature': {'out_ptr0': '*fp32', 'xnumel': 'i64'}
        # 2. add_kernel:
        # triton_meta={'signature': {'in_ptr0': '*fp32', 'in_ptr1': '*fp32', 'out_ptr': '*fp32', 'n_elements': 'i64'}
        # input u0 was defined as int32_t initially, verify for every kernel var args downstream,
        # it gets explicitly declared using its data types in the cpp wrapper codegen code.
        expected_scalar_args = [
            "buf3, u0",
            "buf4, u0",
            "buf4, buf5, buf3, u0",
        ]
        if full_aoti_runtime_assert():
            # we'll have one more assertion
            expected_scalar_args = [
                "buf4, u0",
                "buf5, u0",
                "buf5, buf6, buf4, u0",
            ]
        # check the new behavior of codegen is expected
        result, code = run_and_get_cpp_code(
            AOTIRunnerUtil.compile, Model(), example_inputs
        )
        for scalar_line in expected_scalar_args:
            FileCheck().check_count(
                scalar_line,
                1,
            ).run(code)
        self.check_model(Model(), example_inputs)

    def test_input_codegen_with_sympy_expr(self):
        if self.device != GPU_TYPE:
            raise unittest.SkipTest("requires GPU")

        class MyModel(torch.nn.Module):
            def forward(self, getitem_54, getitem_52, getitem_19, values_2, offsets):
                bitwise_or = torch.bitwise_or(getitem_54, getitem_52)
                combined = torch.cat([getitem_19, values_2], dim=0)
                add = combined + bitwise_or

                sliced = values_2[:-1] + offsets
                return add, sliced

        inps = (
            torch.randint(0, 1, (240,), device=GPU_TYPE, dtype=torch.uint8),
            torch.randint(0, 1, (240,), device=GPU_TYPE, dtype=torch.uint8),
            torch.randn((192,), device=GPU_TYPE),
            torch.randn((48,), device=GPU_TYPE),
            torch.randint(0, 100, (47,), device=GPU_TYPE, dtype=torch.uint8),
        )

        dim = torch.export.Dim("dimensionality")
        derived_dim = 2 * dim
        spec = {
            "getitem_54": (Dim.AUTO,),  # [s33 + 2*s40 + 1]
            "getitem_52": (Dim.AUTO,),  # [s33 + 2*s40 + 1]
            "getitem_19": (derived_dim,),  # [2*s40]
            "values_2": (Dim.AUTO,),  # [s33 + 1]
            "offsets": (Dim.AUTO,),  # [s33]
        }

        self.check_model(MyModel(), inps, dynamic_shapes=spec)

    @common_utils.parametrize("mark_unbacked", (True, False))
    def test_unbacked_equals_input_size_runtime_assertion(self, mark_unbacked: bool):
        # This test checks the unbacked symint runtime assertions, for the following cases:
        # (A) an unbacked symint equals an unbacked symint (mark_unbacked=True)
        # (B) an unbacked symint equals a backed symint    (mark_unbacked=False)
        class Model(torch.nn.Module):
            def forward(self, a, b, c):
                nz = torch.nonzero(a)
                ones = a.new_ones([nz.size(0), b.size(0)])
                torch._check(ones.size(0) >= 1)
                equals = torch.add(ones, c)
                return equals

        model = Model()
        example_inputs = (
            torch.ones(64, device=self.device),
            b := torch.randn((32,), device=self.device),
            c := torch.randn((64, 32), device=self.device),
        )
        if mark_unbacked:
            torch._dynamo.decorators.mark_unbacked(c, 0)
        else:
            torch._dynamo.mark_dynamic(c, 0)

        # Check the runtime assertion is codegen'ed.
        so_path, code = run_and_get_cpp_code(
            AOTIRunnerUtil.legacy_compile, model, example_inputs
        )
        lowerbound_check = "u1 >= 1" if mark_unbacked else "u0 >= 2"
        FileCheck().check_count(lowerbound_check, 1).run(code)

        compiled = AOTIRunnerUtil.legacy_load(self.device, so_path)
        compiled(*example_inputs)

        # Check the runtime assertion.
        with self.assertRaisesRegex(Exception, ""):
            unexpected_inputs = (torch.ones(0, device=self.device), b, c)
            compiled(*unexpected_inputs)

        # Try it again without runtime assertions.
        with config.patch({"scalar_asserts": False}):
            AOTIRunnerUtil.run_multiple(model, [example_inputs, unexpected_inputs])

    def test_none_args_aot_codegen(self):
        if self.device != GPU_TYPE:
            raise unittest.SkipTest("requires GPU")

        @triton.autotune(
            configs=[
                triton.Config({"BLOCK_SIZE": 32}, num_stages=5, num_warps=2),
                triton.Config({"BLOCK_SIZE": 64}, num_stages=4, num_warps=4),
            ],
            key=["n_elements"],
        )
        @triton.jit
        def sin_kernel(
            in_ptr0,
            out_ptr,
            # We want to include an arg known to be 1 at compile time
            # This is because we remove None args from the arg list; changing the eq_1/constexpr arg indices.
            # We want to make sure we recompute these correctly
            EQ_1_ARG,
            n_elements,
            BLOCK_SIZE: "tl.constexpr",
        ):
            pid = tl.program_id(axis=0)
            block_start = pid * BLOCK_SIZE
            offsets = block_start + tl.arange(0, BLOCK_SIZE)
            mask = offsets < n_elements
            if in_ptr0 is not None:
                x = tl.load(in_ptr0 + offsets, mask=mask)
            else:
                x = 0.0
            output = tl.sin(x) + EQ_1_ARG
            tl.store(out_ptr + offsets, output, mask=mask)

        def sin_triton(x, out):
            n_elements = out.numel()
            sin_kernel[(n_elements,)](x, out, 1, n_elements)
            return out

        x = torch.randn(65, device=self.device)
        out = torch.empty_like(x)

        not_none_inputs = (x, out)
        none_inputs = (None, out)

        # AOTI compilation specializes on either None or non-None inputs
        # So we have to check twice here

        self.check_model(sin_triton, none_inputs)
        self.check_model(sin_triton, not_none_inputs)

    @skipIfRocm  # RoCM does not support the config block size in test suite.
    def test_autotune_int64_user_defined_triton_kernel(self):
        if self.device != GPU_TYPE:
            raise unittest.SkipTest("requires GPU")

        @triton.jit
        def add_kernel(
            in_ptr0,
            in_ptr1,
            out_ptr,
            n_elements,
            BLOCK_SIZE: "tl.constexpr",
        ):
            pid = tl.program_id(axis=0).to(tl.int64)
            block_start = pid * BLOCK_SIZE
            offsets = block_start + tl.arange(0, BLOCK_SIZE)
            mask = offsets < n_elements
            x = tl.load(in_ptr0 + offsets, mask=mask)
            y = tl.load(in_ptr1 + offsets, mask=mask)
            output = x + y
            tl.store(out_ptr + offsets, output, mask=mask)

        @torch.library.triton_op("mylib::add", mutates_args=())
        def custom_add(x: torch.Tensor, y: torch.Tensor) -> torch.Tensor:
            output = torch.empty_like(x)
            n_elements = output.numel()

            def grid(meta):
                return (triton.cdiv(n_elements, meta["BLOCK_SIZE"]),)

            capture_triton(add_kernel)[grid](x, y, output, n_elements, 16)
            return output

        class Model(torch.nn.Module):
            def forward(self, x):
                x = custom_add(x, x)
                split_with_sizes_1 = torch.ops.aten.split_with_sizes.default(
                    x, [512, 512, 512, 512], 1
                )
                getitem_29 = split_with_sizes_1[0]
                return getitem_29 * 3

        n = 1379584

        try:
            buf196 = torch.randint(
                0, 100, (n, 2048), dtype=torch.int8, device=self.device
            )
            example_inputs = (buf196,)

            self.check_model(
                Model(),
                example_inputs,
                dynamic_shapes={
                    "x": (Dim("x", max=1379584), Dim.STATIC),
                },
                options={"max_autotune": True},
            )
        except torch.OutOfMemoryError:
            # CI can OOM because this test uses too much memory
            raise unittest.SkipTest("OOM. Test is too large") from None

    @skipIfWindows(
        msg="OpenMP crashed application on windows"
    )  # TODO: (xuhancn) need to root cause and fix.
    @tf32_off()
    def test_issue_140766(self):
        class Model(torch.nn.Module):
            def __init__(self):
                super().__init__()
                self.mlp = torch.nn.Sequential(
                    torch.nn.Linear(128, 512),
                    torch.nn.ReLU(),
                    torch.nn.Linear(512, 128),
                )
                self.norm = torch.nn.LayerNorm(128)
                self.attn = torch.nn.functional.scaled_dot_product_attention

            def forward(self, x):
                # [2, 128, 4096]
                x = x.transpose(1, 2)
                # [2, 4096, 128]
                for _ in range(2):
                    x = self.forward_block(x)
                return x

            def forward_block(self, x):
                # x: B, H*W, C
                B = x.shape[0]
                H, W, C = 64, 64, 128
                shortcut = x
                x = self.norm(x)
                x = x.reshape(B, H, W, C)
                # B, H, W, C
                x = self.attn(x, x, x)
                x = x.reshape(B, H // 8, W // 8, 8, 8, -1)
                x = x.transpose(2, 3).reshape(B, H * W, -1)

                x = shortcut + x
                x = x + self.mlp(self.norm(x))
                return x

        bs = torch.export.Dim("bs", max=12)
        example_inputs = (torch.randn(2, 128, 4096, device=self.device),)
        self.check_model(Model(), example_inputs, dynamic_shapes={"x": {0: bs}})

    @requires_gpu
    def test_d2h_copy(self):
        # device to copy host should always have the same stride
        if self.device not in ["cuda", "xpu"]:
            raise unittest.SkipTest("This test is only for CUDA or XPU")

        class ToCpuModel(nn.Module):
            def forward(self, x):
                predictions = x.permute(1, 0)
                predictions = torch.nan_to_num(
                    predictions, nan=0.0, posinf=0.0, neginf=0.0
                )
                predictions = predictions.to("cpu", non_blocking=True)
                p = predictions[0]
                ones = p.new_ones(1)
                return p, ones

        model = ToCpuModel().to(GPU_TYPE)
        input_tensor = torch.randn(5, 10, device=GPU_TYPE).to(dtype=torch.float16)
        ep = torch.export.export(model, (input_tensor,))
        package_path = torch._inductor.aoti_compile_and_package(ep)

        aoti_model = torch._inductor.aoti_load_package(package_path)

        expect_res = model(input_tensor)
        with torch.profiler.profile(
            activities=[
                torch.profiler.ProfilerActivity.CPU,
                torch.profiler.ProfilerActivity.CUDA,
            ],
        ) as prof:
            true_res = aoti_model(input_tensor)

        self.assertEqual(expect_res, true_res)
        all_ops = [event.key for event in prof.key_averages()]
        self.assertTrue(not any("aten::contiguous" in op for op in all_ops))

    def test_so_without_weight(self):
        class Model(torch.nn.Module):
            def __init__(self, n, k, device):
                super().__init__()
                self.weight = torch.randn(n, k, device=device)
                self.bias = torch.randn(n, device=device)

            def forward(self, a):
                return torch.nn.functional.linear(a, self.weight, self.bias)

        M, N, K = 128, 2048, 4096
        model = Model(N, K, self.device)
        a = torch.randn(M, K, device=self.device)
        example_inputs = (a,)
        with (
            torch.no_grad(),
            config.patch(
                {
                    "always_keep_tensor_constants": True,
                    "aot_inductor.package_constants_in_so": True,
                }
            ),
        ):
            so_path = AOTIRunnerUtil.legacy_compile(
                model=model,
                example_inputs=example_inputs,
            )

        with (
            torch.no_grad(),
            config.patch(
                {
                    "always_keep_tensor_constants": True,
                    "aot_inductor.package_constants_in_so": False,
                }
            ),
        ):
            so_path_weightless = AOTIRunnerUtil.legacy_compile(
                model=model,
                example_inputs=example_inputs,
            )
        self.assertTrue(os.path.getsize(so_path) > 10_000_000)
        self.assertTrue(os.path.getsize(so_path_weightless) < 10_000_000)

        runner = AOTIRunnerUtil.legacy_load_runner(self.device, so_path_weightless)

        # Let's check whether the model has correct constant name mapping.
        expected_original_fqns = {
            "L__self___weight": "L__self___weight",
            "L__self___bias": "L__self___bias",
        }
        self.assertEqual(
            expected_original_fqns, runner.get_constant_names_to_original_fqns()
        )

        def runner_call(*args, **kwargs):
            import torch.fx._pytree as fx_pytree

            call_spec = runner.get_call_spec()
            in_spec = pytree.treespec_loads(call_spec[0])
            out_spec = pytree.treespec_loads(call_spec[1])
            flat_inputs = fx_pytree.tree_flatten_spec((args, kwargs), in_spec)
            flat_inputs = [x for x in flat_inputs if isinstance(x, torch.Tensor)]
            flat_outputs = runner.run(flat_inputs)
            return pytree.tree_unflatten(flat_outputs, out_spec)

        test_inputs = torch.randn(M, K, device=self.device)
        attach_weights = {
            "L__self___weight": model.weight,
            "L__self___bias": model.bias,
        }
        runner.update_constant_buffer(attach_weights, False, False)
        expected = model(test_inputs)
        output = runner_call(test_inputs)

        atol, rtol = 3e-4, 3e-4
        self.assertEqual(expected, output, atol=atol, rtol=rtol)

    def test_weight_on_disk_legacy(self):
        class Model(torch.nn.Module):
            def __init__(self, n, k, device):
                super().__init__()
                self.weight = torch.randn(n, k, device=device)
                self.bias = torch.randn(n, device=device)

            def forward(self, a):
                return torch.nn.functional.linear(a, self.weight, self.bias)

        M, N, K = 128, 2048, 4096
        model = Model(N, K, self.device)
        a = torch.randn(M, K, device=self.device)
        example_inputs = (a,)

        with (
            torch.no_grad(),
            config.patch(
                {
                    "always_keep_tensor_constants": True,
                    "aot_inductor.package_constants_in_so": False,
                    "aot_inductor.package_constants_on_disk_format": "pickle_weights",
                    "aot_inductor.package": True,
                }
            ),
        ):
            aoti_files = AOTIRunnerUtil.legacy_compile(
                model=model,
                example_inputs=example_inputs,
            )

        with WritableTempFile(suffix=".pt2") as f:
            package_path = package_aoti(
                f.name,
                {"model": aoti_files},
            )
            pt2_contents = load_pt2(package_path, load_weights_from_disk=True)
            loaded1 = pt2_contents.aoti_runners["model"]

        atol, rtol = 3e-4, 3e-4
        self.assertEqual(loaded1(a), model(a), atol=atol, rtol=rtol)

    def test_extract_constants_map(self):
        class Model(torch.nn.Module):
            def __init__(self, n, k, device):
                super().__init__()
                self.weight = torch.randn(n, k, device=device)
                self.bias = torch.randn(n, device=device)

            def forward(self, a):
                return torch.nn.functional.linear(a, self.weight, self.bias)

        M, N, K = 8, 6, 16
        model = Model(N, K, self.device)
        a = torch.randn(M, K, device=self.device)
        example_inputs = (a,)
        with torch.no_grad(), config.patch({"always_keep_tensor_constants": True}):
            so_path = AOTIRunnerUtil.legacy_compile(
                model=model,
                example_inputs=example_inputs,
            )

        runner = AOTIRunnerUtil.legacy_load_runner(self.device, so_path)

        def runner_call(*args, **kwargs):
            import torch.fx._pytree as fx_pytree

            call_spec = runner.get_call_spec()
            in_spec = pytree.treespec_loads(call_spec[0])
            out_spec = pytree.treespec_loads(call_spec[1])
            flat_inputs = fx_pytree.tree_flatten_spec((args, kwargs), in_spec)
            flat_inputs = [x for x in flat_inputs if isinstance(x, torch.Tensor)]
            flat_outputs = runner.run(flat_inputs)
            return pytree.tree_unflatten(flat_outputs, out_spec)

        test_inputs = torch.randn(M, K, device=self.device)
        expected = model(test_inputs)
        output = runner_call(test_inputs)
        self.assertEqual(expected, output)

        original_weights = {
            "L__self___weight": model.weight,
            "L__self___bias": model.bias,
        }
        new_weights = {
            "L__self___weight": torch.randn(N, K, device=self.device),
            "L__self___bias": torch.randn(N, device=self.device),
        }

        # Extract weights with use_inactive = False, this should be the current weight.
        extracted_original_weights = runner.extract_constants_map(False)
        self.assertEqual(original_weights, extracted_original_weights)

        # update the inactive weights with new_weights, extract inactive weights.
        runner.update_constant_buffer(new_weights, True, False)
        extracted_new_weights = runner.extract_constants_map(True)
        self.assertEqual(new_weights, extracted_new_weights)

        # Swap constant buffer, this should give us the opposite weights.
        runner.swap_constant_buffer()

        extracted_inactive_weights = runner.extract_constants_map(True)
        extracted_active_weights = runner.extract_constants_map(False)
        self.assertEqual(original_weights, extracted_inactive_weights)
        self.assertEqual(new_weights, extracted_active_weights)

    def test_update_constant_buffer(self):
        class Model(torch.nn.Module):
            def __init__(self, n, k, device):
                super().__init__()
                self.weight = torch.randn(n, k, device=device)
                self.bias = torch.randn(n, device=device)

            def forward(self, a):
                return torch.nn.functional.linear(a, self.weight, self.bias)

        M, N, K = 8, 6, 16
        model = Model(N, K, self.device)
        a = torch.randn(M, K, device=self.device)
        example_inputs = (a,)
        # Attribute naming has changed in the new export API, so still use the legacy API here.
        with torch.no_grad(), config.patch({"always_keep_tensor_constants": True}):
            so_path = AOTIRunnerUtil.legacy_compile(
                model=model,
                example_inputs=example_inputs,
            )

        runner = AOTIRunnerUtil.legacy_load_runner(self.device, so_path)

        # Let's check whether the model has correct constant name mapping.
        expected_original_fqns = {
            "L__self___weight": "L__self___weight",
            "L__self___bias": "L__self___bias",
        }
        self.assertEqual(
            expected_original_fqns, runner.get_constant_names_to_original_fqns()
        )

        def runner_call(*args, **kwargs):
            import torch.fx._pytree as fx_pytree

            call_spec = runner.get_call_spec()
            in_spec = pytree.treespec_loads(call_spec[0])
            out_spec = pytree.treespec_loads(call_spec[1])
            flat_inputs = fx_pytree.tree_flatten_spec((args, kwargs), in_spec)
            flat_inputs = [x for x in flat_inputs if isinstance(x, torch.Tensor)]
            flat_outputs = runner.run(flat_inputs)
            return pytree.tree_unflatten(flat_outputs, out_spec)

        test_inputs = torch.randn(M, K, device=self.device)
        expected = model(test_inputs)
        output = runner_call(test_inputs)
        self.assertEqual(expected, output)

        new_weights = {
            "L__self___weight": torch.randn(N, K, device=self.device),
            "L__self___bias": torch.randn(N, device=self.device),
        }
        runner.update_constant_buffer(new_weights, False, False)
        new_output = runner_call(test_inputs)
        new_expected = torch.nn.functional.linear(
            test_inputs, new_weights["L__self___weight"], new_weights["L__self___bias"]
        )
        self.assertEqual(new_expected, new_output)

    def test_update_constant_buffer_simple(self):
        class Model(torch.nn.Module):
            def __init__(self, device):
                super().__init__()
                self.weight = torch.randn((3, 3), device=device)

            def forward(self, a):
                return a + self.weight

        model = Model(self.device)
        a = torch.randn((3, 3), device=self.device)
        example_inputs = (a,)

        with torch.no_grad(), config.patch({"always_keep_tensor_constants": True}):
            so_path = AOTIRunnerUtil.legacy_compile(
                model=model,
                example_inputs=example_inputs,
            )

        runner = AOTIRunnerUtil.legacy_load_runner(self.device, so_path)

        # Let's check whether the model has correct constant name mapping.
        expected_original_fqns = {
            "L__self___weight": "L__self___weight",
        }
        self.assertEqual(
            expected_original_fqns, runner.get_constant_names_to_original_fqns()
        )

        test_inputs = torch.randn((3, 3), device=self.device)
        new_weight = torch.randn((3, 3), device=self.device)
        model.weight = new_weight
        attach_weights = {"L__self___weight": new_weight}
        runner.update_constant_buffer(attach_weights, False, False, False)
        expected = model(test_inputs)

        def runner_call(*args, **kwargs):
            call_spec = runner.get_call_spec()  # type: ignore[attr-defined]
            out_spec = pytree.treespec_loads(call_spec[1])
            flat_inputs = pytree.tree_flatten((args, kwargs))[0]
            flat_inputs = [x for x in flat_inputs if isinstance(x, torch.Tensor)]
            flat_outputs = runner.run(flat_inputs)  # type: ignore[attr-defined]
            return pytree.tree_unflatten(flat_outputs, out_spec)

        output = runner_call(test_inputs)
        self.assertEqual(expected, output)

    def test_update_inactive_constant_buffer(self):
        class Model(torch.nn.Module):
            def __init__(self, n, k, device):
                super().__init__()
                self.weight = torch.randn(n, k, device=device)
                self.bias = torch.randn(n, device=device)

            def forward(self, a):
                return torch.nn.functional.linear(a, self.weight, self.bias)

        M, N, K = 8, 6, 16
        model = Model(N, K, self.device)
        a = torch.randn(M, K, device=self.device)
        example_inputs = (a,)
        with torch.no_grad(), config.patch({"always_keep_tensor_constants": True}):
            so_path = AOTIRunnerUtil.legacy_compile(
                model=model,
                example_inputs=example_inputs,
            )

        runner = AOTIRunnerUtil.legacy_load_runner(self.device, so_path)

        def runner_call(*args, **kwargs):
            import torch.fx._pytree as fx_pytree

            call_spec = runner.get_call_spec()
            in_spec = pytree.treespec_loads(call_spec[0])
            out_spec = pytree.treespec_loads(call_spec[1])
            flat_inputs = fx_pytree.tree_flatten_spec((args, kwargs), in_spec)
            flat_inputs = [x for x in flat_inputs if isinstance(x, torch.Tensor)]
            flat_outputs = runner.run(flat_inputs)
            return pytree.tree_unflatten(flat_outputs, out_spec)

        test_inputs = torch.randn(M, K, device=self.device)
        expected = model(test_inputs)
        output = runner_call(test_inputs)
        self.assertEqual(expected, output, atol=1e-3, rtol=1e-3)

        new_weights = {
            "L__self___weight": torch.randn(N, K, device=self.device),
            "L__self___bias": torch.randn(N, device=self.device),
        }
        new_expected = torch.nn.functional.linear(
            test_inputs, new_weights["L__self___weight"], new_weights["L__self___bias"]
        )

        runner.update_constant_buffer(new_weights, True, False)
        output_before_swap = runner_call(test_inputs)
        runner.swap_constant_buffer()
        output_after_swap = runner_call(test_inputs)

        self.assertEqual(expected, output_before_swap)
        self.assertEqual(new_expected, output_after_swap)

    def test_free_inactive_buffer(self):
        if self.device != GPU_TYPE:
            raise unittest.SkipTest("requires GPU")

        class Model(torch.nn.Module):
            def __init__(self, n, k, device):
                super().__init__()
                self.weight = torch.randn(n, k, device=device)
                self.bias = torch.randn(n, device=device)

            def forward(self, a):
                return torch.nn.functional.linear(a, self.weight, self.bias)

        M, N, K = 8, 6, 16
        model = Model(N, K, self.device)
        a = torch.randn(M, K, device=self.device)
        example_inputs = (a,)
        with torch.no_grad(), config.patch({"always_keep_tensor_constants": True}):
            so_path = AOTIRunnerUtil.legacy_compile(
                model=model,
                example_inputs=example_inputs,
            )

        runner = AOTIRunnerUtil.legacy_load_runner(self.device, so_path)

        def runner_call(*args, **kwargs):
            import torch.fx._pytree as fx_pytree

            call_spec = runner.get_call_spec()
            in_spec = pytree.treespec_loads(call_spec[0])
            out_spec = pytree.treespec_loads(call_spec[1])
            flat_inputs = fx_pytree.tree_flatten_spec((args, kwargs), in_spec)
            flat_inputs = [x for x in flat_inputs if isinstance(x, torch.Tensor)]
            flat_outputs = runner.run(flat_inputs)
            return pytree.tree_unflatten(flat_outputs, out_spec)

        test_inputs = torch.randn(M, K, device=self.device)
        expected = model(test_inputs)
        output = runner_call(test_inputs)
        # Check the outputs, make sure the model is correct here.
        self.assertEqual(expected, output)

        new_weights = {
            "L__self___weight": torch.randn(N, K, device=self.device),
            "L__self___bias": torch.randn(N, device=self.device),
        }
        new_expected = torch.nn.functional.linear(
            test_inputs, new_weights["L__self___weight"], new_weights["L__self___bias"]
        )
        runner.update_constant_buffer(new_weights, True, False)

        # Make sure we have swapped buffer
        runner.swap_constant_buffer()
        output_after_swap = runner_call(test_inputs)
        self.assertEqual(new_expected, output_after_swap)

        # Free the secondary buffer
        runner.free_inactive_constant_buffer()

        # Create a new set of weights to refill into the already freed buffer.
        new_weights_1 = {
            "L__self___weight": torch.randn(N, K, device=self.device),
            "L__self___bias": torch.randn(N, device=self.device),
        }
        new_expected_1 = torch.nn.functional.linear(
            test_inputs, new_weights["L__self___weight"], new_weights["L__self___bias"]
        )
        runner.update_constant_buffer(new_weights_1, True, False)

        output_after_swap_1 = runner_call(test_inputs)
        self.assertEqual(new_expected_1, output_after_swap_1)

        runner.free_inactive_constant_buffer()

    def test_update_user_managed_buffer(self):
        if self.device not in ["cuda", "xpu"]:
            raise unittest.SkipTest("requires CUDA/XPU")

        class Model(torch.nn.Module):
            def __init__(self, n, k, device):
                super().__init__()
                self.weight = torch.randn(n, k, device=device)
                self.bias = torch.randn(n, device=device)

            def forward(self, a):
                return torch.nn.functional.linear(a, self.weight, self.bias)

        M, N, K = 1024, 4096, 4096
        model = Model(N, K, self.device)
        a = torch.randn(M, K, device=self.device)
        example_inputs = (a,)
        # Attribute naming has changed in the new export API, so still use the legacy API here.
        with torch.no_grad(), config.patch({"always_keep_tensor_constants": True}):
            so_path = AOTIRunnerUtil.legacy_compile(
                model=model,
                example_inputs=example_inputs,
            )

        runner = AOTIRunnerUtil.legacy_load_runner(self.device, so_path)

        def runner_call(*args, **kwargs):
            import torch.fx._pytree as fx_pytree

            call_spec = runner.get_call_spec()
            in_spec = pytree.treespec_loads(call_spec[0])
            out_spec = pytree.treespec_loads(call_spec[1])
            flat_inputs = fx_pytree.tree_flatten_spec((args, kwargs), in_spec)
            flat_inputs = [x for x in flat_inputs if isinstance(x, torch.Tensor)]
            flat_outputs = runner.run(flat_inputs)
            return pytree.tree_unflatten(flat_outputs, out_spec)

        test_inputs = torch.randn(M, K, device=self.device)
        expected = model(test_inputs)
        output = runner_call(test_inputs)
        self.assertEqual(expected, output, atol=1e-3, rtol=1e-3)

        new_weights = {
            "L__self___weight": torch.randn(N, K, device=self.device),
            "L__self___bias": torch.randn(N, device=self.device),
        }
        mem_before, _ = getattr(torch, GPU_TYPE).mem_get_info(self.device)
        # Do not use user managed_buffer, should have less free memory.
        runner.update_constant_buffer(new_weights, True, False, False)
        mem_after, _ = getattr(torch, GPU_TYPE).mem_get_info(self.device)
        self.assertGreater(mem_before, mem_after)

        runner.swap_constant_buffer()
        new_output = runner_call(test_inputs)
        new_expected = torch.nn.functional.linear(
            test_inputs, new_weights["L__self___weight"], new_weights["L__self___bias"]
        )
        self.assertEqual(new_expected, new_output, atol=1e-3, rtol=1e-3)

        # Inplace substitube tensor, without user managed buffer, result should be different.
        new_weights["L__self___weight"].add_(1)
        new_weights["L__self___bias"].add_(1)

        new_output = runner_call(test_inputs)
        # Same as the previous result
        self.assertEqual(new_expected, new_output, atol=1e-3, rtol=1e-3)
        new_expected = torch.nn.functional.linear(
            test_inputs, new_weights["L__self___weight"], new_weights["L__self___bias"]
        )
        # Differ from latest result
        self.assertNotEqual(new_expected, new_output)

        # Clear out all buffers
        runner.free_inactive_constant_buffer()
        runner.swap_constant_buffer()
        runner.free_inactive_constant_buffer()

        new_weights = {
            "L__self___weight": torch.randn(N, K, device=self.device),
            "L__self___bias": torch.randn(N, device=self.device),
        }
        mem_before, _ = getattr(torch, GPU_TYPE).mem_get_info(self.device)
        # Try user managed_buffer, should have same free memory.
        runner.update_constant_buffer(new_weights, True, False, True)
        mem_after, _ = getattr(torch, GPU_TYPE).mem_get_info(self.device)
        self.assertEqual(mem_before, mem_after, atol=1e-3, rtol=1e-3)

        runner.swap_constant_buffer()
        new_output = runner_call(test_inputs)
        new_expected = torch.nn.functional.linear(
            test_inputs, new_weights["L__self___weight"], new_weights["L__self___bias"]
        )
        self.assertEqual(new_expected, new_output, atol=1e-3, rtol=1e-3)

        # Inplace substitube tensor, with user managed buffer, result should be the same.
        new_weights["L__self___weight"].add_(1)
        new_weights["L__self___bias"].add_(1)

        new_output = runner_call(test_inputs)
        new_expected = torch.nn.functional.linear(
            test_inputs, new_weights["L__self___weight"], new_weights["L__self___bias"]
        )
        self.assertEqual(new_expected, new_output, atol=1e-3, rtol=1e-3)

        new_weights = {
            "L__self___weight": torch.randn(N, K, device=self.device),
            "L__self___bias": torch.randn(N, device=self.device),
        }

        runner.update_constant_buffer(new_weights, True, False, True)
        runner.swap_constant_buffer()

        model.weight = torch.nn.Parameter(new_weights["L__self___weight"])
        model.bias = torch.nn.Parameter(new_weights["L__self___bias"])

        updated_state_dict = {
            "weight": torch.ones_like(model.weight),
            "bias": torch.zeros_like(model.bias),
        }

        model.load_state_dict(updated_state_dict)

        new_output = runner_call(test_inputs)
        expected_output = model(test_inputs)
        torch.testing.assert_close(new_output, expected_output, atol=1e-3, rtol=1e-3)

        with self.assertRaises(AssertionError):
            torch.testing.assert_close(new_expected, new_output, atol=1e-3, rtol=1e-3)

    def test_cond_share_predicte(self):
        class Model(torch.nn.Module):
            def forward(self, predicate, x):
                y = torch.cond(
                    predicate,
                    lambda: x + 1,
                    lambda: x + 2,
                )

                z = torch.cond(
                    predicate,
                    lambda: y + 1,
                    lambda: y + 2,
                )
                return (z,)

        example_inputs = (
            torch.tensor([True]).to(self.device),
            torch.tensor([1, 2, 3]).to(self.device),
        )
        self.check_model(Model(), example_inputs)

    @unittest.skipIf(
        IS_FBCODE,
        "To enable after the C shim FC window ends",
    )
    def test_misaligned_input_1(self):
        if self.device not in ["cuda", "xpu"]:
            raise unittest.SkipTest("CUDA/XPU test only")

        class Model(torch.nn.Module):
            def forward(self, x):
                return x.sin() + x.cos()

        N = 64 * 64 * 64 + 64
        arg = torch.randn(N, device=self.device)
        example_inputs = (arg,)
        model = Model()
        expected = model(*example_inputs)
        package_path = AOTIRunnerUtil.compile(model, example_inputs)
        optimized = torch._inductor.aoti_load_package(package_path)
        # If the model is compiled with aligned inputs, the generated
        # code will check inputs alignment at runtime
        self.code_check_count(
            model, example_inputs, "aoti_torch_clone_preserve_strides", 1
        )

        misaligned_arg = torch.zeros(N + 1, device=self.device)
        misaligned_arg = misaligned_arg[1:]
        misaligned_arg.copy_(arg)
        actual = optimized(misaligned_arg)
        torch.testing.assert_close(actual, expected)

    def test_misaligned_input_2(self):
        if self.device != GPU_TYPE:
            raise unittest.SkipTest("GPU test only")

        class Model(torch.nn.Module):
            def forward(self, x):
                return x.sin() + x.cos()

        N = 64 * 64 * 64 + 64
        arg = torch.randn(N, device=self.device)
        misaligned_arg = torch.zeros(N + 1, device=self.device)
        misaligned_arg = misaligned_arg[1:]
        misaligned_arg.copy_(arg)
        example_inputs = (misaligned_arg,)

        model = Model()
        self.check_model(model, example_inputs)
        # If the model is already compiled with a misaligned input, the
        # generated code should NOT contain an alignment check for that input.
        self.code_check_count(
            model, example_inputs, "aoti_torch_clone_preserve_strides", 0
        )

    def test_autotuning_args_reuse(self):
        if self.device != GPU_TYPE:
            raise unittest.SkipTest("requires GPU")

        class Model(torch.nn.Module):
            def forward(self, x, y):
                x_out = torch.empty_strided(
                    (x.size()[0], x.size()[1]), (x.size()[1], 1), device=GPU_TYPE
                )
                x_out = torch.permute(x_out, [0, 1])
                add_kernel_autotuned[(4,)](x, x, x_out, 16)

                y_out = torch.empty_strided(
                    (y.size()[0], y.size()[1]), (y.size()[1], 1), device=GPU_TYPE
                )
                y_out = torch.permute(y_out, [0, 1])
                add_kernel_autotuned[(64,)](y, y, y_out, 64)

                sub_kernel_autotuned[(4,)](x, x, x_out, 16)

                return x_out, y_out

        example_inputs = (
            torch.randn(4, 4, device=GPU_TYPE),
            torch.randn(8, 8, device=GPU_TYPE),
        )
        dim0_x = Dim("dim0_x", min=1, max=2048)
        dim0_y = Dim("dim0_y", min=1, max=2048)
        dynamic_shapes = {"x": {0: dim0_x}, "y": {0: dim0_y}}
        self.check_model(
            Model(),
            example_inputs,
            dynamic_shapes=dynamic_shapes,
            options={"max_autotune": True},
        )

    @unittest.skipIf(IS_FBCODE, "Not runnable in fbcode")
    @unittest.skipIf(
        TEST_MPS and MACOS_VERSION < 14.0,
        "FFT operations are only supported on MacOS 14+",
    )
    def test_stft(self):
        N_FFT = 400
        HOP_LENGTH = 160

        class Model(torch.nn.Module):
            def forward(self, x):
                window = torch.hann_window(N_FFT, device=x.device)
                stft = torch.stft(
                    x, N_FFT, HOP_LENGTH, window=window, return_complex=True
                )
                magnitudes = stft[..., :-1].abs() ** 2
                return magnitudes

        model = Model()
        example_inputs = (torch.randn(500, device=self.device),)
        self.check_model(model, example_inputs)

    @skipIfXpu
    def test_conv3d(self):
        if self.device != GPU_TYPE or not is_big_gpu():
            raise unittest.SkipTest("requires modern GPU to run max-autotune")

        if not _has_sufficient_memory(self.device, 2**35):
            raise unittest.SkipTest("insufficient memory")

        class Model(torch.nn.Module):
            def __init__(self) -> None:
                super().__init__()

            def forward(
                self,
                convert_element_type_1271,
                convert_element_type_1272,
                convert_element_type_1273,
            ):
                return torch.ops.aten.convolution.default(
                    convert_element_type_1271,
                    convert_element_type_1272,
                    convert_element_type_1273,
                    [1, 1],
                    [1, 1],
                    [1, 1],
                    False,
                    [0, 0],
                    1,
                )

        example_inputs = (
            torch.randn(1, 64, 5160, 5160, device=self.device),
            torch.randn(3, 64, 3, 3, device=self.device),
            torch.randn(3, device=self.device),
        )
        dynamic_shapes = {
            "convert_element_type_1271": {
                3: torch.export.Dim.DYNAMIC,
                4: torch.export.Dim.DYNAMIC,
            },
            "convert_element_type_1272": None,
            "convert_element_type_1273": None,
        }
        with config.patch(
            {
                "max_autotune": True,
                "max_autotune_conv_backends": "TRITON",
            }
        ):
            self.check_model(
                Model(),
                example_inputs,
                atol=0.1,
                rtol=1e-3,
                dynamic_shapes=dynamic_shapes,
            )

    def test__int_mm(self):
        class Model(torch.nn.Module):
            def __init__(self) -> None:
                super().__init__()

            def forward(self, x, y):
                return torch._int_mm(x, y)

        example_inputs = (
            torch.randint(-10, 10, (64, 32), device=self.device, dtype=torch.int8),
            torch.randint(-10, 10, (32, 64), device=self.device, dtype=torch.int8),
        )
        self.check_model(Model(), example_inputs)

    @skipIfMPS
    @skipIfXpu(
        msg="aten::convert_weight_to_int4pack is not currently implemented for XPU"
    )
    @parametrize("m", [32])
    @parametrize("n", [64])
    @parametrize("q_group", [32, 64])
    @parametrize("num_groups", [1, 2])
    def test__weight_int4pack_mm(self, m, n, q_group, num_groups):
        if self.device != GPU_TYPE:
            raise unittest.SkipTest("requires GPU")

        if TEST_WITH_ROCM:
            if not CDNA2OrLater():
                self.skipTest("_int4_mm is supported only for CDNA2 or later")

        class Model(torch.nn.Module):
            def __init__(self, weight, scale_and_zeros) -> None:
                super().__init__()
                self.weight = weight
                self.scale_and_zeros = scale_and_zeros

            def forward(self, a):
                return torch._weight_int4pack_mm(
                    a, self.weight, q_group, self.scale_and_zeros
                )

        def convert_weight_to_int4pack(b):
            b_int32, b_scales_and_zeros = _group_quantize_tensor(
                b, n_bit=4, q_group_size=q_group
            )
            b_int4pack = torch._convert_weight_to_int4pack(b_int32, innerKTiles=2)
            return b_int4pack, b_scales_and_zeros

        k = q_group * num_groups
        a = torch.rand((m, k), device=self.device, dtype=torch.bfloat16)
        b = torch.rand((k, n), device=self.device, dtype=torch.bfloat16)
        b_int4pack, b_scales_and_zeros_f32 = convert_weight_to_int4pack(b)
        model = Model(b_int4pack, b_scales_and_zeros_f32)
        self.check_model(model, (a,))

    @parametrize("m", [32])
    @parametrize("n", [64])
    @parametrize("q_group", [32, 64])
    @parametrize("num_groups", [1, 2])
    def test__weight_int4pack_mm_with_scales_and_zeros(self, m, n, q_group, num_groups):
        if "xpu" not in self.device:
            raise unittest.SkipTest("requires Intel GPU")

        if TEST_WITH_ROCM:
            if not CDNA2OrLater():
                self.skipTest("_int4_mm is supported only for CDNA2 or later")

        class Model(torch.nn.Module):
            def __init__(self, weight, scale, zeros) -> None:
                super().__init__()
                self.weight = weight
                self.scale = scale
                self.zeros = zeros

            def forward(self, a):
                return torch._weight_int4pack_mm_with_scales_and_zeros(
                    a, self.weight, q_group, self.scale, self.zeros
                )

        def _group_quantize_tensor_xpu(w, n_bit=4, q_group_size=16):
            # w [k, n] = [32, 48]
            assert w.dim() == 2
            # w [n, k] = [48, 32]
            w = w.transpose(0, 1).contiguous()
            assert q_group_size > 1
            assert w.shape[-1] % q_group_size == 0

            # to_quant: [n * k / group_size, group_size]
            to_quant = w.reshape(-1, q_group_size)
            assert torch.isnan(to_quant).sum() == 0

            max_val = to_quant.amax(dim=1, keepdim=True)
            min_val = to_quant.amin(dim=1, keepdim=True)
            max_int = 2**n_bit - 1
            min_int = 0
            scales = (max_val - min_val).clamp(min=1e-6) / max_int
            assert torch.isnan(scales).sum() == 0

            zeros = min_int - min_val.div(scales).round()
            zeros = torch.clamp(zeros, min_int, max_int)
            zeros = zeros.to(torch.int8)
            assert torch.isnan(zeros).sum() == 0

            out = to_quant.div(scales).add(zeros).round().clamp_(min_int, max_int)
            assert torch.isnan(out).sum() == 0

            # [n, k]
            out = out.to(dtype=torch.int32).reshape(w.shape)
            if out.device != torch.device("cpu"):
                out = (out[::, 1::2] << 4 | out[::, 0::2]).to(torch.uint8)

            # Scales and zeros for the same q-group should be contiguous, so we can
            # load as a 32-bit word
            scales = scales.view(w.shape[0], -1).transpose(0, 1).contiguous()
            zeros = zeros.view(w.shape[0], -1).transpose(0, 1).contiguous()

            return out, scales, zeros

        def convert_weight_to_int4pack(b):
            # b_uint8 [n, k //2]
            b_uint8, scales, zeros = _group_quantize_tensor_xpu(
                b, n_bit=4, q_group_size=q_group
            )
            # b_int4pack [k//8, n]
            b_int4pack = torch._convert_weight_to_int4pack(b_uint8, innerKTiles=2)

            return b_int4pack, scales, zeros

        k = q_group * num_groups
        a = torch.rand((m, k), device=self.device, dtype=torch.bfloat16)
        b = torch.rand((k, n), device=self.device, dtype=torch.bfloat16)
        b_int4pack, b_scales, zeros_int8 = convert_weight_to_int4pack(b)
        model = Model(b_int4pack, b_scales, zeros_int8)
        self.check_model(model, (a,))

    def test_assert_tensor_meta(self):
        class Module(torch.nn.Module):
            def forward(self, x):
                torch.ops.aten._assert_tensor_metadata.default(
                    x,
                    dtype=torch.int32,
                )
                return (x + 1,)

        example_inputs = (torch.tensor(1, dtype=torch.int32),)
        with config.patch(
            {
                "implicit_fallbacks": False,
            }
        ):
            self.check_model(
                Module(),
                example_inputs,
                atol=0.1,
                rtol=1e-3,
            )

    @runOnRocm
    def test_rocm_triton_autotuning(self):
        if self.device != GPU_TYPE:
            raise unittest.SkipTest("requires GPU")

        class Model(torch.nn.Module):
            def forward(self, x, y, m):
                _M, K = x.shape
                K, N = y.shape
                M = torch.abs(m)
                out = torch.empty((_M, N), device=x.device, dtype=torch.float32)
                grid = lambda META: (  # noqa: E731
                    triton.cdiv(
                        4096 * 2046, META["BLOCK_SIZE_M"] * META["BLOCK_SIZE_N"]
                    ),
                )
                strange_config_matmul_kernel[grid](
                    x,
                    y,
                    out,
                    M,
                    N,
                    K,
                )
                return out

        x = torch.randn(4096, 1024, device=self.device)
        y = torch.randn(1024, 2048, device=self.device)
        m = torch.tensor([4096], dtype=torch.int32, device=self.device)

        with (
            torch.no_grad(),
            config.patch(
                {
                    "triton.autotune_with_sample_inputs": True,
                    "aot_inductor.allow_stack_allocation": self.allow_stack_allocation,
                    "aot_inductor.use_minimal_arrayref_interface": self.use_minimal_arrayref_interface,
                }
            ),
        ):
            torch._export.aot_compile(Model(), (x, y, m))

    @skipIfRocm  # RoCM does not support the config block size in test suite.
    def test_triton_autotuning(self):
        if self.device != GPU_TYPE:
            raise unittest.SkipTest("requires GPU")

        class Model(torch.nn.Module):
            def forward(self, x, y, m):
                _M, K = x.shape
                K, N = y.shape
                M = torch.abs(m)
                out = torch.empty((_M, N), device=x.device, dtype=torch.float32)
                grid = lambda META: (  # noqa: E731
                    triton.cdiv(
                        4096 * 2046, META["BLOCK_SIZE_M"] * META["BLOCK_SIZE_N"]
                    ),
                )
                strange_config_matmul_kernel[grid](
                    x,
                    y,
                    out,
                    M,
                    N,
                    K,
                )
                return out

        x = torch.randn(4096, 1024, device=self.device)
        y = torch.randn(1024, 2048, device=self.device)
        m = torch.tensor([4096], dtype=torch.int32, device=self.device)

        with config.patch("triton.autotune_with_sample_inputs", True):
            # The tuned best config on XPU is different with CUDA.
            grid_0 = 32736 if GPU_TYPE == "xpu" else 1023
            self.code_check_count(
                Model(), (x, y, m), f"uint32_t grid_0 = {grid_0}L;", 1
            )

    @skipIfRocm  # RoCM does not support the config block size in test suite.
    def test_triton_mutated_autotuning(self):
        if self.device != GPU_TYPE:
            raise unittest.SkipTest("requires GPU")

        @triton.jit
        def add_one_kernel(X, Y, N):
            pid = tl.program_id(axis=0)
            block_start = pid
            offsets = block_start + tl.arange(0, 1)

            x = tl.load(X + offsets, mask=offsets < N)
            y = x + 1
            tl.store(Y + offsets, y, mask=offsets < N)

        class Model(torch.nn.Module):
            def forward(self, x, y, m):
                _M, K = x.shape
                K, N = y.shape
                M = torch.empty((1), device=x.device, dtype=torch.int32)
                add_one_kernel[(1,)](m, M, 1)
                out = torch.empty((_M, N), device=x.device, dtype=torch.float32)
                grid = lambda META: (  # noqa: E731
                    triton.cdiv(
                        4096 * 2046, META["BLOCK_SIZE_M"] * META["BLOCK_SIZE_N"]
                    ),
                )
                strange_config_matmul_kernel[grid](
                    x,
                    y,
                    out,
                    M,
                    N,
                    K,
                )
                return out

        x = torch.randn(4096, 1024, device=self.device)
        y = torch.randn(1024, 2048, device=self.device)
        m = torch.tensor([4095], dtype=torch.int32, device=self.device)

        with config.patch("triton.autotune_with_sample_inputs", True):
            # The tuned best config on XPU is different with CUDA.
            grid_0 = 32736 if GPU_TYPE == "xpu" else 1023
            self.code_check_count(
                Model(), (x, y, m), f"uint32_t grid_0 = {grid_0}L;", 1
            )

    @skipIfRocm
    @patch.dict(os.environ, {"TRITON_DEBUG": "1"})
    def test_triton_dynamic_launcher_grid(self):
        if self.device != GPU_TYPE:
            raise unittest.SkipTest("requires GPU")

        @triton.autotune(
            configs=[
                triton.Config({"BLOCK_SIZE": 32}, num_stages=5, num_warps=2),
                triton.Config({"BLOCK_SIZE": 64}, num_stages=4, num_warps=4),
            ],
            key=["numel"],
        )
        @triton.jit
        def add_one_kernel(X, Y, numel, BLOCK_SIZE: "tl.constexpr"):
            pid = tl.program_id(axis=0)
            block_start = pid * BLOCK_SIZE
            tl.device_assert(block_start < numel)
            offsets = block_start + tl.arange(0, BLOCK_SIZE)

            x = tl.load(X + offsets)
            y = x + 1
            tl.store(Y + offsets, y)

        class Model(torch.nn.Module):
            def forward(self, x, value):
                numel = value.item()
                out = torch.zeros_like(x, dtype=torch.float16)

                grid = lambda META: (  # noqa: E731
                    triton.cdiv(numel, META["BLOCK_SIZE"]),
                )
                add_one_kernel[grid](x, out, numel)

                return out

        example_inputs = (
            torch.randn(1024, device=self.device),
            torch.tensor([1024], dtype=torch.int32, device=self.device),
        )

        with config.patch("triton.autotune_with_sample_inputs", True):
            dim0_x = Dim("dim0_x", min=2, max=8192)
            dynamic_shapes = {"x": {0: dim0_x}, "value": {0: Dim.AUTO}}
            self.check_model(Model(), example_inputs, dynamic_shapes=dynamic_shapes)

    @skipIfRocm
    @patch.dict(os.environ, {"TRITON_DEBUG": "1"})
    def test_triton_dynamic_launcher_grid_infer_from_tensor(self):
        if self.device != GPU_TYPE:
            raise unittest.SkipTest("requires GPU")

        @triton.autotune(
            configs=[
                triton.Config({"BLOCK_SIZE": 32}, num_stages=5, num_warps=2),
                triton.Config({"BLOCK_SIZE": 64}, num_stages=4, num_warps=4),
            ],
            key=["numel"],
        )
        @triton.jit
        def add_one_kernel(X, Y, numel, BLOCK_SIZE: "tl.constexpr"):
            pid = tl.program_id(axis=0)
            block_start = pid * BLOCK_SIZE
            tl.device_assert(block_start < numel)

            offsets = block_start + tl.arange(0, BLOCK_SIZE)
            x = tl.load(X + offsets)
            y = x + 1
            tl.store(Y + offsets, y)

        class Model(torch.nn.Module):
            def forward(self, x, dim_D):
                numel = x.shape[1] * dim_D.item()
                x = x.repeat(dim_D, 1)
                out = torch.zeros_like(x, dtype=torch.float16)

                grid = lambda META: (  # noqa: E731
                    triton.cdiv(numel, META["BLOCK_SIZE"]),
                )
                add_one_kernel[grid](x, out, numel)

                return out

        example_inputs = (
            torch.randn(1, 1024, device=self.device),
            torch.tensor([2], dtype=torch.int32, device=self.device),
        )

        with config.patch("triton.autotune_with_sample_inputs", True):
            dim1_x = Dim("dim1_x", min=2, max=8192)
            dynamic_shapes = {"x": {0: Dim.AUTO, 1: dim1_x}, "dim_D": {0: Dim.AUTO}}
            self.check_model(Model(), example_inputs, dynamic_shapes=dynamic_shapes)

    def test_composed_dynamic_size(self):
        class Model(torch.nn.Module):
            def forward(self, x):
                return x + 1

        example_inputs = (torch.randn(10, device=self.device),)
        dim = torch.export.Dim("dim_0")
        dim_even = 2 * dim
        dynamic_shapes = {
            "x": {0: dim_even},
        }
        self.check_model(Model(), example_inputs, dynamic_shapes=dynamic_shapes)

    def test_boolean_indexing(self):
        class Model(torch.nn.Module):
            def forward(self, x, y, z, x1, z1):
                a = x[y]
                a1 = x1[y]
                b = torch.cat([a, z], dim=1)
                b1 = torch.cat([a1, z1], dim=1)
                return b, b1

        x = torch.randn(3, 5, device=self.device)
        y = torch.tensor([0, 1, 1], dtype=torch.bool, device=self.device)
        z = torch.randn(2, 4, device=self.device)
        x1 = torch.randn(3, 5, device=self.device)
        z1 = torch.randn(2, 4, device=self.device)

        example_inputs = (x, y, z, x1, z1)
        s0 = Dim("s0", min=0, max=10240)
        s1 = Dim("s1", min=0, max=10240)
        s2 = Dim("s2", min=0, max=10240)
        s3 = Dim("s3", min=0, max=10240)
        dynamic_shapes = {
            "x": {0: s0, 1: s1},
            "y": {0: s0},
            "z": {0: s2, 1: s3},
            "x1": {0: s0, 1: s1},
            "z1": {0: s2, 1: s3},
        }
        self.check_model(Model(), example_inputs, dynamic_shapes=dynamic_shapes)

    def test_sym_expr_indexing(self):
        if self.device not in ["cuda", "xpu"]:
            raise unittest.SkipTest("requires CUDA/XPU")

        class Repro(torch.nn.Module):
            def __init__(self) -> None:
                super().__init__()

            def forward(
                self,
                episode_builder_position_encoding_observations_weight,
                add_15,
                add_16,
                add_17,
                add_18,
                add_13,
            ):
                arange_1 = torch.ops.aten.arange.start(
                    180,
                    181,
                    device=torch.device(type=GPU_TYPE, index=0),
                    pin_memory=False,
                )
                add_14 = torch.ops.aten.add.Tensor(arange_1, 198)
                arange_1 = None
                stack_1 = torch.ops.aten.stack.default(
                    [add_13, add_14, add_15, add_16, add_17, add_18]
                )
                add_13 = add_14 = add_15 = add_16 = add_17 = add_18 = None
                select_13 = torch.ops.aten.select.int(stack_1, 0, 0)
                stack_1 = None
                embedding_11 = torch.ops.aten.embedding.default(
                    episode_builder_position_encoding_observations_weight, select_13
                )
                episode_builder_position_encoding_observations_weight = select_13 = None
                return (embedding_11,)

        # Embedding weight: vocab_size x emb_dim
        episode_builder_position_encoding_observations_weight = torch.randn(
            100, 16, device=self.device
        )

        # These six must all be 1-D (shape [1]) and same dtype; use Long for embedding indices
        add_13 = torch.tensor(
            [7], dtype=torch.long, device=self.device
        )  # this one is used as the index
        add_15 = torch.tensor([5], dtype=torch.long, device=self.device)
        add_16 = torch.tensor([6], dtype=torch.long, device=self.device)
        add_17 = torch.tensor([7], dtype=torch.long, device=self.device)
        add_18 = torch.tensor([8], dtype=torch.long, device=self.device)

        # Instantiate and run
        m = Repro().to(self.device)

        example_inputs = (
            episode_builder_position_encoding_observations_weight,
            add_15,
            add_16,
            add_17,
            add_18,
            add_13,
        )
        self.check_model(m, example_inputs)

    def test_with_cudagraphs(self):
        if self.device != "cuda":
            raise unittest.SkipTest("requires CUDA")

        # define CUDAGraph handling wrapper (only works with kwargs for simplicity)
        def cudagraph(f):
            _graphs = {}

            def f_(**kwargs):
                key = hash(
                    tuple(
                        tuple(kwargs[a].shape)
                        for a in sorted(kwargs.keys())
                        if isinstance(kwargs[a], torch.Tensor)
                    )
                )
                if key in _graphs:
                    wrapped, *_ = _graphs[key]
                    return wrapped(**kwargs)
                g = torch.cuda.CUDAGraph()
                in_tensors = {
                    k: v.clone() if isinstance(v, torch.Tensor) else v
                    for k, v in kwargs.items()
                }
                f(**in_tensors)  # stream warmup
                with torch.cuda.graph(g):
                    out_tensors = f(**in_tensors)

                def wrapped(**kwargs):
                    for key in kwargs:
                        in_tensors[key].copy_(kwargs[key])
                    g.replay()
                    if isinstance(out_tensors, torch.Tensor):
                        return out_tensors.clone()
                    elif isinstance(out_tensors, (list, tuple)):
                        return type(out_tensors)(o.clone() for o in out_tensors)
                    raise ValueError("unsupported output type encountered")

                _graphs[key] = (wrapped, g, in_tensors, out_tensors)
                return wrapped(**kwargs)

            return f_

        # define a simple model
        model = torch.nn.Linear(10, 20).to(device=self.device)

        # export + AOTI
        model_kwargs = {
            "input": torch.randn(3, 10, device=self.device),
        }
        ep = torch.export.export(model, args=(), kwargs=model_kwargs, strict=True)

        optimized = torch._inductor.aoti_load_package(
            torch._inductor.aoti_compile_and_package(
                ep,
                inductor_configs={"max_autotune": True},
            ),
            # NB: this flag avoids a CUDAGraph + AOTI runtime multi-threading conflict
            # "Error: operation not permitted when stream is capturing"
            run_single_threaded=True,
        )

        # enable CUDAGraphs
        optimized = cudagraph(optimized)

        # warmup -> run with CUDAGraphs
        for _ in range(3):
            optimized(**model_kwargs)

        # compare against eager
        self.assertEqual(optimized(**model_kwargs), model(**model_kwargs))

    def test_custom_op_in_subgraph(self):
        with torch.library._scoped_library("mylib", "FRAGMENT") as lib:
            torch.library.define(
                "mylib::foo_add1",
                "(Tensor a) -> Tensor",
                tags=torch.Tag.pt2_compliant_tag,
                lib=lib,
            )

            @torch.library.impl("mylib::foo_add1", "CompositeExplicitAutograd", lib=lib)
            @torch.library.register_fake("mylib::foo_add1", lib=lib)
            def foo_add1_impl(a: torch.Tensor) -> torch.Tensor:
                return a + 1

            torch.library.define(
                "mylib::foo_add2",
                "(Tensor a) -> Tensor",
                tags=torch.Tag.pt2_compliant_tag,
                lib=lib,
            )

            @torch.library.impl("mylib::foo_add2", "CompositeExplicitAutograd", lib=lib)
            @torch.library.register_fake("mylib::foo_add2", lib=lib)
            def foo_add2_impl(a: torch.Tensor) -> torch.Tensor:
                return a + 2

            class M(torch.nn.Module):
                def forward(self, x):
                    return torch.cond(
                        x.shape[0] < 5,
                        torch.ops.mylib.foo_add1,
                        torch.ops.mylib.foo_add2,
                        (x,),
                    )

            list_example_inputs = [
                (torch.ones(6, device=self.device),),
                (torch.ones(3, device=self.device),),
            ]
            self.check_model_with_multiple_inputs(
                M(), list_example_inputs, dynamic_shapes=({0: Dim.DYNAMIC},)
            )

    def test_clamp_decomposition(self):
        class Model1(torch.nn.Module):
            def forward(self, x):
                return x.clamp(min=1.5)

        class Model2(torch.nn.Module):
            def forward(self, x):
                return x.clamp(min=2)

        x = torch.randint(4, (4,))

        # the output should have float32 type, not int
        self.check_model(Model1(), (x,))
        # the output should have int type
        self.check_model(Model2(), (x,))

    def test_upper_bound_i64(self):
        class Model(torch.nn.Module):
            def forward(self, x, y):
                return x + y

        inp = (
            torch.randint(0, 100, (2**18,), device=self.device, dtype=torch.int8),
            torch.tensor([4], device=self.device, dtype=torch.int8),
        )
        ep = torch.export.export(
            Model(),
            inp,
            dynamic_shapes=({0: Dim("d", min=0, max=2**33)}, {0: Dim.STATIC}),
        )
        so_path = torch._inductor.aot_compile(ep.module(), inp)
        m = torch._export.aot_load(so_path, self.device)

        self.assertEqual(Model()(*inp), m(*inp))
        del inp

        inp = (
            torch.randint(0, 100, (3 * 2**30,), device=self.device, dtype=torch.int8),
            torch.tensor([4], device=self.device, dtype=torch.int8),
        )
        # don't check the accuracy of the result to reduce memory usage
        # this test is mostly checking to ensure there's no IMA.
        m(*inp)

    def test_using_model_name_for_files(self):
        class Model(torch.nn.Module):
            def __init__(self) -> None:
                super().__init__()
                self.linear = torch.nn.Linear(10, 10)

            def forward(self, x, y):
                return x + self.linear(y)

        example_inputs = (
            torch.randn(10, 10, device=self.device),
            torch.randn(10, 10, device=self.device),
        )
        model = Model().to(self.device)
        with torch.no_grad():
            package_path: str = AOTIRunnerUtil.compile(
                model,
                example_inputs,
                inductor_configs={
                    "aot_inductor.model_name_for_generated_files": "test_model"
                },
            )

        with zipfile.ZipFile(package_path, "r") as zip_ref:
            all_files = zip_ref.namelist()
            base_dir = "test_model.wrapper/data/aotinductor/model/test_model"
            ext_type = get_module_ext_type()
            self.assertTrue(f"{base_dir}.wrapper.cpp" in all_files)
            self.assertTrue(f"{base_dir}.kernel.cpp" in all_files)
            self.assertTrue(f"{base_dir}.wrapper.{ext_type}" in all_files)

        aot_inductor_module = torch._inductor.aoti_load_package(package_path)
        self.assertEqual(aot_inductor_module(*example_inputs), model(*example_inputs))

    def test_copy_non_blocking_is_pinned(self):
        if self.device == "cpu" or self.device == "mps":
            raise unittest.SkipTest("only matters for device-to-cpu copy")

        class Model(torch.nn.Module):
            def __init__(self):
                super().__init__()

            def forward(self, a, b):
                a_cpu = a.to(device="cpu", non_blocking=True)
                b_cpu = b.to(device="cpu", non_blocking=True)
                a_to_cpu_event = torch.Event()
                a_to_cpu_event.record()
                a_to_cpu_event.synchronize()
                return torch.cat([a_cpu, b_cpu])

        model = Model()
        a = torch.randn(2, 2, device=self.device)
        b = torch.randn(2, 2, device=self.device)
        example_inputs = (a, b)
        outputs = model(*example_inputs)
        package_path, code = run_and_get_cpp_code(
            AOTIRunnerUtil.compile, model, example_inputs
        )
        FileCheck().check("pinned").run(code)
        model_aoti = torch._inductor.aoti_load_package(package_path)
        outputs_aoti = model_aoti(*example_inputs)

        self.assertEqual(outputs, outputs_aoti)

    @unittest.skipIf(config.triton.native_matmul, "different code generated")
    def test_pad_non_zero_memory_leak(self):
        if self.device != GPU_TYPE:
            raise unittest.SkipTest("test is only for GPU_TYPE")

        class Model(torch.nn.Module):
            def forward(self, x):
                x = x + 1
                x = torch.ops.aten.constant_pad_nd(x, (0, 1, 0, 0), 12345.0)

                return x @ x

        model = Model()
        example_inputs = (torch.randn(2048, 2047, device=self.device),)
        package_path, code = run_and_get_cpp_code(
            AOTIRunnerUtil.compile, model, example_inputs
        )
        outputs = model(*example_inputs)
        model_aoti = torch._inductor.aoti_load_package(package_path)
        outputs_aoti = model_aoti(*example_inputs)

        self.assertEqual(outputs, outputs_aoti, atol=1e-2, rtol=1e-2)

        FileCheck().check_regex(
            r"aoti_torch_as_strided\(buf0_handle, .*, &buf0_handle_restrided\)"
        ).check("wrap_with_raii_handle_if_needed(buf0_handle);").check(
            "RAIIAtenTensorHandle buf0(buf0_handle_restrided);"
        ).run(code)

    @unittest.skipIf(
        IS_FBCODE,
        "different behavior in fbcode",
    )
    def test_codegen_int_array_var_fix_memory_leak(self):
        """
        Fix https://github.com/pytorch/pytorch/issues/167630
        """
        if self.device != "cuda":
            raise unittest.SkipTest("test is only for cuda")

        def make_mlp(in_dim=128, hidden=256, out_dim=64, depth=3):
            layers = []
            d = in_dim
            for _ in range(depth):
                layers += [nn.Linear(d, hidden), nn.ReLU()]
                d = hidden
            layers += [nn.Linear(d, out_dim)]
            return nn.Sequential(*layers)

        batch = 32
        in_dim = 2048
        hidden = 512
        out_dim = 10
        depth = 6

        import gc

        allocated_memory = []
        for _ in range(3):
            torch.cuda.reset_peak_memory_stats()

            model = make_mlp(in_dim, hidden, out_dim, depth).to(self.device)
            example_inputs = (torch.randn(batch, in_dim, device=self.device),)
            ep = torch.export.export(
                model,
                example_inputs,
            )
            torch._inductor.aoti_compile_and_package(ep)

            del model, example_inputs, ep
            torch.cuda.synchronize()
            torch.cuda.empty_cache()
            gc.collect()
            allocated_memory.append(torch.cuda.memory_allocated())

        self.assertTrue(allocated_memory[1] == allocated_memory[2])

    @unittest.skipIf(IS_MACOS, "might have no readelf on Mac")
    def test_libtorch_free_so(self):
        class Model(torch.nn.Module):
            def __init__(self) -> None:
                super().__init__()
                self.linear = torch.nn.Linear(10, 10)

            def forward(self, x, y):
                return x + self.linear(y)

        example_inputs = (
            torch.randn(10, 10, device=self.device),
            torch.randn(10, 10, device=self.device),
        )

        model = Model().to(self.device)
        ep = torch.export.export(model, example_inputs)

        package_path = torch._inductor.aoti_compile_and_package(
            ep,
            inductor_configs={
                "aot_inductor.link_libtorch": False,
            },
        )

        torch_libs = {
            "libtorch.so",
            "libc10.so",
            "libtorch_cuda.so",
            "libc10_cuda.so",
            "libtorch_cpu.so",
            "libtorch_xpu.so",
            "libc10_xpu.so",
        }

        with tempfile.TemporaryDirectory() as tmpdir:
            # Unpack
            with zipfile.ZipFile(package_path, "r") as zf:
                zf.extractall(tmpdir)

            so_files = list(pathlib.Path(tmpdir).rglob("*.so"))
            self.assertTrue(len(so_files) > 0)

            for so_file in so_files:
                so_copy = pathlib.Path(tmpdir) / f"{so_file.name}.checkcopy"
                so_copy.write_bytes(so_file.read_bytes())

                result = subprocess.run(
                    ["readelf", "-d", str(so_copy)],
                    check=True,
                    capture_output=True,
                    text=True,
                )
                for line in result.stdout.splitlines():
                    if "NEEDED" in line:
                        for lib in torch_libs:
                            self.assertTrue(lib not in line)

    def test_unbounded_expr_substitutions(self):
        class Model(torch.nn.Module):
            def forward(self, x, y, a, b):
                u0, s0 = a.item(), b.item()
                u_max = max(u0, 15)
                # construct the equality rule Max(15, u0) == s0 * Max(15, u0)
                torch._check(u_max == s0 * u_max)
                # size x - [Max(u0, 15), 64]
                x = x.expand(u_max, *x.shape).clone()
                return x @ y

        model = Model()

        example_inputs = (
            torch.randn((64,), dtype=torch.bfloat16, device=self.device),
            torch.randn((64, 16), dtype=torch.bfloat16, device=self.device),
            torch.tensor(19, device=self.device),
            torch.tensor(1, device=self.device),
        )
        torch._dynamo.mark_dynamic(example_inputs[-1], 0)

        so_path, code = run_and_get_cpp_code(
            AOTIRunnerUtil.legacy_compile, model, example_inputs
        )

        compiled = AOTIRunnerUtil.legacy_load(self.device, so_path)
        compiled_outputs = compiled(*example_inputs)

        eager_outputs = model(*example_inputs)
        torch.testing.assert_close(eager_outputs, compiled_outputs)

    @requires_gpu
    def test_mixed_device_1(self):
        if self.device != GPU_TYPE:
            raise unittest.SkipTest("Mixed-device test requires GPU")

        class Model(torch.nn.Module):
            def __init__(self):
                super().__init__()
                # Buffers are on CPU
                self.register_buffer(
                    "index", torch.tensor([1, 4, 1, 7], device="cpu", dtype=torch.int64)
                )
                self.register_buffer(
                    "src", torch.ones(4, device="cpu", dtype=torch.int64)
                )

            def forward(self, matrix, vector):
                # Inputs are on CUDA
                # 1. Operation on CPU tensors
                z = torch.zeros((vector.shape[0],), device="cpu", dtype=torch.int64)
                scatter_result = z.scatter_add(0, self.index, self.src)

                # 2. Move result to CUDA and continue on CUDA
                v = vector + scatter_result.to(vector.dtype).to(GPU_TYPE)
                return torch.matmul(matrix, v)

        example_inputs = (
            torch.randn(10, 10, device=self.device),
            torch.randn(10, device=self.device),
        )
        self.check_model(Model(), example_inputs, move_model_to_device=False)


class AOTInductorLoggingTest(LoggingTestCase):
    @make_logging_test(dynamic=logging.DEBUG)
    def test_shape_env_reuse(self, records):
        # make sure ShapeEnv is only created once and reused afterwards
        class Foo(torch.nn.Module):
            def forward(self, x):
                return x + 2

        inputs = (torch.randn(4, 4),)
        dynamic_shapes = {
            "x": {0: Dim.AUTO, 1: Dim.AUTO},
        }
        ep = export(Foo(), inputs, dynamic_shapes=dynamic_shapes, strict=False)
        with torch.no_grad():
            torch._inductor.aot_compile(ep.module(), inputs)
        self.assertEqual([r.msg == "create_env" for r in records].count(True), 1)

    @make_logging_test(dynamic=logging.DEBUG)
    def test_shape_env_reuse_zero_consts_use_consts_asm_false(self, records):
        # make sure ShapeEnv is only created once and reused afterwards
        class Foo(torch.nn.Module):
            def forward(self, x):
                return x + 2

        inputs = (torch.randn(4, 4),)
        dynamic_shapes = {
            "x": {0: Dim.AUTO, 1: Dim.AUTO},
        }
        ep = export(Foo(), inputs, dynamic_shapes=dynamic_shapes, strict=False)
        with (
            torch.no_grad(),
            config.patch({"aot_inductor.use_consts_asm_build": False}),
        ):
            torch._inductor.aot_compile(ep.module(), inputs)
        self.assertEqual([r.msg == "create_env" for r in records].count(True), 1)


class TestAOTInductorConfig(TestCase):
    def test_no_compile_standalone(self):
        with config.patch({"aot_inductor_mode.compile_standalone": False}):
            result = maybe_aoti_standalone_config({})
            self.assertEqual(result, {})

    def test_compile_standalone_sets_package_cpp(self):
        result = maybe_aoti_standalone_config(
            {"aot_inductor_mode.compile_standalone": True}
        )
        self.assertEqual(result["aot_inductor.package_cpp_only"], True)
        self.assertEqual(result["aot_inductor_mode.compile_standalone"], True)
        self.assertEqual(result["aot_inductor.embed_kernel_binary"], True)
        self.assertEqual(
            result["aot_inductor.emit_multi_arch_kernel"], not torch.version.hip
        )
        self.assertEqual(
            result["aot_inductor.model_name_for_generated_files"], "aoti_model"
        )
        self.assertEqual(result["aot_inductor.dynamic_linkage"], False)

    def test_compile_standalone_explicit_set(self):
        patches = {
            "aot_inductor_mode.compile_standalone": True,
            "aot_inductor.package_cpp_only": True,
            "aot_inductor.embed_kernel_binary": True,
            "aot_inductor.dynamic_linkage": False,
            "aot_inductor.link_libtorch": False,
            "aot_inductor.emit_multi_arch_kernel": not torch.version.hip,
            "aot_inductor.model_name_for_generated_files": "aoti_model",
        }
        result = maybe_aoti_standalone_config(patches)
        self.assertEqual(result, patches)

    def test_compile_standalone_package_cpp_false_raises(self):
        patches = {
            "aot_inductor_mode.compile_standalone": True,
            "aot_inductor.package_cpp_only": False,
        }
        with self.assertRaises(RuntimeError):
            maybe_aoti_standalone_config(patches)

        with config.patch({"aot_inductor.package_cpp_only": False}):
            patches = {
                "aot_inductor_mode.compile_standalone": True,
            }
            with self.assertRaises(RuntimeError):
                maybe_aoti_standalone_config(patches)

    def test_compile_standalone_cross_compile_windows_package_format(self):
        patches = {
            "aot_inductor.cross_target_platform": "windows",
            "aot_inductor.package_constants_in_so": True,
        }
        with self.assertRaises(RuntimeError):
            maybe_aoti_standalone_config(patches)


common_utils.instantiate_parametrized_tests(AOTInductorTestsTemplate)


def fail_cpu(is_skip=False):
    return TestFailure(
        ("cpu",),
        is_skip=is_skip,
    )


def fail_mps(is_skip=False):
    return TestFailure(
        ("mps",),
        is_skip=is_skip,
    )


def fail_gpu(suffixes: tuple[str, ...], is_skip=False):
    return TestFailure(
        suffixes,
        is_skip=is_skip,
    )


# test_failures, xfail by default, set is_skip=True to skip
CPU_TEST_FAILURES = {
    # TODO: failed internally
    "test_multiple_output_alias": fail_cpu(is_skip=True),
}

# test_failures, xfail by default, set is_skip=True to skip
GPU_TEST_FAILURES = {
    # quantized unsupported for GPU
    "test_quantized_linear": fail_gpu(("cuda", "xpu")),
    "test_quanatized_int8_linear": fail_gpu(("cuda", "xpu")),
    "test_quantized_linear_bias_none": fail_gpu(("cuda", "xpu")),
    # No scaled_dot_product_efficient_attention implementation for XPU yet.
    "test_scaled_dot_product_efficient_attention": fail_gpu(("xpu",)),
}

MPS_TEST_FAILURES = {
    # aten::_scaled_dot_product_efficient_attention is not currently implemented for the MPS device.
    "test_scaled_dot_product_efficient_attention": fail_mps(),
    # aten::_int_mm is not implemented for MPS backend
    "test__int_mm": fail_mps(),
    # MPS doesn't support float64
    "test_while_loop_with_conv_dynamic_True": fail_mps(),
    "test_while_loop_with_conv_dynamic_False": fail_mps(),
    # MPS doesn't support float8
    "test_fp8": fail_mps(),
    "test_fp8_view_of_param": fail_mps(),
    # cannot initialize a parameter of type 'double' with an rvalue of type 'std::nullptr_t'
    "test_fallback_kernel_with_symexpr_output": fail_mps(),
    # correctness issue
    "test_index_put_with_none_index": fail_mps(),
    # Error device may not be nil
    "test_zero_size_weight": fail_mps(is_skip=True),
    # MPSGraph does not support tensor dims > INT_MAX
    "test_upper_bound_i64": fail_mps(is_skip=True),
    # MPS doesn't support triton
    "test_autotuning_args_reuse": fail_mps(),
    "test_triton_autotuning": fail_mps(),
    "test_triton_dynamic_launcher_grid": fail_mps(),
    "test_triton_dynamic_launcher_grid_infer_from_tensor": fail_mps(),
    "test_triton_kernel_on_device_tma_dynamic_False_tma_version_new": fail_mps(),
    "test_triton_kernel_on_device_tma_dynamic_False_tma_version_old": fail_mps(),
    "test_triton_kernel_on_device_tma_dynamic_True_tma_version_new": fail_mps(),
    "test_triton_kernel_on_device_tma_dynamic_True_tma_version_old": fail_mps(),
    "test_size_with_unbacked_add_expr_transitive": fail_mps(),
    "test_size_with_unbacked_add_and_mul_expr": fail_mps(),
    "test_triton_next_power_of_2": fail_mps(),
    "test_sympy_cpp_printer_min_max_minmax0": fail_mps(),
    "test_sympy_cpp_printer_min_max_minmax1": fail_mps(),
    "test_triton_kernel_dynamic_shape_with_div": fail_mps(),
    "test_triton_kernel_reinterpret_view": fail_mps(),
    "test_triton_kernel_tma_descriptor_1d_dynamic_False_tma_version_new_mps": fail_mps(),
    "test_triton_kernel_tma_descriptor_1d_dynamic_False_tma_version_old_mps": fail_mps(),
    "test_triton_kernel_tma_descriptor_1d_dynamic_True_tma_version_new_mps": fail_mps(),
    "test_triton_kernel_tma_descriptor_1d_dynamic_True_tma_version_old_mps": fail_mps(),
    "test_triton_kernel_tma_descriptor_2d_dynamic_False_tma_version_new_mps": fail_mps(),
    "test_triton_kernel_tma_descriptor_2d_dynamic_False_tma_version_old_mps": fail_mps(),
    "test_triton_kernel_tma_descriptor_2d_dynamic_True_tma_version_new_mps": fail_mps(),
    "test_triton_kernel_tma_descriptor_2d_dynamic_True_tma_version_old_mps": fail_mps(),
    "test_triton_kernel_sympy_expr_arg": fail_mps(),
    "test_triton_kernel_sympy_fn_like_arg": fail_mps(),
    "test_triton_kernel_with_none_input": fail_mps(),
    "test_triton_kernel_equal_to_1_arg": fail_mps(),
    "test_triton_kernel_with_none_inputs_and_equal_to_1_arg": fail_mps(),
    "test_triton_kernel_equal_to_1_float_arg_dynamic_True": fail_mps(),
    "test_triton_kernel_equal_to_1_float_arg_dynamic_False": fail_mps(),
    "test_triton_kernel_weird_param_order": fail_mps(),
    "test_triton_kernel_dynamic_grid": fail_mps(),
    "test_repeated_user_defined_triton_kernel_embed_kernel_binary_False": fail_mps(),
    "test_repeated_user_defined_triton_kernel_embed_kernel_binary_True": fail_mps(),
    "test_triton_kernel_extern_kernel_arg": fail_mps(),
    "test_triton_kernel_multi_output_arg": fail_mps(),
    "test_triton_kernel_reinterpret_view_mem_leak": fail_mps(),
    "test_triton_mutated_autotuning": fail_mps(),
    "test_sym_i64_input_codegen": fail_mps(),
    "test_none_args_aot_codegen": fail_mps(),
    "test_aoti_debug_printer_sym_inputs": fail_mps(),
    "test_aoti_debug_printer_user_defined_triton_kernel": fail_mps(),
    "test_autotune_int64_user_defined_triton_kernel": fail_mps(),
}


class AOTInductorTestABICompatibleCpu(TestCase):
    device = "cpu"
    device_type = "cpu"
    check_model = check_model
    check_model_with_multiple_inputs = check_model_with_multiple_inputs
    code_check_count = code_check_count
    allow_stack_allocation = False
    use_minimal_arrayref_interface = False


copy_tests(
    AOTInductorTestsTemplate,
    AOTInductorTestABICompatibleCpu,
    "cpu",
    CPU_TEST_FAILURES,
)


@unittest.skipIf(sys.platform == "darwin", "No CUDA on MacOS")
class AOTInductorTestABICompatibleGpu(TestCase):
    device = GPU_TYPE
    device_type = GPU_TYPE
    check_model = check_model
    check_model_with_multiple_inputs = check_model_with_multiple_inputs
    code_check_count = code_check_count
    allow_stack_allocation = False
    use_minimal_arrayref_interface = False


copy_tests(
    AOTInductorTestsTemplate,
    AOTInductorTestABICompatibleGpu,
    GPU_TYPE,
    GPU_TEST_FAILURES,
)


@unittest.skipIf(not torch.backends.mps.is_available(), "No MPS backend available")
class AOTInductorTestABICompatibleMps(TestCase):
    device = "mps"
    device_type = "mps"
    check_model = check_model
    check_model_with_multiple_inputs = check_model_with_multiple_inputs
    code_check_count = code_check_count
    allow_stack_allocation = False
    use_minimal_arrayref_interface = False


copy_tests(
    AOTInductorTestsTemplate,
    AOTInductorTestABICompatibleMps,
    "mps",
    MPS_TEST_FAILURES,
)


if __name__ == "__main__":
    from torch._inductor.test_case import run_tests

    # cpp_extension N/A in fbcode
    if HAS_GPU or sys.platform == "darwin":
        run_tests(needs="filelock")<|MERGE_RESOLUTION|>--- conflicted
+++ resolved
@@ -177,11 +177,7 @@
 class AOTInductorTestsTemplate:
     @common_utils.parametrize("embed_kernel_binary", [False, True])
     @common_utils.parametrize("max_autotune", [False, True])
-<<<<<<< HEAD
-    @skipIfRocmArch(MI300_ARCH)
     @tf32_off()
-=======
->>>>>>> 93d0d683
     def test_simple(self, embed_kernel_binary, max_autotune):
         if self.device == "cpu" and IS_MACOS and max_autotune:
             raise unittest.SkipTest("max_autotune not supported on macos")
@@ -1105,7 +1101,6 @@
         example_inputs = (torch.randn(10, device=self.device),)
         self.check_model(net.eval(), example_inputs)
 
-    @unittest.skipIf(True, "test")
     def test_addmm(self):
         class Model(torch.nn.Module):
             def __init__(self, n, k, device):
@@ -5252,11 +5247,7 @@
             self.assertTrue(same(model(*example_input), actual))
 
     @common_utils.parametrize("max_autotune", [True, False])
-<<<<<<< HEAD
-    @skipIfRocmArch(MI300_ARCH)
     @tf32_off()
-=======
->>>>>>> 93d0d683
     def test_misc_1(self, max_autotune):
         if self.device == "cpu" and IS_MACOS and max_autotune:
             raise unittest.SkipTest("max_autotune not supported on macos")
