--- conflicted
+++ resolved
@@ -203,9 +203,7 @@
 
         example_inputs = (torch.randn(4, 4, device=self.device),)
         with config.patch({"aot_inductor.use_runtime_constant_folding": True}):
-            model = Model(device=self.device)
-            actual = AOTIRunnerUtil.legacy_run(self.device, model, example_inputs)
-            self.assertTrue(same(model(*example_inputs), actual))
+            self.check_model(Model(self.device), example_inputs)
 
     @requires_gpu
     def test_duplicate_constant_folding(self):
@@ -223,9 +221,7 @@
 
         example_inputs = (torch.randn(4, 4, device=self.device),)
         with config.patch({"aot_inductor.use_runtime_constant_folding": True}):
-            model = Model(device=self.device)
-            actual = AOTIRunnerUtil.legacy_run(self.device, model, example_inputs)
-            self.assertTrue(same(model(*example_inputs), actual))
+            self.check_model(Model(self.device), example_inputs)
 
     @requires_gpu
     def test_multi_device(self):
@@ -329,10 +325,7 @@
             torch.randn(10, 10, device=self.device),
             torch.randn(10, 10, device=self.device),
         )
-        model = Model(self.device)
-        expected = model(*example_inputs)
-        actual = AOTIRunnerUtil.legacy_run(self.device, model, example_inputs)
-        self.assertEqual(expected, actual)
+        self.check_model(Model(self.device), example_inputs)
 
     @unittest.skipIf(
         IS_FBCODE,
@@ -355,10 +348,7 @@
         )
 
         with config.patch({"freezing": True}):
-            model = Model(self.device)
-            expected = model(*example_inputs)
-            actual = AOTIRunnerUtil.legacy_run(self.device, model, example_inputs)
-            self.assertEqual(expected, actual)
+            self.check_model(Model(self.device), example_inputs)
 
     @unittest.skipIf(
         IS_FBCODE,
@@ -385,10 +375,7 @@
             )
 
             with config.patch({"freezing": True}):
-                model = Model(self.device)
-                expected = model(*example_inputs)
-                actual = AOTIRunnerUtil.legacy_run(self.device, model, example_inputs)
-                self.assertEqual(expected, actual)
+                self.check_model(Model(self.device), example_inputs)
 
     @unittest.skipIf(
         IS_FBCODE,
@@ -416,11 +403,7 @@
 
             example_inputs = (torch.randn(1, iC, 3, 3, device=self.device).to(dtype),)
             with config.patch({"freezing": True}):
-                # self.check_model(Model(self.device), example_inputs)
-                model = Model(self.device)
-                expected = model(*example_inputs)
-                actual = AOTIRunnerUtil.legacy_run(self.device, model, example_inputs)
-                self.assertEqual(expected, actual)
+                self.check_model(Model(self.device), example_inputs)
 
     @unittest.skipIf(
         IS_FBCODE,
@@ -443,8 +426,7 @@
 
             with config.patch({"freezing": True}):
                 model = LinearModel(device=self.device)
-                actual = AOTIRunnerUtil.legacy_run(self.device, model, example_inputs)
-                self.assertTrue(same(model(*example_inputs), actual))
+                self.check_model(model, example_inputs)
 
     def test_linear_dynamic_maxautotune(self):
         class Model(torch.nn.Module):
@@ -501,9 +483,7 @@
 
         example_inputs = (torch.randn(2, 8, device=self.device),)
         counters.clear()
-        model = Model().to(device=self.device)
-        actual = AOTIRunnerUtil.legacy_run(self.device, model, example_inputs)
-        self.assertTrue(same(model(*example_inputs), actual))
+        self.check_model(Model(self.device), example_inputs)
         self.assertEqual(counters["inductor"]["scmerge_split_removed"], 1)
         self.assertEqual(counters["inductor"]["scmerge_cat_removed"], 1)
         self.assertEqual(counters["inductor"]["scmerge_split_sections_removed"], 1)
@@ -555,7 +535,11 @@
             torch.randn(10, 10, device=self.device),
             torch.randn(10, 10, device=self.device),
         )
-        self.check_model(Model(), example_inputs)
+        # Had to use legacy_run. Bug to be fixed
+        with config.patch({"aot_inductor.use_runtime_constant_folding": True}):
+            model = Model(device=self.device)
+            actual = AOTIRunnerUtil.legacy_run(self.device, model, example_inputs)
+            self.assertTrue(same(model(*example_inputs), actual))
 
     @skip("Test was marked as expected failure, but does not fail always anymore.")
     def test_dynamic_smem_above_default_limit(self):
@@ -612,8 +596,7 @@
         # We should be able to call self.check_model here, but torch.export.export
         # constants (non-parameter, non-buffer) doesn't work today.
         example_inputs = (a,)
-        actual = AOTIRunnerUtil.legacy_run(self.device, model, example_inputs)
-        self.assertTrue(same(model(*example_inputs), actual))
+        self.check_model(model, example_inputs)
 
     def test_aliased_buffer_reuse(self):
         class Model(torch.nn.Module):
@@ -906,18 +889,15 @@
         list_example_inputs.append(
             (torch.randn(batch, M, K, device=self.device),),
         )
-        for example_inputs in list_example_inputs:
-            actual = AOTIRunnerUtil.legacy_run(
-                self.device,
-                model,
-                example_inputs,
-                dynamic_shapes=dynamic_shapes,
-                options={
-                    "max_autotune": True,
-                    "max_autotune_gemm_backends": "TRITON",
-                },
-            )
-            self.assertTrue(same(model(*example_inputs), actual))
+        self.check_model_with_multiple_inputs(
+            model,
+            list_example_inputs,
+            dynamic_shapes=dynamic_shapes,
+            options={
+                "max_autotune": True,
+                "max_autotune_gemm_backends": "TRITON",
+            },
+        )
 
     def test_bmm_multiple_dynamic(self):
         class Model(torch.nn.Module):
@@ -2069,10 +2049,7 @@
 
         example_inputs = (x, y, z)
         model = Model(self.device).to(dtype=torch.float)
-        actual = AOTIRunnerUtil.legacy_run(
-            self.device, model, example_inputs, dynamic_shapes=dynamic_shapes
-        )
-        self.assertTrue(same(model(*example_inputs), actual))
+        self.check_model(model, example_inputs, dynamic_shapes=dynamic_shapes)
 
     def test_fake_tensor_device_validation(self):
         if self.device != GPU_TYPE:
@@ -3212,14 +3189,12 @@
         K = 128
         example_inputs = (torch.randn(2, M, K, device=self.device),)
         model = Model(N, K, self.device)
-        actual = AOTIRunnerUtil.legacy_run(self.device, model, example_inputs)
-        self.assertTrue(same(model(*example_inputs), actual))
+        self.check_model(model, example_inputs)
 
         # Update model weights, after this AOTInductor should re-generate model.so
         # if weights are stored in the model.so
         model.weight += 1
-        actual = AOTIRunnerUtil.legacy_run(self.device, model, example_inputs)
-        self.assertTrue(same(model(*example_inputs), actual))
+        self.check_model(model, example_inputs)
 
     def test_triton_kernel_extern_kernel_arg(self):
         if self.device != GPU_TYPE:
@@ -3443,19 +3418,10 @@
 
         m = Model()
         inputs = tuple(inputs)
-<<<<<<< HEAD
-        with torch.no_grad(), config.patch(
-            {
-                "aot_inductor.debug_compile": True,
-            }
-        ):
+        with torch.no_grad():
             so_path = AOTIRunnerUtil.legacy_compile(
                 m, inputs, dynamic_shapes=dynamic_shapes
             )
-=======
-        with torch.no_grad():
-            so_path = AOTIRunnerUtil.compile(m, inputs, dynamic_shapes=dynamic_shapes)
->>>>>>> 19f2840f
         with open(os.path.splitext(so_path)[0] + ".cpp") as cpp:
             src_code = cpp.read()
             FileCheck().check_count(
@@ -3573,17 +3539,8 @@
 
         x = torch.randn(1, 4, dtype=torch.float16, device=self.device)
         model = Model()
-<<<<<<< HEAD
-        with torch.no_grad(), config.patch(
-            {
-                "aot_inductor.debug_compile": True,
-            }
-        ):
+        with torch.no_grad():
             package_path: str = AOTIRunnerUtil.compile(
-=======
-        with torch.no_grad():
-            so_path: str = AOTIRunnerUtil.compile(
->>>>>>> 19f2840f
                 model,
                 (x,),
             )
@@ -3664,17 +3621,8 @@
             "x": {0: dim0},
         }
         model = Model()
-<<<<<<< HEAD
-        with torch.no_grad(), config.patch(
-            {
-                "aot_inductor.debug_compile": True,
-            }
-        ):
+        with torch.no_grad():
             package_path: str = AOTIRunnerUtil.compile(
-=======
-        with torch.no_grad():
-            so_path: str = AOTIRunnerUtil.compile(
->>>>>>> 19f2840f
                 model, (x,), dynamic_shapes=dynamic_shapes
             )
         aot_inductor_module = torch._inductor.aoti_load_package(package_path)
@@ -3789,7 +3737,6 @@
             example_inputs_3,
             example_inputs_4,
         ]
-
         for example_input in example_inputs_list:
             actual = AOTIRunnerUtil.legacy_run(
                 self.device,
@@ -4199,9 +4146,7 @@
 
         # Try it again without runtime assertions.
         with config.patch({"scalar_asserts": False}):
-            AOTIRunnerUtil.run_multiple(
-                self.device, model, [example_inputs, unexpected_inputs]
-            )
+            AOTIRunnerUtil.run_multiple(model, [example_inputs, unexpected_inputs])
 
     def test_none_args_aot_codegen(self):
         if self.device != GPU_TYPE:
@@ -4377,6 +4322,7 @@
         model = Model(N, K, self.device)
         a = torch.randn(M, K, device=self.device)
         example_inputs = (a,)
+        # Attribute naming has changed in the new export API, so still use the legacy API here.
         with torch.no_grad(), config.patch({"always_keep_tensor_constants": True}):
             so_path = AOTIRunnerUtil.legacy_compile(
                 model=model,
