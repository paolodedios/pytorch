# Owner(s): ["module: inductor"]
import copy
import os
import sys
import tempfile
import unittest
from typing import Dict

import torch
import torch._export
import torch._inductor
import torch.fx._pytree as fx_pytree
from torch._dynamo.testing import same
from torch._inductor import config
from torch._inductor.exc import CppWrapperCodeGenError
from torch._inductor.utils import aot_inductor_launcher

from torch.testing import FileCheck

from torch.testing._internal.common_utils import (
    IS_CI,
    IS_FBCODE,
    IS_WINDOWS,
    TEST_WITH_ROCM,
    TestCase,
)
from torch.testing._internal.inductor_utils import HAS_CUDA
from torch.utils import _pytree as pytree

if IS_WINDOWS and IS_CI:
    sys.stderr.write(
        "Windows CI does not have necessary dependencies for test_torchinductor yet\n"
    )
    if __name__ == "__main__":
        sys.exit(0)
    raise unittest.SkipTest("requires sympy/functorch/filelock")

try:
    try:
        from .test_torchinductor import (
            copy_tests,
            requires_cuda,
            requires_multigpu,
            TestFailure,
        )
    except ImportError:
        from test_torchinductor import (
            copy_tests,
            requires_cuda,
            requires_multigpu,
            TestFailure,
        )
except (unittest.SkipTest, ImportError) as e:
    if __name__ == "__main__":
        sys.exit(0)
    raise


class AOTInductorModelRunner:
    @classmethod
    def compile(cls, model, example_inputs, options=None, constraints=None):
        # The exact API is subject to change
        so_path = torch._export.aot_compile(
            model,
            example_inputs,
            options=options,
            constraints=constraints,
            remove_runtime_assertions=True,
        )
        return so_path

    @classmethod
    def load(cls, device, so_path, example_inputs):
        if IS_FBCODE:
            from .fb import test_aot_inductor_model_runner_pybind

            module = test_aot_inductor_model_runner_pybind.Runner(
                so_path, device == "cpu"
            )

            call_spec = module.get_call_spec()
            in_spec = pytree.treespec_loads(call_spec[0])
            out_spec = pytree.treespec_loads(call_spec[1])

            def optimized(*args):
                flat_inputs = fx_pytree.tree_flatten_spec((*args, {}), in_spec)
                flat_outputs = module.run(flat_inputs)
                return pytree.tree_unflatten(flat_outputs, out_spec)

        else:
            module = torch.utils.cpp_extension.load_inline(
                name="aot_inductor",
                cpp_sources=[aot_inductor_launcher(so_path, device)],
                # use a unique build directory to avoid test interference
                build_directory=tempfile.mkdtemp(),
                functions=["run", "get_call_spec"],
                with_cuda=(device == "cuda"),
            )

            call_spec = module.get_call_spec()
            in_spec = pytree.treespec_loads(call_spec[0])
            out_spec = pytree.treespec_loads(call_spec[1])

            def optimized(*args):
                flat_inputs = fx_pytree.tree_flatten_spec((*args, {}), in_spec)
                flat_outputs = module.run(flat_inputs)
                return pytree.tree_unflatten(flat_outputs, out_spec)

        return optimized

    @classmethod
    def run(cls, device, model, example_inputs, options=None, constraints=None):
        so_path = AOTInductorModelRunner.compile(
            model, example_inputs, options=options, constraints=constraints
        )
        optimized = AOTInductorModelRunner.load(device, so_path, example_inputs)
        return optimized(example_inputs)

    @classmethod
    def run_multiple(
        cls,
        device,
        model,
        list_example_inputs,
        options=None,
        constraints=None,
    ):
        so_path = AOTInductorModelRunner.compile(
            model,
            list_example_inputs[0],
            options=options,
            constraints=constraints,
        )
        optimized = AOTInductorModelRunner.load(device, so_path, list_example_inputs[0])
        list_output_tensors = []
        for example_inputs in list_example_inputs:
            list_output_tensors.append(optimized(example_inputs))
        return list_output_tensors


def check_model(
    self: TestCase,
    model,
    example_inputs,
    options=None,
    constraints=None,
):
    with torch.no_grad(), config.patch(
        "aot_inductor.abi_compatible", self.abi_compatible
    ):
        torch.manual_seed(0)
        model = model.to(self.device)
        ref_model = copy.deepcopy(model)
        ref_inputs = copy.deepcopy(example_inputs)
        expected = ref_model(*ref_inputs)

        torch.manual_seed(0)
        actual = AOTInductorModelRunner.run(
            self.device, model, example_inputs, options, constraints
        )

    self.assertTrue(same(actual, expected))


def check_model_with_multiple_inputs(
    self: TestCase,
    model,
    list_example_inputs,
    options=None,
    constraints=None,
):
    with torch.no_grad(), config.patch(
        "aot_inductor.abi_compatible", self.abi_compatible
    ):
        torch.manual_seed(0)
        model = model.to(self.device)
        ref_model = copy.deepcopy(model)
        ref_inputs = copy.deepcopy(list_example_inputs)
        list_expected = [ref_model(*inputs) for inputs in ref_inputs]

        torch.manual_seed(0)
        list_actual = AOTInductorModelRunner.run_multiple(
            self.device, model, list_example_inputs, options, constraints
        )

    self.assertTrue(same(list_actual, list_expected))


class AOTInductorTestsTemplate:
    def test_simple(self):
        class Model(torch.nn.Module):
            def __init__(self):
                super().__init__()
                self.linear = torch.nn.Linear(10, 10)

            def forward(self, x, y):
                return x + self.linear(y)

        example_inputs = (
            torch.randn(10, 10, device=self.device),
            torch.randn(10, 10, device=self.device),
        )
        self.check_model(Model(), example_inputs)

    def test_small_constant(self):
        class Model(torch.nn.Module):
            def __init__(self):
                super().__init__()
                self.linear = torch.nn.Linear(4, 4)

            def forward(self, x):
                return self.linear(x)

        example_inputs = (torch.randn(4, 4, device=self.device),)
        with config.patch({"always_keep_tensor_constants": True}):
            self.check_model(Model().to(self.device), example_inputs)

    def test_output_path(self):
        class Model(torch.nn.Module):
            def __init__(self):
                super().__init__()
                self.linear = torch.nn.Linear(10, 10)

            def forward(self, x, y):
                return x + self.linear(y)

        example_inputs = (
            torch.randn(10, 10, device=self.device),
            torch.randn(10, 10, device=self.device),
        )
        with config.patch("aot_inductor.output_path", "tmp_output_"):
            self.check_model(Model(), example_inputs)

    @requires_cuda()
    def test_multi_device(self):
        class Model(torch.nn.Module):
            def forward(self, x):
                x = x + 1
                x = x.cpu()
                x = x + 2
                x = x.cuda()
                return x

        example_inputs = (torch.randn(32, 64, device=self.device),)
        self.check_model(Model(), example_inputs)

    def test_large(self):
        class Model(torch.nn.Module):
            def __init__(self):
                super().__init__()
                self.linear = torch.nn.Linear(512, 250112)

            def forward(self, x, y):
                return x + self.linear(y)

        example_inputs = (
            torch.randn(1, 250112, device=self.device),
            torch.randn(1, 512, device=self.device),
        )
        self.check_model(Model(), example_inputs)

    def test_with_offset(self):
        class Model(torch.nn.Module):
            def __init__(self, device):
                super().__init__()
                self.orig_tensor = torch.randn(2, 15, 10, device=device)[0]
                self.tensor = self.orig_tensor[5:, :]

            def forward(self, x, y):
                return (
                    x
                    + torch.nn.functional.linear(y, self.orig_tensor[:10, :])
                    + self.tensor
                )

        example_inputs = (
            torch.randn(10, 10, device=self.device),
            torch.randn(10, 10, device=self.device),
        )
        self.check_model(Model(self.device), example_inputs)

    def test_freezing(self):
        class Model(torch.nn.Module):
            def __init__(self, device):
                super().__init__()
                self.weight = torch.randn(9, 10, device=device)
                self.padding = torch.randn(1, 10, device=device)

            def forward(self, x, y):
                padded_weight = torch.cat((self.weight, self.padding), dim=0)
                return x + torch.nn.functional.linear(y, padded_weight)

        example_inputs = (
            torch.randn(10, 10, device=self.device),
            torch.randn(10, 10, device=self.device),
        )

        with config.patch({"freezing": True}):
            self.check_model(Model(self.device), example_inputs)

    def test_missing_output(self):
        class Model(torch.nn.Module):
            def __init__(self):
                super().__init__()

            def forward(self, x, y):
                a = torch.sin(x)
                b = torch.mm(a, y)
                c = torch.cos(b)
                return c

        example_inputs = (
            torch.randn(10, 10, device=self.device),
            torch.randn(10, 10, device=self.device),
        )
        self.check_model(Model(), example_inputs)

    def test_output_misaligned(self):
        class Model(torch.nn.Module):
            def __init__(self):
                super().__init__()

            def forward(self, x, y):
                x_unsqueeze = torch.unsqueeze(x, dim=0)
                y_unsqueeze = torch.unsqueeze(y, dim=0)
                cat = torch.cat([x_unsqueeze, y_unsqueeze], dim=0)
                x_getitem = cat[0]
                y_getitem = cat[1]
                x_sigmoid = torch.sigmoid(x_getitem)
                return x_sigmoid, y_getitem

        example_inputs = (
            torch.randn(10, 10, device=self.device),
            torch.randn(10, 10, device=self.device),
        )
        self.check_model(Model(), example_inputs)

    def test_dynamic_smem_above_default_limit(self):
        class Model(torch.nn.Module):
            def forward(self, x, y):
                return x @ y

        model = Model().to(self.device)
        # on A100, the generated Triton kernel for this MM
        # requires 55296 bytes of dynamic SMEM which is above
        # the A100's default dynamic SMEM limit of 49152 bytes.
        example_inputs = (
            torch.randn(10285, 96, device=self.device),
            torch.randn(96, 1, device=self.device),
        )
        self.check_model(
            model,
            example_inputs,
            options={
                "max_autotune": True,
                "max_autotune_gemm_backends": "TRITON",
            },
        )

    @unittest.skipIf(IS_FBCODE, "Not yet runnable in fbcode")
    def test_seq(self):
        layernorm = torch.nn.LayerNorm(10)
        net = torch.nn.Sequential(
            layernorm,
            torch.nn.ReLU(),
            layernorm,
            torch.nn.ReLU(),
        )

        example_inputs = (torch.randn(10, device=self.device),)
        self.check_model(net.eval(), example_inputs)

    def test_addmm(self):
        class Model(torch.nn.Module):
            def __init__(self, n, k, device):
                super().__init__()
                self.weight = torch.randn(n, k, device=device)
                self.bias = torch.randn(n, device=device)

            def forward(self, a):
                return torch.nn.functional.linear(a, self.weight, self.bias)

        M = 8
        N = 6
        K = 16
        model = Model(N, K, self.device)
        batch = 2
        a = torch.randn(batch, M, K, device=self.device)
        example_inputs = (a,)
        self.check_model(model, example_inputs)

    def test_aliased_buffer_reuse(self):
        class Model(torch.nn.Module):
            def __init__(self):
                super().__init__()

            def forward(self, x, y):
                x = 2 * x
                y = 2 * y
                c = torch.cat([x, y], dim=-1)
                d = 1 + c
                m = torch.mm(d, d)
                return m[:, :2] + x

        example_inputs = (
            torch.randn(4, 2, device=self.device),
            torch.randn(4, 2, device=self.device),
        )
        self.check_model(Model(), example_inputs)

    def test_buffer_reuse(self):
        class Model(torch.nn.Module):
            def __init__(self):
                super().__init__()

            def forward(self, x, y):
                a = torch.sin(x)
                b = torch.cos(y)
                c = torch.mm(a, b)
                d = torch.relu(c)
                e = torch.sigmoid(d)
                f = torch.mm(x, y)
                g = e + f
                return g

        example_inputs = (
            torch.randn(4, 4, device=self.device),
            torch.randn(4, 4, device=self.device),
        )
        self.check_model(Model(), example_inputs)

    def test_duplicated_params(self):
        class Model(torch.nn.Module):
            def __init__(self):
                super().__init__()
                self.p = torch.nn.Parameter(torch.rand(6))
                self.q = self.p

            def forward(self, x):
                return self.p * x + self.q

        example_inputs = (torch.rand(6, device=self.device),)
        self.check_model(Model(), example_inputs)

    @unittest.skip("Skip this test, only for local test. SIGABRT is produced.")
    def test_inf(self):
        class Model(torch.nn.Module):
            def __init__(self):
                super().__init__()
                self.linear = torch.nn.Linear(10, 10)

            def forward(self, x, y):
                return x + self.linear(y)

        x = torch.randn(10, 10, device=self.device)
        x[0][0] = float("Inf")
        example_inputs = (
            x,
            torch.randn(10, 10, device=self.device),
        )
        self.check_model(
            Model().to(self.device),
            example_inputs,
            options={"debug_check_inf_and_nan": True},
        )

    @unittest.skip("Skip this test, only for local test. SIGABRT is produced.")
    def test_nan(self):
        class Model(torch.nn.Module):
            def __init__(self):
                super().__init__()
                self.linear = torch.nn.Linear(10, 10)

            def forward(self, x, y):
                return x + self.linear(y)

        x = torch.randn(10, 10, device=self.device)
        x[0][0] = float("nan")
        example_inputs = (
            x,
            torch.randn(10, 10, device=self.device),
        )
        self.check_model(
            Model().to(self.device),
            example_inputs,
            options={"debug_check_inf_and_nan": True},
        )

    def test_simple_dynamic(self):
        class Model(torch.nn.Module):
            def __init__(self):
                super().__init__()

            def forward(self, x, y):
                add_0 = x + y
                return torch.nn.functional.relu(input=add_0, inplace=False)

        a = torch.randn(128, 2048, device=self.device)
        b = torch.randn(128, 2048, device=self.device)
        constraints = [
            torch._export.dynamic_dim(a, 0) >= 1,
            torch._export.dynamic_dim(a, 0) <= 2048,
            torch._export.dynamic_dim(a, 0) == torch._export.dynamic_dim(b, 0),
        ]
        example_inputs = (a, b)
        self.check_model(Model(), example_inputs, constraints=constraints)

    def test_poi_multiple_dynamic(self):
        class Model(torch.nn.Module):
            def __init__(self):
                super().__init__()

            def forward(self, x, y):
                add_0 = x + y
                return torch.nn.functional.relu(input=add_0, inplace=False)

        a = torch.randn(128, 2048, device=self.device)
        b = torch.randn(128, 2048, device=self.device)
        constraints = [
            torch._export.dynamic_dim(a, 0) >= 1,
            torch._export.dynamic_dim(a, 0) <= 2048,
            torch._export.dynamic_dim(a, 0) == torch._export.dynamic_dim(b, 0),
        ]
        list_example_inputs = [(a, b)]
        list_example_inputs.append(
            (
                torch.randn(64, 2048, device=self.device),
                torch.randn(64, 2048, device=self.device),
            ),
        )
        list_example_inputs.append(
            (
                torch.randn(211, 2048, device=self.device),
                torch.randn(211, 2048, device=self.device),
            ),
        )
        self.check_model_with_multiple_inputs(
            Model(), list_example_inputs, constraints=constraints
        )

    def test_addmm_multiple_dynamic(self):
        class Model(torch.nn.Module):
            def __init__(self, n, k, device):
                super().__init__()
                self.weight = torch.randn(n, k, device=device)
                self.bias = torch.randn(n, device=device)

            def forward(self, a):
                return torch.nn.functional.linear(a, self.weight, self.bias)

        M = 8
        N = 6
        K = 16
        model = Model(N, K, self.device)
        batch = 2
        a = torch.randn(batch, M, K, device=self.device)
        constraints = [
            torch._export.dynamic_dim(a, 0) >= 1,
            torch._export.dynamic_dim(a, 0) <= 2048,
        ]
        list_example_inputs = [(a,)]
        batch = 2048
        list_example_inputs.append(
            (torch.randn(batch, M, K, device=self.device),),
        )
        batch = 128
        list_example_inputs.append(
            (torch.randn(batch, M, K, device=self.device),),
        )
        self.check_model_with_multiple_inputs(
            model,
            list_example_inputs,
            constraints=constraints,
            options={
                "max_autotune": True,
                "max_autotune_gemm_backends": "TRITON",
            },
        )

    def test_bmm_multiple_dynamic(self):
        class Model(torch.nn.Module):
            def __init__(self):
                super().__init__()

            def forward(self, a, b):
                return torch.bmm(a, b)

        M = 8
        N = 6
        K = 16
        model = Model()
        batch = 1024
        a = torch.randn(batch, M, K, device=self.device)
        b = torch.randn(batch, K, N, device=self.device)
        constraints = [
            torch._export.dynamic_dim(a, 0) >= 1,
            torch._export.dynamic_dim(a, 0) <= 2048,
            torch._export.dynamic_dim(a, 0) == torch._export.dynamic_dim(b, 0),
        ]
        list_example_inputs = [(a, b)]
        batch = 2048
        list_example_inputs.append(
            (
                torch.randn(batch, M, K, device=self.device),
                torch.randn(batch, K, N, device=self.device),
            ),
        )
        batch = 128
        list_example_inputs.append(
            (
                torch.randn(batch, M, K, device=self.device),
                torch.randn(batch, K, N, device=self.device),
            ),
        )
        self.check_model_with_multiple_inputs(
            model,
            list_example_inputs,
            options={
                "max_autotune": True,
                "max_autotune_gemm_backends": "TRITON",
            },
            constraints=constraints,
        )

    def test_foreach_multiple_dynamic(self):
        class Model(torch.nn.Module):
            def __init__(self):
                super().__init__()

            def forward(self, x, y):
                x_unsqueeze = torch.unsqueeze(x, dim=0)
                y_unsqueeze = torch.unsqueeze(y, dim=0)
                cat = torch.cat([x_unsqueeze, y_unsqueeze], dim=0)
                return cat

        model = Model()
        a = torch.randn(128, 2048, device=self.device)
        b = torch.randn(128, 2048, device=self.device)
        constraints = [
            torch._export.dynamic_dim(a, 0) >= 1,
            torch._export.dynamic_dim(a, 0) <= 2048,
            torch._export.dynamic_dim(a, 0) == torch._export.dynamic_dim(b, 0),
        ]
        list_example_inputs = [(a, b)]
        list_example_inputs.append(
            (
                torch.randn(64, 2048, device=self.device),
                torch.randn(64, 2048, device=self.device),
            ),
        )
        list_example_inputs.append(
            (
                torch.randn(211, 2048, device=self.device),
                torch.randn(211, 2048, device=self.device),
            ),
        )
        self.check_model_with_multiple_inputs(
            model,
            list_example_inputs,
            constraints=constraints,
        )

    # scaled_dot_product_flash_attention
    @unittest.skipIf(IS_FBCODE, "Not yet runnable in fbcode")
    def test_sdpa(self):
        class Model(torch.nn.Module):
            def __init__(self):
                super().__init__()

            def forward(self, q, k, v):
                return torch.nn.functional.scaled_dot_product_attention(q, k, v)[0]

        example_inputs = (
            torch.randn(1, 48, 64, 64, dtype=torch.bfloat16, device=self.device),
            torch.randn(1, 48, 64, 64, dtype=torch.bfloat16, device=self.device),
            torch.randn(1, 48, 64, 64, dtype=torch.bfloat16, device=self.device),
        )
        self.check_model(Model(), example_inputs)

    @unittest.skipIf(IS_FBCODE, "Not yet runnable in fbcode")
    def test_sdpa_2(self):
        class Model(torch.nn.Module):
            def __init__(self):
                super().__init__()

            def forward(self, q, k, v, x):
                t = torch.nn.functional.scaled_dot_product_attention(
                    q, k, v, is_causal=True
                )[0]
                return x + t

        example_inputs = (
            torch.randn(1, 48, 64, 64, dtype=torch.bfloat16, device=self.device),
            torch.randn(1, 48, 64, 64, dtype=torch.bfloat16, device=self.device),
            torch.randn(1, 48, 64, 64, dtype=torch.bfloat16, device=self.device),
            torch.randn(1, 48, 64, 64, dtype=torch.bfloat16, device=self.device),
        )
        self.check_model(Model(), example_inputs)

    def test_zero_grid_with_unbacked_symbols(self):
        class Repro(torch.nn.Module):
            def __init__(self):
                super().__init__()

            def forward(self, x, y):
                nz = torch.nonzero(x)
                b = torch.ones_like(nz, dtype=torch.float16)
                c = torch.zeros_like(nz, dtype=torch.float16)
                d = (b + c) @ y
                return d.sum()

        example_inputs = (
            torch.tensor([1, 1, 1], device="cuda"),
            torch.randn((1, 32), dtype=torch.float16, device="cuda"),
        )
        self.check_model(Repro(), example_inputs)

    def test_repeat_interleave(self):
        class Repro(torch.nn.Module):
            def __init__(self):
                super().__init__()

            def forward(self, x):
                return torch.ops.aten.repeat_interleave.Tensor(x, output_size=12)

        example_inputs = (torch.ones((1,), dtype=torch.int32, device="cuda") * 12,)
        self.check_model(Repro(), example_inputs)

    def test_dynamic_cat(self):
        class Model(torch.nn.Module):
            def __init__(self):
                super().__init__()

            def forward(self, x1, x2):
                return torch.cat([x1, x2], dim=0)

        a = torch.randn(2, 4, device=self.device)
        b = torch.randn(3, 4, device=self.device)
        constraints = [
            torch._export.dynamic_dim(a, 0) >= 1,
            torch._export.dynamic_dim(a, 0) <= 10,
            torch._export.dynamic_dim(b, 0) >= 1,
            torch._export.dynamic_dim(b, 0) <= 20,
        ]
        example_inputs = (a, b)
        self.check_model(Model(), example_inputs, constraints=constraints)

    @requires_multigpu()
    def test_replicate_on_devices(self):
        if self.device != "cuda":
            raise unittest.SkipTest("requires CUDA")

        class Model(torch.nn.Module):
            def __init__(self, w1, w2):
                super().__init__()
                self.w1 = w1
                self.w2 = w2

            def forward(self, x, y):
                a = x * self.w1
                b = y * self.w2
                return a + b

        w1 = torch.randn(10, 10)
        w2 = torch.randn(10, 10)
        inputs = (torch.randn(10, 10), torch.randn(10, 10))
        result_cpu = Model(w1, w2)(*inputs)

        # Compile model with AOTInductor
        with torch.cuda.device(0), config.patch(
            "aot_inductor.abi_compatible", self.abi_compatible
        ):
            so_path = AOTInductorModelRunner.compile(
                model=Model(w1.cuda(0), w2.cuda(0)),
                example_inputs=tuple(t.cuda(0) for t in inputs),
            )

        # Run model on cuda:N
        for i in range(torch.cuda.device_count()):
            with torch.cuda.device(i):
                example_inputs = tuple(t.cuda(i) for t in inputs)
                optimized = AOTInductorModelRunner.load("cuda", so_path, example_inputs)
                result_cuda = optimized(example_inputs)
            self.assertTrue(same(result_cpu, result_cuda.cpu()))

    def test_pytree_inputs(self):
        class M(torch.nn.Module):
            def __init__(self):
                super().__init__()

            def forward(self, x: Dict[str, torch.Tensor]):
                add_ = torch.zeros(5)
                mul_ = torch.ones(5)
                for v in x.values():
                    add_ += v
                    mul_ *= v

                return [add_, mul_]

        self.check_model(M(), ({"x": torch.ones(5), "y": torch.ones(5)},))

    @requires_multigpu()
    def test_non_default_cuda_device(self):
        if self.device != "cuda":
            raise unittest.SkipTest("requires CUDA")

        class Model(torch.nn.Module):
            def __init__(self, weight):
                super().__init__()
                self.weight = weight

            def forward(self, x, y):
                return x + torch.nn.functional.linear(y, self.weight)

        weight = torch.randn(10, 10)
        inputs = (torch.randn(10, 10), torch.randn(10, 10))
        result_cpu = Model(weight)(*inputs)

        with torch.cuda.device(0), torch.no_grad(), config.patch(
            "aot_inductor.abi_compatible", self.abi_compatible
        ):
            result_cuda_0 = AOTInductorModelRunner.run(
                "cuda", Model(weight.cuda(0)), tuple(t.cuda(0) for t in inputs)
            )

        with torch.cuda.device(1), torch.no_grad(), config.patch(
            "aot_inductor.abi_compatible", self.abi_compatible
        ):
            result_cuda_1 = AOTInductorModelRunner.run(
                "cuda", Model(weight.cuda(1)), tuple(t.cuda(1) for t in inputs)
            )

        self.assertTrue(same(result_cpu, result_cuda_0.cpu()))
        self.assertTrue(same(result_cpu, result_cuda_1.cpu()))

    def test_reuse_kernel(self):
        class Model(torch.nn.Module):
            def __init__(self):
                super().__init__()

            def forward(self, x, y):
                a = torch.sin(x)
                b = torch.mm(a, y)
                c = torch.sin(b)
                d = torch.mm(b, c)
                return d

        example_inputs = (
            torch.randn(87, 87, device=self.device),
            torch.randn(87, 87, device=self.device),
        )
        self.check_model(Model(), example_inputs)

        if self.device == "cuda":
            so_path = torch._export.aot_compile(Model(), example_inputs)
            with open(os.path.splitext(so_path)[0] + ".cpp") as cpp:
                src_code = cpp.read()
                FileCheck().check_count(
                    "triton_poi_fused_sin_0 = loadKernel(",
                    1,
                    exactly=True,
                ).run(src_code)

    def test_fake_tensor_device_validation(self):
        if self.device != "cuda":
            raise unittest.SkipTest("requires CUDA")

        class Model(torch.nn.Module):
            def __init__(self):
                super().__init__()

            def forward(self, x, y):
                return x + y

        example_inputs = (torch.randn(10, 10), torch.randn(10, 10))

        # Export on CPU
        exported_program = torch._export.export(
            Model(),
            example_inputs,
            constraints=[],
        )

        # Compile exported model on CUDA
        gm = exported_program.graph_module.to(self.device)
        with self.assertRaisesRegex(ValueError, "Device mismatch between fake input"):
            torch._inductor.aot_compile(
                gm, tuple(i.to(self.device) for i in example_inputs)
            )

    @unittest.mock.patch("torch._inductor.graph.supported_dtype_of_cpp_wrapper")
    def test_unsupported_input_dtype(self, supported_dtype_of_cpp_wrapper_mock):
        supported_dtype_of_cpp_wrapper_mock.return_value = False

        class Model(torch.nn.Module):
            def __init__(self):
                super().__init__()

            def forward(self, x, y):
                return x + y

        example_inputs = (
            torch.randn(10, 10).to(self.device),
            torch.randn(10, 10).to(self.device),
        )
        with self.assertRaisesRegex(
            CppWrapperCodeGenError, "Unsupported input dtype torch.float32"
        ):
            torch._export.aot_compile(Model(), example_inputs)

        supported_dtype_of_cpp_wrapper_mock.assert_called_once_with(
            torch.float32, self.device == "cuda"
        )

    def test_normal_functional(self):
        class Model(torch.nn.Module):
            def __init__(self):
                super().__init__()

            def forward(self, x):
                return torch.ops.aten.normal_functional.default(x)

        self.check_model(Model(), (torch.empty(4, 1, 4, 4),))

    def test_empty_graph(self):
        class Model(torch.nn.Module):
            def __init__(self):
                super().__init__()

            def forward(self, x):
                return x

        example_inputs = (torch.randn(8, 4, 4, device=self.device),)
        self.check_model(Model(), example_inputs)

<<<<<<< HEAD
    def test_repeat_output(self):
=======
    def test_dup_unbacked_sym_decl(self):
>>>>>>> 893fc933
        class Model(torch.nn.Module):
            def __init__(self):
                super().__init__()

            def forward(self, x):
<<<<<<< HEAD
                y = torch.sin(x)
                return y, y

        example_inputs = (torch.randn(3, 10, device=self.device),)
        self.check_model(Model(), example_inputs)

=======
                abs_1 = torch.ops.aten.abs.default(x)
                lt = torch.ops.aten.lt.Scalar(abs_1, 0.001)
                eq = torch.ops.aten.eq.Scalar(lt, 0)
                index_1 = torch.ops.aten.index.Tensor(x, [eq])
                sin = torch.ops.aten.sin.default(index_1)
                index_2 = torch.ops.aten.index.Tensor(x, [eq])
                div_3 = torch.ops.aten.div.Tensor(sin, index_2)
                return div_3

        example_inputs = (torch.randn(4, 4, 4, 4).to(self.device),)
        self.check_model(Model(), example_inputs)

    def test_run_with_grad_enabled(self):
        class Model(torch.nn.Module):
            def forward(self, x, weight, bias):
                return torch.ops.aten.addmm(bias, weight, x)

        m = Model().to(device=self.device)
        x = torch.rand(8, 8, device=self.device, requires_grad=True)
        weight = torch.rand(8, 8, device=self.device, requires_grad=True)
        bias = torch.rand(8, device=self.device, requires_grad=True)
        example_inputs = (x, weight, bias)

        expected = m(*example_inputs)
        expected = pytree.tree_leaves(expected)

        # compiler under no_grad
        with torch.no_grad():
            so_path = AOTInductorModelRunner.compile(m, example_inputs)

        # run under grad enabled
        self.assertTrue(torch.is_grad_enabled())

        optimized = AOTInductorModelRunner.load(self.device, so_path, example_inputs)
        actual = optimized(example_inputs)
        actual = pytree.tree_leaves(actual)

        self.assertTrue(same(actual, expected))

>>>>>>> 893fc933

class AOTInductorTestABICompatibleCpu(TestCase):
    device = "cpu"
    abi_compatible = True
    check_model = check_model
    check_model_with_multiple_inputs = check_model_with_multiple_inputs


copy_tests(
    AOTInductorTestsTemplate,
    AOTInductorTestABICompatibleCpu,
    "abi_compatible_cpu",
    # test_failures, xfail by default, set is_skip=True to skip
    {
        "test_addmm_multiple_dynamic": TestFailure(("abi_compatible_cpu",)),
        "test_bmm_multiple_dynamic": TestFailure(("abi_compatible_cpu",)),
        "test_dynamic_cat": TestFailure(("abi_compatible_cpu",)),
        "test_dynamic_smem_above_default_limit": TestFailure(("abi_compatible_cpu",)),
        "test_dup_unbacked_sym_decl": TestFailure(("abi_compatible_cpu",)),
        "test_foreach_multiple_dynamic": TestFailure(("abi_compatible_cpu",)),
        # TODO: test_freezing_abi_compatible_cpu somehow fails on CI but not locally,
        #   NotImplementedError: Cannot access storage of OpaqueTensorImpl
        "test_freezing": TestFailure(("abi_compatible_cpu",), is_skip=True),
        "test_normal_functional": TestFailure(("abi_compatible_cpu",)),
        "test_poi_multiple_dynamic": TestFailure(("abi_compatible_cpu",)),
        # There is a double-free issue which will be fixed in another PR
        "test_repeat_output": TestFailure(("abi_compatible_cpu",), is_skip=True),
        "test_sdpa": TestFailure(("abi_compatible_cpu",)),
        "test_sdpa_2": TestFailure(("abi_compatible_cpu",)),
        "test_simple_dynamic": TestFailure(("abi_compatible_cpu",)),
    },
)


class AOTInductorTestABICompatibleCuda(TestCase):
    device = "cuda"
    abi_compatible = True
    check_model = check_model
    check_model_with_multiple_inputs = check_model_with_multiple_inputs


copy_tests(
    AOTInductorTestsTemplate,
    AOTInductorTestABICompatibleCuda,
    "abi_compatible_cuda",
    # test_failures, xfail by default, set is_skip=True to skip
    {
        "test_dup_unbacked_sym_decl": TestFailure(("abi_compatible_cuda",)),
        "test_normal_functional": TestFailure(("abi_compatible_cuda",)),
        # There is a double-free issue which will be fixed in another PR
        "test_repeat_output": TestFailure(("abi_compatible_cuda",), is_skip=True),
    },
)


@unittest.skipIf(IS_FBCODE, "NonABI mode should not be used in fbcode")
class AOTInductorTestNonABICompatibleCpu(TestCase):
    device = "cpu"
    abi_compatible = False
    check_model = check_model
    check_model_with_multiple_inputs = check_model_with_multiple_inputs


copy_tests(
    AOTInductorTestsTemplate,
    AOTInductorTestNonABICompatibleCpu,
    "non_abi_compatible_cpu",
    # test_failures, xfail by default, set is_skip=True to skip
    {
        "test_addmm_multiple_dynamic": TestFailure(("non_abi_compatible_cpu",)),
        "test_bmm_multiple_dynamic": TestFailure(("non_abi_compatible_cpu",)),
        "test_dynamic_smem_above_default_limit": TestFailure(
            ("non_abi_compatible_cpu",)
        ),
        # TODO: test_freezing_non_abi_compatible_cpu somehow fails on CI but not locally,
        #   NotImplementedError: Cannot access storage of OpaqueTensorImpl
        "test_freezing": TestFailure(("non_abi_compatible_cpu",), is_skip=True),
    },
)


@unittest.skipIf(IS_FBCODE, "NonABI mode should not be used in fbcode")
class AOTInductorTestNonABICompatibleCuda(TestCase):
    device = "cuda"
    abi_compatible = False
    check_model = check_model
    check_model_with_multiple_inputs = check_model_with_multiple_inputs


copy_tests(
    AOTInductorTestsTemplate,
    AOTInductorTestNonABICompatibleCuda,
    "non_abi_compatible_cuda",
)

if __name__ == "__main__":
    from torch._dynamo.test_case import run_tests

    # cpp_extension N/A in fbcode
    if HAS_CUDA and not TEST_WITH_ROCM:
        run_tests(needs="filelock")<|MERGE_RESOLUTION|>--- conflicted
+++ resolved
@@ -933,24 +933,12 @@
         example_inputs = (torch.randn(8, 4, 4, device=self.device),)
         self.check_model(Model(), example_inputs)
 
-<<<<<<< HEAD
-    def test_repeat_output(self):
-=======
     def test_dup_unbacked_sym_decl(self):
->>>>>>> 893fc933
         class Model(torch.nn.Module):
             def __init__(self):
                 super().__init__()
 
             def forward(self, x):
-<<<<<<< HEAD
-                y = torch.sin(x)
-                return y, y
-
-        example_inputs = (torch.randn(3, 10, device=self.device),)
-        self.check_model(Model(), example_inputs)
-
-=======
                 abs_1 = torch.ops.aten.abs.default(x)
                 lt = torch.ops.aten.lt.Scalar(abs_1, 0.001)
                 eq = torch.ops.aten.eq.Scalar(lt, 0)
@@ -990,7 +978,17 @@
 
         self.assertTrue(same(actual, expected))
 
->>>>>>> 893fc933
+    def test_repeat_output(self):
+        class Model(torch.nn.Module):
+            def __init__(self):
+                super().__init__()
+
+            def forward(self, x):
+                y = torch.sin(x)
+                return y, y
+
+        example_inputs = (torch.randn(3, 10, device=self.device),)
+        self.check_model(Model(), example_inputs)
 
 class AOTInductorTestABICompatibleCpu(TestCase):
     device = "cpu"
