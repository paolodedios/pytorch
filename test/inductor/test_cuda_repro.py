--- conflicted
+++ resolved
@@ -860,8 +860,6 @@
         actual = cfn()
         self.assertEqual(expect, actual, atol=0, rtol=0)
 
-<<<<<<< HEAD
-=======
     def test_issue104759(self):
         def fn(arg7_1, add_1, permute_2, select_scatter, slice_8):
             slice_scatter_4 = torch.ops.aten.slice_scatter.default(
@@ -931,7 +929,6 @@
         ref = compiled(list(args))
         assert same(ref, correct)
 
->>>>>>> b7b44e76
 
 if __name__ == "__main__":
     from torch._dynamo.test_case import run_tests
