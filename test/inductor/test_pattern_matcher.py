# Owner(s): ["module: inductor"]
import copy
import itertools
import os
import unittest
from typing import Callable, List, Optional

import torch
import torch._dynamo.config as dynamo_config
import torch._inductor.config as inductor_config
import torch._inductor.fx_passes.post_grad
import torch.nn.functional as F
from torch._dynamo.utils import count_calls, counters
from torch._higher_order_ops.auto_functionalize import auto_functionalized
from torch._higher_order_ops.out_dtype import out_dtype
from torch._inductor.fx_passes import joint_graph
from torch._inductor.pattern_matcher import (
    Arg,
    CallFunction,
    fwd_only,
    gen_pattern,
    is_mutation_op,
    KeywordArg,
    Match,
    PatternMatcherPass,
    PatternPrettyPrinter,
    register_graph_pattern,
    register_replacement,
    stable_topological_sort,
)
from torch._inductor.test_case import run_tests, TestCase
from torch._inductor.utils import run_and_get_code
from torch._inductor.virtualized import V
from torch.fx.experimental.proxy_tensor import make_fx
from torch.testing import FileCheck
from torch.testing._internal.common_cuda import SM80OrLater, xfailIfSM89
from torch.testing._internal.common_device_type import expectedFailureXPU, skipCUDAIf
from torch.testing._internal.common_utils import (
    instantiate_parametrized_tests,
    IS_LINUX,
    parametrize,
    skipIfRocm,
    skipIfXpu,
)
from torch.testing._internal.inductor_utils import (
    GPU_TYPE,
    HAS_GPU,
    IS_A100,
    IS_BIG_GPU,
)
from torch.utils import _pytree as pytree


aten = torch.ops.aten


@instantiate_parametrized_tests
class TestPatternMatcher(TestCase):
    device_type = GPU_TYPE

    def common(
        self,
        fn,
        args,
        expected_matches,
        expected_nodes,
        additional_check=lambda code: None,
        reference_in_float=False,
    ):
        counters.clear()
        torch.manual_seed(42)
        if reference_in_float:
            ref_inputs = pytree.tree_map_only(
                torch.Tensor, lambda x: x.to(torch.float32), args
            )
        else:
            ref_inputs = args
        expected = fn(*ref_inputs)
        torch.manual_seed(42)
        actual, codes = run_and_get_code(torch.compile(fn), *args)
        if len(codes) == 1:
            codes = codes[0]
        torch.testing.assert_close(actual, expected, check_dtype=not reference_in_float)

        self.assertEqual(
            counters["inductor"]["pattern_matcher_count"], expected_matches
        )
        self.assertEqual(counters["inductor"]["pattern_matcher_nodes"], expected_nodes)
        additional_check(codes)
        counters.clear()

    @inductor_config.patch(max_autotune_gemm=True)
    def test_mm_plus_mm(self):
        def fn(a, b, c, d):
            return torch.add(torch.mm(a, b), torch.mm(c, d))

        # when m1 == n1 and m2 == n2, mm_plus_mm can be matched to fused op
        fusible_args_list = [
            (
                torch.randn(16, 16, device=GPU_TYPE),
                torch.randn(16, 16, device=GPU_TYPE),
                torch.randn(16, 16, device=GPU_TYPE),
                torch.randn(16, 16, device=GPU_TYPE),
            ),
            (
                torch.randn(1, 4, device=GPU_TYPE),
                torch.randn(4, 2, device=GPU_TYPE),
                torch.randn(1, 5, device=GPU_TYPE),
                torch.randn(5, 2, device=GPU_TYPE),
            ),
        ]
        for args in fusible_args_list:
            self.common(fn, args, 1, 3)

        # if not fusible, it can only match add(mm())
        unfusible_args_list = [
            # https://github.com/pytorch/pytorch/issues/100670.
            (
                torch.randn(1, 4, device=GPU_TYPE),
                torch.randn(4, 2, device=GPU_TYPE),
                torch.randn(1, 2, device=GPU_TYPE),
                torch.randn(2, 1, device=GPU_TYPE),
            ),
            (
                torch.randn(1, 2, device=GPU_TYPE),
                torch.randn(2, 1, device=GPU_TYPE),
                torch.randn(1, 4, device=GPU_TYPE),
                torch.randn(4, 2, device=GPU_TYPE),
            ),
        ]
        for args in unfusible_args_list:
            self.common(fn, args, 1, 2)

    def _test_fused_int_mm_mul_impl(self, fn, args, fused_int_mm_mul_expected=True):
        torch._dynamo.reset()
        counters.clear()
        ref = fn(*args)
        test, (code,) = run_and_get_code(torch.compile(fn, mode="max-autotune"), *args)
        self.assertEqual("fused_int_mm_mul" in code, fused_int_mm_mul_expected)
        if fused_int_mm_mul_expected:
            indices = ~ref.isinf()
            torch.testing.assert_close(
                ref[indices], test[indices]
            )  # also checks that dtype is correct

    @skipIfXpu
    @skipCUDAIf(not SM80OrLater, "need sm_80")
    @inductor_config.patch(force_fuse_int_mm_with_mul=True)
    def test_fused_int_mm_mul(self):
        def fn1(a, b, c):
            return out_dtype(torch.ops.aten.mm.default, torch.int32, a, b) * c

        def fn2(a, b, c):
            return (out_dtype(torch.ops.aten.mm.default, torch.int32, a, b) * c).to(
                torch.bfloat16
            )

        args_list = [
            (
                torch.randint(-128, 127, (32, 32), dtype=torch.int8, device=GPU_TYPE),
                torch.randint(-128, 127, (32, 8), dtype=torch.int8, device=GPU_TYPE),
                torch.randn((32, 1), dtype=torch.float16, device=GPU_TYPE) * 0 + 0.5,
            ),
            (
                torch.randint(-128, 127, (32, 32), dtype=torch.int8, device=GPU_TYPE),
                torch.randint(-128, 127, (32, 8), dtype=torch.int8, device=GPU_TYPE),
                torch.randn((1, 8), dtype=torch.bfloat16, device=GPU_TYPE),
            ),
            (
                torch.randint(-128, 127, (32, 32), dtype=torch.int8, device=GPU_TYPE),
                torch.randint(-128, 127, (32, 8), dtype=torch.int8, device=GPU_TYPE),
                torch.randn((1, 8), dtype=torch.float32, device=GPU_TYPE),
            ),
        ]

        for args in args_list:
            self._test_fused_int_mm_mul_impl(fn1, args, True)
            self._test_fused_int_mm_mul_impl(fn2, args, True)

<<<<<<< HEAD
=======
    def test_duplicate_search(self):
        from typing import Callable, Iterable

        import torch
        from torch._inductor.pattern_matcher import (
            fwd_only,
            PatternMatcherPass,
            register_replacement,
        )

        def pattern1(x: torch.Tensor) -> torch.Tensor:
            return x + 1

        def replacement1(x: torch.Tensor) -> torch.Tensor:
            return x - 1

        def pattern2(x: torch.Tensor) -> torch.Tensor:
            return x + 2

        def replacement2(x: torch.Tensor) -> torch.Tensor:
            return x - 2

        patterns = PatternMatcherPass()
        inputs = [torch.empty(4, 5, dtype=torch.float32, device="cuda")]
        register_replacement(pattern1, replacement1, inputs, fwd_only, patterns)
        register_replacement(pattern2, replacement2, inputs, fwd_only, patterns)

        count = 0

        def custom_pass(graph: torch.fx.Graph):
            nonlocal count
            count = patterns.apply(graph)

        def custom_backend(
            graph: torch.fx.GraphModule, example_inputs: Iterable[torch.Tensor]
        ) -> Callable:
            from torch._inductor import config

            current_config = config.shallow_copy_dict()
            from torch._inductor.compile_fx import compile_fx

            current_config["post_grad_custom_post_pass"] = custom_pass
            return compile_fx(graph, example_inputs, config_patches=current_config)

        @torch.compile(backend=custom_backend)
        def f(x: torch.Tensor) -> torch.Tensor:
            y = x + 1
            y2 = y.relu() + 2
            return y2

        def f_replaced(x: torch.Tensor) -> torch.Tensor:
            y = x - 1
            y2 = y.relu() - 2
            return y2

        inp = torch.rand(3, 5, device="cuda")
        self.assertEqual(f(inp), f_replaced(inp))
        self.assertEqual(count, 2)

    @skipIfRocm
>>>>>>> 96f4abba
    @skipIfXpu
    @skipCUDAIf(not SM80OrLater, "need sm_80")
    @inductor_config.patch(force_fuse_int_mm_with_mul=True)
    def test_fused_int_mm_mul_epilogue(self):
        def fn1(a, b, c):
            return (
                (out_dtype(torch.ops.aten.mm.default, torch.int32, a, b) * c) * 0.5
            ).relu()

        def fn2(a, b, c):
            return (
                (out_dtype(torch.ops.aten.mm.default, torch.int32, a, b) * c).to(
                    torch.bfloat16
                )
                * 0.5
            ).relu()

        args_list = [
            (
                torch.randint(-128, 127, (32, 32), dtype=torch.int8, device=GPU_TYPE),
                torch.randint(-128, 127, (32, 8), dtype=torch.int8, device=GPU_TYPE),
                torch.randn((32, 1), dtype=torch.float16, device=GPU_TYPE) * 0 + 0.5,
            ),
            (
                torch.randint(-128, 127, (32, 32), dtype=torch.int8, device=GPU_TYPE),
                torch.randint(-128, 127, (32, 8), dtype=torch.int8, device=GPU_TYPE),
                torch.randn((1, 8), dtype=torch.bfloat16, device=GPU_TYPE),
            ),
            (
                torch.randint(-128, 127, (32, 32), dtype=torch.int8, device=GPU_TYPE),
                torch.randint(-128, 127, (32, 8), dtype=torch.int8, device=GPU_TYPE),
                torch.randn((1, 8), dtype=torch.float32, device=GPU_TYPE),
            ),
        ]

        for args in args_list:
            self._test_fused_int_mm_mul_impl(fn1, args, True)
            self._test_fused_int_mm_mul_impl(fn2, args, True)

    @skipIfRocm
    @skipIfXpu
    @skipCUDAIf(not SM80OrLater, "need sm_80")
    @inductor_config.patch(force_fuse_int_mm_with_mul=True)
    def test_fused_int_mm_mul_gating(self):
        def fn1(a, b, c):
            return out_dtype(torch.ops.aten.mm.default, torch.int32, a, b) * c

        args1 = (
            torch.randint(-128, 127, (32, 32), dtype=torch.int8, device=GPU_TYPE),
            torch.randint(-128, 127, (32, 8), dtype=torch.int8, device=GPU_TYPE),
            torch.randn((8), dtype=torch.float32, device=GPU_TYPE),
        )

        args2 = (
            torch.randint(-128, 127, (32, 32), dtype=torch.int8, device=GPU_TYPE),
            torch.randint(-128, 127, (32, 8), dtype=torch.int8, device=GPU_TYPE),
            torch.randn((32, 1), dtype=torch.float16, device=GPU_TYPE),
        )
        self._test_fused_int_mm_mul_impl(fn1, args1, False)
        self._test_fused_int_mm_mul_impl(fn1, [arg.cpu() for arg in args2], False)
        inductor_config.force_fuse_int_mm_with_mul = False
        self._test_fused_int_mm_mul_impl(fn1, args2, False)

    def _test_mixed_impl(
        self,
        fn,
        args,
        mixed_mm_expected,
        fallback_mixed_mm_expected,
        rtol=None,
        atol=None,
    ):
        torch._dynamo.reset()
        counters.clear()
        ref = fn(*args)
        test, (code,) = run_and_get_code(torch.compile(fn), *args)
        torch.testing.assert_close(ref, test, rtol=rtol, atol=atol)
        self.assertEqual("mixed_mm" in code, mixed_mm_expected)
        self.assertEqual("fallback_mixed_mm" in code, fallback_mixed_mm_expected)

    @expectedFailureXPU
    @skipCUDAIf(not SM80OrLater, "need sm_80")
    @inductor_config.patch(mixed_mm_choice="triton")
    def test_mixed_mm(self):
        def fn(a, b):
            return torch.mm(a, b.to(a.dtype))

        args_list = [
            (
                torch.randn(8, 8, device=GPU_TYPE),
                torch.randint(-128, 127, (8, 8), dtype=torch.int8, device=GPU_TYPE),
            ),
            (
                torch.randn(8, 2, device=GPU_TYPE, dtype=torch.bfloat16),
                torch.randint(-128, 127, (2, 8), dtype=torch.int8, device=GPU_TYPE),
            ),
            (
                torch.randn(8, 5, device=GPU_TYPE, dtype=torch.float16),
                torch.randint(0, 255, (5, 2), dtype=torch.uint8, device=GPU_TYPE),
            ),
            (
                torch.randn(8, 8, device=GPU_TYPE, dtype=torch.float32),
                torch.randn(8, 8, device=GPU_TYPE, dtype=torch.bfloat16),
            ),
        ]

        for args in args_list:
            self._test_mixed_impl(fn, args, True, False)

    @expectedFailureXPU
    @skipCUDAIf(not SM80OrLater, "need sm_80")
    @inductor_config.patch(mixed_mm_choice="triton")
    def test_mixed_mm_exhaustive_dtypes(self):
        def fn(a, b):
            return torch.mm(a, b.to(a.dtype))

        dtypes_left = [torch.float16, torch.float32, torch.bfloat16]
        dtypes_right = [torch.int8, torch.uint8]
        dtype_ranges = {torch.uint8: (0, 255), torch.int8: (-128, 127)}
        for dtype_left, dtype_right in itertools.product(dtypes_left, dtypes_right):
            low, high = dtype_ranges[dtype_right]
            args = (
                torch.randn(256, 256, dtype=dtype_left, device=GPU_TYPE),
                torch.randint(
                    low, high, (256, 256), dtype=dtype_right, device=GPU_TYPE
                ),
            )
            fallback_mixed_mm_expected = (
                dtype_left == torch.bfloat16 and dtype_right == torch.uint8
            )
            self._test_mixed_impl(
                fn, args, True, fallback_mixed_mm_expected, rtol=0.16, atol=1e-4
            )

    @expectedFailureXPU
    @skipCUDAIf(not SM80OrLater, "need sm_80")
    @inductor_config.patch(mixed_mm_choice="triton")
    def test_mixed_mm_bad_cases(self):
        def fn(a, b):
            return torch.mm(a, b.to(a.dtype))

        # when b is transposed and not contiguous, we skip triton and use fallback
        args_list = [
            (
                torch.randn(8, 8, device=GPU_TYPE, dtype=torch.float16),
                torch.randint(-128, 127, (4, 8), dtype=torch.int8, device=GPU_TYPE).t()[
                    :, ::2
                ],
            ),
            (
                torch.randn(8, 8, device=GPU_TYPE, dtype=torch.bfloat16),
                torch.randint(0, 255, (4, 8), dtype=torch.uint8, device=GPU_TYPE).t()[
                    :, ::2
                ],
            ),
        ]

        for args in args_list:
            self._test_mixed_impl(fn, args, True, True)

    @expectedFailureXPU
    @skipCUDAIf(not SM80OrLater, "need sm_80")
    @inductor_config.patch(mixed_mm_choice="triton", max_autotune_gemm=True)
    def test_mixed_mm_epi_works(self):
        def fn(a, b, c, d):
            return torch.mm(a, b.to(a.dtype)) * c + d

        args_list = [
            (
                torch.randn(8, 8, device=GPU_TYPE),
                torch.randint(-128, 127, (8, 8), dtype=torch.int8, device=GPU_TYPE),
                torch.randn(8, device=GPU_TYPE),
                torch.randn(8, device=GPU_TYPE),
            ),
            (
                torch.randn(8, 2, device=GPU_TYPE, dtype=torch.bfloat16),
                torch.randint(-128, 127, (2, 8), dtype=torch.int8, device=GPU_TYPE),
                torch.randn(8, device=GPU_TYPE, dtype=torch.bfloat16),
                torch.randn(8, device=GPU_TYPE, dtype=torch.bfloat16),
            ),
            (
                torch.randn(8, 5, device=GPU_TYPE, dtype=torch.float16),
                torch.randint(0, 255, (5, 2), dtype=torch.uint8, device=GPU_TYPE),
                torch.randn(2, device=GPU_TYPE, dtype=torch.float16),
                torch.randn(2, device=GPU_TYPE, dtype=torch.float16),
            ),
        ]

        for args in args_list:
            self._test_mixed_impl(fn, args, True, False)

    @expectedFailureXPU
    @skipCUDAIf(not SM80OrLater, "need sm_80")
    @skipCUDAIf(not IS_A100, "heuristic only run on Linux A100")
    @skipCUDAIf(not IS_BIG_GPU, "tests fail on small GPU")
    @inductor_config.patch(
        mixed_mm_choice="heuristic",
        autoheuristic_use="",
        fx_graph_cache=False,
        fx_graph_remote_cache=False,
        shape_padding=False,
    )
    def test_mixed_mm_heuristic_no(self):
        def fn(a, b):
            return torch.mm(a, b.to(a.dtype))

        # examples that should not be selected by handwritten heuristic
        mat1_dtype = torch.float16
        dyn_tensor = torch.randn(4, 4096, dtype=mat1_dtype, device=GPU_TYPE)
        torch._dynamo.mark_dynamic(dyn_tensor, 0)
        args_list = [
            (
                torch.randn(1, 4097, dtype=mat1_dtype, device=GPU_TYPE),
                torch.randint(
                    -128, 127, (4097, 4096), dtype=torch.int8, device=GPU_TYPE
                ),
            ),
            (
                torch.randn(1, 4096, dtype=mat1_dtype, device=GPU_TYPE),
                torch.randint(
                    -128, 127, (4096, 4097), dtype=torch.int8, device=GPU_TYPE
                ),
            ),
            (
                torch.randn(8, 8, dtype=mat1_dtype, device=GPU_TYPE),
                torch.randint(-128, 127, (8, 8), dtype=torch.int8, device=GPU_TYPE),
            ),
            (
                torch.randn(8, 2048, dtype=mat1_dtype, device=GPU_TYPE),
                torch.randint(
                    -128, 127, (2048, 2048), dtype=torch.int8, device=GPU_TYPE
                ),
            ),
            (
                torch.randn(8, 2048, dtype=mat1_dtype, device=GPU_TYPE),
                torch.randint(
                    -128, 127, (2048, 2048), dtype=torch.int8, device=GPU_TYPE
                ).t(),
            ),
            (
                torch.randn(8, 4096, dtype=mat1_dtype, device=GPU_TYPE),
                torch.randint(
                    -128, 127, (4096, 4096), dtype=torch.int8, device=GPU_TYPE
                )[:, ::2],
            ),
            (
                torch.randn(1, 4096, dtype=torch.float32, device=GPU_TYPE),
                torch.randint(
                    -128, 127, (4096, 4096), dtype=torch.int8, device=GPU_TYPE
                ),
            ),
            (
                dyn_tensor,
                torch.randint(
                    -128, 127, (4096, 4096), dtype=torch.int8, device=GPU_TYPE
                ),
            ),
        ]

        for args in args_list:
            self._test_mixed_impl(fn, args, True, True)

    @expectedFailureXPU
    @skipCUDAIf(not SM80OrLater, "need sm_80")
    @skipCUDAIf(not IS_A100, "heuristic only run on Linux A100")
    @skipCUDAIf(not IS_BIG_GPU, "tests fail on small GPU")
    @inductor_config.patch(
        mixed_mm_choice="heuristic",
        autoheuristic_use="",
        fx_graph_cache=False,
        fx_graph_remote_cache=False,
        shape_padding=False,
    )
    def test_mixed_mm_heuristic_yes(self):
        def fn(a, b):
            return torch.mm(a, b.to(a.dtype))

        mat1_dtype = torch.float16
        # examples that should be selected by handwritten heuristic
        args_list = [
            (
                torch.randn(1, 4096, dtype=mat1_dtype, device=GPU_TYPE),
                torch.randint(
                    -128, 127, (4096, 4096), dtype=torch.int8, device=GPU_TYPE
                ),
            ),
            (
                torch.randn(4, 4096, dtype=mat1_dtype, device=GPU_TYPE),
                torch.randint(
                    -128, 127, (4096, 4096), dtype=torch.int8, device=GPU_TYPE
                ),
            ),
            (
                torch.randn(8, 4096, dtype=mat1_dtype, device=GPU_TYPE),
                torch.randint(
                    -128, 127, (4096, 4096), dtype=torch.int8, device=GPU_TYPE
                ),
            ),
            (
                torch.randn(8, 4096, dtype=mat1_dtype, device=GPU_TYPE),
                torch.randint(
                    -128, 127, (4096, 4096), dtype=torch.int8, device=GPU_TYPE
                ).t(),
            ),
            (
                torch.randn(16, 4096, dtype=mat1_dtype, device=GPU_TYPE),
                torch.randint(
                    -128, 127, (8192, 4096), dtype=torch.int8, device=GPU_TYPE
                ).t(),
            ),
            (
                torch.randn(32, 4096, dtype=mat1_dtype, device=GPU_TYPE),
                torch.randint(
                    -128, 127, (4096, 8192), dtype=torch.int8, device=GPU_TYPE
                ),
            ),
            (
                torch.randn(64, 4096, dtype=mat1_dtype, device=GPU_TYPE),
                torch.randint(
                    -128, 127, (4096, 4096), dtype=torch.int8, device=GPU_TYPE
                ),
            ),
        ]

        for args in args_list:
            self._test_mixed_impl(fn, args, True, False, rtol=0.01, atol=0.04)

    @expectedFailureXPU
    @skipCUDAIf(not SM80OrLater, "need sm_80")
    def test_mixed_mm_gating(self):
        def fn(a, b):
            return torch.mm(a, b.to(a.dtype))

        args = (
            torch.randn(8, 8, device=GPU_TYPE),
            torch.randint(-128, 127, (8, 8), dtype=torch.int8, device=GPU_TYPE),
        )
        # will ignore the mixed_mm code (including fallback)
        with inductor_config.patch(
            {"mixed_mm_choice": "default", "use_mixed_mm": False}
        ):
            self._test_mixed_impl(fn, args, False, False)

        # will use fallback_mixed_mm kernel due to no gemm_autotune
        with inductor_config.patch(
            {"mixed_mm_choice": "default", "use_mixed_mm": True}
        ):
            self._test_mixed_impl(fn, args, True, True)

        # will use mixed_mm kernel
        with inductor_config.patch(
            {"mixed_mm_choice": "triton", "use_mixed_mm": False}
        ):
            self._test_mixed_impl(fn, args, True, False)

        # shows that use_mixed_mm doesn't do anything if foce_mixed_mm is set
        with inductor_config.patch({"mixed_mm_choice": "triton", "use_mixed_mm": True}):
            self._test_mixed_impl(fn, args, True, False)

        # will use fallback_mixed_mm kernel
        with inductor_config.patch({"mixed_mm_choice": "aten", "use_mixed_mm": False}):
            self._test_mixed_impl(fn, args, True, True)

        # will use fallback_mixed_mm kernel
        with inductor_config.patch({"mixed_mm_choice": "aten", "use_mixed_mm": True}):
            self._test_mixed_impl(fn, args, True, True)

        # will use fallback_mixed_mm kernel because fallback is the only choice
        with inductor_config.patch(
            {"mixed_mm_choice": "aten", "use_mixed_mm": True, "max_autotune_gemm": True}
        ):
            self._test_mixed_impl(fn, args, True, True)

    @inductor_config.patch(use_mixed_mm=True)
    def test_mixed_mm_cpu(self):
        def fn(a, b):
            return torch.mm(a, b.to(a.dtype))

        args = (
            torch.randn(8, 8),
            torch.randint(-128, 127, (8, 8), dtype=torch.int8),
        )
        self._test_mixed_impl(fn, args, False, False)

    @parametrize(
        "case",
        [
            ((4, 8), GPU_TYPE),
            ("dynamic", GPU_TYPE),
        ],
    )
    def test_unsuccessful_partial_reuse(self, case):
        shape, device = case

        def test_fn(x):
            partial = torch.amax(x, [0], True)
            full = torch.amax(x)
            return partial, full

        if shape == "dynamic":
            x = torch.rand([2048, 64], device=GPU_TYPE)
            torch._dynamo.mark_dynamic(x, 0)
        else:
            x = torch.randn(*shape, device=device)

        compiled_fn = torch.compile(test_fn)

        self.assertEqual(compiled_fn(x), test_fn(x))
        self.assertEqual(counters["inductor"]["partial_reduction_reuse"], 0)

    @parametrize(
        "case",
        [
            ((2048, 2048), (torch.amax, torch.amax)),
            ((1024, 1024), (torch.amin, torch.min)),
            ((4096, 512), (torch.amax, torch.max)),
        ],
    )
    def test_successful_partial_reuse(self, case):
        shape, (partial_fn, full_fn) = case

        def test_fn(x):
            partial = partial_fn(x, [0], True)
            full = full_fn(x)
            return partial, full

        x = torch.randn(*shape, device=GPU_TYPE)

        compiled_fn = torch.compile(test_fn)

        self.assertEqual(compiled_fn(x), test_fn(x))
        self.assertEqual(counters["inductor"]["partial_reduction_reuse"], 1)

    @expectedFailureXPU
    @skipCUDAIf(not SM80OrLater, "need sm_80")
    @inductor_config.patch(use_mixed_mm=True)
    def test_uint4x2_mixed_mm(self):
        def fn(a, b):
            return torch.mm(
                a,
                torch.cat((b & 0xF, b >> 4), 1)
                .reshape(-1, b.shape[1])
                .to(a.dtype)
                .sub(8),
            )

        def check_uint4x2_mixed_mm(args, expect_mixed_mm):
            torch._dynamo.reset()
            counters.clear()
            ref = fn(*args)
            test, (code,) = run_and_get_code(torch.compile(fn), *args)
            torch.testing.assert_close(ref, test)
            self.assertEqual("uint4x2_mixed_mm" in code, expect_mixed_mm)

        args_expect_mixed_mm = [
            (
                torch.randn(8, 8, device=GPU_TYPE),
                torch.randint(0, 255, (4, 8), dtype=torch.uint8, device=GPU_TYPE),
            ),
            (
                torch.randn(8, 8, device=GPU_TYPE, dtype=torch.float16),
                torch.randint(0, 255, (4, 8), dtype=torch.uint8, device=GPU_TYPE)
                .t()
                .contiguous()
                .t(),
            ),
        ]

        for args in args_expect_mixed_mm:
            check_uint4x2_mixed_mm(args, True)

        # mixed mm is only enabled when casting from a lower-bitwidth dtype to a higher one
        args_expect_no_mixed_mm = [
            (
                torch.randn(8, 8, device=GPU_TYPE),
                torch.randint(0, 255, (4, 8), dtype=torch.int32, device=GPU_TYPE),
            ),
            (
                torch.randn(8, 8, device=GPU_TYPE),
                torch.randint(0, 255, (4, 8), dtype=torch.int64, device=GPU_TYPE),
            ),
        ]

        for args in args_expect_no_mixed_mm:
            check_uint4x2_mixed_mm(args, False)

    @expectedFailureXPU
    @skipCUDAIf(not SM80OrLater, "need sm_80")
    @inductor_config.patch(use_mixed_mm=True)
    def test_uint4x2_mixed_mm_epi(self):
        def fn(a, b, c, d):
            return (
                torch.mm(
                    a,
                    torch.cat((b & 0xF, b >> 4), 1)
                    .reshape(-1, b.shape[1])
                    .to(a.dtype)
                    .sub(8),
                )
                * c
                + d
            )

        args_list = [
            (
                torch.randn(8, 8, device=GPU_TYPE),
                torch.randint(0, 255, (4, 8), dtype=torch.uint8, device=GPU_TYPE),
                torch.randn(8, device=GPU_TYPE),
                torch.randn(8, device=GPU_TYPE),
            ),
        ]

        for args in args_list:
            torch._dynamo.reset()
            counters.clear()
            ref = fn(*args)
            test, (code,) = run_and_get_code(torch.compile(fn), *args)
            torch.testing.assert_close(ref, test)
            self.assertTrue("uint4x2_mixed_mm" in code)
            self.assertTrue("fused_add_mm_mul" in code)

    @inductor_config.patch(use_mixed_mm=True)
    def test_uint4x2_mixed_mm_fail_to_match(self):
        def fn(a, b):
            return torch.mm(
                a,
                torch.cat((b & 0xF, b >> 4), 1)
                .reshape(-1, b.shape[1])
                .to(a.dtype)
                .sub(8),
            )

        args_list = [
            (  # cpu
                torch.randn(8, 8),
                torch.randint(0, 255, (4, 8), dtype=torch.uint8),
            ),
            (  # int8
                torch.randn(8, 8, device=GPU_TYPE),
                torch.randint(-128, 127, (4, 8), dtype=torch.int8, device=GPU_TYPE),
            ),  # we don't match for int8 since numerics
        ]  # for int8 bitshifts don't match between triton and pytorch

        for args in args_list:
            torch._dynamo.reset()
            counters.clear()
            ref = fn(*args)
            test, (code,) = run_and_get_code(torch.compile(fn), *args)
            torch.testing.assert_close(ref, test)
            self.assertFalse("uint4x2_mixed_mm" in code)

    @inductor_config.patch(mixed_mm_choice="default")
    @inductor_config.patch(use_mixed_mm=False)
    def test_uint4x2_mixed_mm_gating_works(self):
        def fn(a, b):
            return torch.mm(
                a,
                torch.cat((b & 0xF, b >> 4), 1)
                .reshape(-1, b.shape[1])
                .to(a.dtype)
                .sub(8),
            )

        args_list = [
            (
                torch.randn(8, 8, device=GPU_TYPE),
                torch.randint(0, 255, (4, 8), dtype=torch.uint8, device=GPU_TYPE),
            ),
        ]

        for args in args_list:
            torch._dynamo.reset()
            counters.clear()
            ref = fn(*args)
            test, (code,) = run_and_get_code(torch.compile(fn), *args)
            torch.testing.assert_close(ref, test)
            self.assertFalse("uint4x2_mixed_mm" in code)

    def test_addmm(self):
        def fn(a, b, c):
            return torch.add(a, torch.mm(b, c)), torch.mm(b, c) + a

        args_list = [
            (
                torch.randn(16, 16, device=GPU_TYPE),
                torch.randn(16, 16, device=GPU_TYPE),
                torch.randn(16, 16, device=GPU_TYPE),
                True,
            ),
            (
                torch.randn(8, device=GPU_TYPE),
                torch.randn(16, 16, device=GPU_TYPE),
                torch.randn(16, 8, device=GPU_TYPE),
                True,
            ),
            (
                torch.randn(16, 16, device=GPU_TYPE),
                torch.randn(1, 16, device=GPU_TYPE),
                torch.randn(16, 16, device=GPU_TYPE),
                False,
            ),
            (
                torch.randn(1, 16, 16, device=GPU_TYPE),
                torch.randn(16, 16, device=GPU_TYPE),
                torch.randn(16, 16, device=GPU_TYPE),
                False,
            ),
            (
                4,
                torch.randn(16, 16, device=GPU_TYPE),
                torch.randn(16, 16, device=GPU_TYPE),
                False,
            ),
        ]
        for a, b, c, should_fuse in args_list:
            torch._dynamo.reset()
            counters.clear()
            args = (a, b, c)
            e1, e2 = fn(*args)
            a1, a2 = torch.compile(fn)(*args)
            torch.testing.assert_close(a1, e1)
            torch.testing.assert_close(a2, e2)
            count, nodes = (2, 4) if should_fuse else (0, 0)
            self.assertEqual(counters["inductor"]["pattern_matcher_count"], count)
            self.assertEqual(counters["inductor"]["pattern_matcher_nodes"], nodes)

    def test_addmm_symbolic_scalar(self):
        def fn(m1, m2):
            bias = m1.size(0)
            return torch.add(bias, torch.mm(m1, m2)), torch.mm(m1, m2) + bias

        m1 = torch.randn(16, 16, device=GPU_TYPE)
        m2 = torch.randn(16, 16, device=GPU_TYPE)

        counters.clear()
        expect = fn(m1, m2)
        actual = torch.compile(fn, dynamic=True)(m1, m2)
        self.assertEqual(expect, actual)
        self.assertEqual(counters["inductor"]["pattern_matcher_count"], 0)

    def test_addmm_broadcasting_bias(self):
        class Model(torch.nn.Module):
            def __init__(self) -> None:
                super().__init__()
                self.linear = torch.nn.functional.linear
                self.linear_weight = torch.randn(4, 4).to(GPU_TYPE)
                self.bias = torch.randn(1, 4).to(GPU_TYPE)

            def forward(self, x):
                x = self.linear(x, self.linear_weight, self.bias)
                return x

        input_tensor = torch.randn(1, 3, 4).to(GPU_TYPE)

        func = Model().to(GPU_TYPE)

        res1 = func(input_tensor)
        jit_func = torch.compile(func)
        res2 = jit_func(input_tensor)

        self.assertEqual(res1, res2)

    def test_cat_mm(self):
        def fn(a, b, c):
            return torch.cat(
                [
                    torch.mm(a, b),
                    torch.mm(b, c),
                    torch.mm(a, c),
                ],
                1,
            )

        args = [
            torch.randn(16, 16, device=GPU_TYPE),
            torch.randn(16, 16, device=GPU_TYPE),
            torch.randn(16, 16, device=GPU_TYPE),
        ]
        out, code = run_and_get_code(torch.compile(fn), *args)
        self.assertEqual(out, fn(*args))
        FileCheck().check("call").check_not(".run").run(code[0])

    def test_cat_addmm(self):
        def fn(a, b, c):
            return torch.cat(
                [
                    torch.addmm(a, b, c),
                    torch.addmm(b, c, a),
                    torch.addmm(c, a, b),
                ],
                1,
            )

        args = [
            torch.randn(16, 16, device=GPU_TYPE),
            torch.randn(16, 16, device=GPU_TYPE),
            torch.randn(16, 16, device=GPU_TYPE),
        ]
        out, code = run_and_get_code(torch.compile(fn), *args)
        self.assertEqual(out, fn(*args))
        FileCheck().check("call").check_not(".run").run(code[0])

    def test_cat_slice_cat_cuda(self):
        def fn(a, b):
            cat_1 = torch.ops.aten.cat.default([a, b], 1)
            slice_1 = torch.ops.aten.slice.Tensor(cat_1, 0, 0, 9223372036854775807)
            slice_2 = torch.ops.aten.slice.Tensor(slice_1, 1, 0, 19)
            return torch.ops.aten.cat.default([cat_1, slice_2], 1)

        args = [
            torch.randn(2, 32, device=GPU_TYPE),
            torch.randn(2, 16, device=GPU_TYPE),
        ]
        self.common(fn, args, 1, 3)

        args = [
            torch.randn(2, 8, device=GPU_TYPE),
            torch.randn(2, 16, device=GPU_TYPE),
        ]
        torch._dynamo.reset()
        counters.clear()
        expected = fn(*args)
        actual = torch.compile(fn)(*args)
        torch.testing.assert_close(actual, expected)
        # We don't recompile for dynamic-shape cases.
        if dynamo_config.assume_static_by_default:
            self.assertEqual(counters["inductor"]["pattern_matcher_count"], 1)
            self.assertEqual(counters["inductor"]["pattern_matcher_nodes"], 3)

        # Verify we fallback to non-optimal path for negative `end`.
        def fn(a, b):
            cat_1 = torch.ops.aten.cat.default([a, b], 1)
            slice_1 = torch.ops.aten.slice.Tensor(cat_1, 0, 0, 9223372036854775807)
            slice_2 = torch.ops.aten.slice.Tensor(slice_1, 1, 0, -1)
            return torch.ops.aten.cat.default([cat_1, slice_2], 1)

        args = [
            torch.randn(2, 8, device=GPU_TYPE),
            torch.randn(2, 16, device=GPU_TYPE),
        ]
        self.common(fn, args, 1, 3)

    def test_pointless_view_pair(self):
        def f(x):
            x = aten.view.default(x, [3, 5, 7])
            x = aten.view.default(x, [15, 7])
            return x

        x = torch.randn(15, 7, device=GPU_TYPE)
        gm = make_fx(f)(x)
        self.assertEqual(count_calls(gm.graph), 2)
        joint_graph.joint_graph_passes(gm)
        self.assertEqual(count_calls(gm.graph), 0)

        def f(x):
            x1 = aten.view.default(x, [3, 5, 7])
            x2 = aten.view.default(x1, [15, 7])
            return x1, x2

        gm = make_fx(f)(x)
        self.assertEqual(count_calls(gm.graph), 2)
        joint_graph.joint_graph_passes(gm)
        self.assertEqual(count_calls(gm.graph), 2)

    def test_pointless_permute_pair(self):
        def f(x):
            x = aten.permute.default(x, [1, 0])
            x = aten.permute.default(x, [1, 0])
            return x

        x = torch.randn(15, 7, device=GPU_TYPE)
        gm = make_fx(f)(x)
        self.assertEqual(count_calls(gm.graph), 2)
        joint_graph.joint_graph_passes(gm)
        self.assertEqual(count_calls(gm.graph), 0)

        def f(x):
            x1 = aten.permute.default(x, [1, 0])
            x2 = aten.permute.default(x1, [1, 0])
            return x1, x2

        gm = make_fx(f)(x)
        self.assertEqual(count_calls(gm.graph), 2)
        joint_graph.joint_graph_passes(gm)
        self.assertEqual(count_calls(gm.graph), 2)

    def test_pointless_permute_pair_3d(self):
        def f(x):
            x = aten.permute.default(x, [1, 0, 2])
            x = aten.permute.default(x, [1, 0, 2])
            return x

        x = torch.randn(3, 5, 7, device=GPU_TYPE)
        gm = make_fx(f)(x)
        self.assertEqual(count_calls(gm.graph), 2)
        joint_graph.joint_graph_passes(gm)
        self.assertEqual(count_calls(gm.graph), 0)

        def f(x):
            x1 = aten.permute.default(x, [1, 0, 2])
            x2 = aten.permute.default(x1, [1, 0, 2])
            return x1, x2

        gm = make_fx(f)(x)
        self.assertEqual(count_calls(gm.graph), 2)
        joint_graph.joint_graph_passes(gm)
        self.assertEqual(count_calls(gm.graph), 2)

    def test_pointless_convert(self):
        def fn1(x):
            x = torch.ops.prims.convert_element_type.default(x, torch.float16)
            x = torch.ops.prims.convert_element_type.default(x, torch.float32)
            return x

        gm = torch.fx.symbolic_trace(fn1)
        self.assertEqual(count_calls(gm.graph), 2)
        joint_graph.joint_graph_passes(gm)
        self.assertEqual(count_calls(gm.graph), 1)

        def fn2(x):
            x = torch.ops.prims.convert_element_type.default(x, torch.int32)
            x = torch.ops.prims.convert_element_type.default(x, torch.float32)
            return x

        gm = torch.fx.symbolic_trace(fn2)
        self.assertEqual(count_calls(gm.graph), 2)
        joint_graph.joint_graph_passes(gm)
        self.assertEqual(count_calls(gm.graph), 2)

    # Constant folding was explicitly turned off due to issue #108388
    # Turn it back on for test
    @inductor_config.patch(joint_graph_constant_folding=True)
    def test_pointless_cumsum(self):
        def fn1():
            ones = torch.full(
                [1, 128], 1, layout=torch.strided, dtype=torch.float32
            ).to(torch.int64)
            return torch.cumsum(ones, 1) * ones

        def fn2():
            ones = torch.full(
                [55, 10], 1, layout=torch.strided, dtype=torch.float32
            ).to(torch.int64)
            return torch.cumsum(ones, 1)

        def fn3():
            twos = torch.full([5, 4, 3], 2, dtype=torch.int64)
            return torch.cumsum(twos, 0)

        def fn4():
            x = torch.full([100], 0.1, dtype=torch.float32)
            return torch.cumsum(x, 0)

        def fn5():
            t1 = torch.full([2, 4], 1)
            t2 = t1.to(dtype=torch.bool)
            return torch.cumsum(t2, 1)

        def fn6():
            x = torch.full([10, 10], True, dtype=torch.int32)
            return torch.cumsum(x, 1)

        for fn in (fn1, fn2, fn3, fn4, fn5, fn6):
            result, (code,) = run_and_get_code(torch.compile(fn, fullgraph=True))
            self.assertNotIn("aten.cumsum", code)
            self.assertEqual(result, fn())
            self.assertEqual(counters["inductor"]["pattern_matcher_count"], 1)
            counters.clear()

    def test_splitwithsizes_cat(self):
        # Good case
        def fn(a):
            split_with_sizes = torch.ops.aten.split_with_sizes.default(a, [8, 24], 1)
            getitem = split_with_sizes[0]
            getitem_1 = split_with_sizes[1]
            cat = torch.ops.aten.cat.default([getitem, getitem_1], 1)
            return cat**2

        args = [
            torch.randn(2, 32, device=GPU_TYPE),
        ]
        self.common(fn, args, 1, 4)

        # Not all getitems are passed to cat
        def fn(a):
            split_with_sizes = torch.ops.aten.split_with_sizes.default(a, [8, 8, 16], 1)
            getitem = split_with_sizes[0]
            getitem_1 = split_with_sizes[1]
            getitem_2 = split_with_sizes[2]
            cat = torch.ops.aten.cat.default([getitem, getitem_1], 1)
            return cat**2 + getitem_2

        args = [
            torch.randn(2, 32, device=GPU_TYPE),
        ]
        self.common(fn, args, 0, 0)

        # Different dimensions  (TODO this case should be handled by replacing with a reshape)
        def fn(a):
            split_with_sizes = torch.ops.aten.split_with_sizes.default(
                a, [8, 8, 8, 8], 1
            )
            cat = torch.ops.aten.cat.default(split_with_sizes, 0)
            return cat**2

        args = [
            torch.randn(2, 32, device=GPU_TYPE),
        ]
        self.common(fn, args, 0, 0)

        # https://github.com/pytorch/pytorch/issues/99686.
        def fn(a):
            x = torch.ops.aten.split_with_sizes.default(a, [3, 2, 3], dim=1)
            cat = torch.ops.aten.cat.default([x[1], x[0], x[2]], dim=1)
            return cat

        args = [
            torch.randn(1, 8, device=GPU_TYPE),
        ]
        self.common(fn, args, 0, 0)

    def test_cat_splitwithsizes(self):
        # good case
        def fn(a, b, c):
            cat = torch.ops.aten.cat.default([a, b, c], 1)
            split_with_sizes = torch.ops.aten.split_with_sizes.default(
                cat, [2, 3, 5], 1
            )
            return [s**2 for s in split_with_sizes]

        args = [
            torch.randn(2, 2, device=GPU_TYPE),
            torch.randn(2, 3, device=GPU_TYPE),
            torch.randn(2, 5, device=GPU_TYPE),
        ]
        self.common(fn, args, 1, 2)

        # cat node has other users
        def fn(a, b, c):
            cat = torch.ops.aten.cat.default([a, b, c], 1)
            split_with_sizes = torch.ops.aten.split_with_sizes.default(
                cat, [2, 3, 5], 1
            )
            return [s**2 for s in split_with_sizes] + [cat**3]

        args = [
            torch.randn(2, 2, device=GPU_TYPE),
            torch.randn(2, 3, device=GPU_TYPE),
            torch.randn(2, 5, device=GPU_TYPE),
        ]
        self.common(fn, args, 0, 0)

        # cat and split dims are different
        def fn(a, b, c):
            cat = torch.ops.aten.cat.default([a, b, c], 1)
            split_with_sizes = torch.ops.aten.split_with_sizes.default(
                cat, [2, 3, 5], 0
            )
            return [s**2 for s in split_with_sizes]

        args = [
            torch.randn(10, 2, device=GPU_TYPE),
            torch.randn(10, 3, device=GPU_TYPE),
            torch.randn(10, 5, device=GPU_TYPE),
        ]
        self.common(fn, args, 0, 0)

        # cat and split lenghts are different
        def fn(a, b, c):
            cat = torch.ops.aten.cat.default([a, b, c], 1)
            split_with_sizes = torch.ops.aten.split_with_sizes.default(cat, [5, 5], 1)
            return [s**2 for s in split_with_sizes]

        args = [
            torch.randn(2, 2, device=GPU_TYPE),
            torch.randn(2, 3, device=GPU_TYPE),
            torch.randn(2, 5, device=GPU_TYPE),
        ]
        self.common(fn, args, 0, 0)

        # cat input sizes and split sizes are different
        def fn(a, b, c):
            cat = torch.ops.aten.cat.default([a, b, c], 1)
            split_with_sizes = torch.ops.aten.split_with_sizes.default(
                cat, [2, 5, 3], 1
            )
            return [s**2 for s in split_with_sizes]

        args = [
            torch.randn(2, 2, device=GPU_TYPE),
            torch.randn(2, 3, device=GPU_TYPE),
            torch.randn(2, 5, device=GPU_TYPE),
        ]
        self.common(fn, args, 0, 0)

    def test_symint_pattern_matching(self):
        import torch._inductor.config as config
        from torch._inductor.pattern_matcher import (
            fwd_only,
            PatternMatcherPass,
            register_replacement,
        )

        saved_graph = None

        class _CustomPass(PatternMatcherPass):
            def __init__(self) -> None:
                super().__init__()

            def __call__(self, g: torch.fx.graph.Graph):
                self.apply(g)
                nonlocal saved_graph
                saved_graph = g

        with config.patch(
            # leave custom pass only in post_grad_passes()
            pattern_matcher=False,
            # define pattern match as custom post grad opt pass
            post_grad_custom_pre_pass=None,
            post_grad_custom_post_pass=_CustomPass(),
        ):

            def add(x, y):
                return x + y

            # testing that
            def sym_minus(x, y):
                return (x - (-y.size(0))) - (y * -1) - y.size(0)

            device = "cpu"
            my_args = [
                torch.empty([8, 1], device=device),
                torch.empty([10], device=device),
            ]

            invoked = False

            def extra_check(match):
                nonlocal invoked
                invoked = True
                return True

            register_replacement(
                add,
                sym_minus,
                my_args,
                fwd_only,
                [config.post_grad_custom_post_pass],
                extra_check=extra_check,
            )

            @torch.compile(dynamic=True)
            def foo(x, y):
                return x + y

            x = torch.rand([8, 1])
            y = torch.rand([10])

            self.assertEqual(foo(x, y), x + y)

            self.assertTrue(invoked)
            # we trace out the y.sym_size in replacement
            FileCheck().check("sym_size_int").check_same("num_users=2").check_same(
                "target=torch.ops.aten.sym_size"
            ).run(str(saved_graph))

    @inductor_config.patch(fx_graph_remote_cache=False)
    def test_match_with_mutation(self):
        counter = 0
        test_pass = PatternMatcherPass(pass_name="test")

        @register_graph_pattern(
            CallFunction(
                torch.add, KeywordArg("x"), CallFunction(torch.sin, KeywordArg("x"))
            ),
            pass_dict=test_pass,
        )
        def _test(match, x):
            nonlocal counter
            counter += 1

        def fn0(x, y):
            a = torch.sin(x)
            b = torch.add(x, a)
            return b

        def fn1(x, y):
            a = torch.sin(x)
            x.copy_(y)
            b = torch.add(x, a)
            return b

        def fn2(x, y):
            a = torch.sin(x)
            with torch.no_grad():
                b = torch.add(x, a)
            return b

        def fn3(x, y):
            a = torch.sin(x)
            with torch.autocast(GPU_TYPE):
                b = torch.add(x, a)
            return b

        def fn4(x, y):
            a = torch.sin(x)
            torch.manual_seed(1234)
            b = torch.add(x, a)
            return b

        def fn5(x, y):
            a = torch.sin(x)
            torch.add(y, 1, out=x)
            b = torch.add(x, a)
            return b

        args = [
            torch.randn(5, 5, device=GPU_TYPE),
            torch.randn(5, 5, device=GPU_TYPE),
        ]

        with unittest.mock.patch(
            "torch._inductor.fx_passes.pre_grad.config.pre_grad_fusion_options",
            {"test": {}},
        ), unittest.mock.patch(
            "torch._inductor.fx_passes.pre_grad.PRE_GRAD_FUSIONS",
            [],
        ), unittest.mock.patch(
            "torch._inductor.fx_passes.pre_grad.PRE_GRAD_PATTERNS",
            {"test": test_pass},
        ):
            for fn in (fn0, fn1, fn2, fn3, fn4, fn5):
                counter = 0
                expected = fn(*copy.deepcopy(args))
                actual = torch.compile(fn)(*copy.deepcopy(args))
                # should not match
                self.assertEqual(counter, int(fn is fn0))
                torch.testing.assert_close(actual, expected)

    def test_remove_pointless_clones(self):
        @torch.compile(fullgraph=True)
        def fn(a, b):
            return torch.mm(a, b).clone()

        _, (code) = run_and_get_code(fn, torch.randn(8, 8), torch.randn(8, 8))
        # clone would create a buf1
        self.assertIn("return (buf0, )", code[0])
        self.assertNotIn("async_compile.cpp", code[0])

    @expectedFailureXPU
    def test_unfuse_bias_addmm(self):
        args = [
            torch.randn(20, device=GPU_TYPE),
            torch.randn(10, 15, device=GPU_TYPE),
            torch.randn(15, 20, device=GPU_TYPE),
        ]

        @torch.compile()
        def fn(inp, a, b):
            return torch.ops.aten.addmm(inp, a, b)

        _, (code) = run_and_get_code(fn, args[0], args[1], args[2])
        FileCheck().check("extern_kernels.addmm(").run(code[0])

        @torch.compile()
        def fn2(inp, a, b):
            return torch.nn.functional.gelu(torch.ops.aten.addmm(inp, a, b))

        _, (code) = run_and_get_code(fn2, args[0], args[1], args[2])
        FileCheck().check_not("extern_kernels.addmm(").run(code[0])

        @torch.compile()
        def fn2(inp, a, b):
            return torch.nn.functional.gelu(
                torch.ops.aten.addmm(inp, a, b).unsqueeze(0)
            )

        # hit the view path
        _, (code) = run_and_get_code(fn2, args[0], args[1], args[2])
        FileCheck().check_not("extern_kernels.addmm(").run(code[0])

    def test_serialized_patterns_up_to_date(self):
        import torch.utils._pytree as pytree
        from torch._inductor.fx_passes import joint_graph
        from torch._inductor.pattern_matcher import _known_precompiled_patterns

        # Ensure the patterns are loaded
        os.environ.pop("PYTORCH_GEN_PATTERNS", None)
        joint_graph.lazy_init()

        with torch._subclasses.FakeTensorMode() as mode:
            for (
                search_fn,
                example_inputs,
                trace_fn,
                scalar_workaround,
                search_fn_pattern,
            ) in _known_precompiled_patterns:
                # Because the example_inputs were saved as fake tensors in a
                # different FakeTensorMode we need to update them to our
                # FakeTensorMode().
                def remap_fake_tensor(x):
                    if isinstance(x, torch.Tensor):
                        return torch._subclasses.FakeTensor.from_tensor(x, mode)
                    return x

                example_inputs = pytree.tree_map(remap_fake_tensor, example_inputs)

                pattern = gen_pattern(
                    search_fn, example_inputs, trace_fn, scalar_workaround
                )
                pattern_pp = PatternPrettyPrinter.run(pattern)

                self.assertEqual(
                    pattern_pp,
                    PatternPrettyPrinter.run(search_fn_pattern),
                    msg=f"Found mismatched pattern {search_fn.__name__}. Run torchgen/fuse/gen_patterns.py",
                )

                # Since we've already checked that the serialized patterns match
                # lets verify the serializer by ensuring the generated patterns
                # also match (since search_fn_pattern is the serialized version
                # of search_fn).
                self.assertTrue(pattern.pattern_eq(search_fn_pattern))

    @skipIfXpu
    @xfailIfSM89
    @inductor_config.patch(
        {
            "triton.unique_kernel_names": "original_aten",
            "fx_graph_remote_cache": False,
            "max_autotune_gemm_backends": "TRITON",
        }
    )
    def test_original_aten_preserved_split_addmm(self):
        # addmm -> elementwise should be decomposed into mm -> add -> elementwise
        def fn(x, y, z):
            return torch.addmm(z, x, y).sin()

        args = [
            torch.randn(16, 24, device=GPU_TYPE),
            torch.randn(24, 32, device=GPU_TYPE),
            torch.randn(16, 32, device=GPU_TYPE),
        ]

        counters.clear()

        opt_fn = torch.compile(fn, mode="max-autotune")
        ret, code = run_and_get_code(opt_fn, *args)
        self.assertEqual(counters["inductor"]["pattern_matcher_count"], 1)

        # The mm kernel should use a template (because we set max_autotune_gemm_backends = TRITON).
        # Its name should contain `addmm` because `addmm` was the original aten op where the mm came from.
        FileCheck().check_not("extern_kernels.addmm(").check(
            "def triton_tem_fused_addmm"
        ).run(code[0])

    @inductor_config.patch(fx_graph_remote_cache=False)
    def test_match_equivalent_function_invocations1(self):
        counter = 0
        test_pass = PatternMatcherPass()

        args = [
            torch.randn(20, device=GPU_TYPE),
            torch.randn(10, 15, device=GPU_TYPE),
            torch.randn(15, 20, device=GPU_TYPE),
        ]

        def f0(inp, a, b):
            return torch.ops.aten.addmm(inp, a, b)

        def f1(inp, a, b):
            return torch.ops.aten.addmm(inp, a, b, beta=1.0)

        def f2(inp, a, b):
            return torch.ops.aten.addmm(inp, a, b, beta=1.0, alpha=1.0)

        # This graph pattern should successfully match all of the above functions
        @register_graph_pattern(
            CallFunction(
                torch.ops.aten.addmm,
                Arg(),
                Arg(),
                Arg(),
                beta=KeywordArg("beta"),
                alpha=KeywordArg("alpha"),
            ),
            pass_dict=test_pass,
        )
        def addmm_replacement(match: Match, inp, mat1, mat2, beta, alpha):
            nonlocal counter
            counter += 1

            def repl(inp, x1, x2):
                return (x1 @ x2) * alpha + inp * beta

            with V.fake_mode:
                match.replace_by_example(repl, [inp, mat1, mat2])

        with unittest.mock.patch(
            "torch._inductor.fx_passes.post_grad.pass_patterns",
            torch._inductor.fx_passes.post_grad.pass_patterns + [test_pass],
        ):
            for fn in (f0, f1, f2):
                counter = 0
                expected = fn(*copy.deepcopy(args))
                opt_fn = torch.compile(fn)
                actual, (code) = run_and_get_code(opt_fn, args[0], args[1], args[2])
                # pattern should match
                self.assertEqual(counter, 1)
                torch.testing.assert_close(actual, expected)
                # addmm should be replaced
                FileCheck().check_not("extern_kernels.addmm(").run(code[0])

    @inductor_config.patch(fx_graph_remote_cache=False)
    def test_match_equivalent_function_invocations2(self):
        counter = 0
        test_pass = PatternMatcherPass()

        args = [
            torch.randn(20, device=GPU_TYPE),
            torch.randn(10, 15, device=GPU_TYPE),
            torch.randn(15, 20, device=GPU_TYPE),
        ]

        def f0(inp, a, b):
            return torch.ops.aten.addmm(inp, a, b)

        def f1(inp, a, b):
            return torch.ops.aten.addmm(inp, a, b, beta=1.0)

        def f2(inp, a, b):
            return torch.ops.aten.addmm(inp, a, b, beta=1.0, alpha=1.0)

        # This graph pattern should only match f0
        @register_graph_pattern(
            CallFunction(torch.ops.aten.addmm, Arg(), Arg(), Arg()),
            pass_dict=test_pass,
        )
        def addmm_replacement(match: Match, inp, mat1, mat2):
            nonlocal counter
            counter += 1

            def repl(inp, x1, x2):
                return x1 @ x2 + inp

            with V.fake_mode:
                match.replace_by_example(repl, [inp, mat1, mat2])

        with unittest.mock.patch(
            "torch._inductor.fx_passes.post_grad.pass_patterns",
            torch._inductor.fx_passes.post_grad.pass_patterns + [test_pass],
        ):
            for fn in (f0, f1, f2):
                counter = 0
                expected = fn(*copy.deepcopy(args))
                actual = torch.compile(fn)(*copy.deepcopy(args))
                self.assertEqual(counter, 1)
                torch.testing.assert_close(actual, expected)

    @inductor_config.patch(fx_graph_remote_cache=False)
    def test_match_equivalent_function_invocations3(self):
        counter = 0
        test_pass = PatternMatcherPass()

        args = [
            torch.randn(20, device=GPU_TYPE),
            torch.randn(10, 15, device=GPU_TYPE),
            torch.randn(15, 20, device=GPU_TYPE),
        ]

        def f0(inp, a, b):
            return torch.ops.aten.addmm(inp, a, b)

        def f1(inp, a, b):
            return torch.ops.aten.addmm(inp, a, b, beta=1.0)

        def f2(inp, a, b):
            return torch.ops.aten.addmm(inp, a, b, beta=1.0, alpha=1.0)

        # This graph pattern should only match f1
        @register_graph_pattern(
            CallFunction(
                torch.ops.aten.addmm, Arg(), Arg(), Arg(), beta=KeywordArg("beta")
            ),
            pass_dict=test_pass,
        )
        def addmm_replacement(match: Match, inp, mat1, mat2, beta):
            nonlocal counter
            counter += 1

            def repl(inp, x1, x2):
                return x1 @ x2 + inp

            with V.fake_mode:
                match.replace_by_example(repl, [inp, mat1, mat2])

        with unittest.mock.patch(
            "torch._inductor.fx_passes.post_grad.pass_patterns",
            torch._inductor.fx_passes.post_grad.pass_patterns + [test_pass],
        ):
            for fn in (f0, f1, f2):
                counter = 0
                expected = fn(*copy.deepcopy(args))
                actual = torch.compile(fn)(*copy.deepcopy(args))
                self.assertEqual(counter, 1)
                torch.testing.assert_close(actual, expected)

    def test_stable_topological_sort(self):
        def fn1(a, b):
            return a + b

        graph = torch.fx.Graph()
        a = graph.placeholder("x")
        b = graph.placeholder("y")
        c = graph.call_function(fn1, (a, b))
        stable_topological_sort(graph)
        self.assertEqual(list(graph.nodes), [a, b, c])

        graph = torch.fx.Graph()
        b = graph.placeholder("y")
        a = graph.placeholder("x")
        c = graph.call_function(fn1, (a, b))
        stable_topological_sort(graph)
        self.assertEqual(list(graph.nodes), [b, a, c])

        graph = torch.fx.Graph()
        a = graph.placeholder("x")
        b = graph.placeholder("y")
        c = graph.call_function(fn1, (b, a))
        c.append(a)
        stable_topological_sort(graph)
        self.assertEqual(list(graph.nodes), [b, a, c])

    def test_scaled_softmax(self):
        def mul_softmax(a, b):
            return F.softmax(a * b, dim=0)

        def div_softmax(x, inv_scale):
            return F.softmax(x / inv_scale, dim=0)

        x = torch.randn(10, 10)
        scale = 1e6
        inv_scale = 1 / scale
        self.common(mul_softmax, (x, scale), 1, 3)
        self.common(mul_softmax, (scale, x), 1, 3)
        self.common(div_softmax, (x, inv_scale), 1, 3)

        scale = torch.randn(10) * 1e6
        inv_scale = 1 / scale
        self.common(mul_softmax, (x, scale), 1, 3)
        self.common(mul_softmax, (scale, x), 1, 3)
        self.common(div_softmax, (x, inv_scale), 1, 3)

        scale = torch.randn(1, 10) * 1e6
        inv_scale = 1 / scale
        self.common(mul_softmax, (x, scale), 1, 3)
        self.common(mul_softmax, (scale, x), 1, 3)
        self.common(div_softmax, (x, inv_scale), 1, 3)

        # Test matching with type promotion
        x = torch.randn(10, 10, dtype=torch.bfloat16)
        scale = torch.randn(10, dtype=torch.bfloat16) * 1e6
        inv_scale = 1 / scale
        self.common(mul_softmax, (x, scale), 1, 4, reference_in_float=True)
        self.common(mul_softmax, (scale, x), 1, 4, reference_in_float=True)
        self.common(div_softmax, (x, inv_scale), 1, 4, reference_in_float=True)

        # No match if scale changes in softmax dim
        scale = torch.randn(10, 10)
        self.common(mul_softmax, (x, scale), 0, 0)
        self.common(mul_softmax, (scale, x), 0, 0)
        self.common(div_softmax, (x, scale), 0, 0)

    def test_mutation_op_matching(self):
        def check(type, func_name, args, kwargs, expect=True):
            assert type in ["call_function", "call_method"]
            graph = torch.fx.Graph()
            getattr(graph, type)(func_name, args, kwargs)
            res = is_mutation_op(next(iter(graph.nodes)))
            if expect:
                self.assertTrue(res)
            else:
                self.assertFalse(res)

        t = torch.randn(1)
        check("call_function", torch._C._set_grad_enabled, (False,), {})
        check("call_method", "copy_", (t, t), {})
        check("call_method", "relu_", (t,), {})
        check("call_function", torch.manual_seed, (0,), {})
        check("call_function", torch.ops.aten.set_.source_Tensor, (t, t), {})
        check(
            "call_function",
            torch.amp.autocast_mode._enter_autocast,
            (GPU_TYPE, None, True, None),
            {},
        )
        check("call_function", torch.amp.autocast_mode._exit_autocast, (None,), {})
        check(
            "call_function",
            torch.ops._c10d_functional.all_gather_into_tensor_out,
            (t, 2, "0"),
            {"out": t},
        )
        check("call_function", torch.ops.inductor.resize_storage_bytes_, (t, 0), {})
        check(
            "call_function",
            torch.ops.inductor.resize_storage_bytes_.default,
            (t, 0),
            {},
        )
        check(
            "call_function",
            torch.ops.fsdp.split_with_sizes_copy,
            (t, [64, 128, 8, 8]),
            {"dim": 1, "out": [t, t, t, t]},
        )
        check("call_function", torch.ops.fsdp.copy_, (t, t), {})
        check(
            "call_function", torch.ops.aten.__rshift__.Scalar, (t, 2), {}, expect=False
        )
        check(
            "call_function",
            torch.ops._c10d_functional.all_gather_into_tensor,
            (t, 2, "0"),
            {},
            expect=False,
        )

        @torch.library.custom_op("vllm::fused_rms_norm_quant_static", mutates_args=[])
        def fused_rms_norm_quant_static(out: torch.Tensor, input: torch.Tensor) -> None:
            pass

        check(
            "call_function",
            torch.ops.vllm.fused_rms_norm_quant_static,
            (t, t),
            {},
            expect=False,
        )

    def test_multioutput_register_replacement(self):
        @torch.library.custom_op(
            "vllm::fused_rms_norm_quant_static", mutates_args=["result", "scale"]
        )
        def fused_rms_norm_quant_static(
            result: torch.Tensor,
            input: torch.Tensor,
            weight: torch.Tensor,
            scale: torch.Tensor,
            azp: torch.Tensor,
            epsilon: float,
        ) -> None:
            print("vllm::fused_rms_norm_quant_static")
            result_rms = torch.mul(input, weight) + epsilon
            _result = torch.mul(result_rms, scale).to(torch.int8)
            scale.fill_(0.5)

        @torch.library.custom_op("vllm::rms_norm", mutates_args=["result"])
        def rms_norm(
            result: torch.Tensor,
            input: torch.Tensor,
            weight: torch.Tensor,
            epsilon: float,
        ) -> None:
            # bogus implementation doesn't matter
            _result = torch.mul(input, weight) + epsilon

        @torch.library.custom_op(
            "vllm::static_scaled_int8_quant", mutates_args=["result", "scale"]
        )
        def static_scaled_int8_quant(
            result: torch.Tensor,
            input: torch.Tensor,
            scale: torch.Tensor,
            azp: Optional[torch.Tensor] = None,
        ) -> None:
            # bogus implementation doesn't matter
            _result = torch.mul(input, scale).to(torch.int8)
            scale.fill_(0.5)

        def rms_pattern_static(
            result: torch.Tensor,
            result_rms: torch.Tensor,
            input: torch.Tensor,
            weight: torch.Tensor,
            scale: torch.Tensor,
        ):
            at1 = auto_functionalized(
                torch.ops.vllm.rms_norm.default,
                result=result_rms,
                input=input,
                weight=weight,
                epsilon=1e-6,
            )
            at2 = auto_functionalized(
                torch.ops.vllm.static_scaled_int8_quant.default,
                result=result,
                input=at1[1],
                scale=scale,
                azp=None,
            )

            return at2[1], at2[2]

        def rms_replacement_static(
            result: torch.Tensor,
            result_rms: torch.Tensor,
            input: torch.Tensor,
            weight: torch.Tensor,
            scale: torch.Tensor,
        ):
            at = auto_functionalized(
                torch.ops.vllm.fused_rms_norm_quant_static.default,
                result=result,
                input=input,
                weight=weight,
                epsilon=1e-6,
                scale=scale,
                azp=None,
            )
            return at[1], at[2]

        def empty_bf16(*args, **kwargs):
            return torch.empty(*args, **kwargs, dtype=torch.bfloat16)

        def empty_int8(*args, **kwargs):
            return torch.empty(*args, **kwargs, dtype=torch.int8)

        my_patterns = PatternMatcherPass()
        inputs = [
            empty_int8(5, 4),
            empty_bf16(5, 4),
            empty_bf16(5, 4),
            empty_bf16(5, 1),
            torch.empty(1, 1),
        ]
        register_replacement(
            rms_pattern_static, rms_replacement_static, inputs, fwd_only, my_patterns
        )

        def custom_pass(graph: torch.fx.Graph) -> torch.fx.Graph:
            _count = my_patterns.apply(graph)
            # print(f"Count: {_count}")
            graph.eliminate_dead_code()
            # graph.print_tabular()
            return graph

        def custom_backend(
            graph: torch.fx.GraphModule, example_inputs: List[torch.Tensor]
        ) -> Callable:
            from torch._inductor import config

            current_config = config.shallow_copy_dict()
            from torch._inductor.compile_fx import compile_fx

            current_config["post_grad_custom_post_pass"] = custom_pass
            return compile_fx(graph, example_inputs, config_patches=current_config)

        @torch.compile(backend=custom_backend)
        def my_func_static(x, w, epsilon):
            quant_result = torch.empty_like(x, dtype=torch.int8)
            result_rms = torch.empty_like(x, dtype=torch.bfloat16)
            scale = torch.ones((1, 1))

            x = x.to(torch.bfloat16)
            w = w.to(torch.bfloat16)

            quant_result, scale = rms_pattern_static(
                result=quant_result,
                result_rms=result_rms,
                input=x,
                weight=w,
                scale=scale,
            )

            return quant_result, scale

        inputs = [torch.empty((5, 4)), torch.empty((5, 1)), 1e-6]
        # print(my_func_static(*inputs))
        test, (code,) = run_and_get_code(my_func_static, *inputs)
        self.assertTrue("static_scaled_int8_quant" not in code)


if __name__ == "__main__":
    if IS_LINUX and HAS_GPU:
        run_tests()<|MERGE_RESOLUTION|>--- conflicted
+++ resolved
@@ -177,8 +177,6 @@
             self._test_fused_int_mm_mul_impl(fn1, args, True)
             self._test_fused_int_mm_mul_impl(fn2, args, True)
 
-<<<<<<< HEAD
-=======
     def test_duplicate_search(self):
         from typing import Callable, Iterable
 
@@ -238,8 +236,6 @@
         self.assertEqual(f(inp), f_replaced(inp))
         self.assertEqual(count, 2)
 
-    @skipIfRocm
->>>>>>> 96f4abba
     @skipIfXpu
     @skipCUDAIf(not SM80OrLater, "need sm_80")
     @inductor_config.patch(force_fuse_int_mm_with_mul=True)
