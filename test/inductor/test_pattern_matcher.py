--- conflicted
+++ resolved
@@ -955,7 +955,6 @@
                     msg=f"Found mismatched pattern {key}. Run gen_attention_patterns.py",
                 )
 
-<<<<<<< HEAD
     def test_randperm_index(self):
         def scaled_index_add(x, y, scale_y):
             index = torch.randperm(x.shape[0], device=x.device)[: y.shape[0]]
@@ -1132,8 +1131,6 @@
                 self.assertEqual(counter, 1)
                 torch.testing.assert_close(actual, expected)
 
-=======
->>>>>>> 9f1ccd4d
 
 if __name__ == "__main__":
     if IS_LINUX and HAS_CUDA:
