# Owner(s): ["module: inductor"]
import math
import os
import sys

import torch
from torch._inductor.codegen.triton import TritonScheduling
from torch._inductor.test_case import TestCase as InductorTestCase
from torch._inductor.test_operators import realize
from torch._inductor.utils import fresh_inductor_cache, is_big_gpu, run_and_get_code
from torch.testing import FileCheck
from torch.testing._internal.common_utils import slowTest
from torch.testing._internal.inductor_utils import (
    get_func_call,
    HAS_CPU,
    HAS_CUDA,
    IS_BIG_GPU,
)


# Make the helper files in test/ importable
pytorch_test_dir = os.path.dirname(os.path.dirname(os.path.realpath(__file__)))
sys.path.append(pytorch_test_dir)

import contextlib
import unittest

from inductor.test_torchinductor import (  # @manual=fbcode//caffe2/test/inductor:test_inductor-library
    check_model,
    check_model_cuda,
    copy_tests,
    skip_if_cpp_wrapper,
)
from torch._inductor import config
from torch._inductor.scheduler import Scheduler


class TestCase(InductorTestCase):
    @classmethod
    def setUpClass(cls):
        super().setUpClass()
        cls._stack = contextlib.ExitStack()
        cls._stack.enter_context(
            config.patch(
                {
                    "benchmark_kernel": True,
                    "benchmark_fusion": True,
                }
            )
        )

    @classmethod
    def tearDownClass(cls):
        cls._stack.close()
        super().tearDownClass()


class BenchmarkFusionTestTemplate:
    def test_softmax(self):
        def f(x):
            return torch.nn.functional.softmax(x, dim=-1)

        self.common(f, (torch.rand(2, 8192),))

    @slowTest
    def test_resnet18(self):
        try:
            import torchvision
        except ImportError:
            self.skipTest("TorchVision not available")

        model = torchvision.models.resnet18()
        model.eval()
        batch_size = 16
        inputs = (torch.randn((batch_size, 3, 224, 224)),)
        self.common(model, inputs, atol=1e-2, rtol=1e-2)

    def test_register_spills(self):
        """
        The test can potentially trigger register spills
        """
        old_benchmark_fn = Scheduler.benchmark_fused_nodes

        def new_benchmark_fn(scheduler, nodes):
            """
            We override Scheduler.benchmark_fused_nodes to return latency 1.0
            if there are no register spills. Without this, we may not able to
            test the code path handling register spilling because before register
            start spilling, the related fusion may have already been skipped
            due to longer lantency.
            """
            ms, path = old_benchmark_fn(scheduler, nodes)
            if not math.isinf(ms):
                ms = 1.0
            return ms, path

        # Disable dynamic_scale_rblock to make it easier to trigger register
        # spilling.
        with (
            unittest.mock.patch.object(
                Scheduler, "benchmark_fused_nodes", new_benchmark_fn
            ),
            config.patch("dynamic_scale_rblock", False),
        ):
            S = 512

            def f(*inputs):
                inputs = list(inputs)
                outputs = []
                out = torch.zeros(S, device=self.device)
                for x in inputs:
                    x = x * 2
                    x = x + 1
                    x = x.sum(dim=-1)
                    outputs.append(x)
                    out = out + x
                return outputs, out

            N = int(os.environ.get("NINP", "30"))
            inputs = [torch.randn(S, 2560, device=self.device) for _ in range(N)]
            opt_f = torch.compile(f)
            opt_f(*inputs)

    def test_foreach_kernel(self):
        """
        Benchmark fusion should skip benchmarking kernels involves foreach kernel
        for now. Without the skipping logic, `codegen_node_schedule` may fail.
        """
        a = torch.randn(1024, 256, device=self.device)
        b = torch.randn(1024, 512, device=self.device)

        def f(a, b):
            a, b = torch._foreach_abs([a, b])
            return a + 1, b + 2

        self.common(f, (a, b))

    @unittest.skipIf(
        not IS_BIG_GPU, "Skipping triton backend only since not big GPU (not enough SM)"
    )
    @config.patch(max_autotune_gemm_backends="TRITON")
    def test_avoid_register_spilling(self):
        if self.device != "cuda":
            raise unittest.SkipTest("CUDA only")

        from torch.nn.functional import gelu

        def foo(m, inp):
            curr = m(inp)
            tmps = []
            for _ in range(4):
                curr = gelu(curr)
                for t in tmps:
                    curr = curr + t
                tmps.append(curr)

            return curr

        m = torch.nn.Linear(2048, 2048, bias=True).half().cuda()
        inp = torch.rand([2048, 2048]).half().cuda()

        with torch.no_grad():
            foo_c = torch.compile(mode="max-autotune-no-cudagraphs")(foo)

            _, out_code = run_and_get_code(foo_c, m, inp)

            # occasionally, CI will make this one kernel. just skip in this case
            if not out_code[0].count("def triton_") == 2:
                return

            # should be multiple triton invocations
            FileCheck().check("async_compile.wait").check_count(
                ".run", 2, exactly=True
            ).run(out_code[0])

        with (
            config.patch({"benchmark_fusion": False, "epilogue_fusion": False}),
            torch.no_grad(),
        ):
            torch._dynamo.reset()

            foo_c = torch.compile(mode="max-autotune-no-cudagraphs")(foo)

            _, out_code2 = run_and_get_code(foo_c, m, inp)

        for c in out_code[0], out_code2[0]:
            FileCheck().check("async_compile.wait").check("DeviceGuard").check_count(
                "empty_strided_cuda", 1, exactly=True
            ).check_regex("buf[0-9]* = buf[0-9]*; del buf[0-9]*").check("return").run(c)

    def test_tield_kernel_fusion(self):
        def f(x):
            y = realize(x + x.t())
            return y + 1

        x = torch.randn(1024, 1024, device=self.device)
        self.common(f, (x,))


if HAS_CUDA:

    class BenchmarkFusionCudaTest(TestCase):
        common = check_model_cuda
        device = "cuda"

    copy_tests(BenchmarkFusionTestTemplate, BenchmarkFusionCudaTest, "cuda")

    class BenchmarkingTest(TestCase):
        @unittest.skipIf(
            torch.cuda.device_count() < 2, "The test need at least 2 devices"
        )
        @skip_if_cpp_wrapper("This tests triton scheduling directly")
        def test_benchmark_on_non_zero_device(self):
            hit_count = 0
            with torch.cuda.device("cuda:0"):

                @torch.compile
                def relu(x):
                    return realize(x.relu()) + x

                x = torch.randn(int(16e6), device="cuda:1")

                orig_benchmark_fused_nodes = TritonScheduling.benchmark_fused_nodes

                def mock_benchmark_fused_nodes(*args, **kwargs):
                    nonlocal hit_count
                    hit_count += 1
                    ms, path = orig_benchmark_fused_nodes(*args, **kwargs)
                    self.assertTrue(ms > 0)
                    return ms, path

                with unittest.mock.patch.object(
                    TritonScheduling,
                    "benchmark_fused_nodes",
                    mock_benchmark_fused_nodes,
                ):
                    relu(x)
                self.assertTrue(hit_count > 0)

    class BenchmarkMultiTemplateFusionCudaTest(InductorTestCase):
        @classmethod
        def setUpClass(cls):
            super().setUpClass()
            cls._stack = contextlib.ExitStack()
            cls._stack.enter_context(
                config.patch(
                    {
                        "benchmark_kernel": True,
                        "benchmark_fusion": True,
                        "benchmark_epilogue_fusion": True,
                    }
                )
            )

        @classmethod
        def tearDownClass(cls):
            cls._stack.close()
            super().tearDownClass()

        def setUp(self):
            super().setUp()
            if not is_big_gpu():
                return self.skipTest("Need a big GPU to run max_autotune=True")

        def _equivalent_output_code_impl(self, size, first_dim=None, activation=True):
            def foo(m, inp):
                a = m(inp)
                if activation:
                    return torch.nn.functional.relu(a)
                return a

            foo_c = torch.compile(mode="max-autotune-no-cudagraphs")(foo)
            first_dim = first_dim if first_dim is not None else size

            m = torch.nn.Linear(size, size, bias=True).half().cuda()
            inp = torch.rand([first_dim, size]).half().cuda()

            with torch.no_grad():
                res, code = run_and_get_code(foo_c, m, inp)

            torch._dynamo.reset()
            with config.patch(benchmark_epilogue_fusion=False):
                foo_c = torch.compile(mode="max-autotune-no-cudagraphs")(foo)
                with torch.no_grad():
                    res2, code2 = run_and_get_code(foo_c, m, inp)

            self.assertEqual(res, res2, atol=1e-4, rtol=1.1)
            return code, code2

        @fresh_inductor_cache()
        @config.patch(max_autotune_gemm_backends="TRITON")
        def test_equivalent_template_code(self):
            code, code2 = self._equivalent_output_code_impl(256)
            for out_code in [code, code2]:
<<<<<<< HEAD
                FileCheck().check("def call").check_count(
                    "empty_strided_cuda", 1, exactly=True
                ).check("triton_tem_fused_addmm_relu_0.run").check_count(
                    "del", 3, exactly=True
                ).check("return").run(out_code[0])
=======
                FileCheck().check(get_func_call()).check_count(
                    "empty_strided", 1, exactly=True
                ).check("triton_tem_fused_addmm_relu_0").check_count(
                    ".reset()" if config.cpp_wrapper else "del", 3, exactly=True
                ).check(
                    "" if config.cpp_wrapper else "return"
                ).run(
                    out_code[0]
                )
>>>>>>> 020da744

        @fresh_inductor_cache()
        @config.patch(max_autotune_gemm_backends="ATEN")
        def test_equivalent_extern_code(self):
            torch._dynamo.reset()

            code, code2 = self._equivalent_output_code_impl(512, 1, False)

            for out_code in [code, code2]:
<<<<<<< HEAD
                FileCheck().check("def call").check_count(
                    "empty_strided_cuda", 1, exactly=True
                ).check("extern_kernels.").check_count("del", 3, exactly=True).check(
                    "return"
                ).run(out_code[0])
=======
                FileCheck().check(get_func_call()).check_count(
                    "empty_strided", 1, exactly=True
                ).check("" if config.cpp_wrapper else "extern_kernels.").check_count(
                    ".reset()" if config.cpp_wrapper else "del", 3, exactly=True
                ).check(
                    "" if config.cpp_wrapper else "return"
                ).run(
                    out_code[0]
                )
>>>>>>> 020da744

        def test_changed_layout(self):
            # cat addmm planning will change layout - make sure propagated
            def fn(a: torch.Tensor, b: torch.Tensor, c: torch.Tensor):
                return torch.cat(
                    [
                        torch.addmm(a, b, c),
                        torch.addmm(b, c, a),
                    ],
                    1,
                )

            args = [
                torch.randn(4, 4, device="cuda"),
                torch.randn(4, 4, device="cuda"),
                torch.randn(4, 4, device="cuda"),
            ]

            expected = fn(*args)
            actual = torch.compile(fn, mode="max-autotune")(*args)
            self.assertEqual(expected, actual)

            torch._dynamo.reset()


if HAS_CPU and not torch.backends.mps.is_available():

    class BenchmarkFusionCpuTest(TestCase):
        common = check_model
        device = "cpu"

    copy_tests(BenchmarkFusionTestTemplate, BenchmarkFusionCpuTest, "cpu")

if __name__ == "__main__":
    from torch._inductor.test_case import run_tests

    if HAS_CPU or HAS_CUDA:
        run_tests()<|MERGE_RESOLUTION|>--- conflicted
+++ resolved
@@ -292,13 +292,6 @@
         def test_equivalent_template_code(self):
             code, code2 = self._equivalent_output_code_impl(256)
             for out_code in [code, code2]:
-<<<<<<< HEAD
-                FileCheck().check("def call").check_count(
-                    "empty_strided_cuda", 1, exactly=True
-                ).check("triton_tem_fused_addmm_relu_0.run").check_count(
-                    "del", 3, exactly=True
-                ).check("return").run(out_code[0])
-=======
                 FileCheck().check(get_func_call()).check_count(
                     "empty_strided", 1, exactly=True
                 ).check("triton_tem_fused_addmm_relu_0").check_count(
@@ -308,7 +301,6 @@
                 ).run(
                     out_code[0]
                 )
->>>>>>> 020da744
 
         @fresh_inductor_cache()
         @config.patch(max_autotune_gemm_backends="ATEN")
@@ -318,13 +310,6 @@
             code, code2 = self._equivalent_output_code_impl(512, 1, False)
 
             for out_code in [code, code2]:
-<<<<<<< HEAD
-                FileCheck().check("def call").check_count(
-                    "empty_strided_cuda", 1, exactly=True
-                ).check("extern_kernels.").check_count("del", 3, exactly=True).check(
-                    "return"
-                ).run(out_code[0])
-=======
                 FileCheck().check(get_func_call()).check_count(
                     "empty_strided", 1, exactly=True
                 ).check("" if config.cpp_wrapper else "extern_kernels.").check_count(
@@ -334,7 +319,6 @@
                 ).run(
                     out_code[0]
                 )
->>>>>>> 020da744
 
         def test_changed_layout(self):
             # cat addmm planning will change layout - make sure propagated
