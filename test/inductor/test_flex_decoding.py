--- conflicted
+++ resolved
@@ -18,10 +18,7 @@
     create_block_mask,
     flex_attention,
     noop_mask,
-<<<<<<< HEAD
     PagedAttention,
-=======
->>>>>>> 36428f91
 )
 from torch.testing import FileCheck
 from torch.testing._internal import common_utils
