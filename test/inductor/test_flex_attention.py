--- conflicted
+++ resolved
@@ -5505,18 +5505,11 @@
             out_eager, out_compiled, out_gold, (bias,), names=["out", "bias"]
         )
 
-<<<<<<< HEAD
-    def _test_flex_attention_with_dynamic_max_autotune(self):
+    @skip_on_cpu
+    def _test_flex_attention_with_dynamic_max_autotune(self, device):
         query = torch.randn(2, 16, 512, 64, device=self.device)
         key = torch.randn(2, 16, 512, 64, device=self.device)
         value = torch.randn(2, 16, 512, 64, device=self.device)
-=======
-    @skip_on_cpu
-    def test_flex_attention_with_dynamic_max_autotune(self, device):
-        query = torch.randn(2, 16, 512, 64, device=device)
-        key = torch.randn(2, 16, 512, 64, device=device)
-        value = torch.randn(2, 16, 512, 64, device=device)
->>>>>>> a7691140
         query.requires_grad = True
         key.requires_grad = True
         value.requires_grad = True
@@ -5553,7 +5546,6 @@
             out.shape, query.shape, f"Expected shape {query.shape}, got {out.shape}"
         )
 
-<<<<<<< HEAD
     def test_flex_attention_with_dynamic_max_autotune(self):
         self._test_flex_attention_with_dynamic_max_autotune()
 
@@ -5561,11 +5553,8 @@
     def test_flex_attention_with_dynamic_max_autotune_graph_partition(self):
         self._test_flex_attention_with_dynamic_max_autotune()
 
-    def test_inspect_bug(self):
-=======
     @skip_on_cpu
     def test_inspect_bug(self, device):
->>>>>>> a7691140
         # https://github.com/pytorch/pytorch/issues/139374
         def sliding_window(b, h, q_idx, kv_idx, val):
             return (q_idx - kv_idx).abs() < val
