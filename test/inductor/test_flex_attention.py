# Owner(s): ["module: inductor"]
# flake8: noqa: B950

import functools
import random
import string
import unittest
import warnings
from collections import namedtuple
from contextlib import contextmanager
from dataclasses import dataclass
from itertools import product
from typing import Callable, Optional, TypeVar, Union
from unittest import expectedFailure, skip, skipUnless
from unittest.mock import patch

import torch
import torch.nn as nn
from torch._dynamo.testing import CompileCounterWithBackend, normalize_gm
from torch._inductor import metrics
from torch._inductor.runtime.triton_compat import HAS_WARP_SPEC
from torch._inductor.test_case import TestCase as InductorTestCase
from torch._inductor.utils import run_and_get_code
from torch.nn.attention.experimental._paged_attention import PagedAttention
from torch.nn.attention.flex_attention import (
    _create_empty_block_mask,
    _DEFAULT_SPARSE_BLOCK_SIZE,
    _identity,
    _mask_mod_signature,
    _score_mod_signature,
    and_masks,
    BlockMask,
    create_block_mask,
    flex_attention,
    flex_attention_hop,
    noop_mask,
    or_masks,
)
from torch.testing import FileCheck
from torch.testing._internal import common_utils
from torch.testing._internal.common_cuda import PLATFORM_SUPPORTS_BF16, TEST_MULTIGPU
from torch.testing._internal.common_device_type import (
    dtypes,
    dtypesIfCUDA,
    dtypesIfXPU,
    flex_attention_supported_platform as supported_platform,
    instantiate_device_type_tests,
    largeTensorTest,
    skipCPUIf,
    skipCUDAIf,
    skipXPUIf,
)
<<<<<<< HEAD
from torch.testing._internal.inductor_utils import HAS_GPU
=======
from torch.testing._internal.common_utils import IS_FBCODE
>>>>>>> 9a12bab0
from torch.utils._triton import has_triton, has_triton_tma_device


# Use this decorator only when hitting Triton bugs on H100
running_on_a100_only = skipUnless(
    (
        (torch.cuda.is_available() and has_triton())
        and (torch.cuda.get_device_capability() == (8, 0) or torch.version.hip)
    )
    or (torch.xpu.is_available() and has_triton()),
    "Requires Triton + A100 or Triton + ROCm or Triton + Intel GPU",
)

Tolerances = namedtuple("Tolerances", ["atol", "rtol"])
torch.set_float32_matmul_precision("high")

index = torch.ops.aten.index
Tensor = torch.Tensor


T = TypeVar("T")
M = TypeVar("M", bound=Callable)


def large_tensor_test_class(
    size: str, device: Optional[Union[torch.device, str]] = None
) -> Callable[[type[T]], type[T]]:
    def decorator(cls: type[T]) -> type[T]:
        for name, method in list(cls.__dict__.items()):
            if callable(method) and name.startswith("test_"):
                setattr(cls, name, largeTensorTest(size, device)(method))
        return cls

    return decorator


@contextmanager
def temp_float32_matmul_precision(precision: str):
    """
    Temporarily set the float32 matmul precision and restore it after the context is exited.

    Args:
    precision (str): The precision to set ('highest', 'high', or 'medium').
    """

    def set_float32_matmul_precision_xpu(precision: str):
        if precision == "highest":
            torch._C._set_onednn_allow_tf32(False)
        if precision == "high":
            torch._C._set_onednn_allow_tf32(True)

    original_precision = torch.get_float32_matmul_precision()
    try:
        torch.set_float32_matmul_precision(precision)
        if TEST_ON_XPU:
            set_float32_matmul_precision_xpu(precision)
        yield
    finally:
        torch.set_float32_matmul_precision(original_precision)
        if TEST_ON_XPU:
            set_float32_matmul_precision_xpu(original_precision)


def skip_on_cpu(test_func):
    """Decorator to skip tests that are not supported on CPU."""
    decorated_func = skipCPUIf(True, "Not supported on CPU")(test_func)
    return decorated_func


def skip_on_cuda(test_func):
    """Decorator to skip tests that are not supported on CUDA."""
    decorated_func = skipCUDAIf(True, "Not supported on CUDA")(test_func)
    return decorated_func


def skip_on_rocm(test_func):
    """Decorator to skip tests that are not supported on CUDA."""
    IS_ROCM = torch.cuda.is_available() and torch.version.hip
    decorated_func = skipCUDAIf(IS_ROCM, "Not supported on ROCM")(test_func)
    return decorated_func


def skip_on_xpu(test_func):
    """Decorator to skip tests that are not supported on Intel GPU."""
    decorated_func = skipXPUIf(True, "Not supported on Intel GPU")(test_func)
    return decorated_func


def rmse(ref, res):
    """
    Calculate root mean squared error
    """
    return torch.sqrt(torch.mean(torch.square(ref - res)))


def create_attention(score_mod, block_mask, enable_gqa=False, kernel_options=None):
    return functools.partial(
        flex_attention,
        score_mod=score_mod,
        block_mask=block_mask,
        enable_gqa=enable_gqa,
        kernel_options=kernel_options,
    )


def create_block_mask_test(score_mod, query, key):
    block_mask = create_block_mask(
        score_mod,
        1,
        1,
        query.shape[-2],
        key.shape[-2],
        query.device,
    )
    return block_mask


@dataclass
class DeviceConfig:
    dtypes: list[torch.dtype]
    dtypes_fast: list[torch.dtype]


TEST_ON_CUDA = (
    torch.cuda.is_available()
    and torch.utils._triton.has_triton()
    and torch.cuda.get_device_capability() >= (8, 0)
)
TEST_ON_XPU = torch.xpu.is_available() and torch.utils._triton.has_triton()

device_configs = {}
if HAS_GPU:
    if TEST_ON_CUDA:
        test_device = (
            "cuda",
            "cpu",
        )
    elif TEST_ON_XPU:
        torch._C._set_onednn_allow_tf32(True)
        test_device = ("xpu",)
else:
    test_device = ("cpu",)


class SubstringSet:
    def __init__(self, items):
        self.items = set(items)

    def __contains__(self, item):
        if "cuda" in item:
            item = "cuda"
        if "xpu" in item:
            item = "xpu"
        return item in self.items


DEVICE_SUPPORTS_BACKWARDS = SubstringSet(
    [
        "cuda",
    ]
)

device_configs["cuda"] = DeviceConfig(
    dtypes=(
        [torch.float32, torch.bfloat16, torch.float16]
        if PLATFORM_SUPPORTS_BF16
        else [torch.float16, torch.float32]
    ),
    dtypes_fast=[torch.float16],
)
device_configs["xpu"] = DeviceConfig(
    dtypes=([torch.float32, torch.bfloat16, torch.float16]),
    dtypes_fast=[torch.float16],
)
device_configs["cpu"] = DeviceConfig(
    dtypes=(
        [torch.float32, torch.bfloat16, torch.float16]
        if torch.backends.mkldnn.is_available()
        and torch.ops.mkldnn._is_mkldnn_bf16_supported()
        else [torch.float32]
    ),
    dtypes_fast=[torch.float32],
)

torch_config_string = torch.__config__.show()
LONG_COMPILATION_ON_CPU = False

if "CLANG" in torch_config_string.upper():
    # if the compiler is clang, skip UT for CPU due to long compilation time found in CI
    # TODO: check reason of long compile time
    LONG_COMPILATION_ON_CPU = True


# --------- Useful score mod functions for testing ---------
def _causal(
    score: Tensor,
    batch: Tensor,
    head: Tensor,
    token_q: Tensor,
    token_kv: Tensor,
) -> Tensor:
    return torch.where(token_q >= token_kv, score, float("-inf"))


def _rel_bias(
    score: Tensor,
    batch: Tensor,
    head: Tensor,
    token_q: Tensor,
    token_kv: Tensor,
) -> Tensor:
    return score + (token_q - token_kv)


def _rel_causal(
    score: Tensor,
    batch: Tensor,
    head: Tensor,
    token_q: Tensor,
    token_kv: Tensor,
) -> Tensor:
    return torch.where(token_q >= token_kv, score + (token_q - token_kv), float("-inf"))


def _generate_alibi_bias(num_heads: int):
    def _alibi_bias(
        score: Tensor,
        batch: Tensor,
        head: Tensor,
        token_q: Tensor,
        token_kv: Tensor,
    ) -> Tensor:
        scale = torch.exp2(-((head + 1) * 8.0 / num_heads))
        return score + (token_kv - token_q) * scale

    return _alibi_bias


def _inverse_causal(score, b, h, m, n):
    return torch.where(m <= n, score, float("-inf"))


def _times_two(score, b, h, m, n):
    """Joint graph needed for correctness"""
    return score * 2


def _squared(score, b, h, m, n):
    """Joint graph needed for correctness"""
    return score * score


def _head_offset(dtype: torch.dtype, device: str):
    """Captured Buffer"""
    head_offset = torch.rand(H, device=device, dtype=dtype)

    def score_mod(score, b, h, m, n):
        return score * head_offset[h]

    return score_mod


def _trig(score, b, h, m, n):
    """Joint graph needed for correctness"""
    return torch.sin(torch.cos(score)) + torch.tan(b)


def _trig2(score, b, h, m, n):
    """Branching joint graph"""
    cos_score = torch.cos(score)
    sin_score = torch.sin(score)
    z = cos_score * sin_score + torch.tan(b)
    return z


# --------- Useful mask mod functions for testing ---------
def _causal_mask(
    batch: Tensor,
    head: Tensor,
    token_q: Tensor,
    token_kv: Tensor,
) -> Tensor:
    return token_q >= token_kv


def _inverse_causal_mask(
    batch: Tensor,
    head: Tensor,
    token_q: Tensor,
    token_kv: Tensor,
) -> Tensor:
    return token_q <= token_kv


test_score_mods = [
    _identity,
    _times_two,
    _squared,
    _causal,
    _inverse_causal,
    _rel_bias,
    _rel_causal,
    _generate_alibi_bias(8),
]

test_score_mask_mod_map = {
    _identity: noop_mask,
    _times_two: noop_mask,
    _squared: noop_mask,
    _causal: _causal_mask,
    _inverse_causal: _inverse_causal_mask,
    _rel_bias: noop_mask,
    _rel_causal: _causal_mask,
    _generate_alibi_bias(8): noop_mask,
}

captured_buffers_map = {
    "_head_offset": _head_offset,
}

B = 2
H = 4
S = 256
D = 64

test_Hq_Hkv = [
    (4, 2),
    (4, 1),
]

test_Bq_Bkv = [
    (3, 1),
    (4, 1),
    (5, 1),
]

test_block_size = [
    128,
    256,
    (128, 256),
    (256, 128),
]

test_strides = [
    ((H * S * D, S * D, D, 1), 997),  # offset
    ((H * D, D, B * H * D, 1), 499),  # transposed dimensions
    ((H * S * D, D, H * D, 1), 0),  # heads/sequence transposed
    (
        (S * (D + 1), B * S * (D + 1), (D + 1), 1),
        293,
    ),  # additional buffer on one dim
    (
        (1, D, (B + 1) * (H + 1) * D, 1),
        97,
    ),  # additional buffer on multiple dim + shared dimension
]


def query_key_value_clones(
    query: torch.Tensor,
    key: torch.Tensor,
    value: torch.Tensor,
    dtype: Optional[torch.dtype] = None,
):
    """Clones the query, key, and value tensors and moves them to the specified dtype."""
    if dtype is None:
        dtype = query.dtype
    query_ref = query.detach().clone().to(dtype).requires_grad_(query.requires_grad)
    key_ref = key.detach().clone().to(dtype).requires_grad_(key.requires_grad)
    value_ref = value.detach().clone().to(dtype).requires_grad_(value.requires_grad)
    return query_ref, key_ref, value_ref


def batch_reserve(paged_attention: PagedAttention, target_seq_len: Tensor):
    (B,) = target_seq_len.shape
    for b in range(B):
        paged_attention.reserve(
            torch.tensor(b),
            target_seq_len[b],
        )


@large_tensor_test_class("2GB", device=test_device[0])
class TestFlexAttention(InductorTestCase):
    def setUp(self):
        super().setUp()
        skipCPUIf(
            LONG_COMPILATION_ON_CPU,
            "skip UT for CPU due to long compilation time found in CI",
        )

    def _check_equal(
        self,
        golden_out: torch.Tensor,
        ref_out: torch.Tensor,
        compiled_out: torch.Tensor,
        fudge_factor: float,
        tensor_name: Optional[str] = None,
    ):
        compiled_error = (golden_out - compiled_out).abs().mean()
        ref_error = (golden_out - ref_out).abs().mean()
        if torch.isnan(compiled_error).any() or torch.isnan(ref_error).any():
            self.assertTrue(False, "Output/Grad with NaN")
        if compiled_error > ref_error * fudge_factor:
            name = tensor_name if tensor_name is not None else ""
            msg = f"{name} Compiled error {compiled_error} is greater than ref error {ref_error} by more than {fudge_factor}X."
            self.assertTrue(False, msg)

    def _check_out(
        self,
        golden_out: torch.Tensor,
        ref_out: torch.Tensor,
        compiled_out: torch.Tensor,
        is_paged_attention: bool = False,
    ):
        dtype = ref_out.dtype
        with torch.no_grad():
            # Note, it seems like we really are less accurate than the float32
            # computation, likely due to the online softmax
            if dtype == torch.float32:
                fudge_factor = 10.0
                if is_paged_attention:
                    # paged attention is less accurate since it may reorder
                    # the blocks from block mask
                    fudge_factor = 20.0
            else:
                fudge_factor = 1.1

            # Checkout output
            self._check_equal(golden_out, ref_out, compiled_out, fudge_factor, "Out")

    def _check_out_and_grad(
        self,
        golden_out: torch.Tensor,
        ref_out: torch.Tensor,
        compiled_out: torch.Tensor,
        q_gold: torch.Tensor,
        q_ref: torch.Tensor,
        q: torch.Tensor,
        k_gold: torch.Tensor,
        k_ref: torch.Tensor,
        k: torch.Tensor,
        v_gold: torch.Tensor,
        v_ref: torch.Tensor,
        v: torch.Tensor,
    ):
        dtype = ref_out.dtype
        with torch.no_grad():
            # Note, it seems like we really are less accurate than the float32
            # computation, likely due to the online softmax
            if dtype == torch.float32:
                fudge_factor = 10.0
            else:
                fudge_factor = 1.1

            # Checkout output
            self._check_equal(golden_out, ref_out, compiled_out, fudge_factor, "Out")

            # Check gradients
            q_fudge_factor = 1.0 * fudge_factor
            self._check_equal(
                q_gold.grad, q_ref.grad, q.grad, q_fudge_factor, "Grad_Query"
            )
            k_fudge_factor = 1.0 * fudge_factor
            self._check_equal(
                k_gold.grad, k_ref.grad, k.grad, k_fudge_factor, "Grad_Key"
            )
            v_fudge_factor = 1.0 * fudge_factor
            self._check_equal(
                v_gold.grad, v_ref.grad, v.grad, v_fudge_factor, "Grad_Value"
            )

    def run_test(
        self,
        score_mod: _score_mod_signature,
        dtype: torch.dtype,
        device: str,
        Q_B: int = B,
        Q_H: int = H,
        Q_S: int = S,
        Q_D: int = D,
        KV_B: Optional[int] = None,
        KV_H: Optional[int] = None,
        KV_S: Optional[int] = None,
        V_D: Optional[int] = None,
        block_mask: Optional[BlockMask] = None,
    ):
        requires_grad = device in DEVICE_SUPPORTS_BACKWARDS
        if KV_B is None:
            KV_B = Q_B
        if KV_H is None:
            KV_H = Q_H
        if KV_S is None:
            KV_S = Q_S
        if V_D is None:
            V_D = Q_D

        if device == "cpu" and dtype is torch.float16:
            dtype = torch.float32

        requires_grad = device in DEVICE_SUPPORTS_BACKWARDS
        q = torch.randn(
            (Q_B, Q_H, Q_S, Q_D),
            dtype=dtype,
            device=device,
            requires_grad=requires_grad,
        )
        k = torch.randn(
            (KV_B, KV_H, KV_S, Q_D),
            dtype=dtype,
            device=device,
            requires_grad=requires_grad,
        )
        v = torch.randn(
            (KV_B, KV_H, KV_S, V_D),
            dtype=dtype,
            device=device,
            requires_grad=requires_grad,
        )
        if block_mask is None:
            block_mask = create_block_mask(
                noop_mask, Q_B, Q_H, Q_S, KV_S, device=device
            )
        q_ref, k_ref, v_ref = query_key_value_clones(q, k, v)
        q_gold, k_gold, v_gold = query_key_value_clones(q, k, v, torch.float64)
        sdpa_partial = create_attention(
            score_mod, block_mask, enable_gqa=(not Q_H == KV_H)
        )

        compiled_sdpa = torch.compile(sdpa_partial)
        golden_out = sdpa_partial(q_gold, k_gold, v_gold)
        ref_out = sdpa_partial(q_ref, k_ref, v_ref)
        compiled_out = compiled_sdpa(q, k, v)

        assert isinstance(golden_out, torch.Tensor)
        assert isinstance(ref_out, torch.Tensor)
        assert isinstance(compiled_out, torch.Tensor)

        if not requires_grad:
            self._check_out(
                golden_out,
                ref_out,
                compiled_out,
                is_paged_attention=False,
            )
        else:
            backward_grad = torch.randn(
                (Q_B, Q_H, Q_S, V_D), dtype=dtype, device=device
            )

            golden_out.backward(backward_grad.to(torch.float64))
            ref_out.backward(backward_grad)
            compiled_out.backward(backward_grad)

            self._check_out_and_grad(
                golden_out,
                ref_out,
                compiled_out,
                q_gold,
                q_ref,
                q,
                k_gold,
                k_ref,
                k,
                v_gold,
                v_ref,
                v,
            )

    def preprocess_paged_attention(
        self,
        score_mod: Optional[Callable],
        q: Tensor,
        k: Tensor,
        v: Tensor,
        block_mask,
        dtype: torch.dtype,
        device: str,
        page_size: int = 128,
    ) -> tuple[Tensor, Tensor, BlockMask, _score_mod_signature]:
        assert block_mask is not None, "Must provide block_mask"
        Q_B, Q_H, Q_S, _ = q.shape
        KV_B, KV_H, KV_S, QK_D = k.shape
        _, _, _, V_D = v.shape

        # test with different batch size
        max_batch_size = max(Q_B, KV_B) + 3

        n_pages = (KV_S + page_size - 1) // page_size * max_batch_size

        # allocate cache
        MAX_CACHED_SEQ_LEN = n_pages * page_size
        k_cache = torch.zeros(
            1,
            KV_H,
            MAX_CACHED_SEQ_LEN,
            QK_D,
            device=device,
            dtype=dtype,
        )
        v_cache = torch.zeros(
            1,
            KV_H,
            MAX_CACHED_SEQ_LEN,
            V_D,
            device=device,
            dtype=dtype,
        )

        # For testing purposes, we randomly initialize the page table, which maps
        # (batch_idx, logical_block_idx) to physical_block_idx. Specifically, PagedAttention
        # maintains a stack empty_pages of unused physical_block_idx. The `batch_reserve`
        # function grabs physical_block_idx from the top of empty_pages until there are enough
        # pages for each batch index (i.e., num pages for batch_idx >= target_seq_len[batch_idx]).
        # For example, at the first batch_reserve call, physical block indices (1,...,KV_S//4)
        # are allocated to batch index 0, and physical block indices
        # (KV_S//4+1, ..., KV_S//4 + KV_S//2) are allocated to batch index 1, etc.
        # Thus, kv tensors of batch index 1 will be scattered in the kv cache, simulating
        # a real use case of paged attention.
        paged_attention = PagedAttention(
            n_pages, page_size, max_batch_size, device=device
        )
        batch_reserve(
            paged_attention,
            torch.tensor([KV_S // 4, KV_S // 2, KV_S // 4, KV_S // 3], device=device),
        )
        batch_reserve(
            paged_attention,
            torch.tensor([KV_S // 4, KV_S // 2, KV_S // 2, KV_S // 2], device=device),
        )
        batch_reserve(
            paged_attention,
            torch.tensor([KV_S // 2, KV_S, KV_S // 2, KV_S], device=device),
        )
        batch_reserve(
            paged_attention, torch.tensor([KV_S, KV_S, KV_S, KV_S], device=device)
        )

        # update cache with k and v
        input_pos = (
            torch.arange(KV_S, device=device, dtype=torch.int32)
            .unsqueeze(0)
            .expand(KV_B, KV_S)
        )
        batch_idx = torch.arange(KV_B, device=device, dtype=torch.int32)
        paged_attention.assign(batch_idx, input_pos, k, v, k_cache, v_cache)

        # convert block mask and score mod
        converted_block_mask = paged_attention.convert_logical_block_mask(block_mask)
        converted_score_mod = paged_attention.get_score_mod(score_mod)
        return k_cache, v_cache, converted_block_mask, converted_score_mod

    def run_paged_attention(
        self,
        score_mod: Optional[Callable],
        q: Tensor,
        k: Tensor,
        v: Tensor,
        dtype: torch.dtype,
        device: str,
        block_mask: Optional[BlockMask] = None,
        kernel_options: Optional[dict] = None,
    ) -> tuple[Tensor, Tensor]:
        B, Q_H, Q_S, KV_H, KV_S = (
            q.shape[0],
            q.shape[1],
            q.shape[2],
            k.shape[1],
            k.shape[2],
        )

        if block_mask is None:
            block_mask = create_block_mask(noop_mask, B, 1, Q_S, KV_S, device=device)

        (
            k_cache,
            v_cache,
            converted_block_mask,
            converted_score_mod,
        ) = self.preprocess_paged_attention(
            score_mod, q, k, v, block_mask, dtype, device, block_mask.BLOCK_SIZE[1]
        )

        compiled_sdpa = torch.compile(flex_attention)

        # compute
        return_lse = True
        requires_grad = device in DEVICE_SUPPORTS_BACKWARDS
        if requires_grad:
            compiled_out, compiled_lse = compiled_sdpa(
                q,
                k_cache,
                v_cache,
                return_lse=return_lse,
                block_mask=converted_block_mask,
                score_mod=converted_score_mod,
                enable_gqa=(not Q_H == KV_H),
                kernel_options=kernel_options,
            )
        else:
            return_lse = False
            compiled_lse = None
            compiled_out = compiled_sdpa(
                q,
                k_cache,
                v_cache,
                return_lse=return_lse,
                block_mask=converted_block_mask,
                score_mod=converted_score_mod,
                enable_gqa=(not Q_H == KV_H),
                kernel_options=kernel_options,
            )
        return compiled_out, compiled_lse

    def run_test_with_paged_attention(
        self,
        score_mod: Optional[Callable],
        dtype: torch.dtype,
        device,
        Q_B: int = B,
        Q_H: int = H,
        Q_S: int = S,
        QK_D: int = D,
        KV_B: int = B,
        KV_H: int = H,
        KV_S: int = S,
        V_D: int = D,
        block_mask: Optional[BlockMask] = None,
    ):
        assert Q_H % KV_H == 0
        if device == "cpu" and dtype is torch.float16:
            dtype = torch.float32

        q = torch.randn(
            (Q_B, Q_H, Q_S, QK_D), dtype=dtype, device=device, requires_grad=False
        )
        k = torch.randn(
            (KV_B, KV_H, KV_S, QK_D),
            dtype=dtype,
            device=device,
            requires_grad=False,
        )
        v = torch.randn(
            (KV_B, KV_H, KV_S, V_D),
            dtype=dtype,
            device=device,
            requires_grad=False,
        )
        q_ref, k_ref, v_ref = query_key_value_clones(q, k, v)
        q_gold, k_gold, v_gold = query_key_value_clones(q, k, v, torch.float64)

        if block_mask is None:
            block_mask = create_block_mask(noop_mask, Q_B, 1, Q_S, KV_S, device=device)

        sdpa_partial = create_attention(
            score_mod, block_mask, enable_gqa=(not Q_H == KV_H)
        )
        golden_out, golden_lse = sdpa_partial(q_gold, k_gold, v_gold, return_lse=True)
        ref_out, ref_lse = sdpa_partial(q_ref, k_ref, v_ref, return_lse=True)

        compiled_out, compiled_lse = self.run_paged_attention(
            score_mod, q, k, v, dtype, device, block_mask
        )
        self._check_out(
            golden_out,
            ref_out,
            compiled_out,
            is_paged_attention=True,
        )
        requires_grad = device in DEVICE_SUPPORTS_BACKWARDS
        if requires_grad:
            self._check_out(
                golden_lse,
                ref_lse,
                compiled_lse,
                is_paged_attention=True,
            )

    def run_test_with_call(
        self,
        sdpa_call: Callable,
        dtype: torch.dtype,
        device: str,
        Q_B: int = B,
        Q_H: int = H,
        Q_S: int = S,
        Q_D: int = D,
        KV_B: int = B,
        KV_H: int = H,
        KV_S: int = S,
        V_D: int = D,
    ):
        if device == "cpu" and dtype is torch.float16:
            dtype = torch.float32

        requires_grad = device in DEVICE_SUPPORTS_BACKWARDS

        q = torch.randn(
            (Q_B, Q_H, Q_S, Q_D),
            dtype=dtype,
            device=device,
            requires_grad=requires_grad,
        )
        k = torch.randn(
            (KV_B, KV_H, KV_S, Q_D),
            dtype=dtype,
            device=device,
            requires_grad=requires_grad,
        )
        v = torch.randn(
            (KV_B, KV_H, KV_S, V_D),
            dtype=dtype,
            device=device,
            requires_grad=requires_grad,
        )
        q_ref, k_ref, v_ref = query_key_value_clones(q, k, v)
        q_gold, k_gold, v_gold = query_key_value_clones(q, k, v, torch.float64)
        compiled_sdpa = torch.compile(sdpa_call)
        golden_out = sdpa_call(q_gold, k_gold, v_gold)
        ref_out = sdpa_call(q_ref, k_ref, v_ref)
        compiled_out = compiled_sdpa(q, k, v)
        if not requires_grad:
            self._check_out(
                golden_out,
                ref_out,
                compiled_out,
                is_paged_attention=False,
            )
        else:
            backward_grad = torch.randn(
                (Q_B, Q_H, Q_S, V_D), dtype=dtype, device=device
            )

            golden_out.backward(backward_grad.to(torch.float64))
            ref_out.backward(backward_grad)
            compiled_out.backward(backward_grad)

            self._check_out_and_grad(
                golden_out,
                ref_out,
                compiled_out,
                q_gold,
                q_ref,
                q,
                k_gold,
                k_ref,
                k,
                v_gold,
                v_ref,
                v,
            )

    def run_dynamic_test(
        self,
        score_mask_mod: tuple[Callable, Callable],
        dtype: torch.dtype,
        device,
        B: int = B,
        H: int = H,
        S: int = S,
        D: int = D,
    ):
        if device == "cpu" and dtype is torch.float16:
            dtype = torch.float32

        score_mod, mask_mod = score_mask_mod

        # First batch with original dimensions (B, H, S, D)
        block_mask1 = create_block_mask(mask_mod, 1, 1, S, S, device=device)
        sdpa_partial1 = create_attention(score_mod, block_mask=block_mask1)

        requires_grad = device in DEVICE_SUPPORTS_BACKWARDS

        q1 = torch.randn(
            (B, H, S, D),
            dtype=dtype,
            device=device,
            requires_grad=requires_grad,
        )
        k1 = torch.randn(
            (B, H, S, D),
            dtype=dtype,
            device=device,
            requires_grad=requires_grad,
        )
        v1 = torch.randn(
            (B, H, S, D),
            dtype=dtype,
            device=device,
            requires_grad=requires_grad,
        )
        q1_ref, k1_ref, v1_ref = query_key_value_clones(q1, k1, v1)
        q1_gold, k1_gold, v1_gold = query_key_value_clones(q1, k1, v1, torch.float64)
        ref_out1 = sdpa_partial1(q1_ref, k1_ref, v1_ref)
        golden_out1 = sdpa_partial1(q1_gold, k1_gold, v1_gold)

        if requires_grad:
            backward_grad1 = torch.randn((B, H, S, D), dtype=dtype, device=device)
            golden_out1.backward(backward_grad1.to(torch.float64))
            ref_out1.backward(backward_grad1)

        # Second batch with modified dimensions (B * 2, H, S / 2, D)
        B = int(B * 2)
        S = int(S / 2)
        block_mask2 = create_block_mask(mask_mod, 1, 1, S, S, device=device)
        sdpa_partial2 = create_attention(score_mod, block_mask=block_mask2)

        q2 = torch.randn(
            (B, H, S, D),
            dtype=dtype,
            device=device,
            requires_grad=requires_grad,
        )
        k2 = torch.randn(
            (B, H, S, D),
            dtype=dtype,
            device=device,
            requires_grad=requires_grad,
        )
        v2 = torch.randn(
            (B, H, S, D),
            dtype=dtype,
            device=device,
            requires_grad=requires_grad,
        )
        q2_ref, k2_ref, v2_ref = query_key_value_clones(q2, k2, v2)
        q2_gold, k2_gold, v2_gold = query_key_value_clones(q2, k2, v2, torch.float64)
        ref_out2 = sdpa_partial2(q2_ref, k2_ref, v2_ref)
        golden_out2 = sdpa_partial2(q2_gold, k2_gold, v2_gold)

        if requires_grad:
            backward_grad2 = torch.randn((B, H, S, D), dtype=dtype, device=device)
            golden_out2.backward(backward_grad2.to(torch.float64))
            ref_out2.backward(backward_grad2)

        # Third batch with modified dimensions (B * 2, H, S / 4, D)
        S = int(S / 2)
        block_mask3 = create_block_mask(mask_mod, 1, 1, S, S, device=device)
        sdpa_partial3 = create_attention(score_mod, block_mask=block_mask3)

        q3 = torch.randn(
            (B, H, S, D),
            dtype=dtype,
            device=device,
            requires_grad=requires_grad,
        )
        k3 = torch.randn(
            (B, H, S, D),
            dtype=dtype,
            device=device,
            requires_grad=requires_grad,
        )
        v3 = torch.randn(
            (B, H, S, D),
            dtype=dtype,
            device=device,
            requires_grad=requires_grad,
        )
        q3_ref, k3_ref, v3_ref = query_key_value_clones(q3, k3, v3)
        q3_gold, k3_gold, v3_gold = query_key_value_clones(q3, k3, v3, torch.float64)
        ref_out3 = sdpa_partial3(q3_ref, k3_ref, v3_ref)
        golden_out3 = sdpa_partial3(q3_gold, k3_gold, v3_gold)

        if requires_grad:
            backward_grad3 = torch.randn((B, H, S, D), dtype=dtype, device=device)
            golden_out3.backward(backward_grad3.to(torch.float64))
            ref_out3.backward(backward_grad3)

        # Clear dynamo counters
        torch._dynamo.reset()

        # First compilation with original dimensions
        backend = torch._dynamo.testing.CompileCounterWithBackend("inductor")
        compiled_sdpa1 = torch.compile(sdpa_partial1, backend=backend, dynamic=True)
        compiled_out1 = compiled_sdpa1(q1, k1, v1)

        if requires_grad:
            compiled_out1.backward(backward_grad1)

            self._check_out_and_grad(
                golden_out1,
                ref_out1,
                compiled_out1,
                q1_gold,
                q1_ref,
                q1,
                k1_gold,
                k1_ref,
                k1,
                v1_gold,
                v1_ref,
                v1,
            )
        else:
            self._check_out(golden_out1, ref_out1, compiled_out1)
        self.assertEqual(backend.frame_count, 1)

        # Second compilation with new dimensions
        compiled_sdpa2 = torch.compile(sdpa_partial2, backend=backend, dynamic=True)
        compiled_out2 = compiled_sdpa2(q2, k2, v2)

        if requires_grad:
            compiled_out2.backward(backward_grad2)

            self._check_out_and_grad(
                golden_out2,
                ref_out2,
                compiled_out2,
                q2_gold,
                q2_ref,
                q2,
                k2_gold,
                k2_ref,
                k2,
                v2_gold,
                v2_ref,
                v2,
            )
        else:
            self._check_out(golden_out2, ref_out2, compiled_out2)
        self.assertEqual(backend.frame_count, 1)

        # Third compilation with new dimensions
        compiled_sdpa3 = torch.compile(sdpa_partial3, backend=backend, dynamic=True)
        compiled_out3 = compiled_sdpa3(q3, k3, v3)

        if requires_grad:
            compiled_out3.backward(backward_grad3)

            self._check_out_and_grad(
                golden_out3,
                ref_out3,
                compiled_out3,
                q3_gold,
                q3_ref,
                q3,
                k3_gold,
                k3_ref,
                k3,
                v3_gold,
                v3_ref,
                v3,
            )
        else:
            self._check_out(golden_out3, ref_out3, compiled_out3)
        self.assertEqual(backend.frame_count, 1)

    def run_automatic_dynamic_test(
        self,
        score_mod: Callable,
        dtype: torch.dtype,
        device: str,
        B: int = B,
        H: int = H,
        S: int = S,
        D: int = D,
    ):
        if device == "cpu" and dtype is torch.float16:
            dtype = torch.float32

        block_mask1 = create_block_mask(noop_mask, 1, 1, S, S, device=device)
        sdpa_partial1 = create_attention(score_mod, block_mask=block_mask1)
        # The first eager batch, shape (B, H, S, D)
        requires_grad = device in DEVICE_SUPPORTS_BACKWARDS

        q1 = torch.randn(
            (B, H, S, D),
            dtype=dtype,
            device=device,
            requires_grad=requires_grad,
        )
        k1 = torch.randn(
            (B, H, S, D),
            dtype=dtype,
            device=device,
            requires_grad=requires_grad,
        )
        v1 = torch.randn(
            (B, H, S, D),
            dtype=dtype,
            device=device,
            requires_grad=requires_grad,
        )
        golden_out1 = sdpa_partial1(
            q1.to(torch.float64), k1.to(torch.float64), v1.to(torch.float64)
        )
        ref_out1 = sdpa_partial1(q1, k1, v1)

        # The second eager batch, shape (B * 2, H, S / 2, D)
        B = int(B * 2)
        S = int(S / 2)
        block_mask2 = create_block_mask(noop_mask, 1, 1, S, S, device=device)
        sdpa_partial2 = create_attention(score_mod, block_mask=block_mask2)
        q2 = torch.randn(
            (B, H, S, D),
            dtype=dtype,
            device=device,
            requires_grad=requires_grad,
        )
        k2 = torch.randn(
            (B, H, S, D),
            dtype=dtype,
            device=device,
            requires_grad=requires_grad,
        )
        v2 = torch.randn(
            (B, H, S, D),
            dtype=dtype,
            device=device,
            requires_grad=requires_grad,
        )
        golden_out2 = sdpa_partial2(
            q2.to(torch.float64), k2.to(torch.float64), v2.to(torch.float64)
        )
        ref_out2 = sdpa_partial2(q2, k2, v2)

        # The third eager batch, shape (B * 4, H, S / 4, D)
        B = int(B * 2)
        S = int(S / 2)
        block_mask3 = create_block_mask(noop_mask, 1, 1, S, S, device=device)
        sdpa_partial3 = create_attention(score_mod, block_mask=block_mask3)
        q3 = torch.randn(
            (B, H, S, D),
            dtype=dtype,
            device=device,
            requires_grad=requires_grad,
        )
        k3 = torch.randn(
            (B, H, S, D),
            dtype=dtype,
            device=device,
            requires_grad=requires_grad,
        )
        v3 = torch.randn(
            (B, H, S, D),
            dtype=dtype,
            device=device,
            requires_grad=requires_grad,
        )
        golden_out3 = sdpa_partial3(
            q3.to(torch.float64), k3.to(torch.float64), v3.to(torch.float64)
        )
        ref_out3 = sdpa_partial3(q3, k3, v3)

        # Need to clear dynamo counters, since flex attention eager mode also uses dynamo tracing.
        # We check dynamo counters["frames"]["ok"] to ensure:
        # 1, the first batch is compiled with static shape
        # 2, the second batch is compiled with dynamic shape
        # 3, no re-compilation in the third batch
        torch._dynamo.reset()

        # Note, it seems like we really are less accurate than the float32
        # computation, likely due to the online softmax
        if dtype == torch.float32:
            fudge_factor = 10.0
        else:
            fudge_factor = 1.1

        # The first batch.
        backend = torch._dynamo.testing.CompileCounterWithBackend("inductor")
        compiled_out1 = torch.compile(sdpa_partial1, backend=backend, fullgraph=True)(
            q1, k1, v1
        )
        self._check_equal(golden_out1, ref_out1, compiled_out1, fudge_factor)
        self.assertEqual(backend.frame_count, 1)

        # The second batch (automatic dynamic).
        compiled_out2 = torch.compile(sdpa_partial2, backend=backend, fullgraph=True)(
            q2, k2, v2
        )
        self._check_equal(golden_out2, ref_out2, compiled_out2, fudge_factor)
        self.assertEqual(backend.frame_count, 2)

        # The third batch (no re-compilation).
        compiled_out3 = torch.compile(sdpa_partial3, backend=backend, fullgraph=True)(
            q3, k3, v3
        )
        self._check_equal(golden_out3, ref_out3, compiled_out3, fudge_factor)
        self.assertEqual(backend.frame_count, 2)

    @supported_platform
    @dtypes(*device_configs["cpu"].dtypes)
    @dtypesIfCUDA(*device_configs["cuda"].dtypes)
    @dtypesIfXPU(*device_configs["xpu"].dtypes)
    @common_utils.parametrize("score_mod", test_score_mods)
    def test_builtin_score_mods(self, device, dtype, score_mod: Callable):
        self.run_test(score_mod, dtype, device=device)
        self.run_test_with_paged_attention(score_mod, dtype, device=device)

    @running_on_a100_only
    @common_utils.parametrize("score_mod", test_score_mods)
    @dtypes(*device_configs["cpu"].dtypes_fast)
    @dtypesIfCUDA(*device_configs["cuda"].dtypes_fast)
    @dtypesIfXPU(*device_configs["xpu"].dtypes_fast)
    def test_builtin_score_mods_seqlen_lt_default_sparse_block_size(
        self, device, dtype, score_mod: Callable
    ):
        # _DEFAULT_SPARSE_BLOCK_SIZE is 128
        attention = functools.partial(
            flex_attention,
            score_mod=score_mod,
            kernel_options={"FORCE_USE_FLEX_ATTENTION": True},
        )
        self.run_test_with_call(attention, dtype, device, B, H, 64, D, B, H, 64, D)

    @running_on_a100_only
    @dtypes(*device_configs["cpu"].dtypes_fast)
    @dtypesIfCUDA(*device_configs["cuda"].dtypes_fast)
    @dtypesIfXPU(*device_configs["xpu"].dtypes_fast)
    @common_utils.parametrize("score_mod", test_score_mods)
    def test_builtin_score_mods_seqlen_lt_custom_sparse_block_size(
        self, device, dtype: torch.dtype, score_mod: Callable
    ):
        def causal_mask(b, h, q, kv):
            return q >= kv

        block_mask = create_block_mask(
            causal_mask, 1, 1, 64, 64, BLOCK_SIZE=256, device=device
        )
        attention = functools.partial(
            flex_attention,
            score_mod=score_mod,
            block_mask=block_mask,
            kernel_options={"FORCE_USE_FLEX_ATTENTION": True},
        )
        self.run_test_with_call(
            attention,
            dtype,
            device,
            B,
            H,
            64,
            D,
            B,
            H,
            64,
            D,
        )

    @supported_platform
    @dtypes(*device_configs["cpu"].dtypes_fast)
    @dtypesIfCUDA(*device_configs["cuda"].dtypes_fast)
    @dtypesIfXPU(*device_configs["xpu"].dtypes_fast)
    @common_utils.parametrize("score_mask_mod", test_score_mask_mod_map.items())
    def test_builtin_score_mods_dynamic(
        self, device, dtype: torch.dtype, score_mask_mod: tuple[Callable, Callable]
    ):
        self.run_dynamic_test(score_mask_mod, dtype, S=1024, device=device)

    @supported_platform
    @dtypes(*device_configs["cpu"].dtypes_fast)
    @dtypesIfCUDA(*device_configs["cuda"].dtypes_fast)
    @dtypesIfXPU(*device_configs["xpu"].dtypes_fast)
    @common_utils.parametrize("score_mod", test_score_mods)
    def test_builtin_score_mods_automatic_dynamic(
        self, device, dtype: torch.dtype, score_mod: Callable
    ):
        self.run_automatic_dynamic_test(score_mod, dtype, S=1024, device=device)

    @supported_platform
    @dtypes(*device_configs["cpu"].dtypes_fast)
    @dtypesIfCUDA(*device_configs["cuda"].dtypes_fast)
    @dtypesIfXPU(*device_configs["xpu"].dtypes_fast)
    @common_utils.parametrize("score_mod", test_score_mods)
    def test_builtin_score_mods_different_seqlen(
        self, device, dtype: torch.dtype, score_mod: Callable
    ):
        inputs = (
            score_mod,
            dtype,
            device,
            B,
            H,
            S // 2,  # Seqlen of Q is different from seqlen of K/V
            D,
            B,
            H,
            S,
            D,
        )
        self.run_test(*inputs)
        self.run_test_with_paged_attention(*inputs)

    @supported_platform
    @dtypes(*device_configs["cpu"].dtypes)
    @dtypesIfCUDA(*device_configs["cuda"].dtypes)
    @dtypesIfXPU(*device_configs["xpu"].dtypes)
    @common_utils.parametrize("score_mod", test_score_mods)
    @common_utils.parametrize("BLOCK_SIZE", test_block_size)
    def test_builtin_score_mods_different_block_size(
        self,
        device,
        dtype: torch.dtype,
        score_mod: Callable,
        BLOCK_SIZE: Union[int, tuple[int, int]],
    ):
        block_mask = create_block_mask(
            noop_mask, B, H, S, S, BLOCK_SIZE=BLOCK_SIZE, device=device
        )
        self.run_test(score_mod, dtype, block_mask=block_mask, device=device)
        self.run_test_with_paged_attention(
            score_mod, dtype, block_mask=block_mask, device=device
        )

    @supported_platform
    @dtypes(*device_configs["cpu"].dtypes_fast)
    @dtypesIfCUDA(*device_configs["cuda"].dtypes_fast)
    @dtypesIfXPU(*device_configs["xpu"].dtypes_fast)
    @common_utils.parametrize("batch_dims", test_Bq_Bkv)
    @common_utils.parametrize("head_dims", test_Hq_Hkv)
    @common_utils.parametrize("score_mod", test_score_mods)
    def test_kv_batch_broadcast(
        self,
        device,
        dtype: torch.dtype,
        batch_dims: tuple[int, int],
        head_dims: tuple[int, int],
        score_mod: Callable,
    ):
        Hq, Hkv = head_dims
        assert Hq % Hkv == 0

        Bq, Bkv = batch_dims
        assert Bq > 1 and Bkv == 1

        block_mask = create_block_mask(noop_mask, Bq, 1, S, S, device=device)

        self.run_test(
            score_mod, dtype, device, Bq, Hq, S, D, Bkv, Hkv, S, D, block_mask
        )

    @supported_platform
    @skip_on_cpu
    def test_small_block_mask(self, device):
        compiled_create_block_mask = torch.compile(create_block_mask)

        def create_block_mask_from_seqlens(
            q_batch: torch.Tensor,
            kv_batch: torch.Tensor,
        ) -> BlockMask:
            B, H = None, None
            Q_LEN = q_batch.size(0)
            KV_LEN = kv_batch.size(0)

            def batch_mask_mod(
                b: torch.Tensor,
                h: torch.Tensor,
                q_idx: torch.Tensor,
                kv_idx: torch.Tensor,
            ):
                q_idx_batch = q_batch[q_idx]
                kv_idx_batch = kv_batch[kv_idx]
                batch_mask = (
                    (q_idx_batch == kv_idx_batch)
                    & (q_idx_batch != -1)
                    & (kv_idx_batch != -1)
                )

                return batch_mask

            return compiled_create_block_mask(
                batch_mask_mod,
                B=B,
                H=H,
                Q_LEN=Q_LEN,
                KV_LEN=KV_LEN,
                device=device,
            )

        a = torch.tensor([2, 42, 18, 21, 4, 2, 7, 1, 1], device=device)
        b = torch.tensor([57, 21, 16, 8], device=device)

        for seqlen in [a, b]:
            create_block_mask_from_seqlens(seqlen, seqlen)

    @supported_platform
    @dtypes(*device_configs["cpu"].dtypes_fast)
    @dtypesIfCUDA(*device_configs["cuda"].dtypes_fast)
    @dtypesIfXPU(*device_configs["xpu"].dtypes_fast)
    @common_utils.parametrize("batch_dims", test_Bq_Bkv)
    @common_utils.parametrize("head_dims", test_Hq_Hkv)
    @common_utils.parametrize("score_mod", test_score_mods)
    def test_kv_batch_broadcast_causal_mask(
        self,
        device,
        dtype: torch.dtype,
        batch_dims: tuple[int, int],
        head_dims: tuple[int, int],
        score_mod: Callable,
    ):
        Hq, Hkv = head_dims
        assert Hq % Hkv == 0

        Bq, Bkv = batch_dims
        assert Bq > 1 and Bkv == 1

        def mask_mod(b, h, q, kv):
            return q >= kv

        block_mask = create_block_mask(mask_mod, Bq, 1, S, S, device=device)
        attention = functools.partial(
            flex_attention, block_mask=block_mask, enable_gqa=(not Hq == Hkv)
        )

        self.run_test_with_call(attention, dtype, device, Bq, Hq, S, D, Bkv, Hkv, S, D)

    @supported_platform
    @dtypes(*device_configs["cpu"].dtypes_fast)
    @dtypesIfCUDA(*device_configs["cuda"].dtypes_fast)
    @dtypesIfXPU(*device_configs["xpu"].dtypes_fast)
    @common_utils.parametrize("score_mod", test_score_mods)
    @skip_on_rocm  # TODO: NaNs on ROCM
    @skip_on_xpu  # TODO: NaNs on XPU like ROCM, need another PR to fix.
    def test_GQA(self, device, dtype: torch.dtype, score_mod: Callable):
        inputs = (
            score_mod,
            dtype,
            device,
            B,
            H * 4,  # Hq = 4*Hkv.
            S // 8,
            D,
            B,
            H,
            S,
            D,
        )
        self.run_test(*inputs)
        self.run_test_with_paged_attention(*inputs)

    @supported_platform
    @dtypes(*device_configs["cpu"].dtypes_fast)
    @dtypesIfCUDA(*device_configs["cuda"].dtypes_fast)
    @dtypesIfXPU(*device_configs["xpu"].dtypes_fast)
    @common_utils.parametrize(
        "q_s", test_strides[:2]
    )  # TODO: fix layout for query braodcasting
    @common_utils.parametrize(
        "k_s,v_s",
        [
            (test_strides[0], test_strides[0]),
            (test_strides[0], test_strides[1]),
            (test_strides[2], test_strides[3]),
            (test_strides[3], test_strides[1]),
            # (test_strides[2], test_strides[4]), # TODO: Doesn't work for
            # broadcasting reasons i think
        ],
    )
    @common_utils.parametrize("do_s", test_strides[:3])
    def test_strided_inputs(self, device, dtype: torch.dtype, q_s, k_s, v_s, do_s):
        q1 = torch.randn((B * H * S * D * 2), dtype=dtype, device=device)
        k1 = torch.randn((B * H * S * D * 2), dtype=dtype, device=device)
        v1 = torch.randn((B * H * S * D * 2), dtype=dtype, device=device)
        do1 = torch.randn((B * H * S * D * 2), dtype=dtype, device=device)

        q_shape = (B, H, S // 2, D)
        k_shape = (B, H, S, D)
        v_shape = (B, H, S, D)
        do_shape = (B, H, S // 2, D)

        requires_grad = device in DEVICE_SUPPORTS_BACKWARDS

        def coerce_to_strides(val, shape, strides):
            strides, offset = strides
            val_max = [x * (y - 1) for x, y in zip(strides, shape)]
            assert sum(val_max) + offset < B * H * S * D * 2
            assert strides[-1] == 1
            return torch.as_strided(val, shape, strides, offset).requires_grad_(
                requires_grad
            )

        q = coerce_to_strides(q1, q_shape, q_s)
        k = coerce_to_strides(k1, k_shape, k_s)
        v = coerce_to_strides(v1, v_shape, v_s)
        do = coerce_to_strides(do1, do_shape, do_s)

        kernel_options = {"USE_TMA": True}

        block_mask = _create_empty_block_mask(q, k)
        score_mod = _generate_alibi_bias(8)
        sdpa_partial = create_attention(
            score_mod=score_mod, block_mask=block_mask, kernel_options=kernel_options
        )
        compiled_sdpa = torch.compile(sdpa_partial, fullgraph=True)
        ref_out = sdpa_partial(q, k, v)
        compiled_out = compiled_sdpa(q, k, v)

        tolerance = Tolerances(atol=2e-1, rtol=2e-1)
        torch.testing.assert_close(
            ref_out, compiled_out, atol=tolerance.atol, rtol=tolerance.rtol
        )
        if requires_grad:
            ref_out.backward(do)
            ref_grads = [q.grad, k.grad, v.grad]
            q.grad = None
            k.grad = None
            v.grad = None

            compiled_out.backward(do)
            compiled_grads = [q.grad, k.grad, v.grad]
            q.grad = None
            k.grad = None
            v.grad = None
            torch.testing.assert_close(
                compiled_grads[0],
                ref_grads[0],
                atol=tolerance.atol,
                rtol=tolerance.rtol,
            )
            torch.testing.assert_close(
                compiled_grads[1],
                ref_grads[1],
                atol=tolerance.atol,
                rtol=tolerance.rtol,
            )
            torch.testing.assert_close(
                compiled_grads[2],
                ref_grads[2],
                atol=tolerance.atol,
                rtol=tolerance.rtol,
            )

        # test paged attention which does not support backward
        q.requires_grad, k.requires_grad, v.requires_grad = False, False, False
        paged_compiled_out, _ = self.run_paged_attention(
            score_mod, q, k, v, dtype, device=device, kernel_options=kernel_options
        )
        torch.testing.assert_close(
            ref_out, paged_compiled_out, atol=tolerance.atol, rtol=tolerance.rtol
        )

    @supported_platform
    def test_doc_mask_sparse(self, device):
        document_id = torch.zeros(S, dtype=torch.int, device=device)
        for i in range(0, S, 256):
            document_id[i : i + 256] = i // 256

        def document_masking_causal(score, b, h, q_idx, kv_idx):
            causal_mask = q_idx >= kv_idx
            document_mask = document_id[q_idx] == document_id[kv_idx]
            return torch.where(causal_mask & document_mask, score, -float("inf"))

        self.run_test(document_masking_causal, torch.float16, device=device)
        self.run_test_with_paged_attention(
            document_masking_causal, torch.float16, device=device
        )

    @supported_platform
    def test_index_multiple(self, device):
        bias = torch.randn(B, S, device=device)

        def index_multiple(score, b, h, q_idx, kv_idx):
            return score + bias[b][q_idx]

        self.run_test(index_multiple, torch.float16, device=device)
        self.run_test_with_paged_attention(index_multiple, torch.float16, device=device)

    @supported_platform
    def test_index_weird1(self, device):
        bias = torch.randn(4, B, H, S, device=device)

        def index_weird1(score, b, h, q_idx, kv_idx):
            return score + bias[0][b, h][q_idx]

        self.run_test(index_weird1, torch.float16, device=device)
        self.run_test_with_paged_attention(index_weird1, torch.float16, device=device)

    @supported_platform
    def test_index_weird2(self, device):
        bias = torch.randn(B, H, 4, S, device=device)
        which_bias = torch.tensor(0, device=device)

        def index_weird2(score, b, h, q_idx, kv_idx):
            return score + bias[b][h][which_bias, q_idx]

        self.run_test(index_weird2, torch.float16, device=device)
        self.run_test_with_paged_attention(index_weird2, torch.float16, device=device)

    @supported_platform
    @dtypes(*device_configs["cpu"].dtypes)
    @dtypesIfCUDA(*device_configs["cuda"].dtypes)
    @dtypesIfXPU(*device_configs["xpu"].dtypes)
    def test_skip_odd_keys(self, device, dtype: torch.dtype):
        def score_mod(score, b, h, q, kv):
            return torch.where(kv % 2 == 0, score, float("-inf"))

        self.run_test(score_mod, dtype, device=device)
        self.run_test_with_paged_attention(score_mod, dtype, device=device)

    @supported_platform
    @dtypes(*device_configs["cpu"].dtypes)
    @dtypesIfCUDA(*device_configs["cuda"].dtypes)
    @dtypesIfXPU(*device_configs["xpu"].dtypes)
    def test_function_composition(self, device, dtype: torch.dtype):
        def score_mod_1(score, b, h, m, n):
            return score + (m - n)

        def score_mod_2(score, b, h, m, n):
            return torch.where(m <= n, score, float("-inf"))

        def composed_score_mod(score, b, h, m, n):
            return score_mod_2(score_mod_1(score, b, h, m, n), b, h, m, n)

        self.run_test(composed_score_mod, dtype, device=device)
        self.run_test_with_paged_attention(composed_score_mod, dtype, device=device)

    @supported_platform
    @dtypes(*device_configs["cpu"].dtypes)
    @dtypesIfCUDA(*device_configs["cuda"].dtypes)
    @dtypesIfXPU(*device_configs["xpu"].dtypes)
    def test_captured_buffers_all_dims(self, device, dtype: torch.dtype):
        head_scale = torch.randn(H, device=device)
        batch_scale = torch.randn(B, device=device)
        tok_scale = torch.randn(S, device=device)

        def all_bias(score, batch, head, token_q, token_kv):
            score = score + tok_scale[token_q]
            score = score + batch_scale[batch]
            score = score + head_scale[head]
            return score

        self.run_test(all_bias, dtype, device=device)
        self.run_test_with_paged_attention(all_bias, dtype, device=device)

    @supported_platform
    @dtypes(*device_configs["cpu"].dtypes_fast)
    @dtypesIfCUDA(*device_configs["cuda"].dtypes_fast)
    @dtypesIfXPU(*device_configs["xpu"].dtypes_fast)
    def test_seq_masking(self, device, dtype):
        seq_idx = torch.zeros(S, device=device, dtype=torch.bool)
        seq_idx[S // 2 :] = 1

        def seq_mask_mod(score, b, h, q, kv):
            return torch.where(seq_idx[q] == seq_idx[kv], score, float("-inf"))

        self.run_test(seq_mask_mod, dtype, device=device)
        self.run_test_with_paged_attention(seq_mask_mod, dtype, device=device)

    @supported_platform
    @dtypes(*device_configs["cpu"].dtypes_fast)
    @dtypesIfCUDA(*device_configs["cuda"].dtypes_fast)
    @dtypesIfXPU(*device_configs["xpu"].dtypes_fast)
    def test_load_from_bias_seq_only(self, device, dtype):
        bias = torch.randn(S, S, device=device, dtype=dtype)

        def bias_mod(score, b, h, q, kv):
            return score + bias[q, kv]

        self.run_test(bias_mod, dtype, device=device)
        self.run_test_with_paged_attention(bias_mod, dtype, device=device)

    @supported_platform
    @dtypes(*device_configs["cpu"].dtypes_fast)
    @dtypesIfCUDA(*device_configs["cuda"].dtypes_fast)
    @dtypesIfXPU(*device_configs["xpu"].dtypes_fast)
    def test_load_from_bias_seq_batch(self, device, dtype):
        bias = torch.randn(B, S, S, device=device, dtype=dtype)

        def bias_mod(score, b, h, q, kv):
            return score + bias[b, q, kv]

        self.run_test(bias_mod, dtype, device=device)
        self.run_test_with_paged_attention(bias_mod, dtype, device=device)

    @supported_platform
    @skip_on_cpu
    def test_load_from_view_buffer(self, device):
        dtype = torch.float16
        W = 8

        class SimpleAttention(torch.nn.Module):
            def __init__(self):
                super().__init__()
                self.rel_pos_h = torch.randn(2 * H - 1, D, device=device, dtype=dtype)

            def forward(self, q, k, v):
                q = q.view(B * H, H * W, -1)
                score_mod = self.generate_score_mod(q)
                q = q.view(B, H, H * W, -1)
                return flex_attention(q, k, v, score_mod=score_mod)

            def generate_score_mod(self, q):
                rel_h = self.add_decomposed_rel_pos(q)
                rel_h = rel_h.view(
                    B, H, rel_h.size(1), rel_h.size(2), rel_h.size(3)
                ).squeeze(-1)

                def score_mod(score, batch, head, q_idx, k_idx):
                    h_idx = k_idx // W
                    return score + rel_h[batch, head, q_idx, h_idx]

                return score_mod

            @torch.no_grad()
            def add_decomposed_rel_pos(self, q):
                q_coords = torch.arange(H, device=self.rel_pos_h.device)[:, None]
                k_coords = torch.arange(H, device=self.rel_pos_h.device)[None, :]
                relative_coords = (q_coords - k_coords) + (H - 1)
                Rh = self.rel_pos_h[relative_coords.long()]
                r_q = q.reshape(B * H, H, W, D)
                rel_h = torch.einsum("bhwc,hkc->bhwk", r_q, Rh)
                return rel_h.reshape(B * H, H * W, H, 1)

        m = SimpleAttention().to(device).eval()
        m = torch.compile(m, mode="max-autotune", fullgraph=True)
        q = torch.randn(B, H, H * W, D, device=device, dtype=dtype, requires_grad=True)
        k = torch.randn(B, H, H * W, D, device=device, dtype=dtype, requires_grad=True)
        v = torch.randn(B, H, H * W, D, device=device, dtype=dtype, requires_grad=True)
        out = m(q, k, v)
        out.sum().backward()

    @supported_platform
    @dtypes(*device_configs["cpu"].dtypes_fast)
    @dtypesIfCUDA(*device_configs["cuda"].dtypes_fast)
    @dtypesIfXPU(*device_configs["xpu"].dtypes_fast)
    def test_load_from_bias_head_seq_batch(self, device, dtype):
        bias = torch.randn(B, H, S, S, device=device, dtype=dtype)

        def bias_mod(score, b, h, q, kv):
            return score + bias[b, h, q, kv]

        self.run_test(bias_mod, dtype, device=device)
        self.run_test_with_paged_attention(bias_mod, dtype, device=device)

    @supported_platform
    @dtypes(*device_configs["cpu"].dtypes_fast)
    @dtypesIfCUDA(*device_configs["cuda"].dtypes_fast)
    @dtypesIfXPU(*device_configs["xpu"].dtypes_fast)
    def test_load_rel_bias(self, device, dtype):
        rel_bias = torch.randn(2 * S, device=device, dtype=dtype)

        def bias_mod(score, b, h, q, kv):
            return score + rel_bias[(q - kv) + S]

        self.run_test(bias_mod, dtype, device=device)
        self.run_test_with_paged_attention(bias_mod, dtype, device=device)

    @supported_platform
    @dtypes(*device_configs["cpu"].dtypes_fast)
    @dtypesIfCUDA(*device_configs["cuda"].dtypes_fast)
    @dtypesIfXPU(*device_configs["xpu"].dtypes_fast)
    def test_dependent_causal_bidirectional(self, device, dtype):
        num_bidirectional = torch.randint(0, S, (B,), device=device, dtype=torch.int32)

        def bias_mod(score, b, h, q, kv):
            causal_attention = q >= kv
            cur_num_bidirectional = num_bidirectional[b]
            bidirectional_attention_on_video = (q <= cur_num_bidirectional) & (
                kv <= cur_num_bidirectional
            )
            return torch.where(
                bidirectional_attention_on_video | causal_attention,
                score,
                -float("inf"),
            )

        self.run_test(bias_mod, dtype, device=device)
        self.run_test_with_paged_attention(bias_mod, dtype, device=device)

    @supported_platform
    @dtypes(*device_configs["cpu"].dtypes_fast)
    @dtypesIfCUDA(*device_configs["cuda"].dtypes_fast)
    @dtypesIfXPU(*device_configs["xpu"].dtypes_fast)
    def test_natten_2d(self, device, dtype):
        H = 32
        W = S // H
        WINDOW = 3
        assert W * H == S

        def get_x_y(idx):
            # This should be a floor divide, but we don't support that properly
            return idx / W, idx % W

        def natten_mask(score, b, h, q, kv):
            q_x, q_y = get_x_y(q)
            kv_x, kv_y = get_x_y(kv)
            return torch.where(
                ((q_x - kv_x).abs() <= WINDOW) | ((q_y - kv_y).abs() <= WINDOW),
                score,
                float("-inf"),
            )

        self.run_test(natten_mask, dtype, device=device)
        self.run_test_with_paged_attention(natten_mask, dtype, device=device)

    @supported_platform
    def test_subgraph_respect_decompostion(self, device):
        from torch._decomp import core_aten_decompositions
        from torch.fx.experimental.proxy_tensor import make_fx

        def score_mod_func(score, b, h, q, kv):
            return score - q // (1 + kv)

        make_tensor = functools.partial(
            torch.randn,
            (2, 2, 128, 4),
            device=device,
            dtype=torch.float64,
            requires_grad=True,
        )
        query, key, value = make_tensor(), make_tensor(), make_tensor()
        # floor_div is not decomposed in decompostion_table is empty
        attention = functools.partial(flex_attention, score_mod=score_mod_func)
        gm = make_fx(attention, decomposition_table={})(query, key, value)
        self.assertExpectedInline(
            gm.sdpa_score0.code.strip(),
            """\
def forward(self, arg0_1, arg1_1, arg2_1, arg3_1, arg4_1):
    add = torch.ops.aten.add.Tensor(arg4_1, 1);  arg4_1 = None
    floor_divide = torch.ops.aten.floor_divide.default(arg3_1, add);  arg3_1 = add = None
    sub = torch.ops.aten.sub.Tensor(arg0_1, floor_divide);  arg0_1 = floor_divide = None
    return sub""",
        )

        # floor_div is decomposed for core_aten_decompositions
        gm = make_fx(attention, decomposition_table=core_aten_decompositions())(
            query, key, value
        )
        self.assertExpectedInline(
            gm.sdpa_score0.code.strip(),
            """\
def forward(self, arg0_1, arg1_1, arg2_1, arg3_1, arg4_1):
    add = torch.ops.aten.add.Tensor(arg4_1, 1);  arg4_1 = None
    div = torch.ops.aten.div.Tensor_mode(arg3_1, add, rounding_mode = 'floor');  arg3_1 = add = None
    sub = torch.ops.aten.sub.Tensor(arg0_1, div);  arg0_1 = div = None
    return sub""",
        )

    @supported_platform
    @dtypes(*device_configs["cpu"].dtypes_fast)
    @dtypesIfCUDA(*device_configs["cuda"].dtypes_fast)
    @dtypesIfXPU(*device_configs["xpu"].dtypes_fast)
    def test_silu_on_score(self, device, dtype):
        def silu_score(score, b, h, q, kv):
            return torch.nn.functional.silu(score)

        self.run_test(silu_score, dtype, device=device)
        self.run_test_with_paged_attention(silu_score, dtype, device=device)

    @supported_platform
    @dtypes(*device_configs["cpu"].dtypes_fast)
    @dtypesIfCUDA(*device_configs["cuda"].dtypes_fast)
    @dtypesIfXPU(*device_configs["xpu"].dtypes_fast)
    def test_padded_dense_causal(self, device, dtype):
        seq_len = torch.arange(B, device=device, dtype=torch.int32) + 1

        def create_padded_dense_wrapper(orig_score_mod):
            def njt_score_mod(qk, b, h, q, kv):
                return torch.where(
                    qk <= seq_len[b], orig_score_mod(qk, b, h, q, kv), -float("inf")
                )

            return njt_score_mod

        causal_njt = create_padded_dense_wrapper(_causal)

        self.run_test(causal_njt, dtype, device=device)

    @supported_platform
    @dtypes(*device_configs["cpu"].dtypes_fast)
    @dtypesIfCUDA(*device_configs["cuda"].dtypes_fast)
    @dtypesIfXPU(*device_configs["xpu"].dtypes_fast)
    def test_captured_scale(self, device, dtype):
        scale = torch.ones((), device=device, dtype=torch.int32)

        def score_mod_scale(qk, b, h, q, kv):
            return qk + scale

        self.run_test(score_mod_scale, dtype, device=device)
        self.run_test_with_paged_attention(score_mod_scale, dtype, device=device)

    @supported_platform
    @dtypes(*device_configs["cpu"].dtypes_fast)
    @dtypesIfCUDA(*device_configs["cuda"].dtypes_fast)
    @dtypesIfXPU(*device_configs["xpu"].dtypes_fast)
    def test_recompile_changed_score_mod(self, device, dtype):
        scale = torch.ones((), device=device, dtype=torch.int32)
        ADD = True

        def score_mod_scale(qk, b, h, q, kv):
            if ADD:
                return qk + scale
            else:
                return qk * scale

        self.run_test(score_mod_scale, dtype, device=device)
        self.run_test_with_paged_attention(score_mod_scale, dtype, device=device)

        ADD = False
        self.run_test(score_mod_scale, dtype, device=device)
        self.run_test_with_paged_attention(score_mod_scale, dtype, device=device)

    @supported_platform
    @expectedFailure  # If we capture a tensor then we can perform a reduction on it, and that shouldn't be allowed
    @dtypes(*device_configs["cpu"].dtypes_fast)
    @dtypesIfCUDA(*device_configs["cuda"].dtypes_fast)
    @dtypesIfXPU(*device_configs["xpu"].dtypes_fast)
    def test_captured_reduction(self, device, dtype):
        scale = torch.randn((B, 8), device=device)

        def score_mod_scale(qk, b, h, q, kv):
            return qk + scale[b].sum(dim=-1)

        self.run_test(score_mod_scale, dtype, device=device)

    @supported_platform
    @dtypes(*device_configs["cpu"].dtypes_fast)
    @dtypesIfCUDA(*device_configs["cuda"].dtypes_fast)
    @skip_on_cpu
    def test_dynamic_divisibility_guards(self, device, dtype):
        """Test guards for divisible/non-divisible shape transitions"""
        if device == "cpu" and dtype is torch.float16:
            dtype = torch.float32

        def score_mod(qk, b, h, q, kv):
            return torch.where(q >= kv, qk, -float("inf"))

        def test_shape(S, backend):
            """Test a single shape configuration"""
            block_mask = create_block_mask(noop_mask, 1, 1, S, S, device=device)
            sdpa_partial = create_attention(score_mod, block_mask=block_mask)

            tensors = [
                torch.randn(
                    2, 4, S, 64, dtype=dtype, device=device, requires_grad=False
                )
                for _ in range(3)
            ]

            compiled_sdpa = torch.compile(sdpa_partial, backend=backend)
            out, code = run_and_get_code(compiled_sdpa, *tensors)

            # Check divisibility flag
            is_divisible = S % 128 == 0
            expected_flag = f"IS_DIVISIBLE : tl.constexpr = {is_divisible}"
            self.assertIn(
                expected_flag, str(code), f"S={S} should have {expected_flag}"
            )

            self.assertEqual(out.shape, (2, 4, S, 64))
            return out, code

        torch._dynamo.reset()
        backend = CompileCounterWithBackend("inductor")

        # Test divisible and non-divisible shapes
        test_shapes = [256, 255, 383, 384]
        _ = [test_shape(S, backend) for S in test_shapes]

    @supported_platform
    def test_multiple_score_mod_calls(self, device):
        query = torch.randn((1, 8, 1024, 64), dtype=torch.float32, device=device)
        keys = [
            torch.randn((1, 8, 1024, 64), dtype=torch.float32, device=device)
            for _ in range(2)
        ]
        values = [
            torch.randn((1, 8, 1024, 64), dtype=torch.float32, device=device)
            for _ in range(2)
        ]

        def scoremod_1(qk, b, h, q, kv):
            return qk + (q - kv)

        def scoremod_2(qk, b, h, q, kv):
            return torch.where(q >= kv, qk, -float("inf"))

        def f(q, k1, k2, v1, v2):
            q2 = flex_attention(q, k1, v1, score_mod=scoremod_1)
            return flex_attention(q2, k2, v2, score_mod=scoremod_2)

        out = f(query, *keys, *values)
        out2 = torch.compile(f)(query, *keys, *values)
        tolerance = Tolerances(atol=2e-1, rtol=2e-1)
        torch.testing.assert_close(out, out2, atol=tolerance.atol, rtol=tolerance.rtol)

    @supported_platform
    @skip_on_cpu
    @skip_on_rocm  # TODO: Investigate
    def test_multiple_mask_calls(self, device):
        make_tensor = functools.partial(
            torch.randn,
            (1, 4, 512, 64),
            dtype=torch.float32,
            device=device,
            requires_grad=True,
        )
        query, key, value = make_tensor(), make_tensor(), make_tensor()

        window_size = 32

        def causal_mask(b, h, q_idx, kv_idx):
            return q_idx >= kv_idx

        def causal_mask_slidewindow_mod(b, h, q_idx, kv_idx):
            return (q_idx >= kv_idx) & (q_idx <= kv_idx + window_size)

        mask1 = create_block_mask(
            causal_mask, 1, None, 512, 512, _compile=False, device=device
        )
        mask2 = create_block_mask(
            causal_mask_slidewindow_mod,
            1,
            None,
            512,
            512,
            _compile=False,
            device=device,
        )

        def f(q, k, v):
            out1 = flex_attention(q, k, v, block_mask=mask1)
            out2 = flex_attention(q, k, v, block_mask=mask2)
            return out1 + out2

        f_compiled = torch.compile(f, fullgraph=True)

        out = f(query, key, value)
        out_compiled = f_compiled(query, key, value)

        grads = torch.autograd.grad((out,), (query, key, value), torch.ones_like(out))
        grads_compile = torch.autograd.grad(
            (out_compiled,), (query, key, value), torch.ones_like(out_compiled)
        )

        for grad, grad_compiled in zip(grads, grads_compile):
            torch.testing.assert_close(grad, grad_compiled, atol=3e-2, rtol=3e-2)

    @supported_platform
    def test_multiple_score_mod_calls2(self, device):
        query = torch.randn((1, 8, 1024, 64), dtype=torch.float32, device=device)
        keys = [
            torch.randn((1, 8, 1024, 64), dtype=torch.float32, device=device)
            for _ in range(3)
        ]
        values = [
            torch.randn((1, 8, 1024, 64), dtype=torch.float32, device=device)
            for _ in range(3)
        ]

        def scoremod_1(qk, b, h, q, kv):
            return qk + (q - kv)

        def scoremod_2(qk, b, h, q, kv):
            return torch.where(q >= kv, qk, -float("inf"))

        attention1 = functools.partial(flex_attention, score_mod=scoremod_1)

        def f(q, k1, k2, k3, v1, v2, v3):
            q2 = attention1(q, k1, v1)
            q3 = flex_attention(q2, k2, v2, score_mod=scoremod_2)
            return flex_attention(q3, k3, v3, score_mod=scoremod_1)

        out = f(query, *keys, *values)
        out2 = torch.compile(f, fullgraph=True)(query, *keys, *values)
        self.assertTrue((out - out2).abs().mean() < 1e-2)

    @supported_platform
    def test_multiple_score_mod_calls_paged_attention(self, device):
        query = torch.randn((1, 8, 1024, 64), dtype=torch.float32, device=device)
        keys = [
            torch.randn((1, 8, 1024, 64), dtype=torch.float32, device=device)
            for _ in range(2)
        ]
        values = [
            torch.randn((1, 8, 1024, 64), dtype=torch.float32, device=device)
            for _ in range(2)
        ]

        def scoremod_1(qk, b, h, q, kv):
            return qk + (q - kv)

        def scoremod_2(qk, b, h, q, kv):
            return torch.where(q >= kv, qk, -float("inf"))

        def f(q, k1, k2, v1, v2):
            q2 = flex_attention(q, k1, v1, score_mod=scoremod_1)
            return flex_attention(q2, k2, v2, score_mod=scoremod_2)

        eager_out = f(query, *keys, *values)

        block_mask = create_block_mask(noop_mask, 1, 1, 1024, 1024, device=device)

        (
            k_cache1,
            v_cache1,
            converted_block_mask1,
            converted_score_mod1,
        ) = self.preprocess_paged_attention(
            scoremod_1,
            query,
            keys[0],
            values[0],
            block_mask,
            torch.float32,
            device=device,
        )
        (
            k_cache2,
            v_cache2,
            converted_block_mask2,
            converted_score_mod2,
        ) = self.preprocess_paged_attention(
            scoremod_2,
            query,
            keys[1],
            values[1],
            block_mask,
            torch.float32,
            device=device,
        )

        def paged_f(q, k1, k2, v1, v2):
            q2 = flex_attention(
                q,
                k1,
                v1,
                score_mod=converted_score_mod1,
                block_mask=converted_block_mask1,
            )
            return flex_attention(
                q2,
                k2,
                v2,
                score_mod=converted_score_mod2,
                block_mask=converted_block_mask2,
            )

        compiled_out = torch.compile(paged_f, fullgraph=True)(
            query, k_cache1, k_cache2, v_cache1, v_cache2
        )
        tolerance = Tolerances(atol=2e-1, rtol=2e-1)
        torch.testing.assert_close(
            eager_out, compiled_out, atol=tolerance.atol, rtol=tolerance.rtol
        )

    @supported_platform
    def test_multiple_score_mod_calls2_paged_attention(self, device):
        query = torch.randn((1, 8, 1024, 64), dtype=torch.float32, device=device)
        keys = [
            torch.randn((1, 8, 1024, 64), dtype=torch.float32, device=device)
            for _ in range(3)
        ]
        values = [
            torch.randn((1, 8, 1024, 64), dtype=torch.float32, device=device)
            for _ in range(3)
        ]

        def scoremod_1(qk, b, h, q, kv):
            return qk + (q - kv)

        def scoremod_2(qk, b, h, q, kv):
            return torch.where(q >= kv, qk, -float("inf"))

        attention1 = functools.partial(flex_attention, score_mod=scoremod_1)

        def f(q, k1, k2, k3, v1, v2, v3):
            q2 = attention1(q, k1, v1)
            q3 = flex_attention(q2, k2, v2, score_mod=scoremod_2)
            return flex_attention(q3, k3, v3, score_mod=scoremod_1)

        eager_out = f(query, *keys, *values)

        block_mask = create_block_mask(noop_mask, 1, 1, 1024, 1024, device=device)
        (
            k_cache1,
            v_cache1,
            converted_block_mask1,
            converted_score_mod1,
        ) = self.preprocess_paged_attention(
            scoremod_1,
            query,
            keys[0],
            values[0],
            block_mask,
            torch.float32,
            device=device,
        )
        (
            k_cache2,
            v_cache2,
            converted_block_mask2,
            converted_score_mod2,
        ) = self.preprocess_paged_attention(
            scoremod_2,
            query,
            keys[1],
            values[1],
            block_mask,
            torch.float32,
            device=device,
        )
        (
            k_cache3,
            v_cache3,
            converted_block_mask3,
            converted_score_mod3,
        ) = self.preprocess_paged_attention(
            scoremod_1,
            query,
            keys[2],
            values[2],
            block_mask,
            torch.float32,
            device=device,
        )

        paged_attention1 = functools.partial(
            flex_attention,
            score_mod=converted_score_mod1,
            block_mask=converted_block_mask1,
        )

        def paged_f(q, k1, k2, k3, v1, v2, v3):
            q2 = paged_attention1(q, k1, v1)
            q3 = flex_attention(
                q2,
                k2,
                v2,
                score_mod=converted_score_mod2,
                block_mask=converted_block_mask2,
            )
            return flex_attention(
                q3,
                k3,
                v3,
                score_mod=converted_score_mod3,
                block_mask=converted_block_mask3,
            )

        compiled_out = torch.compile(paged_f, fullgraph=True)(
            query, k_cache1, k_cache2, k_cache3, v_cache1, v_cache2, v_cache3
        )
        tolerance = Tolerances(atol=2e-1, rtol=2e-1)
        torch.testing.assert_close(
            eager_out, compiled_out, atol=tolerance.atol, rtol=tolerance.rtol
        )

    @supported_platform
    @skip_on_cpu
    def test_inputs_are_realized(self, device):
        def f(q, k, v):
            x = torch.randn(1024, device=device)
            x = x * 2

            def func(qk, b, h, q, kv):
                return qk + x[q]

            return flex_attention(q.sin(), k, v, score_mod=func).cos()

        q, k, v = (
            torch.randn(1, 8, 1024, 64, device=device, requires_grad=True)
            for _ in range(3)
        )
        ref = f(q, k, v)
        out = torch.compile(f)(q, k, v)
        self.assertTrue((ref - out).abs().mean() < 1e-2)
        gradOut = torch.randn_like(q)

        ref_grads = torch.autograd.grad(ref, (q, k, v), gradOut)
        out_grads = torch.autograd.grad(out, (q, k, v), gradOut)
        for ref, out in zip(ref_grads, out_grads):
            self.assertTrue((ref - out).abs().mean() < 1e-2)

    @supported_platform
    @skip_on_cpu
    def test_make_block_mask(self, device):
        def causal_mask(b, h, q_idx, kv_idx):
            return q_idx >= kv_idx

        block_mask_a = torch.compile(create_block_mask, fullgraph=True)(
            causal_mask, 1, 1, 512, 512, device=device
        )
        block_mask_b = create_block_mask(causal_mask, 1, 1, 512, 512, device=device)
        self.assertEqual(block_mask_a.kv_num_blocks, block_mask_b.kv_num_blocks)
        self.assertEqual(block_mask_a.kv_indices, block_mask_b.kv_indices)
        self.assertEqual(block_mask_a.q_num_blocks, block_mask_b.q_num_blocks)

    @supported_platform
    def test_mask_mod_combiners(self, device):
        def causal_mask(b, h, q, kv):
            return q >= kv

        def neg_causal_mask(b, h, q, kv):
            return q < kv

        def sliding_window(b, h, q, kv):
            return (q - kv) <= 512

        local_s = 2048
        block_mask = create_block_mask(
            and_masks(causal_mask, sliding_window),
            1,
            1,
            local_s,
            local_s,
            device=device,
        )
        self.assertExpectedInline(block_mask.kv_num_blocks.sum().item(), """28""")
        attention = functools.partial(flex_attention, block_mask=block_mask)
        self.run_test_with_call(
            attention, Q_S=local_s, KV_S=local_s, dtype=torch.float16, device=device
        )

        block_mask = create_block_mask(
            and_masks(causal_mask, neg_causal_mask),
            1,
            1,
            local_s,
            local_s,
            device=device,
        )
        self.assertEqual(block_mask.kv_num_blocks.sum(), 0)

        block_mask1 = create_block_mask(
            or_masks(causal_mask, neg_causal_mask),
            1,
            1,
            local_s,
            local_s,
            device=device,
        )
        block_mask2 = create_block_mask(
            noop_mask, 1, 1, local_s, local_s, device=device
        )
        self.assertEqual(block_mask1.sparsity(), block_mask2.sparsity())

    @supported_platform
    @skip_on_cpu
    def test_epilogue_fused(self, device):
        # set so that metrics appear
        torch._logging.set_logs(inductor_metrics=True)

        @torch.compile
        def f(q, k, v):
            out = flex_attention(q, k, v)
            return out.cos()

        q, k, v = (torch.randn(1, 8, 1024, 64, device=device) for _ in range(3))
        metrics.reset()
        _, code = run_and_get_code(f, q, k, v)
        fc = FileCheck()
        fc.check("triton_tem_fused")  # template call
        fc.check_not("poi_fused_cos")  # No cos pointwise operation
        fc.run(code[0])
        accessed_bytes = 1 * 8 * 1024 * 64 * torch.float32.itemsize
        num_accesses = 4  # q, k, v reads, one output.
        # TODO: Get rid of this fudge factor
        # We need this fudge factor for now as we write the extraneous logsumexp
        num_accesses += 1
        self.assertLess(metrics.num_bytes_accessed, accessed_bytes * num_accesses)
        torch._logging.set_logs()

    @supported_platform
    @dtypes(*device_configs["cpu"].dtypes)
    @dtypesIfCUDA(*device_configs["cuda"].dtypes)
    @dtypesIfXPU(*device_configs["xpu"].dtypes)
    def test_njt_causal(self, device, dtype):
        offsets = torch.tensor(
            [0, 1024, 1024 + 512, S], device=device, dtype=torch.int32
        )
        seq_idx = torch.zeros(S, device=device, dtype=torch.int32)
        for idx in range(len(offsets) - 1):
            seq_idx[offsets[idx] : offsets[idx + 1]] = idx

        def create_njt_wrapper(orig_score_mod, offsets, seq_idx):
            def njt_score_mod(qk, b, h, q, kv):
                q_nested = q - offsets[seq_idx[q]]
                kv_nested = kv - offsets[seq_idx[kv]]
                return orig_score_mod(qk, b, h, q_nested, kv_nested)

            return njt_score_mod

        causal_njt = create_njt_wrapper(_causal, offsets, seq_idx)

        self.run_test(causal_njt, dtype, device=device)
        self.run_test_with_paged_attention(causal_njt, dtype, device=device)

    @supported_platform
    def test_mixed_dtypes_fails(self, device):
        query = torch.randn((1, 1, 1024, 64), dtype=torch.float32, device=device)
        key = torch.randn((1, 1, 1024, 64), dtype=torch.float16, device=device)
        value = torch.randn((1, 1, 1024, 64), dtype=torch.float16, device=device)
        with self.assertRaisesRegex(
            ValueError, "Expected query, key, and value to have the same dtype"
        ):
            flex_attention(query, key, value, _identity)

    @supported_platform
    @patch.object(torch._inductor.config, "max_autotune", True)
    def test_max_autotune(self, device):
        def score_mod(score, b, h, m, n):
            return score * 2

        self.run_test(score_mod, dtype=torch.float16, device=device)
        self.run_test_with_paged_attention(
            score_mod, dtype=torch.float16, device=device
        )

    @supported_platform
    @skip("TODO: Figure out why this is erroring")
    @patch.object(torch._inductor.config, "max_autotune", True)
    def test_max_autotune_with_captured(self, device):
        head_scale = torch.randn(H, device=device)
        batch_scale = torch.randn(B, device=device)
        tok_scale = torch.randn(S, device=device)

        def bias_mod(score, batch, head, token_q, token_kv):
            score = score + tok_scale[token_q]
            score = score + batch_scale[batch]
            score = score + head_scale[head]
            return score

        self.run_test(bias_mod, dtype=torch.float32, device=device)

    @supported_platform
    @common_utils.parametrize("score_mod", test_score_mods)
    @dtypes(*device_configs["cpu"].dtypes)
    @dtypesIfCUDA(*device_configs["cuda"].dtypes)
    @dtypesIfXPU(*device_configs["xpu"].dtypes)
    @common_utils.parametrize("head_dims", [(D, D // 2), (D // 2, D)])
    def test_non_equal_head_dims(self, device, dtype, score_mod, head_dims):
        qk_d, v_d = head_dims
        self.run_test(score_mod, dtype, device, B, H, S, qk_d, B, H, S, V_D=v_d)
        self.run_test_with_paged_attention(
            score_mod, dtype, device, B, H, S, qk_d, B, H, S, V_D=v_d
        )

    @supported_platform
    @skip_on_cpu
    def test_autograd_function_in_score_mod(self, device):
        class ApplyMask(torch.autograd.Function):
            generate_vmap_rule = True

            @staticmethod
            def forward(a, mask):
                return torch.where(mask, a, -float("inf"))

            @staticmethod
            def setup_context(ctx, inputs, output):
                _, mask = inputs
                ctx.mark_non_differentiable(mask)

            @staticmethod
            def backward(ctx, i):
                return i, None

        def score_mod(score, b, h, q, kv):
            return ApplyMask.apply(score, q <= kv)

        func = torch.compile(flex_attention, fullgraph=True)

        q, k, v = (
            torch.randn(1, 8, 1024, 64, device=device, requires_grad=True)
            for _ in range(3)
        )

        # Just checking that it runs
        func(q, k, v)

        # expectedFailure
        # This doesn't work due to vmap + autograd.Function + torch.compile not composing
        # self.run_test(score_mod)

    @supported_platform
    def test_causal_block(self, device):
        def mask_mod(b, h, q, kv):
            return q >= kv

        block_mask = create_block_mask(mask_mod, 1, 1, S, S, device=device)
        attention = functools.partial(flex_attention, block_mask=block_mask)

        self.run_test_with_call(attention, dtype=torch.float16, device=device)

    @supported_platform
    def test_causal_block_paged_attention(self, device):
        def mask_mod(b, h, q, kv):
            return q >= kv

        block_mask = create_block_mask(mask_mod, B, 1, S, S, device=device)
        self.run_test_with_paged_attention(
            score_mod=_identity,
            dtype=torch.float16,
            device=device,
            block_mask=block_mask,
        )

    @supported_platform
    def test_new_empty_mask_mod(self, device):
        S = 128
        q, k, v = (torch.randn(4, 1, S, 64, device=device) for _ in range(3))

        attn_mask = torch.ones(4, 1, S, S, dtype=torch.bool, device=device).tril()

        def score_mod(score, b, h, q_idx, kv_idx):
            h_ = h.new_zeros(h.shape)
            return score + attn_mask[b, h_, q_idx, kv_idx]

        def causal(b, h, q_idx, kv_idx):
            h_ = h.new_zeros(h.shape)
            return attn_mask[b, h_, q_idx, kv_idx]

        block_mask = create_block_mask(
            causal, B=4, H=None, Q_LEN=S, KV_LEN=S, device=device
        )
        torch.compile(flex_attention, fullgraph=True)(
            q, k, v, score_mod, block_mask=block_mask
        )

    @supported_platform
    @common_utils.parametrize("head_dim", [17, 24, 94, 121])
    @dtypes(*device_configs["cpu"].dtypes_fast)
    @dtypesIfCUDA(*device_configs["cuda"].dtypes_fast)
    @dtypesIfXPU(*device_configs["xpu"].dtypes_fast)
    def test_non_pow_2_headdim(self, device, dtype, head_dim):
        self.run_test(_rel_bias, dtype, device, B, H, S, head_dim, B, H, S, head_dim)

    @supported_platform
    def test_GQA_causal_mask(self, device):
        def mask_mod(b, h, q, kv):
            return q >= kv

        block_mask = create_block_mask(mask_mod, B, 1, S // 8, S // 8, device=device)
        attention = functools.partial(
            flex_attention, block_mask=block_mask, enable_gqa=True
        )

        self.run_test_with_call(
            attention,
            torch.float16,
            device,
            B,
            H * 4,  # Hq = 4*Hkv.
            S // 8,
            D,
            B,
            H,
            S // 8,
            D,
        )

        self.run_test_with_paged_attention(
            _identity,
            dtype=torch.float16,
            device=device,
            Q_H=H * 4,
            Q_S=S // 8,
            KV_H=H,
            KV_S=S // 8,
            block_mask=block_mask,
        )

    @supported_platform
    def test_custom_block_mask_generator(self, device):
        def mask_mod(b, h, q, kv):
            return q >= kv

        auto_mask = create_block_mask(mask_mod, 1, 1, S, S, device=device)
        BLOCK_SIZE = 128

        def causal_constructor(S):
            num_blocks = torch.arange(S // BLOCK_SIZE, device=device) + 1
            indices = torch.arange(S // BLOCK_SIZE, device=device).expand(
                S // BLOCK_SIZE, S // BLOCK_SIZE
            )
            num_blocks = num_blocks[None, None, :]
            indices = indices[None, None, :]
            return BlockMask.from_kv_blocks(
                num_blocks, indices, BLOCK_SIZE=BLOCK_SIZE, mask_mod=mask_mod
            )

        manual_mask = causal_constructor(S)
        self.assertEqual(auto_mask.to_dense(), manual_mask.to_dense())

    @supported_platform
    @skip_on_cpu
    @dtypes(*device_configs["cpu"].dtypes)
    @dtypesIfCUDA(*device_configs["cuda"].dtypes)
    @dtypesIfXPU(*device_configs["xpu"].dtypes)
    @common_utils.parametrize("score_mod", [_identity, _causal])
    def test_logsumexp_correctness(self, device, dtype, score_mod):
        make_tensor = functools.partial(
            torch.randn,
            (B, H, S, D),
            dtype=dtype,
            device=device,
            requires_grad=True,
        )
        q, k, v = make_tensor(), make_tensor(), make_tensor()

        @torch.compile
        def sdpa_hop(q, k, v, score_mod):
            return flex_attention(q, k, v, score_mod, return_lse=True)

        @torch.compile(backend="aot_eager")
        def eager_sdpa_hop(q, k, v, score_mod):
            return flex_attention(q, k, v, score_mod, return_lse=True)

        ref_out, ref_lse = eager_sdpa_hop(
            q.to(torch.float64),
            k.to(torch.float64),
            v.to(torch.float64),
            score_mod,
        )
        compiled_out, compiled_lse = sdpa_hop(q, k, v, score_mod)

        self.assertTrue(ref_lse.dtype == torch.float64)
        self.assertTrue(compiled_lse.dtype == torch.float32)

        tolerance = Tolerances(atol=2e-2, rtol=2e-2)
        torch.testing.assert_close(
            ref_out.to(dtype=torch.float32),
            compiled_out.to(dtype=torch.float32),
            atol=tolerance.atol,
            rtol=tolerance.rtol,
        )
        torch.testing.assert_close(
            ref_lse.to(dtype=torch.float32),
            compiled_lse.to(dtype=torch.float32),
            atol=tolerance.atol,
            rtol=tolerance.rtol,
        )

    @supported_platform
    @skip_on_cpu
    def test_logsumexp_only_return(self, device):
        make_tensor = functools.partial(
            torch.randn,
            (B, H, S, D),
            dtype=torch.float32,
            device=device,
            requires_grad=True,
        )
        q, k, v = make_tensor(), make_tensor(), make_tensor()

        @torch.compile
        def func(q, k, v, score_mod):
            _, lse = flex_attention(q, k, v, score_mod, return_lse=True)
            lse_2 = lse * 2
            return lse_2

        _, code = run_and_get_code(func, q, k, v, _identity)
        # Ensure that we're still generating the flexattention kernel
        FileCheck().check_count(".run(primals_1, primals_2, primals_3", 1, True).run(
            code[0]
        )

    @supported_platform
    @skip_on_cpu
    @common_utils.parametrize(
        "score_mod", [_identity, _causal, _times_two, _squared, _trig, _trig2]
    )
    def test_aot_eager_gradcheck(self, device, score_mod):
        make_tensor = functools.partial(
            torch.randn,
            (2, 2, 11, 4),
            device=device,
            dtype=torch.float64,
            requires_grad=True,
        )
        query, key, value = make_tensor(), make_tensor(), make_tensor()

        func = torch.compile(flex_attention, backend="aot_eager", fullgraph=True)

        self.assertTrue(
            torch.autograd.gradcheck(
                func, (query, key, value, score_mod), raise_exception=True
            )
        )

    @supported_platform
    @skip_on_cpu
    def test_eager_backward_strides(self, device):
        class Repro(torch.nn.Module):
            def __init__(self):
                super().__init__()
                self.qkv_proj = torch.nn.Linear(256, 256 * 3)
                self.n_head = 256 // 64
                self.d_attn = 256

            def forward(self, x):
                n_batch, n_ctx, _ = x.shape
                q, k, v = self.qkv_proj(x).split(
                    [self.d_attn, self.d_attn, self.d_attn], dim=2
                )
                q = q.reshape(n_batch, n_ctx, self.n_head, -1)
                k = k.reshape(n_batch, n_ctx, self.n_head, -1)
                v = v.reshape(n_batch, n_ctx, self.n_head, -1)
                q = q.transpose(1, 2)
                k = k.transpose(1, 2)
                v = v.transpose(1, 2)
                x = torch.nn.attention.flex_attention.flex_attention(q, k, v)
                return x

        model = Repro().to(device)
        x = torch.randn((1, 512, 256), device=device, requires_grad=True)
        out = torch.compile(model, backend="aot_eager", fullgraph=True)(x)
        out.backward(torch.ones_like(out))

    @supported_platform
    @skip_on_cpu
    def test_differentiable_logsumexp_gradcheck(self, device):
        make_tensor = functools.partial(
            torch.randn,
            (2, 2, 11, 4),
            device=device,
            dtype=torch.float64,
            requires_grad=True,
        )
        query, key, value = make_tensor(), make_tensor(), make_tensor()

        def flex_attention_lse_only(q, k, v):
            return flex_attention(q, k, v, return_lse=True)[1]

        func = torch.compile(
            flex_attention_lse_only, backend="aot_eager", fullgraph=True
        )

        self.assertTrue(
            torch.autograd.gradcheck(func, (query, key, value), raise_exception=True)
        )

    @supported_platform
    @skip_on_cpu
    def test_differentiable_logsumexp_compiled(self, device):
        make_tensor = functools.partial(
            torch.randn,
            (2, 2, 128, 64),
            device=device,
            dtype=torch.float32,
            requires_grad=True,
        )
        q, k, v = make_tensor(), make_tensor(), make_tensor()
        lse_mask = torch.randn(2, 2, 128, device=device)

        out, lse = flex_attention(q, k, v, return_lse=True)
        (out.mean() + (lse * lse_mask).sum()).backward()
        q_grad, k_grad, v_grad = q.grad, k.grad, v.grad
        q.grad = None
        k.grad = None
        v.grad = None

        out2, lse2 = torch.compile(flex_attention, fullgraph=True)(
            q, k, v, return_lse=True
        )
        (out2.mean() + (lse2 * lse_mask).sum()).backward()
        q_grad2, k_grad2, v_grad2 = q.grad, k.grad, v.grad
        tolerance = Tolerances(atol=1e-1, rtol=1e-1)

        torch.testing.assert_close(out, out2, atol=tolerance.atol, rtol=tolerance.rtol)
        torch.testing.assert_close(lse, lse2, atol=tolerance.atol, rtol=tolerance.rtol)
        torch.testing.assert_close(
            q_grad, q_grad2, atol=tolerance.atol, rtol=tolerance.rtol
        )
        torch.testing.assert_close(
            k_grad, k_grad2, atol=tolerance.atol, rtol=tolerance.rtol
        )
        torch.testing.assert_close(
            v_grad, v_grad2, atol=tolerance.atol, rtol=tolerance.rtol
        )

    # Use weird mask to test reusing block_mask does work well.
    @supported_platform
    @skip_on_cpu
    def _test_block_mask_reuse_with_weird_mask(self, device):
        def mask(b, h, q, kv):
            return (kv < 256) | (kv >= 2048)

        make_tensor = functools.partial(
            torch.randn,
            (4, 4, 4096, 64),
            device=device,
            dtype=torch.float32,
            requires_grad=True,
        )

        block_mask = create_block_mask(mask, None, None, 4096, 4096, device=device)
        # Compile 1st version with q/k/v(seqlen=4096) and block_mask(seqlen=4096)
        torch.compile(flex_attention, dynamic=True, fullgraph=True)(
            make_tensor(), make_tensor(), make_tensor(), block_mask=block_mask
        )

        make_tensor2 = functools.partial(
            torch.randn,
            (4, 4, 2048, 64),
            device=device,
            dtype=torch.float32,
            requires_grad=True,
        )
        q, k, v = make_tensor2(), make_tensor2(), make_tensor2()

        # Compile 2nd version with q/k/v(seqlen=2048) and block_mask(seqlen=4096),
        # The graph includes the BlockMask._adjust part.
        out = torch.compile(flex_attention, dynamic=True, fullgraph=True)(
            q, k, v, block_mask=block_mask
        )
        out.sum().backward()
        q_grad, k_grad, v_grad = q.grad, k.grad, v.grad
        q.grad = None
        k.grad = None
        v.grad = None

        block_mask2 = create_block_mask(mask, None, None, 2048, 2048, device=device)
        # Reuse the 1st version with q/k/v(seqlen=2048) and block_mask(seqlen=2048)
        out2 = torch.compile(flex_attention, dynamic=True, fullgraph=True)(
            q, k, v, block_mask=block_mask2
        )
        out2.sum().backward()
        q_grad2, k_grad2, v_grad2 = q.grad, k.grad, v.grad
        tolerance = Tolerances(atol=1e-3, rtol=1e-3)

        torch.testing.assert_close(out, out2, atol=tolerance.atol, rtol=tolerance.rtol)
        torch.testing.assert_close(
            q_grad, q_grad2, atol=tolerance.atol, rtol=tolerance.rtol
        )
        torch.testing.assert_close(
            k_grad, k_grad2, atol=tolerance.atol, rtol=tolerance.rtol
        )
        torch.testing.assert_close(
            v_grad, v_grad2, atol=tolerance.atol, rtol=tolerance.rtol
        )

    @supported_platform
    @skip_on_cpu
    def test_float32_matmul_precision(self, device):
        make_tensor = functools.partial(
            torch.zeros,
            (2, 2, 128, 32),
            device=device,
            dtype=torch.float32,
            requires_grad=False,
        )
        query, key, value = make_tensor(), make_tensor(), make_tensor()
        query.fill_(0.2)
        key.fill_(0.3)
        value.fill_(0.4)

        query.requires_grad = True
        key.requires_grad = True
        value.requires_grad = True

        def score_mod(score, b, h, q, kv):
            return score * 2

        with temp_float32_matmul_precision("highest"):
            out_eager = flex_attention(query, key, value, score_mod)
            flex_compiled = torch.compile(flex_attention, fullgraph=True)
            out_compiled = flex_compiled(query, key, value, score_mod)

            grads_eager = torch.autograd.grad(out_eager.sum(), (query, key, value))
            grads_compile = torch.autograd.grad(out_compiled.sum(), (query, key, value))

        torch.testing.assert_close(grads_eager, grads_compile)

    @supported_platform
    @skip_on_cpu
    @common_utils.parametrize("score_mod_name", ["_head_offset"])
    @common_utils.parametrize("mode", ["eager", "aot_eager"])
    def test_captured_score_mod_aot_eager_gradcheck(
        self, device, score_mod_name: str, mode: str
    ):
        make_tensor = functools.partial(
            torch.randn,
            (2, 2, 11, 4),
            device=device,
            dtype=torch.float64,
            requires_grad=True,
        )
        query, key, value = make_tensor(), make_tensor(), make_tensor()

        func = torch.compile(flex_attention, backend=mode, fullgraph=True)
        score_mod = captured_buffers_map[score_mod_name](torch.float64, device)

        self.assertTrue(
            torch.autograd.gradcheck(
                func, (query, key, value, score_mod), raise_exception=True
            )
        )

    @supported_platform
    @skip_on_cpu
    @common_utils.parametrize("mode", ["eager", "aot_eager"])
    def test_document_masking_edge_case(self, device, mode):
        requires_grad = device in DEVICE_SUPPORTS_BACKWARDS
        document_masks = torch.full((2, 128), 0, dtype=torch.int32, device=device)
        document_masks[:, 64:] = 1

        def mask_mod(b, h, q, kv):
            same_doc = document_masks[b, q] == document_masks[b, kv]
            return same_doc

        make_tensor = functools.partial(
            torch.randn,
            (2, 1, 128, 4),
            device=device,
            dtype=torch.float64,
            requires_grad=requires_grad,
        )
        query, key, value = make_tensor(), make_tensor(), make_tensor()
        func = torch.compile(flex_attention, backend=mode, fullgraph=True)

        block_mask = create_block_mask(mask_mod, 2, 1, 128, 128, device=device)
        out = func(query, key, value, block_mask=block_mask)
        if requires_grad:
            out.sum().backward()

    @supported_platform
    @skip_on_cpu
    def test_strided_backwards(self, device):
        shape = (1, 2, 4096, 64)
        Q = torch.randn(shape, requires_grad=True, device=device)
        K = torch.randn(shape, requires_grad=True, device=device)
        V = torch.randn(shape, requires_grad=True, device=device)
        func = torch.compile(flex_attention, dynamic=True, fullgraph=True)

        K_sliced = K[:, :, :-128]
        V_sliced = V[:, :, :-128]

        out_eager = flex_attention(Q, K_sliced, V_sliced)
        out_compiled = func(Q, K_sliced, V_sliced)

        grad = torch.rand_like(out_eager)

        eager_grads = torch.autograd.grad(out_eager, (Q, K, V), grad)
        compiled_grads = torch.autograd.grad(out_compiled, (Q, K, V), grad)

        for eager, compiled in zip(eager_grads, compiled_grads):
            torch.testing.assert_close(eager, compiled, atol=9e-3, rtol=0)

    @supported_platform
    @common_utils.parametrize("mode", ["eager", "inductor", "paged_attention"])
    @common_utils.parametrize(
        "permute_order",
        [
            (0, 1, 2, 3),  # Default order
            (1, 0, 2, 3),  # Reverse order
            (0, 2, 1, 3),  # Mixed order
            (2, 0, 1, 3),  # Another mixed order
            (0, 1, 3, 2),  # Non contiguous last dim
        ],
    )
    @common_utils.parametrize("shape", [(2, 1, 128, 16), (4, 2, 64, 16)])
    def test_flex_attention_stride_ordering(self, device, mode, permute_order, shape):
        from torch._inductor.ir import get_stride_order

        if torch.version.hip and mode == "paged_attention":
            raise self.skipTest(
                "TODO: figure out why mode_paged_attention_permute_order3_shape0 on MI200 caused mem fault"
            )

        dtype = torch.float32
        # Setup
        requires_grad = device in DEVICE_SUPPORTS_BACKWARDS
        make_tensor = functools.partial(
            torch.randn,
            shape,
            device=device,
            dtype=dtype,
            requires_grad=False if mode == "paged_attention" else requires_grad,
        )

        # Create and permute tensors
        query, key, value = make_tensor(), make_tensor(), make_tensor()
        query = query.permute(permute_order)
        key = key.permute(permute_order)
        value = value.permute(permute_order)

        if mode == "inductor":
            func = torch.compile(flex_attention, backend=mode, fullgraph=True)
            out = func(query, key, value)
        elif mode == "paged_attention":
            out, _ = self.run_paged_attention(
                _identity, query, key, value, dtype, device=device
            )
        else:
            func = flex_attention
            out = func(query, key, value)

        out_stride_order = get_stride_order(out.stride())
        query_stride_order = get_stride_order(query.stride())

        self.assertEqual(
            out_stride_order,
            query_stride_order,
            f"Stride order mismatch: out {out_stride_order}, query {query_stride_order}",
        )

    @supported_platform
    @skip_on_cpu
    @common_utils.parametrize("mode", ["eager", "inductor"])
    @common_utils.parametrize(
        "permute_order",
        [(0, 1, 2, 3), (1, 0, 2, 3), (0, 2, 1, 3), (2, 0, 1, 3), (0, 1, 3, 2)],
    )
    @common_utils.parametrize("shape", [(2, 5, 128, 16), (4, 2, 64, 16)])
    def test_flex_attention_backward_stride_ordering(
        self, device, mode, permute_order, shape
    ):
        from torch._inductor.ir import get_stride_order

        dtype = torch.float32
        make_tensor = functools.partial(
            torch.randn, shape, device=device, dtype=dtype, requires_grad=False
        )

        query, key, value = make_tensor(), make_tensor(), make_tensor()
        query = query.permute(permute_order)
        key = key.permute(permute_order)
        value = value.permute(permute_order)

        query.requires_grad_()
        key.requires_grad_()
        value.requires_grad_()

        func = (
            torch.compile(flex_attention, backend=mode, fullgraph=True)
            if mode == "inductor"
            else flex_attention
        )
        out = func(query, key, value)
        grad_output = torch.randn_like(out)
        out.backward(grad_output)

        for leaf, grad, name in [
            (query, query.grad, "query"),
            (key, key.grad, "key"),
            (value, value.grad, "value"),
        ]:
            input_stride_order = get_stride_order(grad.stride())
            orig_stride_order = get_stride_order(leaf.stride())
            self.assertEqual(
                input_stride_order,
                orig_stride_order,
                f"Mode: {mode}, Stride order mismatch for {name}: grad {input_stride_order}, input {orig_stride_order}.",
            )

    @supported_platform
    def test_non_contiguous_last_dim(self, device):
        """Test flex_attention with tensors having non contiguous last dimension."""
        B, H, D = 4, 8, 64
        dtype = torch.float16 if device in DEVICE_SUPPORTS_BACKWARDS else torch.float32
        for S in [16, 64]:

            def column_major_tensor():
                tensor = torch.randn(
                    (B, H, S, D),
                    dtype=dtype,
                    device=device,
                )
                # Column major in last 2 dims
                return tensor.transpose(-1, -2).contiguous().transpose(-1, -2)

            q = column_major_tensor()
            k = column_major_tensor()
            v = column_major_tensor()

            requires_grad = device in DEVICE_SUPPORTS_BACKWARDS
            if requires_grad:
                q.requires_grad_(True)
                k.requires_grad_(True)
                v.requires_grad_(True)

            self.assertNotEqual(q.stride()[-1], 1)
            self.assertNotEqual(k.stride()[-1], 1)
            self.assertNotEqual(v.stride()[-1], 1)

            q_ref, k_ref, v_ref = query_key_value_clones(q, k, v)
            q_gold, k_gold, v_gold = query_key_value_clones(q, k, v, torch.float64)

            golden_out = flex_attention(q_gold, k_gold, v_gold)
            ref_out = flex_attention(q_ref, k_ref, v_ref)

            flex_compiled = torch.compile(flex_attention, fullgraph=True, dynamic=True)
            compiled_out = flex_compiled(q, k, v)

            self._check_out(golden_out, ref_out, compiled_out)

            if requires_grad:
                backward_grad = torch.randn_like(ref_out)

                golden_out.backward(backward_grad.to(torch.float64))
                ref_out.backward(backward_grad)
                compiled_out.backward(backward_grad)

                self._check_out_and_grad(
                    golden_out,
                    ref_out,
                    compiled_out,
                    q_gold,
                    q_ref,
                    q,
                    k_gold,
                    k_ref,
                    k,
                    v_gold,
                    v_ref,
                    v,
                )

    @supported_platform
    @common_utils.parametrize("compile", [True, False])
    def test_fully_masked_out_rows_0_check(self, device, compile: bool):
        # Ensure fully masked out rows won't cause NaNs.
        requires_grad = device in DEVICE_SUPPORTS_BACKWARDS
        query = torch.randn(
            (B, H, S, D),
            dtype=torch.float32,
            device=device,
            requires_grad=requires_grad,
        )
        key = torch.randn(
            (B, H, S, D),
            dtype=torch.float32,
            device=device,
            requires_grad=requires_grad,
        )
        value = torch.randn(
            (B, H, S, D),
            dtype=torch.float32,
            device=device,
            requires_grad=requires_grad,
        )

        M = S // 2

        def mask_mod(b, h, q, kv):
            return q < M

        block_mask = create_block_mask(mask_mod, B, 1, S, S, device=device)

        flex = (
            torch.compile(flex_attention, dynamic=False) if compile else flex_attention
        )
        if requires_grad:
            out, lse = flex(query, key, value, block_mask=block_mask, return_lse=True)
            self.assertEqual(out[:, :, M:, :].sum(), 0)
            self.assertTrue((lse[:, :, M:] == -float("inf")).all())

            loss = out.sum() + lse.sum()
            loss.backward()
            self.assertEqual(query.grad[:, :, M:, :].sum(), 0)
        else:
            out = flex(query, key, value, block_mask=block_mask, return_lse=False)

        self.assertEqual(out[:, :, M:, :].sum(), 0)

    @supported_platform
    def test_fully_masked_out_rows(self, device):
        M = S // 2

        def mask_mod(b, h, q, kv):
            return q < M

        block_mask = create_block_mask(mask_mod, B, 1, S, S, device=device)

        def noop_mod(score, b, h, q_idx, kv_idx):
            return score

        self.run_test(
            noop_mod, torch.float32, device, B, H, S, D, B, H, S, D, block_mask
        )

    @supported_platform
    @skip_on_cpu
    def test_kernel_options_argument_is_respected(self, device):
        make_tensor = functools.partial(
            torch.randn,
            (2, 2, 128, 64),
            device=device,
            dtype=torch.float32,
            requires_grad=True,
        )
        q, k, v = make_tensor(), make_tensor(), make_tensor()

        # Ensure we respect user's input kernel options.
        _, code = run_and_get_code(
            torch.compile(flex_attention, fullgraph=True),
            q,
            k,
            v,
            kernel_options={"BLOCK_M": 16},
        )
        FileCheck().check("BLOCK_M : tl.constexpr = 16").run(code[0])

    @supported_platform
    def test_block_mask_non_divisible(self, device):
        seq = torch.arange(1023, device=device) // 128

        def mod(b, h, q, kv):
            return seq[q] == seq[kv]

        block_mask = create_block_mask(mod, None, None, 1023, 1023, device=device)
        torch.compile(create_block_mask)(mod, None, None, 1023, 1023, device=device)
        self.run_test_with_call(
            lambda q, k, v: flex_attention(q, k, v, block_mask=block_mask),
            torch.float16,
            device,
            Q_S=1023,
            KV_S=1023,
        )

    @supported_platform
    def test_causal_block_non_divisible(self, device):
        def mask_mod(b, h, q, kv):
            return q >= kv

        block_mask = create_block_mask(mask_mod, B, 1, S - 1, S - 1, device=device)
        attention = functools.partial(flex_attention, block_mask=block_mask)

        self.run_test_with_call(attention, torch.float16, device, Q_S=S - 1, KV_S=S - 1)

    @supported_platform
    @skip_on_cpu
    def test_modular_indexing(self, device):
        B, H, N, D = 100, 12, 128, 64
        dtype = torch.bfloat16
        device = torch.device(device)

        class Attention(torch.nn.Module):
            def __init__(self):
                super().__init__()
                self.bias = torch.randn(B, N, N, H, device=device, dtype=dtype)

            def forward(
                self, q: torch.Tensor, k: torch.Tensor, v: torch.Tensor
            ) -> torch.Tensor:
                score_mod = generate_score_mod(self.bias)
                o = flex_attention(q, k, v, score_mod=score_mod)
                return o

        def generate_score_mod(bias):
            bias = (2 * bias).view(B, H, N, N).contiguous()

            def score_mod(score, batch, head, q_idx, k_idx):
                attn_bias = bias[batch, head, q_idx, k_idx]
                return score + attn_bias

            return score_mod

        m = Attention().to(device).eval().to(dtype)
        m = torch.compile(m, mode="default", fullgraph=False)

        q = torch.randn(B, H, N, D, device=device, dtype=dtype)
        k = torch.randn(B, H, N, D, device=device, dtype=dtype)
        v = torch.randn(B, H, N, D, device=device, dtype=dtype)

        m(q, k, v)

    @supported_platform
    @skip_on_cpu
    def test_force_write_lse(self, device):
        dtype = torch.float32
        make_tensor = functools.partial(
            torch.randn,
            (2, 2, 128, 16),
            device=device,
            dtype=dtype,
            requires_grad=False,
        )
        query, key, value = make_tensor(), make_tensor(), make_tensor()
        out_eager, lse_eager = flex_attention(query, key, value, return_lse=True)

        flex_compile = torch.compile(flex_attention, fullgraph=True)
        out_compiled, lse_compiled = flex_compile(query, key, value, return_lse=True)

        out_paged, lse_paged = self.run_paged_attention(
            score_mod=_identity, q=query, k=key, v=value, dtype=dtype, device=device
        )

        torch.testing.assert_close(lse_eager, lse_compiled, atol=3e-3, rtol=0)
        requires_grad = device in DEVICE_SUPPORTS_BACKWARDS
        if requires_grad:
            torch.testing.assert_close(lse_eager, lse_paged, atol=3e-3, rtol=0)

    @supported_platform
    @skip_on_cpu
    @common_utils.parametrize("backend", ["flex_attention", "flex_decode", "eager"])
    def test_lse_masked_output(self, device, backend):
        if backend == "flex_decode":
            kernel_options = {"FORCE_USE_FLEX_ATTENTION": False}
            flex_call = torch.compile(flex_attention, fullgraph=True)
            N_CTX = 96
        elif backend == "flex_attention":
            kernel_options = {"FORCE_USE_FLEX_ATTENTION": True}
            flex_call = torch.compile(flex_attention, fullgraph=True)
            N_CTX = 196
        else:
            kernel_options = {}
            flex_call = flex_attention
            N_CTX = 196

        SLIDING_WINDOW = 64
        make_tensor = functools.partial(
            torch.randn,
            (2, 2, N_CTX, 64),
            device=device,
            dtype=torch.float32,
            requires_grad=True,
        )

        def sliding_window_causal(b, h, q_idx, kv_idx):
            causal_mask = q_idx >= kv_idx
            window_mask = q_idx - kv_idx <= SLIDING_WINDOW
            return causal_mask & window_mask

        def global_causal(b, h, q_idx, kv_idx):
            causal_mask = q_idx >= kv_idx
            window_mask = q_idx - kv_idx > SLIDING_WINDOW
            return causal_mask & window_mask

        sliding_window_causal = torch.nn.attention.flex_attention.create_block_mask(
            sliding_window_causal,
            B=None,
            H=None,
            Q_LEN=N_CTX,
            KV_LEN=N_CTX,
            device=device,
        )
        global_causal = torch.nn.attention.flex_attention.create_block_mask(
            global_causal, B=None, H=None, Q_LEN=N_CTX, KV_LEN=N_CTX, device=device
        )

        local_attn = functools.partial(
            flex_call,
            block_mask=sliding_window_causal,
            return_lse=True,
            kernel_options=kernel_options,
        )
        global_attn = functools.partial(
            flex_call,
            block_mask=global_causal,
            return_lse=True,
            kernel_options=kernel_options,
        )
        q, k, v = make_tensor(), make_tensor(), make_tensor()
        gradOut = make_tensor(requires_grad=False)

        x_local, lse_local = local_attn(q, k, v)
        x_global, lse_global = global_attn(q, k, v)

        max_lse = torch.maximum(lse_local, lse_global)
        lse_global = lse_global - max_lse
        lse_local = lse_local - max_lse
        lse_global = torch.exp(lse_global)
        lse_local = torch.exp(lse_local)
        x = ((x_local * lse_local[..., None]) + (x_global * lse_global[..., None])) / (
            lse_global[..., None] + lse_local[..., None]
        )
        x.backward(gradOut)
        flex_q_grad, flex_k_grad, flex_v_grad = q.grad, k.grad, v.grad
        q.grad = None
        k.grad = None
        v.grad = None

        out = torch.nn.functional.scaled_dot_product_attention(q, k, v, is_causal=True)
        out.backward(gradOut)

        torch.testing.assert_close(x, out, atol=3e-3, rtol=2e-3)
        torch.testing.assert_close(flex_q_grad, q.grad, atol=3e-3, rtol=2e-3)
        torch.testing.assert_close(flex_k_grad, k.grad, atol=3e-3, rtol=2e-3)
        torch.testing.assert_close(flex_v_grad, v.grad, atol=3e-3, rtol=2e-3)

    @supported_platform
    @skip_on_cpu
    def test_mixed_device_error_message(self, device):
        # Create tensors on different devices
        cpu_tensor = torch.randn(2, 2, 128, 16, device="cpu")
        gpu_tensor = torch.randn(2, 2, 128, 16, device=device)

        # Use different devices for query, key, and value
        query, key, value = cpu_tensor, gpu_tensor, cpu_tensor

        expected_error_message = (
            "Expected query, key, and value to have the same device type, "
            f"but got query.device: {query.device}, key.device: {key.device}, "
            f"and value.device: {value.device} instead."
        )

        with self.assertRaisesRegex(ValueError, expected_error_message):
            flex_attention(query, key, value)

    @supported_platform
    @skip_on_cpu
    def test_captured_wrong_device_error_message(self, device):
        means = torch.randn(64, 3, device=device)
        length_scales = torch.logspace(0.001, 0.1, 8, device="cpu")

        def euclidean_dist_pos_embed(score, b, h, q_idx, k_idx):
            q_pos = means[q_idx]
            k_pos = means[k_idx]
            dist = (q_pos - k_pos).pow(2).sum(-1).sqrt()
            scale = length_scales[h]
            inv_dist = torch.exp(-dist / scale)
            return inv_dist * score

        expected_error_message = "Buffers cannot be created"

        q, k, v = (torch.randn(1, 8, 64, 64, device=device) for _ in range(3))
        with self.assertRaisesRegex(RuntimeError, expected_error_message):
            torch.compile(flex_attention)(q, k, v, score_mod=euclidean_dist_pos_embed)

    @supported_platform
    @skip_on_cpu
    def test_cant_lower_error_message(self, device):
        # We can't lower a 256-element reduction inside a pointwise reduction
        means = torch.randn(64, 256, device=device)
        length_scales = torch.logspace(0.001, 0.1, 8, device=device)

        def euclidean_dist_pos_embed(score, b, h, q_idx, k_idx):
            q_pos = means[q_idx]
            k_pos = means[k_idx]
            dist = (q_pos - k_pos).pow(2).sum(-1).sqrt()
            scale = length_scales[h]
            inv_dist = torch.exp(-dist / scale)
            return inv_dist * score

        expected_error_message = "Buffers cannot be created"

        q, k, v = (torch.randn(1, 8, 64, 64, device=device) for _ in range(3))
        with self.assertRaisesRegex(RuntimeError, expected_error_message):
            torch.compile(flex_attention)(q, k, v, score_mod=euclidean_dist_pos_embed)

    @supported_platform
    @skip_on_cpu
    def test_reduction_unrolled(self, device):
        # We can't lower a 256-element reduction inside a pointwise reduction
        means = torch.randn(S, 3, device=device)
        length_scales = torch.logspace(0.001, 0.1, H, device=device)

        def euclidean_dist_pos_embed(score, b, h, q_idx, k_idx):
            q_pos = means[q_idx]
            k_pos = means[k_idx]
            dist = (q_pos - k_pos).pow(2).sum(-1).sqrt()
            scale = length_scales[h]
            inv_dist = torch.exp(-dist / scale)
            return inv_dist * score

        self.run_test(euclidean_dist_pos_embed, torch.bfloat16, device=device)

    @supported_platform
    @skip_on_cpu
    def test_invalid_block_size(self, device):
        # Create tensors on different devices
        q, k, v = (torch.randn(1, 8, 128, 64, device=device) for _ in range(3))

        expected_error_message = (
            "ValueError: Q and KV block size must be divisible by BLOCK_M and BLOCK_N."
        )
        block_mask = create_block_mask(
            noop_mask, 1, 8, 128, 128, BLOCK_SIZE=96, device=device
        )

        with self.assertRaisesRegex(RuntimeError, expected_error_message):
            torch.compile(flex_attention)(q, k, v, block_mask=block_mask)

    @supported_platform
    @skip_on_cpu
    def test_small_q_kv_len(self, device):
        make_tensor = functools.partial(
            torch.ones,
            (1, 1, 1, 16),
            device=device,
            dtype=torch.float32,
            requires_grad=True,
        )
        query, key, value = make_tensor(), make_tensor(), make_tensor()
        kernel_options = {"FORCE_USE_FLEX_ATTENTION": True}
        out_eager, lse_eager = flex_attention(
            query, key, value, return_lse=True, kernel_options=kernel_options
        )

        flex_compile = torch.compile(flex_attention, fullgraph=True)
        out_compiled, lse_compiled = flex_compile(
            query, key, value, return_lse=True, kernel_options=kernel_options
        )

        assert torch.equal(out_eager, out_compiled)
        assert torch.equal(lse_eager, lse_compiled)

        grads_eager = torch.autograd.grad(out_eager.sum(), (query, key, value))
        grads_compile = torch.autograd.grad(out_compiled.sum(), (query, key, value))

        torch.testing.assert_close(grads_eager, grads_compile)

    @supported_platform
    @skip_on_cpu
    def test_dynamic_shapes_bug_dynamic_batch(self, device):
        def _flex_attention_mask(b, h, q_idx, kv_idx, input_lengths):
            padding_condition = (q_idx < input_lengths[b]) & (kv_idx < input_lengths[b])
            return padding_condition

        counter = CompileCounterWithBackend("inductor")

        class Model(torch.nn.Module):
            def __init__(self, dim=1024):
                super().__init__()
                self.subsampler = torch.nn.Conv1d(256, 256, 5)
                self.projector = torch.nn.Linear(256, dim)
                self.num_heads = 4

            def forward(self, x, input_lengths):
                x = self.subsampler(x.transpose(-1, -2)).transpose(-1, -2)
                x = self.projector(x).transpose(0, 1)
                head_dim = x.size(-1) // self.num_heads
                x = x.view(-1, x.size(1), self.num_heads, head_dim)
                x = x.permute(1, 2, 0, 3)

                max_time = x.size(-2)
                mask = torch.compile(create_block_mask, dynamic=True, fullgraph=False)(
                    functools.partial(
                        _flex_attention_mask,
                        input_lengths=input_lengths,
                    ),
                    B=input_lengths.size(0),
                    H=None,
                    Q_LEN=max_time,
                    KV_LEN=max_time,
                    device=device,
                )

                x = torch.compile(
                    flex_attention, dynamic=True, fullgraph=True, backend=counter
                )(
                    query=x,
                    key=x,
                    value=x,
                    block_mask=mask,
                )
                return x

        model = Model(128).to(device)
        B, F, T = 16, 256, 12
        for _ in range(5):
            x = torch.randn(B, T, F, device=device)
            l = torch.randint(0, T, (B,), device=device)
            model(x, l)

        assert counter.frame_count == 1, (
            f"Expected 1 graph, but got {counter.frame_count} graphs"
        )

    @supported_platform
    @skip_on_cpu
    def test_dynamic_shapes_with_custom_kernel_options(self, device):
        make_tensor = functools.partial(
            torch.ones,
            (8, 8, 1024, 64),
            device=device,
            dtype=torch.bfloat16,
        )
        query, key, value = make_tensor(), make_tensor(), make_tensor()
        kernel_options = {"BLOCK_M": 64, "BLOCK_N": 64}
        out_eager = flex_attention(query, key, value, kernel_options=kernel_options)

        flex_compile = torch.compile(flex_attention, fullgraph=True, dynamic=True)
        out_compiled = flex_compile(query, key, value, kernel_options=kernel_options)

        torch.testing.assert_close(out_eager, out_compiled, atol=3e-3, rtol=2e-3)

    @supported_platform
    def test_dynamic_shapes_with_max_autotune(self, device):
        make_tensor = functools.partial(
            torch.ones,
            (8, 8, 1024, 64),
            device=device,
            dtype=torch.float if device == "cpu" else torch.bfloat16,
        )
        query, key, value = make_tensor(), make_tensor(), make_tensor()
        block_mask = create_block_mask(
            _causal_mask, None, None, 1024, 1024, device=device
        )

        out_eager = flex_attention(query, key, value, block_mask=block_mask)

        flex_compile = torch.compile(
            flex_attention, fullgraph=True, dynamic=True, mode="max-autotune"
        )
        out_compiled = flex_compile(query, key, value, block_mask=block_mask)

        torch.testing.assert_close(out_eager, out_compiled, atol=3e-3, rtol=2e-3)

    @supported_platform
    @skip_on_cpu
    def test_zero_length_sequence_error(self, device):
        make_tensor = functools.partial(
            torch.ones,
            (8, 8, 0, 64),  # Zero in sequence dimension
            device=device,
            dtype=torch.bfloat16,
        )
        query, key, value = make_tensor(), make_tensor(), make_tensor()

        # Test compiled mode - should also raise assertion error
        flex_compile = torch.compile(flex_attention, fullgraph=True)
        with self.assertRaisesRegex(
            torch._inductor.exc.InductorError, "Query length must be greater than 0"
        ):
            flex_compile(query, key, value)

    @supported_platform
    def test_causal_block_non_divisible_with_captured_buffer(
        self,
        device,
    ):
        Q_S = S - 3
        KV_S = S - 3
        offset_q = torch.randn(Q_S, device=device, dtype=torch.bfloat16)
        offset_kv = torch.randn(KV_S, device=device, dtype=torch.bfloat16)

        def score_mod(score, b, h, q, kv):
            return score + offset_q[q] + offset_kv[kv]

        def mask_mod(b, h, q, kv):
            return q >= kv

        block_mask = create_block_mask(mask_mod, B, 1, Q_S, KV_S, device=device)

        attention = functools.partial(flex_attention, block_mask=block_mask)

        self.run_test_with_call(
            attention, Q_S=Q_S, KV_S=KV_S, dtype=torch.bfloat16, device=device
        )

    @supported_platform
    def test_non_divisible_with_captured_buffer(self, device):
        Q_S = S + 3
        KV_S = S + 3

        multiplier = torch.randn(Q_S, device=device, dtype=torch.bfloat16)

        def apply_multiplicative_bias(score, b, h, q_idx, kv_idx):
            return score * multiplier[q_idx]

        attention = functools.partial(
            flex_attention, score_mod=apply_multiplicative_bias
        )

        self.run_test_with_call(
            attention, Q_S=Q_S, KV_S=KV_S, dtype=torch.bfloat16, device=device
        )

    @supported_platform
    def test_num_warps_8_error(self, device):
        attention = functools.partial(flex_attention, score_mod=_identity)
        self.run_test_with_call(
            attention,
            dtype=torch.float16,
            device=device,
            Q_S=128,
            KV_S=128,
            Q_D=128,
            V_D=128,
        )

    @supported_platform
    @unittest.skipIf(not TEST_MULTIGPU, "detected only one GPU")
    def test_qkv_and_block_mask_on_the_same_device(self, device):
        make_tensor = functools.partial(
            torch.ones,
            (2, 2, 256, 32),
            device="cuda:0",
            dtype=torch.float32,
            requires_grad=True,
        )
        query, key, value = make_tensor(), make_tensor(), make_tensor()

        def mask_mod(b, h, q, kv):
            return q >= kv

        block_mask = create_block_mask(mask_mod, 1, 1, 256, 256, device="cuda:1")
        with self.assertRaisesRegex(
            RuntimeError, "Expect q/k/v and block_mask to be on the same device"
        ):
            torch.compile(flex_attention)(query, key, value, block_mask=block_mask)

    @supported_platform
    @skip_on_cpu
    def test_free_symbol_dynamic(self, device):
        def batch_flip_causal(b, h, q_idx, kv_idx):
            return (q_idx >= kv_idx) & (b % 2 == 0)

        class SimpleAttention(torch.nn.Module):
            def __init__(self, dim=512, n_head=8):
                super().__init__()
                self.qkv = torch.nn.Linear(dim, 3 * dim)
                self.n_head = n_head
                self.head_dim = dim // n_head

            def forward(self, x, block_mask=None):
                B, T, C = x.size()
                qkv = self.qkv(x).view(B, T, 3, self.n_head, self.head_dim)
                qkv = qkv.permute(2, 0, 3, 1, 4)
                q, k, v = qkv
                y = flex_attention(
                    q,
                    k,
                    v,
                    block_mask=block_mask,
                )
                return y.transpose(1, 2).contiguous().view(B, T, C)

        model = SimpleAttention().to(device)
        model.compile(mode="default", dynamic=True)
        sequence_len = 256

        # Test different batch shapes with dense masks
        torch._dynamo.reset()
        for batch_shape in [4, 16, 32]:
            # Create dense mask
            rand_mask = torch.randint(
                0, 2, (batch_shape, sequence_len), device=device
            ).bool()
            block_mask = torch.compile(create_block_mask, dynamic=True)(
                B=batch_shape,
                BLOCK_SIZE=128,
                mask_mod=lambda b, h, q_idx, kv_idx: ~rand_mask[b, q_idx],
                H=None,
                Q_LEN=sequence_len,
                KV_LEN=sequence_len,
                device=device,
            )

            # Run forward pass
            x = torch.randn(batch_shape, sequence_len, 512, device=device)
            model(x, block_mask=block_mask)

        self.assertEqual(torch._dynamo.utils.counters["aot_autograd"]["ok"], 2)

    @supported_platform
    @skip_on_cpu
    def test_symbol_closure_in_score_mod(self, device):
        class SimpleAttention(torch.nn.Module):
            def __init__(self, dim=512, n_head=8):
                super().__init__()
                self.qkv = torch.nn.Linear(dim, 3 * dim)
                self.n_head = n_head
                self.head_dim = dim // n_head

            def forward(self, x, block_mask=None):
                B, T, C = x.size()
                qkv = self.qkv(x).view(B, T, 3, self.n_head, self.head_dim)
                qkv = qkv.permute(2, 0, 3, 1, 4)
                q, k, v = qkv
                return flex_attention(
                    q,
                    k,
                    v,
                    score_mod=lambda s, b, h, q, k: s + B,
                    block_mask=block_mask,
                )

        model = SimpleAttention().to(device)
        from torch._dynamo.testing import EagerAndRecordGraphs

        backend = EagerAndRecordGraphs()
        model.compile(mode="default", dynamic=True, backend=backend)
        sequence_len = 256

        torch._dynamo.reset()
        for batch_shape in [4, 16, 32]:
            x = torch.randn(batch_shape, sequence_len, 512, device=device)
            model(x)
        self.assertEqual(len(backend.graphs), 1)
        self.assertExpectedInline(
            backend.graphs[0].score_mod_0.code.strip(),
            """\
def forward(self, child : torch.Tensor, child_1 : torch.Tensor, child_2 : torch.Tensor, child_3 : torch.Tensor, child_4 : torch.Tensor, getitem : torch.SymInt):
    add = child + getitem;  child = getitem = None
    return add""",
        )

    @supported_platform
    @skip_on_cpu
    def test_fw_bw_graph_correctness(self, device):
        cnt = CompileCounterWithBackend("aot_eager")
        make_tensor = functools.partial(
            torch.randn,
            (2, 2, 128, 4),
            device=device,
            dtype=torch.float64,
            requires_grad=True,
        )
        query, key, value = make_tensor(), make_tensor(), make_tensor()

        def causal_mask(b, h, q_idx, kv_idx):
            return q_idx >= kv_idx

        block_mask = create_block_mask(causal_mask, 1, 1, 128, 128, device=device)

        func = torch.compile(flex_attention, backend=cnt, fullgraph=True)
        out = func(query, key, value, _squared, block_mask=block_mask)
        out.sum().backward()
        self.assertEqual(cnt.frame_count, 1)
        self.assertEqual(len(cnt.graphs), 1)
        graph = cnt.graphs[0]
        norm_graph = normalize_gm(graph.print_readable(print_output=False))
        expected_graph = """\
class GraphModule(torch.nn.Module):
    def forward(self, L_query_: "f64[2, 2, 128, 4]", L_key_: "f64[2, 2, 128, 4]", L_value_: "f64[2, 2, 128, 4]", L_block_mask_kv_indices: "i32[1, 1, 1, 1]", L_block_mask_kv_num_blocks: "i32[1, 1, 1]", L_block_mask_full_kv_num_blocks: "i32[1, 1, 1]", L_block_mask_full_kv_indices: "i32[1, 1, 1, 1]", L_block_mask_q_num_blocks: "i32[1, 1, 1]", L_block_mask_q_indices: "i32[1, 1, 1, 1]", L_block_mask_full_q_num_blocks: "i32[1, 1, 1]", L_block_mask_full_q_indices: "i32[1, 1, 1, 1]"):
        l_query_ = L_query_
        l_key_ = L_key_
        l_value_ = L_value_
        l_block_mask_kv_indices = L_block_mask_kv_indices
        l_block_mask_kv_num_blocks = L_block_mask_kv_num_blocks
        l_block_mask_full_kv_num_blocks = L_block_mask_full_kv_num_blocks
        l_block_mask_full_kv_indices = L_block_mask_full_kv_indices
        l_block_mask_q_num_blocks = L_block_mask_q_num_blocks
        l_block_mask_q_indices = L_block_mask_q_indices
        l_block_mask_full_q_num_blocks = L_block_mask_full_q_num_blocks
        l_block_mask_full_q_indices = L_block_mask_full_q_indices

        score_mod_0 = self.score_mod_0
        mask_fn_0 = self.mask_fn_0
        flex_attention = torch.ops.higher_order.flex_attention(l_query_, l_key_, l_value_, score_mod_0, (128, 128, l_block_mask_kv_num_blocks, l_block_mask_kv_indices, l_block_mask_full_kv_num_blocks, l_block_mask_full_kv_indices, l_block_mask_q_num_blocks, l_block_mask_q_indices, l_block_mask_full_q_num_blocks, l_block_mask_full_q_indices, 128, 128, mask_fn_0), 0.5, {'PRESCALE_QK': False, 'ROWS_GUARANTEED_SAFE': False, 'BLOCKS_ARE_CONTIGUOUS': False, 'WRITE_DQ': True, 'OUTPUT_LOGSUMEXP': True}, (), ());  l_query_ = l_key_ = l_value_ = score_mod_0 = l_block_mask_kv_num_blocks = l_block_mask_kv_indices = l_block_mask_full_kv_num_blocks = l_block_mask_full_kv_indices = l_block_mask_q_num_blocks = l_block_mask_q_indices = l_block_mask_full_q_num_blocks = l_block_mask_full_q_indices = mask_fn_0 = None
        out: "f64[2, 2, 128, 4]" = flex_attention[0];  flex_attention = None
        return (out,)

    class score_mod_0(torch.nn.Module):
        def forward(self, child: "f64[]", child_1: "i32[]", child_2: "i32[]", child_3: "i32[]", child_4: "i32[]"):
            mul: "f64[]" = child * child;  child = None
            return mul

    class mask_fn_0(torch.nn.Module):
        def forward(self, child: "i32[]", child_1: "i32[]", child_2: "i32[]", child_3: "i32[]"):
            ge: "b8[]" = child_2 >= child_3;  child_2 = child_3 = None
            return ge
"""
        self.assertExpectedInline(
            norm_graph,
            expected_graph,  # noqa: B950
        )
        # Save the AOT graphs
        aot_graphs = []
        from torch._inductor import compile_fx

        def debug_compile_fx_inner(graph, example_inputs, *args, **kwargs):
            aot_graphs.append(graph)
            return graph

        backend = functools.partial(
            compile_fx.compile_fx, inner_compile=debug_compile_fx_inner
        )
        func = torch.compile(func, backend=backend, fullgraph=True)
        out = func(query, key, value, _squared)
        out.sum().backward()

        joint_graph = normalize_gm(aot_graphs[1].print_readable(print_output=False))
        expected_joint_graph = """\
class GraphModule(torch.nn.Module):
    def forward(self, primals_1: "f64[2, 2, 128, 4]", primals_2: "f64[2, 2, 128, 4]", primals_3: "f64[2, 2, 128, 4]", full: "i32[1, 1, 1]", full_default: "i32[1, 1, 1, 1]", convert_element_type: "i32[1, 1, 1]", convert_element_type_1: "i32[1, 1, 1, 1]", getitem_2: "f64[2, 2, 128, 4]", getitem_3: "f32[2, 2, 128]", tangents_1: "f64[2, 2, 128, 4]"):
        full_default_4: "f32[2, 2, 128]" = torch.ops.aten.full.default([2, 2, 128], 0, dtype = torch.float32, layout = torch.strided, device = device(type='GPU_TYPE', index=0), pin_memory = False)
        fw_graph0 = self.fw_graph0
        joint_graph0 = self.joint_graph0
        mask_graph0 = self.mask_graph0
        flex_attention_backward = torch.ops.higher_order.flex_attention_backward(primals_1, primals_2, primals_3, getitem_2, getitem_3, tangents_1, full_default_4, fw_graph0, joint_graph0, (1, 1, full, full_default, None, None, convert_element_type, convert_element_type_1, None, None, 1073741824, 1073741824, mask_graph0), 0.5, {'PRESCALE_QK': False, 'ROWS_GUARANTEED_SAFE': False, 'BLOCKS_ARE_CONTIGUOUS': False, 'WRITE_DQ': True, 'OUTPUT_LOGSUMEXP': True}, (), ());  primals_1 = primals_2 = primals_3 = getitem_2 = getitem_3 = tangents_1 = full_default_4 = fw_graph0 = joint_graph0 = full = full_default = convert_element_type = convert_element_type_1 = mask_graph0 = None
        getitem_4: "f64[2, 2, 128, 4]" = flex_attention_backward[0]
        getitem_5: "f64[2, 2, 128, 4]" = flex_attention_backward[1]
        getitem_6: "f64[2, 2, 128, 4]" = flex_attention_backward[2];  flex_attention_backward = None
        return (getitem_4, getitem_5, getitem_6)

    class fw_graph0(torch.nn.Module):
        def forward(self, arg0_1: "f64[]", arg1_1: "i32[]", arg2_1: "i32[]", arg3_1: "i32[]", arg4_1: "i32[]"):
            mul: "f64[]" = torch.ops.aten.mul.Tensor(arg0_1, arg0_1);  arg0_1 = None
            return mul

    class joint_graph0(torch.nn.Module):
        def forward(self, arg0_1: "f64[]", arg1_1: "i32[]", arg2_1: "i32[]", arg3_1: "i32[]", arg4_1: "i32[]", arg5_1: "f64[]"):
            mul_1: "f64[]" = torch.ops.aten.mul.Tensor(arg5_1, arg0_1)
            mul_2: "f64[]" = torch.ops.aten.mul.Tensor(arg5_1, arg0_1);  arg5_1 = arg0_1 = None
            add: "f64[]" = torch.ops.aten.add.Tensor(mul_2, mul_1);  mul_2 = mul_1 = None
            return [add, None, None, None, None]

    class mask_graph0(torch.nn.Module):
        def forward(self, arg0_1: "i32[]", arg1_1: "i32[]", arg2_1: "i32[]", arg3_1: "i32[]"):
            full_default: "b8[]" = torch.ops.aten.full.default([], True, dtype = torch.bool, layout = torch.strided, device = device(type='GPU_TYPE', index=0), pin_memory = False)
            return full_default
""".replace(  # noqa: B950
            "GPU_TYPE", torch.device(device).type
        )

        self.assertExpectedInline(
            joint_graph,
            expected_joint_graph,
        )

    @supported_platform
    def test_tensor_subclass_dispatch_order(self, device):
        """Test that tensor subclasses get proper dispatch priority over modes.

        This test verifies the fix that allows tensor subclasses' pyimpl to run before
        FakeTensorMode/FunctionalTensorMode implementations, preventing issues
        where subclasses that error on as_strided would fail in flex_attention.
        """
        import torch.utils._pytree as pytree
        from torch.utils._python_dispatch import return_and_correct_aliasing

        class AsStridedErrorTensor(torch.Tensor):
            @staticmethod
            def __new__(cls, elem):
                assert isinstance(elem, torch.Tensor)
                return torch.Tensor._make_wrapper_subclass(
                    cls,
                    elem.shape,
                    strides=elem.stride(),
                    storage_offset=elem.storage_offset(),
                    dtype=elem.dtype,
                    layout=elem.layout,
                    device=elem.device,
                    requires_grad=elem.requires_grad,
                )

            def __init__(self, elem):
                self.elem = elem

            def __repr__(self):
                return f"AsStridedErrorTensor({self.elem})"

            def __tensor_flatten__(self):
                return ["elem"], None

            @staticmethod
            def __tensor_unflatten__(inner_tensors, meta, outer_size, outer_stride):
                assert meta is None
                elem = inner_tensors["elem"]
                return AsStridedErrorTensor(elem)

            @classmethod
            def __torch_dispatch__(cls, func, types, args, kwargs=None):
                # Error if as_strided is called
                if func is torch.ops.aten.as_strided.default:
                    raise RuntimeError("as_strided was called on AsStridedErrorTensor!")

                if kwargs is None:
                    kwargs = {}
                args_elem = pytree.tree_map_only(
                    AsStridedErrorTensor, lambda x: x.elem, args
                )
                kwargs_elem = pytree.tree_map_only(
                    AsStridedErrorTensor, lambda x: x.elem, kwargs
                )

                out = func(*args_elem, **kwargs_elem)

                def wrap_output(x):
                    if isinstance(x, torch.Tensor):
                        return AsStridedErrorTensor(x)
                    return x

                out_wrapped = pytree.tree_map(wrap_output, out)
                return return_and_correct_aliasing(func, args, kwargs, out_wrapped)

        from torch._higher_order_ops.flex_attention import (
            flex_attention as flex_attention_hop,
        )

        @flex_attention_hop.py_impl(AsStridedErrorTensor)
        def flex_attention_as_strided_error_tensor(
            query: torch.Tensor,
            key: torch.Tensor,
            value: torch.Tensor,
            score_mod,
            block_mask,
            scale,
            kernel_options,
            score_mod_other_buffers=(),
            mask_mod_other_buffers=(),
        ):
            inner_q, inner_k, inner_v = query.elem, key.elem, value.elem
            out, lse = flex_attention_hop(
                inner_q,
                inner_k,
                inner_v,
                score_mod,
                block_mask,
                scale,
                kernel_options,
                score_mod_other_buffers,
                mask_mod_other_buffers,
            )
            return AsStridedErrorTensor(out), AsStridedErrorTensor(lse)

        # Test setup
        B, H, S, D = 2, 1, 128, 16
        dtype = torch.float32

        # Create regular tensors
        query_elem = torch.randn(B, H, S, D, device=device, dtype=dtype)
        key_elem = torch.randn(B, H, S, D, device=device, dtype=dtype)
        value_elem = torch.randn(B, H, S, D, device=device, dtype=dtype)

        # Test 1: Verify as_strided raises error when called directly on AsStridedErrorTensor
        test_tensor = AsStridedErrorTensor(query_elem)
        with self.assertRaisesRegex(
            RuntimeError, "as_strided was called on AsStridedErrorTensor!"
        ):
            torch.as_strided(
                test_tensor, size=(B, H, S, D), stride=test_tensor.stride()
            )

        # Test 2: Run flex_attention with normal tensors first
        compiled_fn = torch.compile(flex_attention, backend="aot_eager", fullgraph=True)
        normal_out, normal_lse = compiled_fn(
            query_elem, key_elem, value_elem, return_lse=True
        )

        # Test 3: Wrap in our subclass
        query = AsStridedErrorTensor(query_elem)
        key = AsStridedErrorTensor(key_elem)
        value = AsStridedErrorTensor(value_elem)

        # This should NOT error with as_strided after the fix
        # Before the fix, it would error because FakeTensorMode would directly
        # call flex_attention_fake_impl which uses as_strided
        out, lse = compiled_fn(query, key, value, return_lse=True)
        # Verify we got valid output
        self.assertIsInstance(out, AsStridedErrorTensor)
        self.assertIsInstance(lse, AsStridedErrorTensor)
        self.assertEqual(out.shape, (B, H, S, D))
        self.assertEqual(lse.shape, (B, H, S))

        # Test 4: Compare outputs between normal tensors and subclassed tensors
        torch.testing.assert_close(out.elem, normal_out, rtol=1e-5, atol=1e-5)
        torch.testing.assert_close(lse.elem, normal_lse, rtol=1e-5, atol=1e-5)

    @supported_platform
    @skip_on_cuda
    def test_cpu_error_message_return_lse(self, device):
        make_tensor = functools.partial(
            torch.randn,
            (2, 2, 128, 16),
            device="cpu",
            dtype=torch.float32,
            requires_grad=False,
        )
        query, key, value = make_tensor(), make_tensor(), make_tensor()
        attention = torch.compile(flex_attention)
        with self.assertRaisesRegex(
            torch._inductor.exc.InductorError,
            r"NotImplementedError: torch.compile on CPU only supports inference and `return_lse` is not supported yet.",
        ):
            attention(query, key, value, return_lse=True)

    @unittest.skipIf(not TEST_MULTIGPU, "detected only one GPU")
    def test_device_cuda_1(self, device):
        class TestModule(torch.nn.Module):
            def forward(self, q, k, v, block_mask):
                return flex_attention(q, k, v, block_mask=block_mask)

        q = torch.randn(1, 1, 256, 32, device="cuda:1", dtype=torch.bfloat16)
        k = torch.randn(1, 1, 256, 32, device="cuda:1", dtype=torch.bfloat16)
        v = torch.randn(1, 1, 256, 32, device="cuda:1", dtype=torch.bfloat16)
        mask = create_block_mask(
            lambda b, h, q_idx, kv_idx: q_idx >= kv_idx,
            B=None,
            H=None,
            Q_LEN=256,
            KV_LEN=256,
            device="cuda:1",
        )
        mod = torch.compile(TestModule())
        attn_output = mod(q, k, v, mask)
        self.assertEqual(attn_output.device, torch.device("cuda:1"))

    @supported_platform
    @skip_on_cpu
    @common_utils.parametrize(
        "ops_to_save",
        [
            [
                torch.ops.aten.mm.default,
            ],
            [
                flex_attention_hop,
            ],
            [torch.ops.aten.mm.default, flex_attention_hop],
        ],
    )
    def test_selective_ac(self, device, ops_to_save):
        class FlexAttentionModule(nn.Module):
            def __init__(self, hidden_size, num_heads):
                super().__init__()
                self.hidden_size = hidden_size
                self.num_heads = num_heads
                self.head_dim = hidden_size // num_heads

                # In-projections (query, key, value)
                self.q_proj = nn.Linear(hidden_size, hidden_size)
                self.k_proj = nn.Linear(hidden_size, hidden_size)
                self.v_proj = nn.Linear(hidden_size, hidden_size)

                # Out-projection
                self.out_proj = nn.Linear(hidden_size, hidden_size)

            def forward(self, x):
                batch_size, seq_len, _ = x.size()

                # Project queries, keys, and values
                q = (
                    self.q_proj(x)
                    .view(batch_size, seq_len, self.num_heads, self.head_dim)
                    .transpose(1, 2)
                )
                k = (
                    self.k_proj(x)
                    .view(batch_size, seq_len, self.num_heads, self.head_dim)
                    .transpose(1, 2)
                )
                v = (
                    self.v_proj(x)
                    .view(batch_size, seq_len, self.num_heads, self.head_dim)
                    .transpose(1, 2)
                )

                # Apply flex attention
                attn_output = flex_attention(
                    q,
                    k,
                    v,
                )

                # Reshape output
                attn_output = (
                    attn_output.transpose(1, 2)
                    .contiguous()
                    .view(batch_size, seq_len, self.hidden_size)
                )

                # Out projection
                output = self.out_proj(attn_output)

                return output

        from torch.utils.checkpoint import (
            checkpoint,
            create_selective_checkpoint_contexts,
        )

        context_fn = functools.partial(
            create_selective_checkpoint_contexts, ops_to_save
        )

        # Define a model that uses FlexAttention with selective activation checkpointing
        class SacModule(nn.Module):
            def __init__(self, hidden_size, num_heads, context_fn):
                super().__init__()
                self.flex_attn = FlexAttentionModule(hidden_size, num_heads)
                self.context_fn = context_fn

            def forward(self, x):
                def flex_attn_fn(x):
                    return self.flex_attn(x)

                output = checkpoint(
                    flex_attn_fn,
                    x,
                    use_reentrant=False,
                    context_fn=self.context_fn,
                )

                return output

        flex_module = SacModule(hidden_size=512, num_heads=8, context_fn=context_fn).to(
            device, dtype=torch.bfloat16
        )
        x = torch.ones(8, 1024, 512, device=device, dtype=torch.bfloat16)

        # Run without compilation
        output_module = flex_module(x)
        compiled_module = torch.compile(flex_module)
        output_compiled = compiled_module(x)

        torch.testing.assert_close(output_module, output_compiled, rtol=1e-2, atol=1e-2)

        # Calculate gradients and compare them
        x.requires_grad_(True)
        output_module = flex_module(x)
        output_compiled = compiled_module(x)
        grad_output = torch.ones_like(output_module)

        grad_module = torch.autograd.grad(
            outputs=output_module, inputs=x, grad_outputs=grad_output, retain_graph=True
        )[0]

        grad_compiled = torch.autograd.grad(
            outputs=output_compiled, inputs=x, grad_outputs=grad_output
        )[0]

        torch.testing.assert_close(grad_module, grad_compiled, rtol=1e-2, atol=1e-2)

    @supported_platform
    @skip_on_cpu
    def test_validate_small_embedding_size_error_message(self, device):
        # eager support for small embedding size
        q, k, v = [torch.randn(2, 2, 128, 8, device=device) for _ in range(3)]
        flex_attention(q, k, v)

        # compiled cpu support for small embedding size
        q, k, v = [torch.randn(2, 2, 128, 8, device=device) for _ in range(3)]
        flex_attention(q, k, v)

        # compiled gpu kernel does not support small embedding size
        q, k, v = [torch.randn(2, 2, 128, 8, device=device) for _ in range(3)]
        compiled_fa = torch.compile(flex_attention)

        with self.assertRaisesRegex(
            torch._inductor.exc.InductorError,
            "NYI: embedding dimension of the query, key, and value must be "
            "at least 16 but got E=8 and Ev=8",
        ):
            compiled_fa(q, k, v)

        # compiled gpu kernel supports large embedding size
        q, k, v = [torch.randn(2, 2, 128, 16, device=device) for _ in range(3)]
        compiled_fa = torch.compile(flex_attention)

    @unittest.skipIf(
        not has_triton() or not HAS_WARP_SPEC,
        reason="FBCODE Triton is required for this test",
    )
    def test_triton_template_warp_specialization(self, device):
        def make_tensor():
            return torch.rand(4, 16, 4096, 64, device=device, dtype=torch.bfloat16)

        q, k, v = make_tensor(), make_tensor(), make_tensor()
        flex_compiled = torch.compile(flex_attention, fullgraph=True)

        positional_args = (q, k, v)
        keyword_args = {
            "kernel_options": {
                "num_warps": 4,
                "num_consumer_groups": 2,
                "num_buffers_warp_spec": 3,
            }
        }

        # Check if kernel code contains warp specialization parameters
        _, kernel_code = run_and_get_code(
            flex_compiled,
            *positional_args,
            **keyword_args,
        )
        assert kernel_code is not None, "Failed to retrieve compiled kernel code"
        assert "num_consumer_groups" in kernel_code[0], (
            "num_consumer_groups missing in kernel definition"
        )
        assert "num_buffers_warp_spec" in kernel_code[0], (
            "num_buffers_warp_spec missing in kernel definition"
        )

        # Validate correctness
        C1 = flex_compiled(q, k, v)
        C2 = flex_attention(q, k, v)

        assert torch.allclose(C1, C2, atol=1e-2, rtol=1e-2), (
            "Warp specialized kernel result differs from reference"
        )

    @supported_platform
    @skip_on_cpu
    @skip_on_xpu
    @skipCUDAIf(not has_triton_tma_device(), "Requires TMA enabled CUDA device")
    def test_tma_with_customer_kernel_options(self, device):
        make_tensor = functools.partial(
            torch.ones,
            (1, 1, 256, 128),
            device=device,
            dtype=torch.bfloat16,
        )
        query, key, value = make_tensor(), make_tensor(), make_tensor()

        kernel_options_1 = {
            "BLOCK_M": 128,
            "BLOCK_N": 128,
            "USE_TMA": False,
        }
        kernel_options_2 = {"BLOCK_M": 128, "BLOCK_N": 128, "USE_TMA": True}

        flex_compile = torch.compile(flex_attention, fullgraph=True, dynamic=True)
        out_compiled = flex_compile(query, key, value, kernel_options=kernel_options_1)
        out_tma_compiled = flex_compile(
            query, key, value, kernel_options=kernel_options_2
        )

        # vanilla compiled vs TMA compiled
        torch.testing.assert_close(out_tma_compiled, out_compiled, atol=2e-1, rtol=2e-1)

    @supported_platform
    @skip_on_cpu
    def test_large_batch_heads_grid_dimension(self, device):
        B, H, S, D = 22720, 3, 64, 32

        make_tensor = functools.partial(
            torch.randn,
            (B, H, S, D),
            device=device,
            dtype=torch.float16,
            requires_grad=True,
        )

        query, key, value = make_tensor(), make_tensor(), make_tensor()

        flex_compile = torch.compile(flex_attention, fullgraph=True, dynamic=True)
        out_compiled = flex_compile(query, key, value)

        self.assertEqual(out_compiled.shape, (B, H, S, D))

        grad_output = torch.randn_like(out_compiled)
        out_compiled.backward(grad_output)

        self.assertIsNotNone(query.grad)
        self.assertIsNotNone(key.grad)
        self.assertIsNotNone(value.grad)
        self.assertEqual(query.grad.shape, query.shape)
        self.assertEqual(key.grad.shape, key.shape)
        self.assertEqual(value.grad.shape, value.shape)

    @supported_platform
    def test_debug_flag_disables_internal_compilation(self, device):
        """Test that _FLEX_ATTENTION_DISABLE_COMPILE_DEBUG flag bypasses internal compilation."""
        import torch.nn.attention.flex_attention as fa

        original_flag = fa._FLEX_ATTENTION_DISABLE_COMPILE_DEBUG
        original_warnings_shown = fa._WARNINGS_SHOWN.copy()

        try:
            B, H, S, D = 1, 1, 128, 64
            query = torch.randn(B, H, S, D, device=device, dtype=torch.float32)
            key = torch.randn(B, H, S, D, device=device, dtype=torch.float32)
            value = torch.randn(B, H, S, D, device=device, dtype=torch.float32)

            def simple_score_mod(score, b, h, q_idx, kv_idx):
                return score

            # Test with debug flag False - should warn
            fa._FLEX_ATTENTION_DISABLE_COMPILE_DEBUG = False
            fa._WARNINGS_SHOWN.clear()

            with self.assertWarns(UserWarning) as cm:
                out_compiled = fa.flex_attention(
                    query, key, value, score_mod=simple_score_mod
                )

            self.assertIn(
                "flex_attention called without torch.compile", str(cm.warning)
            )

            # Test with debug flag True - should NOT warn
            fa._FLEX_ATTENTION_DISABLE_COMPILE_DEBUG = True

            # Should not error
            with warnings.catch_warnings():
                warnings.simplefilter("error")
                out_debug = fa.flex_attention(
                    query, key, value, score_mod=simple_score_mod
                )

            torch.testing.assert_close(out_compiled, out_debug, rtol=1e-4, atol=1e-4)

        finally:
            fa._FLEX_ATTENTION_DISABLE_COMPILE_DEBUG = original_flag
            fa._WARNINGS_SHOWN = original_warnings_shown

    @largeTensorTest("38GB", "cuda")  # emperically
    @skip_on_cpu
    @unittest.skipIf(IS_FBCODE, "Skip large tensor test in fbcode")
    def test_int64_indexing_large_stride(self, device):
        B = 1
        H = 64
        S = 2**20
        D = 64
        dtype = torch.float16

        def _simple_causal(b, h, q_idx, kv_idx):
            return q_idx >= kv_idx

        BLOCK_M = 1024
        BLOCK_N = 1024

        block_mask = torch.compile(create_block_mask)(
            _simple_causal, B, H, S, S, device=device, BLOCK_SIZE=(BLOCK_M, BLOCK_N)
        )

        q = torch.randn(B, H, S, D, device=device, dtype=dtype, requires_grad=True)
        k = torch.randn(B, H, S, D, device=device, dtype=dtype, requires_grad=True)
        v = torch.randn(B, H, S, D, device=device, dtype=dtype, requires_grad=True)

        # Test forward and backward pass
        out = torch.compile(flex_attention)(q, k, v, block_mask=block_mask)
        loss = out.sum()
        loss.backward()

        # Basic correctness checks, doing full comapre consumes too much memory :/
        self.assertEqual(out.shape, (B, H, S, D))
        self.assertTrue(q.grad is not None)
        self.assertTrue(k.grad is not None)
        self.assertTrue(v.grad is not None)


class TestBlockMask(InductorTestCase):
    def setUp(self):
        super().setUp()

    @supported_platform
    def test_block_mask_attributes(self, device):
        offset = torch.zeros(8, device=device)

        def causal_mask(b, h, q, kv):
            return (q + (offset[b] * 128)) >= kv

        block_mask = create_block_mask(causal_mask, 4, 2, 2048, 2048, device=device)
        self.assertEqual(block_mask.shape, (4, 2, 2048, 2048))
        self.assertEqual(block_mask[0].shape, (2, 2048, 2048))
        self.assertEqual(block_mask[0, 0].shape, (2048, 2048))
        self.assertEqual(block_mask.numel(), 4 * 2 * 2048 * 2048)
        self.assertEqual(block_mask.sparsity(), 46.875)
        self.assertEqual(block_mask[0].sparsity(), 46.875)
        self.assertEqual(block_mask[1, 0].sparsity(), 46.875)
        self.assertEqual(block_mask.sparsity(), block_mask[1].sparsity())

        offset = torch.arange(8, device=device)
        block_mask = create_block_mask(causal_mask, 8, 1, 2048, 2048, device=device)
        self.assertEqual(block_mask.sparsity(), 29.1015625)
        self.assertTrue(block_mask.sparsity() < block_mask[0].sparsity())
        self.assertTrue(block_mask[0].sparsity() > block_mask[1].sparsity())

    @supported_platform
    @common_utils.parametrize("BLOCK_SIZE", [32, 64, 128, 256, (32, 64), (64, 32)])
    def test_block_size_changes(self, device, BLOCK_SIZE: Union[int, tuple[int, int]]):
        B, H, Q_LEN, KV_LEN = 4, 2, 2048, 2048

        if isinstance(BLOCK_SIZE, int):
            Q_BLOCK_SIZE = BLOCK_SIZE
            KV_BLOCK_SIZE = BLOCK_SIZE
        else:
            Q_BLOCK_SIZE, KV_BLOCK_SIZE = BLOCK_SIZE

        block_mask = create_block_mask(
            noop_mask, B, H, Q_LEN, KV_LEN, BLOCK_SIZE=BLOCK_SIZE, device=device
        )

        self.assertEqual(block_mask.BLOCK_SIZE, (Q_BLOCK_SIZE, KV_BLOCK_SIZE))
        self.assertEqual(block_mask.shape, (B, H, Q_LEN, KV_LEN))

    @supported_platform
    def test_getitem(self, device):
        offset = torch.zeros(8, device=device)

        def causal_mask(b, h, q, kv):
            return (q + (offset[b] * 128)) >= kv

        block_mask = create_block_mask(causal_mask, 4, 2, 512, 512, device=device)
        assert block_mask.kv_num_blocks.shape == (4, 2, 4)
        assert block_mask.kv_indices.shape == (4, 2, 4, 4)

        # Index on batch dimension
        new_block_mask = block_mask[0]
        assert new_block_mask.kv_num_blocks.shape == (2, 4)
        assert new_block_mask.kv_indices.shape == (2, 4, 4)

        # Index on batch and head dimension
        new_block_mask = block_mask[0, 1]
        assert new_block_mask.kv_num_blocks.shape == (4,)
        assert new_block_mask.kv_indices.shape == (4, 4)

        # slicing on batch and head dimension
        new_block_mask = block_mask[0:2, 1:2]
        assert new_block_mask.kv_num_blocks.shape == (2, 1, 4)
        assert new_block_mask.kv_indices.shape == (2, 1, 4, 4)

        # slicing on batch, head, and query dimension
        new_block_mask = block_mask[0:2, 1:2, torch.tensor([1], dtype=torch.int32)]
        assert new_block_mask.kv_num_blocks.shape == (2, 1, 1)
        assert new_block_mask.kv_indices.shape == (2, 1, 1, 4)

        # slicing on batch, head, and query dimension
        q_index = torch.tensor([0], dtype=torch.int32)
        new_block_mask = block_mask[:, :, q_index]

        self.assertEqual(new_block_mask.kv_num_blocks.ndim, 3)
        self.assertEqual(new_block_mask.kv_indices.ndim, 4)
        torch.testing.assert_close(
            new_block_mask.kv_num_blocks,
            block_mask.kv_num_blocks[:, :, q_index],
        )
        torch.testing.assert_close(
            new_block_mask.kv_indices, block_mask.kv_indices[:, :, q_index, :]
        )

        if block_mask.full_kv_num_blocks is not None:
            assert new_block_mask.full_kv_num_blocks is not None
            assert new_block_mask.full_kv_indices is not None
            torch.testing.assert_close(
                new_block_mask.full_kv_num_blocks,
                block_mask.full_kv_num_blocks[:, :, q_index],
            )
            torch.testing.assert_close(
                new_block_mask.full_kv_indices,
                block_mask.full_kv_indices[:, :, q_index, :],
            )

    @supported_platform
    def test_block_mask_device_change(self, device):
        device = torch.device(device)
        offset = torch.zeros(8, device=device)

        def causal_mask(b, h, q, kv):
            return (q + (offset[b] * 128)) >= kv

        block_mask = create_block_mask(causal_mask, 1, 1, 512, 512, device=device)
        assert block_mask.kv_indices.device.type == device.type
        assert block_mask.kv_num_blocks.device.type == device.type
        assert block_mask.q_indices.device.type == device.type
        assert block_mask.q_num_blocks.device.type == device.type

        block_mask = block_mask.to("cpu")
        assert block_mask.kv_indices.is_cpu
        assert block_mask.kv_num_blocks.is_cpu
        assert block_mask.q_indices.is_cpu
        assert block_mask.q_num_blocks.is_cpu

        block_mask = block_mask.to(device)
        assert block_mask.kv_indices.device.type == device.type
        assert block_mask.kv_num_blocks.device.type == device.type
        assert block_mask.q_indices.device.type == device.type
        assert block_mask.q_num_blocks.device.type == device.type

    @supported_platform
    def test_compiling_create_block_mask(self, device):
        seq = torch.arange(512, device=device) // 127

        def mask_mod(b, h, q, kv):
            return (q >= kv) & (seq[q] == seq[kv])

        block_mask = torch.compile(create_block_mask, fullgraph=True)(
            mask_mod, 1, 1, 512, 512, device=device
        )
        self.assertIsInstance(block_mask, BlockMask)
        self.assertEqual(block_mask.kv_num_blocks.shape, torch.Size((1, 1, 4)))
        self.assertEqual(block_mask.kv_indices.shape, torch.Size((1, 1, 4, 4)))

    @supported_platform
    def test_compiling_create_block_mask_no_recompile(self, device):
        def mask_mod(b, h, q, kv):
            return q >= kv

        torch._dynamo.reset()
        block_mask = torch.compile(create_block_mask)(
            mask_mod, 2, 4, 1024, 1024, device=device
        )
        self.assertIsInstance(block_mask, BlockMask)
        self.assertEqual(block_mask.kv_num_blocks.shape, torch.Size((2, 4, 8)))
        self.assertEqual(block_mask.kv_indices.shape, torch.Size((2, 4, 8, 8)))
        self.assertEqual(torch._dynamo.utils.counters["aot_autograd"]["ok"], 1)

        # automatic dynamic shapes triggered and recompilation.
        block_mask = torch.compile(create_block_mask)(
            mask_mod, 4, 8, 2048, 2048, device=device
        )
        self.assertIsInstance(block_mask, BlockMask)
        self.assertEqual(block_mask.kv_num_blocks.shape, torch.Size((4, 8, 16)))
        self.assertEqual(block_mask.kv_indices.shape, torch.Size((4, 8, 16, 16)))
        self.assertEqual(torch._dynamo.utils.counters["aot_autograd"]["ok"], 2)

        # no recompilation.
        block_mask = torch.compile(create_block_mask)(
            mask_mod, 6, 16, 3072, 3072, device=device
        )
        self.assertIsInstance(block_mask, BlockMask)
        self.assertEqual(block_mask.kv_num_blocks.shape, torch.Size((6, 16, 24)))
        self.assertEqual(block_mask.kv_indices.shape, torch.Size((6, 16, 24, 24)))
        self.assertEqual(torch._dynamo.utils.counters["aot_autograd"]["ok"], 2)

    @supported_platform
    def test_block_mask_viz(self, device):
        def causal_mask(b, h, q, kv):
            return q >= kv

        block_mask = create_block_mask(causal_mask, 1, 1, 2048, 2048, device=device)

        def replace_non_printable(s):
            def replace(c):
                if c not in string.printable:
                    return "@"
                elif c == " ":
                    return "s"
                return c

            return "".join(replace(c) for c in s)

        self.assertExpectedInline(
            replace_non_printable(str(block_mask)),
            """\
BlockMask(shape=(1,s1,s2048,s2048),ssparsity=46.88%,s
(0,s0)
@@ssssssssssssssssssssssssssssss
@@@@ssssssssssssssssssssssssssss
@@@@@@ssssssssssssssssssssssssss
@@@@@@@@ssssssssssssssssssssssss
@@@@@@@@@@ssssssssssssssssssssss
@@@@@@@@@@@@ssssssssssssssssssss
@@@@@@@@@@@@@@ssssssssssssssssss
@@@@@@@@@@@@@@@@ssssssssssssssss
@@@@@@@@@@@@@@@@@@ssssssssssssss
@@@@@@@@@@@@@@@@@@@@ssssssssssss
@@@@@@@@@@@@@@@@@@@@@@ssssssssss
@@@@@@@@@@@@@@@@@@@@@@@@ssssssss
@@@@@@@@@@@@@@@@@@@@@@@@@@ssssss
@@@@@@@@@@@@@@@@@@@@@@@@@@@@ssss
@@@@@@@@@@@@@@@@@@@@@@@@@@@@@@ss
@@@@@@@@@@@@@@@@@@@@@@@@@@@@@@@@
)""",
        )

        offset = torch.arange(8, device=device)

        def causal_offset_mask(b, h, q, kv):
            return (q + offset[b] * 128) >= kv

        block_mask = create_block_mask(
            causal_offset_mask, 8, 1, 2048, 2048, device=device
        )
        str_block_mask = str(block_mask)
        self.assertTrue("sparsity=29.10" in str_block_mask)

    def generate_test_inputs(self, full_seq_len: bool, device):
        if full_seq_len:
            kv_num_blocks = torch.tensor([1], dtype=torch.int32, device=device).view(
                1, 1, 1
            )
            kv_indices = torch.tensor([1, -1], dtype=torch.int32, device=device).view(
                1, 1, 1, 2
            )
            full_kv_num_blocks = torch.tensor(
                [1], dtype=torch.int32, device=device
            ).view(1, 1, 1)
            full_kv_indices = torch.tensor(
                [0, -1], dtype=torch.int32, device=device
            ).view(1, 1, 1, 2)
        else:
            kv_num_blocks = torch.tensor([2], dtype=torch.int32, device=device).view(
                1, 1, 1
            )
            kv_indices = torch.tensor([0, 1], dtype=torch.int32, device=device).view(
                1, 1, 1, 2
            )
            full_kv_indices = None
            full_kv_num_blocks = None
        return kv_num_blocks, kv_indices, full_kv_num_blocks, full_kv_indices

    @supported_platform
    @common_utils.parametrize("full_indices", [False, True])
    def test_from_kv_blocks(self, device, full_indices: bool):
        (
            kv_num_blocks,
            kv_indices,
            full_kv_num_blocks,
            full_kv_indices,
        ) = self.generate_test_inputs(full_indices, device=device)

        block_mask = BlockMask.from_kv_blocks(
            kv_num_blocks, kv_indices, full_kv_num_blocks, full_kv_indices
        )

        self.assertIsInstance(block_mask, BlockMask)
        torch.testing.assert_close(block_mask.kv_num_blocks, kv_num_blocks)
        torch.testing.assert_close(block_mask.kv_indices, kv_indices)

        if full_indices:
            torch.testing.assert_close(
                block_mask.full_kv_num_blocks, full_kv_num_blocks
            )
            torch.testing.assert_close(block_mask.full_kv_indices, full_kv_indices)
            torch.testing.assert_close(
                block_mask.q_num_blocks,
                torch.tensor([0, 1], dtype=torch.int32, device=device).view(1, 1, 2),
            )
            torch.testing.assert_close(
                block_mask.q_indices,
                torch.tensor([0, 0], dtype=torch.int32, device=device).view(1, 1, 2, 1),
            )
            torch.testing.assert_close(
                block_mask.full_q_num_blocks,
                torch.tensor([1, 0], dtype=torch.int32, device=device).view(1, 1, 2),
            )
            torch.testing.assert_close(
                block_mask.full_q_indices,
                torch.tensor([0, 0], dtype=torch.int32, device=device).view(1, 1, 2, 1),
            )

        else:
            torch.testing.assert_close(
                block_mask.q_num_blocks,
                torch.tensor([1, 1], dtype=torch.int32, device=device).view(1, 1, 2),
            )
            torch.testing.assert_close(
                block_mask.q_indices,
                torch.tensor([0, 0], dtype=torch.int32, device=device).view(1, 1, 2, 1),
            )
            self.assertIsNone(block_mask.full_kv_num_blocks)
            self.assertIsNone(block_mask.full_kv_indices)
            self.assertIsNone(block_mask.full_q_num_blocks)
            self.assertIsNone(block_mask.full_q_indices)

    @supported_platform
    def test_block_size(self, device):
        kv_num_blocks, kv_indices, _, _ = self.generate_test_inputs(False, device)
        block_mask = BlockMask.from_kv_blocks(kv_num_blocks, kv_indices)
        self.assertEqual(
            block_mask.BLOCK_SIZE,
            (_DEFAULT_SPARSE_BLOCK_SIZE, _DEFAULT_SPARSE_BLOCK_SIZE),
        )

        custom_block_size = (64, 64)
        block_mask_custom = BlockMask.from_kv_blocks(
            kv_num_blocks, kv_indices, BLOCK_SIZE=custom_block_size
        )
        self.assertEqual(block_mask_custom.BLOCK_SIZE, custom_block_size)

    @supported_platform
    def test_upcast_appropriately(self, device):
        q = torch.randn((1, 1, 128, 16), dtype=torch.float16, device=device)
        k = torch.randn((1, 1, 128, 16), dtype=torch.float16, device=device)
        v = torch.randn((1, 1, 128, 16), dtype=torch.float16, device=device)
        mass = torch.ones((1), dtype=torch.float16, device=device)

        def score_mod(score, b, h, q_idx, kv_idx):
            return score + torch.log(mass[0])

        torch.compile(flex_attention)(q, k, v, score_mod=score_mod)

    @supported_platform
    def test_init_mismatched_full_kv(self, device):
        kv_num_blocks, kv_indices, full_kv_num_blocks, _ = self.generate_test_inputs(
            True, device
        )

        with self.assertRaises(AssertionError):
            BlockMask(
                kv_num_blocks=kv_num_blocks,
                kv_indices=kv_indices,
                full_kv_num_blocks=full_kv_num_blocks,
                full_kv_indices=None,  # Mismatched, should raise error
                q_num_blocks=kv_num_blocks,
                q_indices=kv_indices,
                full_q_num_blocks=None,
                full_q_indices=None,
                BLOCK_SIZE=(64, 64),
                mask_mod=noop_mask,
                seq_lengths=(1, 1),
            )

    @supported_platform
    def test_init_mismatched_full_q(self, device):
        kv_num_blocks, kv_indices, _, _ = self.generate_test_inputs(False, device)

        with self.assertRaises(AssertionError):
            BlockMask(
                kv_num_blocks=kv_num_blocks,
                kv_indices=kv_indices,
                full_kv_num_blocks=None,
                full_kv_indices=None,
                q_num_blocks=kv_num_blocks,
                q_indices=kv_indices,
                full_q_num_blocks=kv_num_blocks,
                full_q_indices=None,  # Mismatched, should raise error
                BLOCK_SIZE=(64, 64),
                mask_mod=noop_mask,
                seq_lengths=(1, 1),
            )

    @supported_platform
    def test_doc_mask_clamped_repro(self, device):
        def _offsets_to_doc_ids_tensor(offsets):
            device = offsets.device
            counts = offsets[1:] - offsets[:-1]
            return torch.repeat_interleave(
                torch.arange(len(counts), device=device, dtype=torch.int32), counts
            )

        def length_to_offsets(
            lengths: list[int], device: Union[str, torch.device]
        ) -> Tensor:
            offsets = [0]
            offsets.extend(lengths)
            offsets = torch.tensor(offsets, device=device, dtype=torch.int32)
            offsets = torch.cumsum(offsets, dim=-1)
            return offsets

        def generate_doc_mask_mod(offsets: Tensor) -> _mask_mod_signature:
            document_id = _offsets_to_doc_ids_tensor(offsets)

            def doc_mask_mod(b, h, q_idx, kv_idx):
                same_doc = document_id[q_idx] == document_id[kv_idx]
                return same_doc

            return doc_mask_mod

        random.seed(0)

        def generate_random_lengths(total_length, num_documents):
            lengths = [1] * num_documents
            remaining_length = total_length - num_documents
            for _ in range(remaining_length):
                index = random.randint(0, num_documents - 1)
                lengths[index] += 1
            return lengths

        max_seq_len, doc_count = 128, 4
        SEQ_LEN = max_seq_len

        lengths = generate_random_lengths(max_seq_len, doc_count)
        offsets = length_to_offsets(lengths, device)

        document_causal_mask = generate_doc_mask_mod(offsets)
        block_mask_compiled = torch.compile(create_block_mask)(
            document_causal_mask,
            1,
            1,
            SEQ_LEN,
            SEQ_LEN,
            device=device,
        )
        block_mask = torch.compile(create_block_mask)(
            document_causal_mask,
            1,
            1,
            SEQ_LEN,
            SEQ_LEN,
            device=device,
        )
        self.assertEqual(block_mask_compiled.kv_indices, block_mask.kv_indices)
        self.assertEqual(
            block_mask_compiled.full_kv_indices, block_mask.full_kv_indices
        )
        for i in range(5):
            lengths = generate_random_lengths(1024 + i, 5)
            offsets = length_to_offsets(lengths, device)
            doc_ids = _offsets_to_doc_ids_tensor(offsets)

            def doc_mask_mod(b, h, q_idx, kv_idx):
                return (
                    doc_ids[q_idx.clamp(0, doc_ids.shape[0] - 1)]
                    == doc_ids[kv_idx.clamp(0, doc_ids.shape[0] - 1)]
                )

            q, k, v = (
                torch.randn(1, 12, 1024 + i, 64, device=device) for _ in range(3)
            )
            block_mask = create_block_mask(
                doc_mask_mod, None, None, 1024 + i, 1024 + i, device=device
            )
            torch.compile(flex_attention)(q, k, v, block_mask=block_mask)

    @supported_platform
    def test_eager_tracing_correctness(self, device):
        qk_dims = 64
        v_dims = 128
        q_heads = 4
        kv_heads = 2
        seq_len = 256
        batch_size = 1

        make_tensor = functools.partial(torch.randn, device=device, dtype=torch.float16)
        q = make_tensor(*(batch_size, q_heads, seq_len, qk_dims))
        k = make_tensor(*(batch_size, kv_heads, seq_len, qk_dims))
        v = make_tensor(*(batch_size, kv_heads, seq_len, v_dims))

        def flex_attention_fn():
            out = flex_attention(q, k, v, enable_gqa=True)
            return out.view(batch_size, q_heads, seq_len, 2, 64)

        # Run with compilation
        compiled_fn = torch.compile(flex_attention_fn, fullgraph=True)
        result = compiled_fn()

        # Assert expected output shape
        expected_shape = (batch_size, q_heads, seq_len, 2, 64)
        self.assertEqual(
            result.shape,
            expected_shape,
            f"Expected output shape {expected_shape}, but got {result.shape}",
        )

    @supported_platform
    @skip_on_xpu
    def test_create_is_cuda_graphable(self, device):
        def mask_mod(b, h, q, kv):
            return q >= kv

        g = torch.cuda.CUDAGraph()

        with torch.cuda.graph(g):
            create_block_mask(mask_mod, None, None, 256, 256)

        g.replay()

    @common_utils.parametrize("compile", [False, True])
    @supported_platform
    def test_block_mask_vs_sequence_lengths(self, device, compile):
        if compile:
            flex_attention_call = torch.compile(flex_attention)
        else:
            flex_attention_call = flex_attention

        def mask_mod(b, h, q_idx, kv_idx):
            return q_idx >= kv_idx

        def create_inputs(S):
            q, k, v = (
                torch.randn(
                    1, 8, S, 64, dtype=torch.float16, requires_grad=True, device=device
                )
                for _ in range(3)
            )
            return q, k, v

        block_mask = create_block_mask(mask_mod, None, None, 1024, 1024, device=device)
        flex_attention_call(*create_inputs(1024), block_mask=block_mask)
        with self.assertRaisesRegex(ValueError, "block_mask was created for"):
            flex_attention_call(*create_inputs(2048), block_mask=block_mask)

        block_mask = create_block_mask(mask_mod, None, None, 1023, 1023, device=device)
        with self.assertRaisesRegex(ValueError, "block_mask was created for"):
            flex_attention_call(*create_inputs(1024), block_mask=block_mask)

    @supported_platform
    @common_utils.parametrize("full_indices", [False, True])
    def test_from_kv_blocks_without_q_computation(self, device, full_indices: bool):
        (
            kv_num_blocks,
            kv_indices,
            full_kv_num_blocks,
            full_kv_indices,
        ) = self.generate_test_inputs(full_indices, device=device)

        block_mask = BlockMask.from_kv_blocks(
            kv_num_blocks,
            kv_indices,
            full_kv_num_blocks,
            full_kv_indices,
            compute_q_blocks=False,
        )

        self.assertIsInstance(block_mask, BlockMask)
        self.assertEqual(block_mask.kv_num_blocks, kv_num_blocks)
        self.assertEqual(block_mask.kv_indices, kv_indices)

        self.assertIsNone(block_mask.q_num_blocks)
        self.assertIsNone(block_mask.q_indices)
        self.assertIsNone(block_mask.full_q_num_blocks)
        self.assertIsNone(block_mask.full_q_indices)

        if full_indices:
            self.assertEqual(block_mask.full_kv_num_blocks, full_kv_num_blocks)
            self.assertEqual(block_mask.full_kv_indices, full_kv_indices)
        else:
            self.assertIsNone(block_mask.full_kv_num_blocks)
            self.assertIsNone(block_mask.full_kv_indices)

    @supported_platform
    @skip_on_cpu
    def test_backward_error_with_none_q_indices(self, device):
        N_BLOCKS = 4
        B, H, S, D = 1, 1, 128, 64
        S_KV = N_BLOCKS * S

        kv_num_blocks = torch.tensor([[[N_BLOCKS]]], dtype=torch.int32, device=device)
        kv_indices = torch.tensor([[[[0, 1, 2, 3]]]], dtype=torch.int32, device=device)

        block_mask = BlockMask.from_kv_blocks(
            kv_num_blocks, kv_indices, compute_q_blocks=False
        )

        q = torch.randn(
            B, H, S, D, dtype=torch.float16, device=device, requires_grad=True
        )
        k = torch.randn(
            B, H, S_KV, D, dtype=torch.float16, device=device, requires_grad=True
        )
        v = torch.randn(
            B, H, S_KV, D, dtype=torch.float16, device=device, requires_grad=True
        )

        flex_compile = torch.compile(flex_attention, fullgraph=True)

        with torch.no_grad():
            out_no_grad = flex_compile(q, k, v, block_mask=block_mask)
            self.assertEqual(out_no_grad.shape, (B, H, S, D))

        # Forward pass with grad enabled should error immediately
        with self.assertRaisesRegex(
            RuntimeError,
            "BlockMask q_indices is None. Backward pass requires q_indices to be computed. "
            "Please create the BlockMask with compute_q_blocks=True",
        ):
            flex_compile(q, k, v, block_mask=block_mask)

    @supported_platform
    @skip_on_cpu
    def test_forward_pass_with_none_q_indices(self, device):
        N_BLOCKS = 4
        B, H, S, D = 1, 1, 128, 64
        S_KV = N_BLOCKS * S

        kv_num_blocks = torch.tensor([[[N_BLOCKS]]], dtype=torch.int32, device=device)
        kv_indices = torch.tensor([[[[0, 1, 2, 3]]]], dtype=torch.int32, device=device)

        block_mask = BlockMask.from_kv_blocks(
            kv_num_blocks, kv_indices, compute_q_blocks=False
        )

        q = torch.randn(
            B,
            H,
            S,
            D,
            dtype=torch.float16,
            device=device,
        )
        k = torch.randn(
            B,
            H,
            S_KV,
            D,
            dtype=torch.float16,
            device=device,
        )
        v = torch.randn(
            B,
            H,
            S_KV,
            D,
            dtype=torch.float16,
            device=device,
        )

        flex_compile = torch.compile(flex_attention, fullgraph=True)
        out = flex_compile(q, k, v, block_mask=block_mask)

        self.assertEqual(out.shape, (B, H, S, D))
        self.assertIsInstance(out, torch.Tensor)
        self.assertEqual(out.dtype, torch.float16)

    @supported_platform
    def test_block_mask_operations_with_none_q_indices(self, device):
        kv_num_blocks = torch.tensor([[[4]]], dtype=torch.int32, device=device)
        kv_indices = torch.tensor([[[[0, 1, 2, 3]]]], dtype=torch.int32, device=device)

        block_mask = BlockMask.from_kv_blocks(
            kv_num_blocks, kv_indices, compute_q_blocks=False
        )
        self.assertEqual(block_mask.shape, (1, 1, 128, 512))
        self.assertEqual(block_mask.BLOCK_SIZE, (128, 128))

        sliced_mask = block_mask[0]
        self.assertEqual(sliced_mask.shape, (1, 128, 512))
        self.assertIsNone(sliced_mask.q_indices)
        self.assertIsNone(sliced_mask.q_num_blocks)

        # Test device movement
        if device != "cpu":
            cpu_mask = block_mask.to("cpu")
            self.assertEqual(cpu_mask.kv_num_blocks.device.type, "cpu")
            self.assertIsNone(cpu_mask.q_indices)


@large_tensor_test_class("2GB", device=test_device[0])
class TestPagedAttention(InductorTestCase):
    def setUp(self):
        super().setUp()
        skipCPUIf(
            LONG_COMPILATION_ON_CPU,
            "skip UT for CPU due to long compilation time found in CI",
        )

    def _check_equal(
        self,
        golden_out: torch.Tensor,
        ref_out: torch.Tensor,
        compiled_out: torch.Tensor,
        fudge_factor: float,
        tensor_name: Optional[str] = None,
    ):
        compiled_error = (golden_out - compiled_out).abs().mean()
        ref_error = (golden_out - ref_out).abs().mean()
        if torch.isnan(compiled_error).any() or torch.isnan(ref_error).any():
            self.assertTrue(False, "Output/Grad with NaN")
        if compiled_error > ref_error * fudge_factor:
            name = tensor_name if tensor_name is not None else ""
            msg = f"{name} Compiled error {compiled_error} is greater than ref error {ref_error} by more than {fudge_factor}X."
            self.assertTrue(False, msg)

    def allocate_page_cache(self, n_pages: int, page_size: int, device: str):
        max_batch_size = 3
        paged_cache = PagedAttention(n_pages, page_size, max_batch_size, device=device)
        return paged_cache

    def cdiv(self, x, y):
        return (x + y - 1) // y

    def roundup(self, x, y):
        return (x + y - 1) // y * y

    @supported_platform
    def test_page_allocation(self, device):
        n_pages, page_size = 12, 4
        paged_cache = self.allocate_page_cache(n_pages, page_size, device=device)

        batch_reserve(paged_cache, torch.tensor([8, 24, 16]))

        with self.assertRaisesRegex(
            AssertionError, "requested 2 pages but there are only 0 empty pages"
        ):
            paged_cache.reserve(
                torch.tensor([0], device=device),
                torch.tensor([16], device=device),
            )

        paged_cache.erase(torch.tensor([1], device=device))
        paged_cache.reserve(
            torch.tensor([0], device=device),
            torch.tensor([16], device=device),
        )

    @supported_platform
    def test_allocate(self, device):
        n_pages, page_size = 12, 4
        paged_cache = self.allocate_page_cache(n_pages, page_size, device=device)

        target_seq_len = torch.tensor([3, 11, 8])
        batch_reserve(paged_cache, target_seq_len)

        expected_allocated_pages = self.cdiv(target_seq_len, page_size).sum()
        self.assertEqual(paged_cache.capacity, self.roundup(target_seq_len, page_size))
        self.assertEqual(
            len(paged_cache.empty_pages), n_pages - expected_allocated_pages
        )

        # deallocate batch 1
        paged_cache.erase(torch.tensor([1], device=device))
        target_seq_len = torch.tensor([3, 0, 8])
        expected_allocated_pages = self.cdiv(target_seq_len, page_size).sum()
        self.assertEqual(paged_cache.capacity, self.roundup(target_seq_len, page_size))
        self.assertEqual(
            len(paged_cache.empty_pages), n_pages - expected_allocated_pages
        )

        # re-allocate
        target_seq_len = torch.tensor([7, 2, 10])
        batch_reserve(paged_cache, target_seq_len)
        expected_allocated_pages = self.cdiv(target_seq_len, page_size).sum()
        self.assertEqual(paged_cache.capacity, self.roundup(target_seq_len, page_size))
        self.assertEqual(
            len(paged_cache.empty_pages), n_pages - expected_allocated_pages
        )

        # deallocate all batches
        paged_cache.erase(torch.tensor([0, 1, 2]))
        self.assertEqual(paged_cache.capacity, torch.tensor([0, 0, 0]))
        self.assertEqual(len(paged_cache.empty_pages), n_pages)

    @supported_platform
    def test_convert_logical_block_mask(self, device):
        n_pages, page_size, max_batch_size, max_seq_len = 8, 128, 2, 512
        paged_cache = PagedAttention(n_pages, page_size, max_batch_size, device=device)

        batch_reserve(paged_cache, torch.tensor([100, 200], device=device))
        batch_reserve(paged_cache, torch.tensor([150, 300], device=device))
        batch_reserve(paged_cache, torch.tensor([300, 512], device=device))
        batch_reserve(paged_cache, torch.tensor([512, 512], device=device))

        expected_page_table = torch.tensor(
            [[0, 3, 5, 7, -1, -1, -1, -1], [2, 1, 4, 6, -1, -1, -1, -1]],
            device=device,
        )
        self.assertEqual(
            paged_cache.capacity,
            torch.tensor([512, 512], device=device),
        )
        self.assertEqual(paged_cache.page_table, expected_page_table)

        # Get a block mask
        def causal_mask(b, h, q, kv):
            return q >= kv

        block_mask = create_block_mask(
            causal_mask, max_batch_size, 1, max_seq_len, max_seq_len, device=device
        )
        new_block_mask = paged_cache.convert_logical_block_mask(block_mask)

        zeros = [0, 0, 0, 0]
        # Check that the new block mask is correct
        expected_kv_num_blocks = torch.tensor(
            [[[1, 1, 1, 1]], [[1, 1, 1, 1]]], device=device, dtype=torch.int32
        )
        expected_kv_indices = torch.tensor(
            [
                [
                    [
                        [0, 3, 5, 7, *zeros],
                        [3, 0, 5, 7, *zeros],
                        [5, 0, 3, 7, *zeros],
                        [7, 0, 3, 5, *zeros],
                    ]
                ],
                [
                    [
                        [2, 1, 4, 6, *zeros],
                        [1, 2, 4, 6, *zeros],
                        [4, 2, 1, 6, *zeros],
                        [6, 2, 1, 4, *zeros],
                    ]
                ],
            ],
            device=device,
            dtype=torch.int32,
        )
        expected_full_kv_num_blocks = torch.tensor(
            [[[0, 1, 2, 3]], [[0, 1, 2, 3]]], device=device, dtype=torch.int32
        )
        expected_full_kv_indices = torch.tensor(
            [
                [
                    [
                        [0, 3, 5, 7, *zeros],
                        [0, 3, 5, 7, *zeros],
                        [0, 3, 5, 7, *zeros],
                        [0, 3, 5, 7, *zeros],
                    ]
                ],
                [
                    [
                        [2, 1, 4, 6, *zeros],
                        [2, 1, 4, 6, *zeros],
                        [2, 1, 4, 6, *zeros],
                        [2, 1, 4, 6, *zeros],
                    ]
                ],
            ],
            device=device,
            dtype=torch.int32,
        )
        self.assertEqual(new_block_mask.kv_num_blocks, expected_kv_num_blocks)
        self.assertEqual(new_block_mask.kv_indices, expected_kv_indices)
        self.assertEqual(new_block_mask.full_kv_num_blocks, expected_full_kv_num_blocks)
        self.assertEqual(new_block_mask.full_kv_indices, expected_full_kv_indices)

    @supported_platform
    def test_convert_mask_mod(self, device):
        n_pages, page_size, max_batch_size = 8, 128, 2
        paged_cache = PagedAttention(n_pages, page_size, max_batch_size, device=device)

        batch_reserve(paged_cache, torch.tensor([100, 200], device=device))
        batch_reserve(paged_cache, torch.tensor([150, 300], device=device))
        batch_reserve(paged_cache, torch.tensor([300, 512], device=device))
        batch_reserve(paged_cache, torch.tensor([512, 512], device=device))

        expected_page_table = torch.tensor(
            [[0, 3, 5, 7, -1, -1, -1, -1], [2, 1, 4, 6, -1, -1, -1, -1]],
            device=device,
        )
        self.assertEqual(
            paged_cache.capacity,
            torch.tensor([512, 512], device=device),
        )
        self.assertEqual(paged_cache.page_table, expected_page_table)

        expected_physical_to_logical = torch.tensor(
            [[0, -1, -1, 1, -1, 2, -1, 3], [-1, 1, 0, -1, 2, -1, 3, -1]],
            device=device,
        )
        self.assertEqual(paged_cache.physical_to_logical, expected_physical_to_logical)

        # Get a block mask
        def causal_mask(b, h, q, kv):
            return q >= kv

        converted_causal_mask = paged_cache.get_mask_mod(causal_mask)

        # Equivalent to: causal_mask(0, 0, 256, 128)
        self.assertEqual(converted_causal_mask(0, 0, 256, 384), True)
        # Equivalent to: causal_mask(0, 1, 256, 128)
        self.assertEqual(converted_causal_mask(0, 1, 256, 384), True)
        # Not found corresponding logical block
        self.assertEqual(converted_causal_mask(1, 0, 256, 384), False)
        # Equivalent to: causal_mask(1, 0, 64, 14)
        self.assertEqual(converted_causal_mask(1, 0, 64, 270), True)

    @supported_platform
    def test_update(self, device):
        dtype = torch.float32

        n_pages, page_size, max_batch_size, max_seq_len = 6, 2, 2, 6
        paged_cache = PagedAttention(n_pages, page_size, max_batch_size, device=device)

        n_heads, head_dim = 2, 3
        cache_shape = (1, n_heads, n_pages * page_size, head_dim)
        k_cache = torch.zeros(cache_shape, dtype=dtype, device=device)

        batch_reserve(paged_cache, torch.tensor([1, 3], device=device))
        batch_reserve(paged_cache, torch.tensor([4, 5], device=device))
        batch_reserve(paged_cache, torch.tensor([6, 6], device=device))

        expected_page_table = torch.tensor(
            [[0, 3, 5, -1, -1, -1], [2, 1, 4, -1, -1, -1]],
            device=device,
        )
        self.assertEqual(paged_cache.page_table, expected_page_table)

        batch_idx = torch.arange(max_batch_size, device=device, dtype=torch.int32)
        input_pos = (
            torch.arange(max_seq_len, device=device, dtype=torch.int32)
            .unsqueeze(0)
            .expand(max_batch_size, max_seq_len)
        )
        k = torch.arange(
            max_batch_size * n_heads * max_seq_len * head_dim,
            device=device,
            dtype=dtype,
        ).view(max_batch_size, n_heads, max_seq_len, head_dim)

        v = k.detach().clone()
        v_cache = k_cache.detach().clone()

        paged_cache.assign(batch_idx, input_pos, k, v, k_cache, v_cache)

        expected_cache = torch.tensor(
            [
                [
                    # h = 0
                    [
                        # page = 0
                        [0.0, 1.0, 2.0],
                        [3.0, 4.0, 5.0],
                        # page = 1
                        [42.0, 43.0, 44.0],
                        [45.0, 46.0, 47.0],
                        # page = 2
                        [36.0, 37.0, 38.0],
                        [39.0, 40.0, 41.0],
                        # page = 3
                        [6.0, 7.0, 8.0],
                        [9.0, 10.0, 11.0],
                        # page = 4
                        [48.0, 49.0, 50.0],
                        [51.0, 52.0, 53.0],
                        # page = 5
                        [12.0, 13.0, 14.0],
                        [15.0, 16.0, 17.0],
                    ],
                    # h = 1
                    [
                        # page = 0
                        [18.0, 19.0, 20.0],
                        [21.0, 22.0, 23.0],
                        # page = 1
                        [60.0, 61.0, 62.0],
                        [63.0, 64.0, 65.0],
                        # page = 2
                        [54.0, 55.0, 56.0],
                        [57.0, 58.0, 59.0],
                        # page = 3
                        [24.0, 25.0, 26.0],
                        [27.0, 28.0, 29.0],
                        # page = 4
                        [66.0, 67.0, 68.0],
                        [69.0, 70.0, 71.0],
                        # page = 5
                        [30.0, 31.0, 32.0],
                        [33.0, 34.0, 35.0],
                    ],
                ]
            ],
            device=device,
            dtype=dtype,
        )
        self.assertEqual(k_cache, expected_cache)

    @supported_platform
    @dtypes(*device_configs["cpu"].dtypes)
    @dtypesIfCUDA(*device_configs["cuda"].dtypes)
    @dtypesIfXPU(*device_configs["xpu"].dtypes)
    @common_utils.parametrize("score_mod", test_score_mods)
    def test_paged_builtin_score_mods(
        self, device, dtype: torch.dtype, score_mod: Callable
    ):
        n_pages, page_size, max_batch_size, max_seq_len = 32, 128, 4, 512
        n_heads, head_dim = 4, 16

        def causal_mask(b, h, q, kv):
            return q >= kv

        block_mask = create_block_mask(
            causal_mask, max_batch_size, 1, max_seq_len, max_seq_len, device=device
        )
        q = torch.randn(
            max_batch_size,
            n_heads,
            max_seq_len,
            head_dim,
            device=device,
            dtype=dtype,
            requires_grad=False,
        )
        k = torch.randn(
            max_batch_size,
            n_heads,
            max_seq_len,
            head_dim,
            device=device,
            dtype=dtype,
            requires_grad=False,
        )
        v = torch.randn(
            max_batch_size,
            n_heads,
            max_seq_len,
            head_dim,
            device=device,
            dtype=dtype,
            requires_grad=False,
        )

        q_ref, k_ref, v_ref = query_key_value_clones(q, k, v)
        q_gold, k_gold, v_gold = query_key_value_clones(q, k, v, torch.float64)

        sdpa_partial = create_attention(score_mod, block_mask, enable_gqa=False)

        golden_out = sdpa_partial(q_gold, k_gold, v_gold)
        ref_out = sdpa_partial(q_ref, k_ref, v_ref)

        MAX_CACHED_SEQ_LEN = n_pages * page_size
        k_cache = torch.zeros(
            1,
            n_heads,
            MAX_CACHED_SEQ_LEN,
            head_dim,
            device=device,
            dtype=dtype,
        )
        v_cache = torch.zeros(
            1,
            n_heads,
            MAX_CACHED_SEQ_LEN,
            head_dim,
            device=device,
            dtype=dtype,
        )

        paged_cache = PagedAttention(n_pages, page_size, max_batch_size, device=device)
        batch_reserve(paged_cache, torch.tensor([100, 200, 50, 300], device=device))
        batch_reserve(paged_cache, torch.tensor([100, 512, 300, 300], device=device))
        batch_reserve(paged_cache, torch.tensor([512, 512, 300, 300], device=device))
        batch_reserve(paged_cache, torch.tensor([512, 512, 512, 300], device=device))
        batch_reserve(paged_cache, torch.tensor([512, 512, 512, 512], device=device))

        batch_idx = torch.arange(max_batch_size, device=device, dtype=torch.int32)
        input_pos = (
            torch.arange(max_seq_len, device=device, dtype=torch.int32)
            .unsqueeze(0)
            .expand(max_batch_size, max_seq_len)
        )
        paged_cache.assign(batch_idx, input_pos, k, v, k_cache, v_cache)

        new_block_mask = paged_cache.convert_logical_block_mask(block_mask)

        compiled_sdpa = torch.compile(
            create_attention(
                paged_cache.get_score_mod(score_mod), block_mask, enable_gqa=False
            )
        )
        paged_out = compiled_sdpa(q, k_cache, v_cache, block_mask=new_block_mask)

        with torch.no_grad():
            dtype = ref_out.dtype
            if dtype == torch.float32:
                fudge_factor = 10.0
            else:
                fudge_factor = 1.1

            # Checkout output
            self._check_equal(golden_out, ref_out, paged_out, fudge_factor, "Out")


@dataclass
class Params:
    batch_size: int
    num_heads: int
    seq_length: int
    head_dim: int
    dtype: torch.dtype
    config_str: Optional[str] = None

    def __str__(self):
        return f"batch:{self.batch_size}_head:{self.num_heads}_seq_len:{self.seq_length}_headdim:{self.head_dim}_dtype:{str(self.dtype).split('.')[-1]}"


def get_params(dtypes: list[torch.dtype]) -> list[Params]:
    params = []
    seq_lengths = [37, 256, 277]
    for seq_len, dtype in product(seq_lengths, dtypes):
        params.append(
            Params(
                batch_size=2, num_heads=4, seq_length=seq_len, head_dim=16, dtype=dtype
            )
        )
    return params


supports_learnable_bias = unittest.skipUnless(
    (
        (torch.cuda.is_available() and has_triton())
        and (torch.cuda.get_device_capability() >= (8, 0) or torch.version.hip)
    ),
    "Requires Triton + A100 or Triton + ROCm",
)


@supports_learnable_bias
@large_tensor_test_class("2GB", device=test_device[0])
class TestLearnableBiases(InductorTestCase):
    def setUp(self):
        super().setUp()
        skipCPUIf(
            LONG_COMPILATION_ON_CPU,
            "skip UT for CPU due to long compilation time found in CI",
        )
        self.dtype = torch.float32
        self.atol = 3e-2
        self.rtol = 3e-2

    def _init_tensors(self, params: Params, device: str):
        make_tensor = functools.partial(
            torch.randn,
            (params.batch_size, params.num_heads, params.seq_length, params.head_dim),
            device=device,
            dtype=params.dtype,
            requires_grad=True,
        )
        return (make_tensor(), make_tensor(), make_tensor())

    @torch.no_grad()
    def _gold_check(self, eager, compiled, gold, tensor_name, fudge_factor=1.35):
        ref_error = rmse(eager, gold)
        comp_error = rmse(compiled, gold)
        # Note: This has been carefully tested that FlexAttention is within
        # 20% of the average error of SDPA! Do not bump this tolerance
        # unless you are absolutely sure you are not worsening the accuracy
        # of FlexAttention!
        if eager.dtype == torch.float32:
            fudge_factor = 10.0 * fudge_factor

        comp_error = comp_error.item()
        ref_error = ref_error.item() * fudge_factor

        if (
            tensor_name == "out"
            and eager.dtype == torch.float32
            and comp_error > ref_error
        ):
            self.skipTest("Compiled FlexAttention is less accurate than eager in fp32")

        self.assertLessEqual(
            comp_error,
            (ref_error * fudge_factor),
            f"\nTensor: {tensor_name}\nCompiled error ({comp_error:.8f}) exceeds "
            f"reference error ({ref_error:.8f}) * fudge_factor ({fudge_factor})",
        )

    def _check_outputs_and_grads(
        self, out_eager, out_compiled, out_gold, tensors, names=None
    ):
        backwards_grad = torch.randn_like(out_eager, device="cpu").to(out_eager.device)
        grads_eager = torch.autograd.grad((out_eager,), tensors, backwards_grad)
        grads_compiled = torch.autograd.grad((out_compiled,), tensors, backwards_grad)
        grads_gold = torch.autograd.grad((out_gold,), tensors, backwards_grad)

        tensor_names = (
            ["out", "grad_query", "grad_key", "grad_value", "grad_bias"]
            if names is None
            else names
        )

        eager_tensors = (out_eager, *grads_eager)
        compiled_tensors = (out_compiled, *grads_compiled)
        gold_tensors = (out_gold, *grads_gold)

        for eager, compiled, gold, name in zip(
            eager_tensors, compiled_tensors, gold_tensors, tensor_names, strict=True
        ):
            self._gold_check(eager, compiled, gold, name)

    @skip_on_cpu
    @common_utils.parametrize(
        "params", get_params(device_configs["cuda"].dtypes), name_fn=lambda x: f"{x}"
    )
    @common_utils.parametrize("mode", ["default", "max-autotune-no-cudagraphs"])
    def test_relative_1d_bias(self, device, params, mode: str):
        query, key, value = self._init_tensors(params, device=device)
        bias = torch.randn(
            2 * params.seq_length,
            device=device,
            dtype=params.dtype,
            requires_grad=True,
        )

        def bias_func(score, b, h, q_idx, kv_idx):
            return score + bias[torch.abs(q_idx - kv_idx)]

        flex_compiled = torch.compile(flex_attention, mode=mode)
        out_eager = flex_attention(query, key, value, score_mod=bias_func)
        out_compiled = flex_compiled(query, key, value, score_mod=bias_func)
        out_gold = flex_attention(
            query.to(torch.float64),
            key.to(torch.float64),
            value.to(torch.float64),
            score_mod=bias_func,
        )

        self._check_outputs_and_grads(
            out_eager,
            out_compiled,
            out_gold,
            (query, key, value, bias),
        )

    @skip_on_cpu
    @common_utils.parametrize(
        "params", get_params(device_configs["cuda"].dtypes), name_fn=lambda x: f"{x}"
    )
    def test_absolute_2d_bias(self, device, params):
        query, key, value = self._init_tensors(params, device=device)
        bias = torch.randn(
            params.seq_length,
            params.seq_length,
            device=device,
            dtype=params.dtype,
            requires_grad=True,
        )

        def bias_func(score, b, h, q_idx, kv_idx):
            return score + bias[q_idx, kv_idx]

        flex_compiled = torch.compile(flex_attention)
        out_eager = flex_attention(query, key, value, score_mod=bias_func)
        out_compiled = flex_compiled(query, key, value, score_mod=bias_func)
        out_gold = flex_attention(
            query.to(torch.float64),
            key.to(torch.float64),
            value.to(torch.float64),
            score_mod=bias_func,
        )

        self._check_outputs_and_grads(
            out_eager,
            out_compiled,
            out_gold,
            (query, key, value, bias),
        )

    @skip_on_cpu
    @common_utils.parametrize(
        "params", get_params(device_configs["cuda"].dtypes), name_fn=lambda x: f"{x}"
    )
    def test_head_specific_bias(self, device, params):
        query, key, value = self._init_tensors(params, device=device)
        bias = torch.randn(
            params.num_heads,
            params.seq_length,
            params.seq_length,
            device=device,
            dtype=params.dtype,
            requires_grad=True,
        )

        def bias_func(score, b, h, q_idx, kv_idx):
            return score + bias[h, q_idx, kv_idx]

        flex_compiled = torch.compile(flex_attention)
        out_eager = flex_attention(query, key, value, score_mod=bias_func)
        out_compiled = flex_compiled(query, key, value, score_mod=bias_func)
        out_gold = flex_attention(
            query.to(torch.float64),
            key.to(torch.float64),
            value.to(torch.float64),
            score_mod=bias_func,
        )

        self._check_outputs_and_grads(
            out_eager,
            out_compiled,
            out_gold,
            (query, key, value, bias),
        )

    @skip_on_cpu
    @common_utils.parametrize(
        "params", get_params(device_configs["cuda"].dtypes), name_fn=lambda x: f"{x}"
    )
    def test_batch_head_bias(self, device, params):
        query, key, value = self._init_tensors(params, device=device)
        bias = torch.randn(
            params.batch_size,
            params.num_heads,
            params.seq_length,
            params.seq_length,
            device=device,
            dtype=params.dtype,
            requires_grad=True,
        )

        def bias_func(score, b, h, q_idx, kv_idx):
            return score + bias[b, h, q_idx, kv_idx]

        flex_compiled = torch.compile(flex_attention)
        out_eager = flex_attention(query, key, value, score_mod=bias_func)
        out_compiled = flex_compiled(query, key, value, score_mod=bias_func)
        out_gold = flex_attention(
            query.to(torch.float64),
            key.to(torch.float64),
            value.to(torch.float64),
            score_mod=bias_func,
        )

        self._check_outputs_and_grads(
            out_eager,
            out_compiled,
            out_gold,
            (query, key, value, bias),
        )

    @skip_on_cpu
    @common_utils.parametrize(
        "params", get_params(device_configs["cuda"].dtypes), name_fn=lambda x: f"{x}"
    )
    def test_multiplicative_bias(self, device, params):
        query, key, value = self._init_tensors(params, device=device)
        bias = torch.randn(
            params.seq_length,
            device=device,
            dtype=params.dtype,
            requires_grad=True,
        )

        def bias_func(score, b, h, q_idx, kv_idx):
            return score * bias[q_idx]

        flex_compiled = torch.compile(flex_attention)
        out_eager = flex_attention(query, key, value, score_mod=bias_func)
        out_compiled = flex_compiled(query, key, value, score_mod=bias_func)
        out_gold = flex_attention(
            query.to(torch.float64),
            key.to(torch.float64),
            value.to(torch.float64),
            score_mod=bias_func,
        )

        self._check_outputs_and_grads(
            out_eager,
            out_compiled,
            out_gold,
            (query, key, value, bias),
        )

    @skip_on_cpu
    @common_utils.parametrize(
        "params", get_params(device_configs["cuda"].dtypes), name_fn=lambda x: f"{x}"
    )
    def test_local_window_bias(self, device, params):
        query, key, value = self._init_tensors(params, device=device)
        window_size = 8
        bias = torch.randn(
            2 * window_size + 1,
            device=device,
            dtype=params.dtype,
            requires_grad=True,
        )

        def bias_func(score, b, h, q_idx, kv_idx):
            window_idx = torch.clamp(q_idx - kv_idx + window_size, 0, 2 * window_size)
            return score + bias[window_idx]

        flex_compiled = torch.compile(flex_attention)
        out_eager = flex_attention(query, key, value, score_mod=bias_func)
        out_compiled = flex_compiled(query, key, value, score_mod=bias_func)
        out_gold = flex_attention(
            query.to(torch.float64),
            key.to(torch.float64),
            value.to(torch.float64),
            score_mod=bias_func,
        )

        self._check_outputs_and_grads(
            out_eager,
            out_compiled,
            out_gold,
            (query, key, value, bias),
        )

    @skip_on_cpu
    @common_utils.parametrize(
        "params", get_params(device_configs["cuda"].dtypes), name_fn=lambda x: f"{x}"
    )
    def test_global_tokens_bias(self, device, params):
        query, key, value = self._init_tensors(params, device=device)
        bias = torch.randn(
            params.seq_length,
            device=device,
            dtype=params.dtype,
            requires_grad=True,
        )

        def bias_func(score, b, h, q_idx, kv_idx):
            return score + bias[kv_idx]

        flex_compiled = torch.compile(flex_attention)
        out_eager = flex_attention(query, key, value, score_mod=bias_func)
        out_compiled = flex_compiled(query, key, value, score_mod=bias_func)
        out_gold = flex_attention(
            query.to(torch.float64),
            key.to(torch.float64),
            value.to(torch.float64),
            score_mod=bias_func,
        )

        self._check_outputs_and_grads(
            out_eager,
            out_compiled,
            out_gold,
            (query, key, value, bias),
        )

    @skip_on_cpu
    @common_utils.parametrize(
        "params", get_params(device_configs["cuda"].dtypes), name_fn=lambda x: f"{x}"
    )
    def test_weird_bias(self, device, params):
        query, key, value = self._init_tensors(params, device=device)
        bias = torch.randn(
            params.batch_size,
            params.num_heads,
            4,
            params.seq_length,
            device=device,
            dtype=params.dtype,
            requires_grad=True,
        )
        which_bias = torch.tensor(0, device=device)

        def bias_func(score, b, h, q_idx, kv_idx):
            return score + bias[b, h, which_bias, q_idx]

        flex_compiled = torch.compile(flex_attention)
        out_eager = flex_attention(query, key, value, score_mod=bias_func)
        out_compiled = flex_compiled(query, key, value, score_mod=bias_func)
        out_gold = flex_attention(
            query.to(torch.float64),
            key.to(torch.float64),
            value.to(torch.float64),
            score_mod=bias_func,
        )

        self._check_outputs_and_grads(
            out_eager,
            out_compiled,
            out_gold,
            (query, key, value, bias),
        )

    @skip_on_cpu
    @common_utils.parametrize(
        "params", get_params(device_configs["cuda"].dtypes), name_fn=lambda x: f"{x}"
    )
    def test_indirect_bias(self, device, params):
        query, key, value = self._init_tensors(params, device=device)
        bias = torch.randn(
            params.seq_length,
            device=device,
            dtype=params.dtype,
            requires_grad=True,
        )

        offset = torch.randint(
            0,
            params.seq_length,
            (params.seq_length,),
            device=device,
        )

        def bias_func(score, b, h, q_idx, kv_idx):
            return score + bias[offset[q_idx]]

        flex_compiled = torch.compile(flex_attention)
        out_eager = flex_attention(query, key, value, score_mod=bias_func)
        out_compiled = flex_compiled(query, key, value, score_mod=bias_func)
        out_gold = flex_attention(
            query.to(torch.float64),
            key.to(torch.float64),
            value.to(torch.float64),
            score_mod=bias_func,
        )

        self._check_outputs_and_grads(
            out_eager,
            out_compiled,
            out_gold,
            (query, key, value, bias),
        )

    @skip_on_cpu
    @common_utils.parametrize(
        "params", get_params(device_configs["cuda"].dtypes), name_fn=lambda x: f"{x}"
    )
    @common_utils.parametrize("mode", ["default", "max-autotune-no-cudagraphs"])
    def test_symmetric_bias(self, device, params, mode: str):
        query, key, value = self._init_tensors(params, device=device)
        bias = torch.randn(
            params.seq_length,
            device=device,
            dtype=params.dtype,
            requires_grad=True,
        )

        def bias_func(score, b, h, q_idx, kv_idx):
            return score + bias[q_idx] + bias[kv_idx]

        flex_compiled = torch.compile(flex_attention, mode=mode)
        out_eager = flex_attention(query, key, value, score_mod=bias_func)
        out_compiled = flex_compiled(query, key, value, score_mod=bias_func)
        out_gold = flex_attention(
            query.to(torch.float64),
            key.to(torch.float64),
            value.to(torch.float64),
            score_mod=bias_func,
        )
        # Error in backwards
        with self.assertRaisesRegex(
            torch._inductor.exc.LoweringException,
            "Using multiple indexing operations on the same tensor that requires gradients",
        ):
            self._check_outputs_and_grads(
                out_eager,
                out_compiled,
                out_gold,
                (query, key, value, bias),
            )

    @skip_on_cpu
    @common_utils.parametrize(
        "params", get_params(device_configs["cuda"].dtypes), name_fn=lambda x: f"{x}"
    )
    def test_flipped_indexed_bias(self, device, params):
        query, key, value = self._init_tensors(params, device=device)
        bias = torch.randn(
            params.seq_length,
            params.seq_length,
            device=device,
            dtype=params.dtype,
            requires_grad=True,
        )

        def bias_func(score, b, h, q_idx, kv_idx):
            return score + bias[kv_idx, q_idx]

        flex_compiled = torch.compile(flex_attention)
        out_eager = flex_attention(query, key, value, score_mod=bias_func)
        out_compiled = flex_compiled(query, key, value, score_mod=bias_func)
        out_gold = flex_attention(
            query.to(torch.float64),
            key.to(torch.float64),
            value.to(torch.float64),
            score_mod=bias_func,
        )

        self._check_outputs_and_grads(
            out_eager,
            out_compiled,
            out_gold,
            (query, key, value, bias),
        )

    @skip_on_cpu
    @common_utils.parametrize(
        "params", get_params(device_configs["cuda"].dtypes), name_fn=lambda x: f"{x}"
    )
    @common_utils.parametrize("mode", ["default", "max-autotune-no-cudagraphs"])
    def test_head_specific_gate(self, device, params, mode: str):
        query, key, value = self._init_tensors(params, device=device)
        gate_score = torch.randn(
            params.num_heads,
            device=device,
            dtype=params.dtype,
            requires_grad=True,
        )

        def bias_func(score, b, h, q_idx, kv_idx):
            return score * torch.sigmoid(gate_score[h].to(torch.float32))

        flex_compiled = torch.compile(flex_attention, mode=mode)
        out_eager = flex_attention(query, key, value, score_mod=bias_func)
        out_compiled = flex_compiled(query, key, value, score_mod=bias_func)
        out_gold = flex_attention(
            query.to(torch.float64),
            key.to(torch.float64),
            value.to(torch.float64),
            score_mod=bias_func,
        )

        self._check_outputs_and_grads(
            out_eager,
            out_compiled,
            out_gold,
            (query, key, value, gate_score),
        )

    @skip_on_cpu
    @common_utils.parametrize(
        "params", get_params(device_configs["cuda"].dtypes), name_fn=lambda x: f"{x}"
    )
    def test_distinct_biases(self, device, params):
        query, key, value = self._init_tensors(params, device=device)
        # Create two separate bias tensors
        bias1 = torch.randn(
            params.seq_length,
            device=device,
            dtype=params.dtype,
            requires_grad=True,
        )
        bias2 = torch.randn(
            params.seq_length,
            device=device,
            dtype=params.dtype,
            requires_grad=True,
        )

        def bias_func(score, b, h, q_idx, kv_idx):
            return score + bias1[q_idx] + bias2[kv_idx]

        flex_compiled = torch.compile(flex_attention)
        out_eager = flex_attention(query, key, value, score_mod=bias_func)
        out_compiled = flex_compiled(query, key, value, score_mod=bias_func)
        out_gold = flex_attention(
            query.to(torch.float64),
            key.to(torch.float64),
            value.to(torch.float64),
            score_mod=bias_func,
        )

        # Include both bias tensors in the tuple for gradient checking
        self._check_outputs_and_grads(
            out_eager,
            out_compiled,
            out_gold,
            (query, key, value, bias1, bias2),
            names=[
                "out",
                "grad_query",
                "grad_key",
                "grad_value",
                "grad_bias1",
                "grad_bias2",
            ],
        )

    @skip_on_cpu
    @common_utils.parametrize(
        "params", get_params(device_configs["cuda"].dtypes), name_fn=lambda x: f"{x}"
    )
    @torch.compile
    def test_learnable_bias_global_compiled(self, device, params):
        batch_size = 1
        num_heads = 1
        seq_len = 128
        head_dim = 16
        d_model = num_heads * head_dim

        query = torch.randn(batch_size, num_heads, seq_len, head_dim, device=device)
        key = torch.randn(batch_size, num_heads, seq_len, head_dim, device=device)
        value = torch.randn(batch_size, num_heads, seq_len, head_dim, device=device)

        out_proj = nn.Linear(d_model, d_model, device=device)

        query.requires_grad = True
        key.requires_grad = True
        value.requires_grad = True

        bias = torch.randn(
            batch_size,
            num_heads,
            seq_len,
            seq_len,
            device=device,
            requires_grad=True,
        )

        def bias_mod(score, b, h, q_idx, kv_idx):
            return score + bias[b, h, q_idx, kv_idx]

        out = flex_attention(
            query=query,
            key=key,
            value=value,
            score_mod=bias_mod,
        )
        out = out.transpose(1, 2).contiguous().view(batch_size, seq_len, d_model)

        attn_output = out_proj(out)
        random_target = torch.randn(batch_size, seq_len, d_model, device=device)
        loss = torch.nn.functional.mse_loss(attn_output, random_target)
        loss.backward()

        assert bias.grad, "No gradient computed for bias"
        assert torch.any(bias.grad != 0), "Gradient for bias is 0"

    @skip_on_cpu
    @common_utils.parametrize(
        "params", get_params(device_configs["cuda"].dtypes), name_fn=lambda x: f"{x}"
    )
    def test_relative_1d_bias_only_grad(self, device, params):
        query, key, value = self._init_tensors(params, device=device)
        query = query.detach().requires_grad_(False)
        key = key.detach().requires_grad_(False)
        value = value.detach().requires_grad_(False)

        # Only bias requires gradients
        bias = torch.randn(
            2 * params.seq_length,
            device=device,
            dtype=params.dtype,
            requires_grad=True,  # Only bias needs gradients
        )

        def bias_func(score, b, h, q_idx, kv_idx):
            return score + bias[torch.abs(q_idx - kv_idx)]

        flex_compiled = torch.compile(flex_attention)
        out_eager = flex_attention(query, key, value, score_mod=bias_func)
        out_compiled = flex_compiled(query, key, value, score_mod=bias_func)

        out_gold = flex_attention(
            query.to(torch.float64),
            key.to(torch.float64),
            value.to(torch.float64),
            score_mod=bias_func,
        )

        # For gradient checking, we only pass the bias tensor since it's the only one requiring gradients
        self._check_outputs_and_grads(
            out_eager, out_compiled, out_gold, (bias,), names=["out", "bias"]
        )

    def _test_flex_attention_with_dynamic_max_autotune(self, device):
        query = torch.randn(2, 16, 512, 64, device=device)
        key = torch.randn(2, 16, 512, 64, device=device)
        value = torch.randn(2, 16, 512, 64, device=device)
        query.requires_grad = True
        key.requires_grad = True
        value.requires_grad = True

        shape = (2, 16, 512, 16, 512, 64)
        B, Hq, M, Hkv, N, D = shape

        score_mod = _generate_alibi_bias(8)

        def causal(b, h, m, n):
            return m >= n

        mask_shape = (1, 1, M, N)
        block_mask = torch.compile(create_block_mask)(
            causal, *mask_shape, device=device
        )

        compiled_sdpa = torch.compile(
            flex_attention, dynamic=True, mode="max-autotune-no-cudagraphs"
        )

        out = compiled_sdpa(
            query=query,
            key=key,
            value=value,
            score_mod=score_mod,
            block_mask=block_mask,
            enable_gqa=True,
            kernel_options=None,
        )
        out.sum().backward()

        self.assertEqual(
            out.shape, query.shape, f"Expected shape {query.shape}, got {out.shape}"
        )

    @skip_on_cpu
    def test_flex_attention_with_dynamic_max_autotune(self, device):
        self._test_flex_attention_with_dynamic_max_autotune(device)

    @skip_on_cpu
    @torch._inductor.config.patch("graph_partition", True)
    def test_flex_attention_with_dynamic_max_autotune_graph_partition(self, device):
        self._test_flex_attention_with_dynamic_max_autotune(device)

    @skip_on_cpu
    def test_inspect_bug(self, device):
        # https://github.com/pytorch/pytorch/issues/139374
        def sliding_window(b, h, q_idx, kv_idx, val):
            return (q_idx - kv_idx).abs() < val

        sliding_window2 = functools.partial(
            sliding_window, val=torch.randn((), device=device)
        )
        opt_fn = torch.compile(create_block_mask, fullgraph=True)
        create_block_mask(sliding_window2, None, None, 1024, 1024, device=device)
        # checks that the compile is working
        opt_fn(sliding_window2, None, None, 1024, 1024, device=device)

    @supported_platform
    @skip_on_cpu
    def test_head_bias_req_grad(self, device):
        B, H, S, D = 1, 4, 256, 64
        bias = torch.randn(H, device=device, dtype=torch.float16, requires_grad=True)

        bias_flex = bias.detach().clone().requires_grad_(True)

        def head_bias(score, b, h, q_idx, kv_idx):
            return score + bias_flex[h]

        bias_sdpa_ref = bias.detach().clone().requires_grad_(True)
        implicit_bias_sdpa_ref = bias_sdpa_ref
        implicit_bias_sdpa_ref = implicit_bias_sdpa_ref.view(H, 1, 1).expand(H, S, S)
        bias_sdpa_gold = (
            bias.detach().clone().to(dtype=torch.float64).requires_grad_(True)
        )
        implicit_bias_sdpa_gold = bias_sdpa_gold
        implicit_bias_sdpa_gold = implicit_bias_sdpa_gold.view(H, 1, 1).expand(H, S, S)

        self._test_learnable_bias_inner(
            B,
            H,
            S,
            D,
            head_bias,
            bias_flex,
            implicit_bias_sdpa_ref,
            bias_sdpa_ref,
            implicit_bias_sdpa_gold,
            bias_sdpa_gold,
            device,
        )

    @supported_platform
    @skip_on_cpu
    def test_comparison_vs_sdpa_with_learnable_bias(self, device):
        # 1-dimensional bias:
        B, H, S, D = 1, 1, 256, 64
        bias = torch.randn(
            2 * S, device=device, dtype=torch.float16, requires_grad=True
        )

        bias_flex = bias.detach().clone().requires_grad_(True)

        def rel_pos_1d(score, b, h, q_idx, kv_idx):
            return score + bias_flex[q_idx + kv_idx]

        bias_indices = torch.arange(S)[:, None] + torch.arange(S)
        bias_sdpa_ref = bias.detach().clone().requires_grad_(True)
        implicit_bias_sdpa_ref = bias_sdpa_ref[bias_indices]
        bias_sdpa_gold = (
            bias.detach().clone().to(dtype=torch.float64).requires_grad_(True)
        )
        implicit_bias_sdpa_gold = bias_sdpa_gold[bias_indices]

        self._test_learnable_bias_inner(
            B,
            H,
            S,
            D,
            rel_pos_1d,
            bias_flex,
            implicit_bias_sdpa_ref,
            bias_sdpa_ref,
            implicit_bias_sdpa_gold,
            bias_sdpa_gold,
            device,
        )

        # 2-dimensional bias:
        B, H, S, D = 1, 1, 256, 64
        bias = torch.randn(S, S, device=device, dtype=torch.float16, requires_grad=True)

        bias_flex = bias.detach().clone().requires_grad_(True)

        def rel_pos_2d(score, b, h, q_idx, kv_idx):
            return score + bias_flex[q_idx, kv_idx]

        bias_sdpa_ref = bias.detach().clone().requires_grad_(True)
        implicit_bias_sdpa_ref = bias_sdpa_ref
        bias_sdpa_gold = (
            bias.detach().clone().to(dtype=torch.float64).requires_grad_(True)
        )
        implicit_bias_sdpa_gold = bias_sdpa_gold

        self._test_learnable_bias_inner(
            B,
            H,
            S,
            D,
            rel_pos_2d,
            bias_flex,
            implicit_bias_sdpa_ref,
            bias_sdpa_ref,
            implicit_bias_sdpa_gold,
            bias_sdpa_gold,
            device,
        )

        # 2-dimensional bias + index multiple
        B, H, S, D = 1, 1, 256, 64
        bias = torch.randn(S, S, device=device, dtype=torch.float16, requires_grad=True)

        bias_flex = bias.detach().clone().requires_grad_(True)

        def rel_pos_2d(score, b, h, q_idx, kv_idx):
            return score + bias_flex[q_idx][kv_idx]

        bias_sdpa_ref = bias.detach().clone().requires_grad_(True)
        implicit_bias_sdpa_ref = bias_sdpa_ref
        bias_sdpa_gold = (
            bias.detach().clone().to(dtype=torch.float64).requires_grad_(True)
        )
        implicit_bias_sdpa_gold = bias_sdpa_gold

        self._test_learnable_bias_inner(
            B,
            H,
            S,
            D,
            rel_pos_2d,
            bias_flex,
            implicit_bias_sdpa_ref,
            bias_sdpa_ref,
            implicit_bias_sdpa_gold,
            bias_sdpa_gold,
            device,
        )

        # 2-dimensional bias + transposed:
        B, H, S, D = 1, 1, 256, 64
        bias = torch.randn(S, S, device=device, dtype=torch.float16, requires_grad=True)

        bias_flex = bias.detach().clone().requires_grad_(True)

        def rel_pos_2d_transposed(score, b, h, q_idx, kv_idx):
            return score + bias_flex[kv_idx, q_idx]

        bias_sdpa_ref = bias.detach().clone().requires_grad_(True)
        implicit_bias_sdpa_ref = bias_sdpa_ref.transpose(-1, -2)
        bias_sdpa_gold = (
            bias.detach().clone().to(dtype=torch.float64).requires_grad_(True)
        )
        implicit_bias_sdpa_gold = bias_sdpa_gold.transpose(-1, -2)

        self._test_learnable_bias_inner(
            B,
            H,
            S,
            D,
            rel_pos_2d_transposed,
            bias_flex,
            implicit_bias_sdpa_ref,
            bias_sdpa_ref,
            implicit_bias_sdpa_gold,
            bias_sdpa_gold,
            device,
        )

        # 3-dimensional bias + transposed
        B, H, S, D = 4, 8, 256, 64
        bias = torch.randn(
            H, S, S, device=device, dtype=torch.float16, requires_grad=True
        )

        bias_flex = bias.detach().clone().requires_grad_(True)

        def rel_pos_3d_transposed(score, b, h, q_idx, kv_idx):
            return score + bias_flex[h, kv_idx, q_idx]

        bias_sdpa_ref = bias.detach().clone().requires_grad_(True)
        implicit_bias_sdpa_ref = bias_sdpa_ref.transpose(-1, -2)
        bias_sdpa_gold = (
            bias.detach().clone().to(dtype=torch.float64).requires_grad_(True)
        )
        implicit_bias_sdpa_gold = bias_sdpa_gold.transpose(-1, -2)

        self._test_learnable_bias_inner(
            B,
            H,
            S,
            D,
            rel_pos_3d_transposed,
            bias_flex,
            implicit_bias_sdpa_ref,
            bias_sdpa_ref,
            implicit_bias_sdpa_gold,
            bias_sdpa_gold,
            device,
        )

    def _test_learnable_bias_inner(
        self,
        B,
        H,
        S,
        D,
        score_mod,
        bias_flex,
        implicit_bias_sdpa_ref,
        bias_sdpa_ref,
        implicit_bias_sdpa_gold,
        bias_sdpa_gold,
        device,
    ):
        make_tensor = functools.partial(
            torch.ones,
            (B, H, S, D),
            device=device,
            dtype=torch.float16,
            requires_grad=True,
        )
        q_ref, k_ref, v_ref = make_tensor(), make_tensor(), make_tensor()
        q_gold, k_gold, v_gold = query_key_value_clones(
            q_ref, k_ref, v_ref, torch.float64
        )
        q_flex, k_flex, v_flex = query_key_value_clones(q_ref, k_ref, v_ref)

        out_ref = torch.nn.functional.scaled_dot_product_attention(
            q_ref, k_ref, v_ref, attn_mask=implicit_bias_sdpa_ref
        )
        out_ref.sum().backward()
        out_gold = torch.nn.functional.scaled_dot_product_attention(
            q_gold, k_gold, v_gold, attn_mask=implicit_bias_sdpa_gold
        )
        out_gold.sum().backward()
        out_flex = flex_attention(q_flex, k_flex, v_flex, score_mod=score_mod)
        out_flex.sum().backward()

        name = score_mod.__name__
        for ref, flex, gold in [
            (out_ref, out_flex, out_gold),
            (q_ref.grad, q_flex.grad, q_gold.grad),
            (k_ref.grad, k_flex.grad, k_gold.grad),
            (v_ref.grad, v_flex.grad, v_gold.grad),
            (bias_sdpa_ref.grad, bias_flex.grad, bias_sdpa_gold.grad),
        ]:
            ref_error = rmse(ref, gold)
            flex_error = rmse(flex, gold)
            self.assertTrue(
                ref_error * 1.2 >= flex_error,
                f"{name} -> Ref error: {ref_error}, Flex eager Error: {flex_error}",
            )


instantiate_device_type_tests(
    TestFlexAttention, globals(), only_for=test_device, allow_xpu=True
)
instantiate_device_type_tests(
    TestPagedAttention, globals(), only_for=test_device, allow_xpu=True
)
instantiate_device_type_tests(
    TestBlockMask,
    globals(),
    only_for=(test_device[0] if HAS_GPU else "cuda",),
    allow_xpu=True,
)
instantiate_device_type_tests(
    TestLearnableBiases, globals(), only_for=test_device, allow_xpu=True
)


if __name__ == "__main__":
    from torch._inductor.test_case import run_tests

    run_tests()<|MERGE_RESOLUTION|>--- conflicted
+++ resolved
@@ -50,11 +50,8 @@
     skipCUDAIf,
     skipXPUIf,
 )
-<<<<<<< HEAD
 from torch.testing._internal.inductor_utils import HAS_GPU
-=======
 from torch.testing._internal.common_utils import IS_FBCODE
->>>>>>> 9a12bab0
 from torch.utils._triton import has_triton, has_triton_tma_device
 
 
