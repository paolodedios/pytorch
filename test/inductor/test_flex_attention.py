# Owner(s): ["module: inductor"]
# flake8: noqa: B950

import functools
import random
import string
import unittest
from collections import namedtuple
from contextlib import contextmanager
from typing import Callable, List, Optional, Tuple, Union
from unittest import expectedFailure, skip, skipUnless
from unittest.mock import patch

import torch
from torch._dynamo.testing import CompileCounterWithBackend, normalize_gm
from torch._inductor import metrics
from torch._inductor.test_case import TestCase as InductorTestCase
from torch._inductor.utils import run_and_get_code
from torch.nn.attention.flex_attention import (
    _create_empty_block_mask,
    _DEFAULT_SPARSE_BLOCK_SIZE,
    _identity,
    _mask_mod_signature,
    _score_mod_signature,
    and_masks,
    BlockMask,
    create_block_mask,
    flex_attention,
    noop_mask,
    or_masks,
)
from torch.testing import FileCheck
from torch.testing._internal import common_utils
from torch.testing._internal.common_cuda import PLATFORM_SUPPORTS_BF16, TEST_MULTIGPU
from torch.testing._internal.common_utils import TEST_WITH_ROCM
from torch.utils._triton import has_triton


# Skip tests if Triton is not available
supported_platform = skipUnless(
    torch.cuda.is_available()
    and has_triton()
    and torch.cuda.get_device_capability() >= (8, 0),
    "Requires CUDA and Triton",
)

# Use this decorator only when hitting Triton bugs on H100
running_on_a100_only = skipUnless(
    torch.cuda.is_available()
    and has_triton()
    and torch.cuda.get_device_capability() == (8, 0),
    "Requires A100 and Triton",
)

Tolerances = namedtuple("Tolerances", ["atol", "rtol"])
torch.set_float32_matmul_precision("high")

index = torch.ops.aten.index
Tensor = torch.Tensor


@contextmanager
def temp_float32_matmul_precision(precision: str):
    """
    Temporarily set the float32 matmul precision and restore it after the context is exited.

    Args:
    precision (str): The precision to set ('highest', 'high', or 'medium').
    """
    original_precision = torch.get_float32_matmul_precision()
    try:
        torch.set_float32_matmul_precision(precision)
        yield
    finally:
        torch.set_float32_matmul_precision(original_precision)


def rmse(ref, res):
    """
    Calculate root mean squared error
    """
    return torch.sqrt(torch.mean(torch.square(ref - res)))


def create_attention(score_mod, block_mask, enable_gqa=False):
    return functools.partial(
        flex_attention,
        score_mod=score_mod,
        block_mask=block_mask,
        enable_gqa=enable_gqa,
    )


def create_block_mask_test(score_mod, query, key):
    block_mask = create_block_mask(
        score_mod,
        1,
        1,
        query.shape[-2],
        key.shape[-2],
        query.device,
    )
    return block_mask


test_dtypes = (
    [torch.float16, torch.bfloat16, torch.float32]
    if PLATFORM_SUPPORTS_BF16
    else [torch.float16, torch.float32]
)

test_dtypes_fast = [torch.float16]


# --------- Useful score mod functions for testing ---------
def _causal(
    score: Tensor,
    batch: Tensor,
    head: Tensor,
    token_q: Tensor,
    token_kv: Tensor,
) -> Tensor:
    return torch.where(token_q >= token_kv, score, float("-inf"))


def _rel_bias(
    score: Tensor,
    batch: Tensor,
    head: Tensor,
    token_q: Tensor,
    token_kv: Tensor,
) -> Tensor:
    return score + (token_q - token_kv)


def _rel_causal(
    score: Tensor,
    batch: Tensor,
    head: Tensor,
    token_q: Tensor,
    token_kv: Tensor,
) -> Tensor:
    return torch.where(token_q >= token_kv, score + (token_q - token_kv), float("-inf"))


def _generate_alibi_bias(num_heads: int):
    def _alibi_bias(
        score: Tensor,
        batch: Tensor,
        head: Tensor,
        token_q: Tensor,
        token_kv: Tensor,
    ) -> Tensor:
        scale = torch.exp2(-((head + 1) * 8.0 / num_heads))
        return score + (token_kv - token_q) * scale

    return _alibi_bias


def _inverse_causal(score, b, h, m, n):
    return torch.where(m <= n, score, float("-inf"))


def _times_two(score, b, h, m, n):
    """Joint graph needed for correctness"""
    return score * 2


def _squared(score, b, h, m, n):
    """Joint graph needed for correctness"""
    return score * score


def _head_offset(dtype: torch.dtype):
    """Captured Buffer"""
    head_offset = torch.rand(H, device="cuda", dtype=dtype)

    def score_mod(score, b, h, m, n):
        return score * head_offset[h]

    return score_mod


def _trig(score, b, h, m, n):
    """Joint graph needed for correctness"""
    return torch.sin(torch.cos(score)) + torch.tan(b)


def _trig2(score, b, h, m, n):
    """Branching joint graph"""
    cos_score = torch.cos(score)
    sin_score = torch.sin(score)
    z = cos_score * sin_score + torch.tan(b)
    return z


test_score_mods = [
    _identity,
    _times_two,
    _squared,
    _causal,
    _inverse_causal,
    _rel_bias,
    _rel_causal,
    _generate_alibi_bias(8),
]

captured_buffers_map = {
    "_head_offset": _head_offset,
}

B = 4
H = 8
S = 2048
D = 64

test_Hq_Hkv = [
    (4, 2),
    (4, 1),
]

test_Bq_Bkv = [
    (3, 1),
    (4, 1),
    (5, 1),
]

test_block_size = [
    128,
    256,
    (128, 256),
    (256, 128),
]


def query_key_value_clones(
    query: torch.Tensor,
    key: torch.Tensor,
    value: torch.Tensor,
    dtype: torch.dtype = None,
):
    """Clones the query, key, and value tensors and moves them to the specified dtype."""
    if dtype is None:
        dtype = query.dtype
    query_ref = query.clone().detach().to(dtype).requires_grad_(query.requires_grad)
    key_ref = key.clone().detach().to(dtype).requires_grad_(key.requires_grad)
    value_ref = value.clone().detach().to(dtype).requires_grad_(value.requires_grad)
    return query_ref, key_ref, value_ref


class TestFlexAttention(InductorTestCase):
    def _check_equal(
        self,
        golden_out: torch.Tensor,
        ref_out: torch.Tensor,
        compiled_out: torch.Tensor,
        fudge_factor: float,
        tensor_name: Optional[str] = None,
    ):
        compiled_error = (golden_out - compiled_out).abs().mean()
        ref_error = (golden_out - ref_out).abs().mean()
        if torch.isnan(compiled_error).any() or torch.isnan(ref_error).any():
            self.assertTrue(False, "Output/Grad with NaN")
        if compiled_error > ref_error * fudge_factor:
            name = tensor_name if tensor_name is not None else ""
            msg = f"{name} Compiled error {compiled_error} is greater than ref error {ref_error} by more than {fudge_factor}X."
            self.assertTrue(False, msg)

    def _check_out_and_grad(
        self,
        golden_out: torch.Tensor,
        ref_out: torch.Tensor,
        compiled_out: torch.Tensor,
        q_gold: torch.Tensor,
        q_ref: torch.Tensor,
        q: torch.Tensor,
        k_gold: torch.Tensor,
        k_ref: torch.Tensor,
        k: torch.Tensor,
        v_gold: torch.Tensor,
        v_ref: torch.Tensor,
        v: torch.Tensor,
    ):
        dtype = ref_out.dtype
        with torch.no_grad():
            # Note, it seems like we really are less accurate than the float32
            # computation, likely due to the online softmax
            if dtype == torch.float32:
                fudge_factor = 10.0
            else:
                fudge_factor = 1.1

            # Checkout output
            self._check_equal(golden_out, ref_out, compiled_out, fudge_factor, "Out")

            # Check gradients
            q_fudge_factor = 1.0 * fudge_factor
            self._check_equal(
                q_gold.grad, q_ref.grad, q.grad, q_fudge_factor, "Grad_Query"
            )
            k_fudge_factor = 1.0 * fudge_factor
            self._check_equal(
                k_gold.grad, k_ref.grad, k.grad, k_fudge_factor, "Grad_Key"
            )
            v_fudge_factor = 1.0 * fudge_factor
            self._check_equal(
                v_gold.grad, v_ref.grad, v.grad, v_fudge_factor, "Grad_Value"
            )

    def run_test(
        self,
        score_mod: _score_mod_signature,
        dtype: torch.dtype = torch.float16,
        Q_B: int = B,
        Q_H: int = H,
        Q_S: int = S,
        Q_D: int = D,
        KV_B: Optional[int] = None,
        KV_H: Optional[int] = None,
        KV_S: Optional[int] = None,
        V_D: Optional[int] = None,
        block_mask: Optional[BlockMask] = None,
    ):
        if KV_B is None:
            KV_B = Q_B
        if KV_H is None:
            KV_H = Q_H
        if KV_S is None:
            KV_S = Q_S
        if V_D is None:
            V_D = Q_D
        if TEST_WITH_ROCM and Q_H != KV_H:
            self.skipTest("enable_gqa=True is unsupported on ROCM, for now")
        q = torch.randn(
            (Q_B, Q_H, Q_S, Q_D), dtype=dtype, device="cuda", requires_grad=True
        )
        k = torch.randn(
            (KV_B, KV_H, KV_S, Q_D), dtype=dtype, device="cuda", requires_grad=True
        )
        v = torch.randn(
            (KV_B, KV_H, KV_S, V_D), dtype=dtype, device="cuda", requires_grad=True
        )
        q_ref, k_ref, v_ref = query_key_value_clones(q, k, v)
        q_gold, k_gold, v_gold = query_key_value_clones(q, k, v, torch.float64)
        sdpa_partial = create_attention(
            score_mod, block_mask, enable_gqa=(not Q_H == KV_H)
        )
        compiled_sdpa = torch.compile(sdpa_partial)
        golden_out = sdpa_partial(q_gold, k_gold, v_gold)
        ref_out = sdpa_partial(q_ref, k_ref, v_ref)
        compiled_out = compiled_sdpa(q, k, v)

        backward_grad = torch.randn((Q_B, Q_H, Q_S, V_D), dtype=dtype, device="cuda")

        golden_out.backward(backward_grad.to(torch.float64))
        ref_out.backward(backward_grad)
        compiled_out.backward(backward_grad)

        self._check_out_and_grad(
            golden_out,
            ref_out,
            compiled_out,
            q_gold,
            q_ref,
            q,
            k_gold,
            k_ref,
            k,
            v_gold,
            v_ref,
            v,
        )

    def run_test_with_call(
        self,
        sdpa_call: Callable,
        dtype: torch.dtype = torch.float16,
        Q_B: int = B,
        Q_H: int = H,
        Q_S: int = S,
        Q_D: int = D,
        KV_B: int = B,
        KV_H: int = H,
        KV_S: int = S,
        V_D: int = D,
    ):
        q = torch.randn(
            (Q_B, Q_H, Q_S, Q_D), dtype=dtype, device="cuda", requires_grad=True
        )
        k = torch.randn(
            (KV_B, KV_H, KV_S, Q_D), dtype=dtype, device="cuda", requires_grad=True
        )
        v = torch.randn(
            (KV_B, KV_H, KV_S, V_D), dtype=dtype, device="cuda", requires_grad=True
        )
        q_ref, k_ref, v_ref = query_key_value_clones(q, k, v)
        q_gold, k_gold, v_gold = query_key_value_clones(q, k, v, torch.float64)
        compiled_sdpa = torch.compile(sdpa_call)
        golden_out = sdpa_call(q_gold, k_gold, v_gold)
        ref_out = sdpa_call(q_ref, k_ref, v_ref)
        compiled_out = compiled_sdpa(q, k, v)

        backward_grad = torch.randn((Q_B, Q_H, Q_S, V_D), dtype=dtype, device="cuda")

        golden_out.backward(backward_grad.to(torch.float64))
        ref_out.backward(backward_grad)
        compiled_out.backward(backward_grad)

        self._check_out_and_grad(
            golden_out,
            ref_out,
            compiled_out,
            q_gold,
            q_ref,
            q,
            k_gold,
            k_ref,
            k,
            v_gold,
            v_ref,
            v,
        )

    def run_dynamic_test(
        self,
        score_mod: Callable,
        dtype: torch.dtype = torch.float16,
        B: int = B,
        H: int = H,
        S: int = S,
        D: int = D,
    ):
        # If the seqlen becomes smaller than the seqlen of the previous batch,
        # we can still reuse the block_mask created from a larger seqlen.
        MAX_S = S
        block_mask = create_block_mask(noop_mask, 1, 1, MAX_S, MAX_S)
        sdpa_partial = create_attention(score_mod, block_mask=block_mask)
        # The first eager batch, shape (B, H, S, D)
        q1 = torch.randn((B, H, S, D), dtype=dtype, device="cuda", requires_grad=True)
        k1 = torch.randn((B, H, S, D), dtype=dtype, device="cuda", requires_grad=True)
        v1 = torch.randn((B, H, S, D), dtype=dtype, device="cuda", requires_grad=True)
        q1_ref, k1_ref, v1_ref = query_key_value_clones(q1, k1, v1)
        q1_gold, k1_gold, v1_gold = query_key_value_clones(q1, k1, v1, torch.float64)
        ref_out1 = sdpa_partial(q1_ref, k1_ref, v1_ref)
        golden_out1 = sdpa_partial(q1_gold, k1_gold, v1_gold)

        backward_grad1 = torch.randn((B, H, S, D), dtype=dtype, device="cuda")

        golden_out1.backward(backward_grad1.to(torch.float64))
        ref_out1.backward(backward_grad1)

        # The second eager batch, shape (B * 2, H, S / 2, D)
        B = int(B * 2)
        S = int(S / 2)
        q2 = torch.randn((B, H, S, D), dtype=dtype, device="cuda", requires_grad=True)
        k2 = torch.randn((B, H, S, D), dtype=dtype, device="cuda", requires_grad=True)
        v2 = torch.randn((B, H, S, D), dtype=dtype, device="cuda", requires_grad=True)
        q2_ref, k2_ref, v2_ref = query_key_value_clones(q2, k2, v2)
        q2_gold, k2_gold, v2_gold = query_key_value_clones(q2, k2, v2, torch.float64)
        ref_out2 = sdpa_partial(q2_ref, k2_ref, v2_ref)
        golden_out2 = sdpa_partial(q2_gold, k2_gold, v2_gold)

        backward_grad2 = torch.randn((B, H, S, D), dtype=dtype, device="cuda")

        golden_out2.backward(backward_grad2.to(torch.float64))
        ref_out2.backward(backward_grad2)

        # Need to clear dynamo counters, since flex attention eager mode also uses dynamo tracing.
        # We check dynamo counters["frames"]["ok"] to ensure there is no re-compilation.
        torch._dynamo.reset()
        # Compiling with dynamic shape in the first batch.
        compiled_sdpa = torch.compile(sdpa_partial, dynamic=True)
        compiled_out1 = compiled_sdpa(q1, k1, v1)
        compiled_out1.backward(backward_grad1)

        self._check_out_and_grad(
            golden_out1,
            ref_out1,
            compiled_out1,
            q1_gold,
            q1_ref,
            q1,
            k1_gold,
            k1_ref,
            k1,
            v1_gold,
            v1_ref,
            v1,
        )
        self.assertEqual(torch._dynamo.utils.counters["frames"]["ok"], 1)

        # No re-compilation, use the compiled dynamic shape version.
        compiled_out2 = compiled_sdpa(q2, k2, v2)
        compiled_out2.backward(backward_grad2)
        self._check_out_and_grad(
            golden_out2,
            ref_out2,
            compiled_out2,
            q2_gold,
            q2_ref,
            q2,
            k2_gold,
            k2_ref,
            k2,
            v2_gold,
            v2_ref,
            v2,
        )
        self.assertEqual(torch._dynamo.utils.counters["frames"]["ok"], 1)

        # The third iteration, shape (B * 2, H, S * 2, D)
        # Since seqlen is larger than the seqlen in block_mask, throw errors.
        S = int(S * 4)
        q3 = torch.randn((B, H, S, D), dtype=dtype, device="cuda", requires_grad=True)
        k3 = torch.randn((B, H, S, D), dtype=dtype, device="cuda", requires_grad=True)
        v3 = torch.randn((B, H, S, D), dtype=dtype, device="cuda", requires_grad=True)
        with self.assertRaisesRegex(
            torch._dynamo.exc.BackendCompilerFailed, "Q seqlen must be smaller than"
        ):
            compiled_sdpa(q3, k3, v3)

    def run_automatic_dynamic_test(
        self,
        score_mod: Callable,
        dtype: torch.dtype = torch.float16,
        B: int = B,
        H: int = H,
        S: int = S,
        D: int = D,
    ):
        MAX_S = S
        block_mask = create_block_mask(noop_mask, 1, 1, MAX_S, MAX_S)
        sdpa_partial = create_attention(score_mod, block_mask=block_mask)
        # The first eager batch, shape (B, H, S, D)
        q1 = torch.randn((B, H, S, D), dtype=dtype, device="cuda")
        k1 = torch.randn((B, H, S, D), dtype=dtype, device="cuda")
        v1 = torch.randn((B, H, S, D), dtype=dtype, device="cuda")
        golden_out1 = sdpa_partial(
            q1.to(torch.float64), k1.to(torch.float64), v1.to(torch.float64)
        )
        ref_out1 = sdpa_partial(q1, k1, v1)

        # The second eager batch, shape (B * 2, H, S / 2, D)
        B = int(B * 2)
        S = int(S / 2)
        q2 = torch.randn((B, H, S, D), dtype=dtype, device="cuda")
        k2 = torch.randn((B, H, S, D), dtype=dtype, device="cuda")
        v2 = torch.randn((B, H, S, D), dtype=dtype, device="cuda")
        golden_out2 = sdpa_partial(
            q2.to(torch.float64), k2.to(torch.float64), v2.to(torch.float64)
        )
        ref_out2 = sdpa_partial(q2, k2, v2)

        # The third eager batch, shape (B * 4, H, S / 4, D)
        B = int(B * 2)
        S = int(S / 2)
        q3 = torch.randn((B, H, S, D), dtype=dtype, device="cuda")
        k3 = torch.randn((B, H, S, D), dtype=dtype, device="cuda")
        v3 = torch.randn((B, H, S, D), dtype=dtype, device="cuda")
        golden_out3 = sdpa_partial(
            q3.to(torch.float64), k3.to(torch.float64), v3.to(torch.float64)
        )
        ref_out3 = sdpa_partial(q3, k3, v3)

        # Need to clear dynamo counters, since flex attention eager mode also uses dynamo tracing.
        # We check dynamo counters["frames"]["ok"] to ensure:
        # 1, the first batch is compiled with static shape
        # 2, the second batch is compiled with dynamic shape
        # 3, no re-compilation in the third batch
        torch._dynamo.reset()

        # Note, it seems like we really are less accurate than the float32
        # computation, likely due to the online softmax
        if dtype == torch.float32:
            fudge_factor = 10.0
        else:
            fudge_factor = 1.1

        # The first batch.
        compiled_sdpa = torch.compile(sdpa_partial)
        compiled_out1 = compiled_sdpa(q1, k1, v1)
        self._check_equal(golden_out1, ref_out1, compiled_out1, fudge_factor)
        self.assertEqual(torch._dynamo.utils.counters["frames"]["ok"], 1)

        # The second batch (automatic dynamic).
        compiled_out2 = compiled_sdpa(q2, k2, v2)
        self._check_equal(golden_out2, ref_out2, compiled_out2, fudge_factor)
        self.assertEqual(torch._dynamo.utils.counters["frames"]["ok"], 2)

        # The third batch (no re-compilation).
        compiled_out3 = compiled_sdpa(q3, k3, v3)
        self._check_equal(golden_out3, ref_out3, compiled_out3, fudge_factor)
        self.assertEqual(torch._dynamo.utils.counters["frames"]["ok"], 2)

    @supported_platform
    @common_utils.parametrize("dtype", test_dtypes)
    @common_utils.parametrize("score_mod", test_score_mods)
    def test_builtin_score_mods(self, dtype: torch.dtype, score_mod: Callable):
        self.run_test(score_mod, dtype)

    @running_on_a100_only
    @common_utils.parametrize("dtype", test_dtypes_fast)
    @common_utils.parametrize("score_mod", test_score_mods)
    def test_builtin_score_mods_seqlen_lt_default_sparse_block_size(
        self, dtype: torch.dtype, score_mod: Callable
    ):
        # _DEFAULT_SPARSE_BLOCK_SIZE is 128
        attention = functools.partial(
            flex_attention,
            score_mod=score_mod,
            kernel_options={"FORCE_USE_FLEX_ATTENTION": True},
        )
        self.run_test_with_call(attention, dtype, B, H, 64, D, B, H, 64, D)

    @running_on_a100_only
    @common_utils.parametrize("dtype", test_dtypes_fast)
    @common_utils.parametrize("score_mod", test_score_mods)
    def test_builtin_score_mods_seqlen_lt_custom_sparse_block_size(
        self, dtype: torch.dtype, score_mod: Callable
    ):
        def causal_mask(b, h, q, kv):
            return q >= kv

        block_mask = create_block_mask(causal_mask, 1, 1, 64, 64, BLOCK_SIZE=256)
        attention = functools.partial(
            flex_attention,
            score_mod=score_mod,
            block_mask=block_mask,
            kernel_options={"FORCE_USE_FLEX_ATTENTION": True},
        )
        self.run_test_with_call(attention, dtype, B, H, 64, D, B, H, 64, D)

    @supported_platform
    @common_utils.parametrize("dtype", test_dtypes_fast)
    @common_utils.parametrize("score_mod", test_score_mods)
    def test_builtin_score_mods_dynamic(self, dtype: torch.dtype, score_mod: Callable):
        if score_mod.__name__ == "_alibi_bias":
            # TODO
            self.skipTest(
                "Alibi bias broken with dynamic shapes since we don't support capturing dynamic shapes"
            )
        self.run_dynamic_test(score_mod, dtype)

    @supported_platform
    @common_utils.parametrize("dtype", test_dtypes_fast)
    @common_utils.parametrize("score_mod", test_score_mods)
    def test_builtin_score_mods_automatic_dynamic(
        self, dtype: torch.dtype, score_mod: Callable
    ):
        self.run_automatic_dynamic_test(score_mod, dtype)

    @supported_platform
    @common_utils.parametrize("dtype", test_dtypes_fast)
    @common_utils.parametrize("score_mod", test_score_mods)
    def test_builtin_score_mods_different_seqlen(
        self, dtype: torch.dtype, score_mod: Callable
    ):
        self.run_test(
            score_mod,
            dtype,
            B,
            H,
            S // 2,  # Seqlen of Q is different from seqlen of K/V
            D,
            B,
            H,
            S,
            D,
        )

    @supported_platform
    @common_utils.parametrize("dtype", test_dtypes)
    @common_utils.parametrize("score_mod", test_score_mods)
    @common_utils.parametrize("BLOCK_SIZE", test_block_size)
    def test_builtin_score_mods_different_block_size(
        self,
        dtype: torch.dtype,
        score_mod: Callable,
        BLOCK_SIZE: Union[int, Tuple[int, int]],
    ):
        block_mask = create_block_mask(noop_mask, B, H, S, S, BLOCK_SIZE=BLOCK_SIZE)
        self.run_test(score_mod, dtype, block_mask=block_mask)

    @supported_platform
    @common_utils.parametrize("dtype", test_dtypes_fast)
    @common_utils.parametrize("batch_dims", test_Bq_Bkv)
    @common_utils.parametrize("head_dims", test_Hq_Hkv)
    @common_utils.parametrize("score_mod", test_score_mods)
    def test_kv_batch_broadcast(
        self,
        dtype: torch.dtype,
        batch_dims: Tuple[int, int],
        head_dims: Tuple[int, int],
        score_mod: Callable,
    ):
        Hq, Hkv = head_dims
        assert Hq % Hkv == 0

        Bq, Bkv = batch_dims
        assert Bq > 1 and Bkv == 1

        self.run_test(
            score_mod,
            dtype,
            Bq,
            Hq,
            S,
            D,
            Bkv,
            Hkv,
            S,
            D,
        )

    @supported_platform
    @common_utils.parametrize("dtype", test_dtypes_fast)
    @common_utils.parametrize("batch_dims", test_Bq_Bkv)
    @common_utils.parametrize("head_dims", test_Hq_Hkv)
    @common_utils.parametrize("score_mod", test_score_mods)
    def test_kv_batch_broadcast_causal_mask(
        self,
        dtype: torch.dtype,
        batch_dims: Tuple[int, int],
        head_dims: Tuple[int, int],
        score_mod: Callable,
    ):
        Hq, Hkv = head_dims
        assert Hq % Hkv == 0

        Bq, Bkv = batch_dims
        assert Bq > 1 and Bkv == 1

        def mask_mod(b, h, q, kv):
            return q >= kv

        block_mask = create_block_mask(mask_mod, 1, 1, S, S)
        attention = functools.partial(
            flex_attention, block_mask=block_mask, enable_gqa=(not Hq == Hkv)
        )

        self.run_test_with_call(
            attention,
            torch.float16,
            Bq,
            Hq,
            S,
            D,
            Bkv,
            Hkv,
            S,
            D,
        )

    @supported_platform
    @common_utils.parametrize("dtype", test_dtypes_fast)
    @common_utils.parametrize("score_mod", test_score_mods)
    def test_GQA(self, dtype: torch.dtype, score_mod: Callable):
        self.run_test(
            score_mod,
            dtype,
            B,
            H * 4,  # Hq = 4*Hkv.
            S // 8,
            D,
            B,
            H,
            S,
            D,
        )

    test_strides = [
        ((H * S * D, S * D, D, 1), 997),  # offset
        ((H * D, D, B * H * D, 1), 499),  # transposed dimensions
        ((H * S * D, D, H * D, 1), 0),  # heads/sequence transposed
        (
            (S * (D + 1), B * S * (D + 1), (D + 1), 1),
            293,
        ),  # additional buffer on one dim
        (
            (1, D, (B + 1) * (H + 1) * D, 1),
            97,
        ),  # additional buffer on multiple dim + shared dimension
    ]

    @supported_platform
    @common_utils.parametrize("dtype", test_dtypes_fast)
    @common_utils.parametrize(
        "q_s", test_strides[:2]
    )  # TODO: fix layout for query braodcasting
    @common_utils.parametrize(
        "k_s,v_s",
        [
            (test_strides[0], test_strides[0]),
            (test_strides[0], test_strides[1]),
            (test_strides[2], test_strides[3]),
            (test_strides[3], test_strides[1]),
            # (test_strides[2], test_strides[4]), # TODO: Doesn't work for
            # broadcasting reasons i think
        ],
    )
    @common_utils.parametrize("do_s", test_strides[:3])
    def test_strided_inputs(self, dtype: torch.dtype, q_s, k_s, v_s, do_s):
        q1 = torch.randn((B * H * S * D * 2), dtype=dtype, device="cuda")
        k1 = torch.randn((B * H * S * D * 2), dtype=dtype, device="cuda")
        v1 = torch.randn((B * H * S * D * 2), dtype=dtype, device="cuda")
        do1 = torch.randn((B * H * S * D * 2), dtype=dtype, device="cuda")

        q_shape = (B, H, S // 2, D)
        k_shape = (B, H, S, D)
        v_shape = (B, H, S, D)
        do_shape = (B, H, S // 2, D)

        def coerce_to_strides(val, shape, strides):
            strides, offset = strides
            val_max = [x * (y - 1) for x, y in zip(strides, shape)]
            assert sum(val_max) + offset < B * H * S * D * 2
            assert strides[-1] == 1
            return torch.as_strided(val, shape, strides, offset).requires_grad_(True)

        q = coerce_to_strides(q1, q_shape, q_s)
        k = coerce_to_strides(k1, k_shape, k_s)
        v = coerce_to_strides(v1, v_shape, v_s)
        do = coerce_to_strides(do1, do_shape, do_s)

        block_mask = _create_empty_block_mask(q, k)
        sdpa_partial = create_attention(
            score_mod=_generate_alibi_bias(8), block_mask=block_mask
        )
        compiled_sdpa = torch.compile(sdpa_partial)
        ref_out = sdpa_partial(q, k, v)
        compiled_out = compiled_sdpa(q, k, v)

        tolerance = Tolerances(atol=2e-1, rtol=2e-1)
        torch.testing.assert_close(
            ref_out, compiled_out, atol=tolerance.atol, rtol=tolerance.rtol
        )
        ref_out.backward(do)
        ref_grads = [q.grad, k.grad, v.grad]
        q.grad = None
        k.grad = None
        v.grad = None

        compiled_out.backward(do)
        compiled_grads = [q.grad, k.grad, v.grad]
        q.grad = None
        k.grad = None
        v.grad = None
        torch.testing.assert_close(
            compiled_grads[0], ref_grads[0], atol=tolerance.atol, rtol=tolerance.rtol
        )
        torch.testing.assert_close(
            compiled_grads[1], ref_grads[1], atol=tolerance.atol, rtol=tolerance.rtol
        )
        torch.testing.assert_close(
            compiled_grads[2], ref_grads[2], atol=tolerance.atol, rtol=tolerance.rtol
        )

    @supported_platform
    def test_doc_mask_sparse(self):
        document_id = torch.zeros(S, dtype=torch.int, device="cuda")
        for i in range(0, S, 256):
            document_id[i : i + 256] = i // 256

        def document_masking_causal(score, b, h, q_idx, kv_idx):
            causal_mask = q_idx >= kv_idx
            document_mask = document_id[q_idx] == document_id[kv_idx]
            return torch.where(causal_mask & document_mask, score, -float("inf"))

        self.run_test(document_masking_causal, torch.float16)

    @supported_platform
    def test_index_multiple(self):
        bias = torch.randn(B, S, device="cuda")

        def index_multiple(score, b, h, q_idx, kv_idx):
            return score + bias[b][q_idx]

        self.run_test(index_multiple, torch.float16)

    @supported_platform
    def test_index_weird1(self):
        bias = torch.randn(4, B, H, S, device="cuda")

        def index_weird1(score, b, h, q_idx, kv_idx):
            return score + bias[0][b, h][q_idx]

        self.run_test(index_weird1, torch.float16)

    @supported_platform
    def test_index_weird2(self):
        bias = torch.randn(B, H, 4, S, device="cuda")
        which_bias = torch.tensor(0, device="cuda")

        def index_weird2(score, b, h, q_idx, kv_idx):
            return score + bias[b][h][which_bias, q_idx]

        self.run_test(index_weird2, torch.float16)

    @supported_platform
    @common_utils.parametrize("dtype", test_dtypes)
    def test_skip_odd_keys(self, dtype: torch.dtype):
        def score_mod(score, b, h, q, kv):
            return torch.where(kv % 2 == 0, score, float("-inf"))

        self.run_test(score_mod, dtype)

    @supported_platform
    @common_utils.parametrize("dtype", test_dtypes)
    def test_function_composition(self, dtype: torch.dtype):
        def score_mod_1(score, b, h, m, n):
            return score + (m - n)

        def score_mod_2(score, b, h, m, n):
            return torch.where(m <= n, score, float("-inf"))

        def composed_score_mod(score, b, h, m, n):
            return score_mod_2(score_mod_1(score, b, h, m, n), b, h, m, n)

        self.run_test(composed_score_mod, dtype)

    @supported_platform
    @common_utils.parametrize("dtype", test_dtypes)
    def test_captured_buffers(self, dtype: torch.dtype):
        head_offset = torch.rand(H, device="cuda", dtype=dtype)

        def score_mod(score, b, h, m, n):
            return score + head_offset[h]

        self.run_test(score_mod, dtype)

    @supported_platform
    @common_utils.parametrize("dtype", test_dtypes)
    def test_captured_buffers_all_dims(self, dtype: torch.dtype):
        head_scale = torch.randn(H, device="cuda")
        batch_scale = torch.randn(B, device="cuda")
        tok_scale = torch.randn(S, device="cuda")

        def all_bias(score, batch, head, token_q, token_kv):
            score = score + tok_scale[token_q]
            score = score + batch_scale[batch]
            score = score + head_scale[head]
            return score

        self.run_test(all_bias, dtype)

    @supported_platform
    @common_utils.parametrize("dtype", test_dtypes_fast)
    def test_seq_masking(self, dtype):
        seq_idx = torch.zeros(S, device="cuda", dtype=torch.bool)
        seq_idx[S // 2 :] = 1

        def seq_mask_mod(score, b, h, q, kv):
            return torch.where(seq_idx[q] == seq_idx[kv], score, float("-inf"))

        self.run_test(seq_mask_mod, dtype)

    @supported_platform
    @common_utils.parametrize("dtype", test_dtypes_fast)
    def test_load_from_bias_seq_only(self, dtype):
        bias = torch.randn(S, S, device="cuda", dtype=dtype)

        def bias_mod(score, b, h, q, kv):
            return score + bias[q, kv]

        self.run_test(bias_mod, dtype)

    @supported_platform
    @common_utils.parametrize("dtype", test_dtypes_fast)
    def test_load_from_bias_seq_batch(self, dtype):
        bias = torch.randn(B, S, S, device="cuda", dtype=dtype)

        def bias_mod(score, b, h, q, kv):
            return score + bias[b, q, kv]

        self.run_test(bias_mod, dtype)

    @supported_platform
    def test_load_from_view_buffer(self):
        dtype = torch.float16
        device = "cuda"
        W = 8

        class SimpleAttention(torch.nn.Module):
            def __init__(self):
                super().__init__()
                self.rel_pos_h = torch.randn(2 * H - 1, D, device=device, dtype=dtype)

            def forward(self, q, k, v):
                q = q.view(B * H, H * W, -1)
                score_mod = self.generate_score_mod(q)
                q = q.view(B, H, H * W, -1)
                return flex_attention(q, k, v, score_mod=score_mod)

            def generate_score_mod(self, q):
                rel_h = self.add_decomposed_rel_pos(q)
                rel_h = rel_h.view(
                    B, H, rel_h.size(1), rel_h.size(2), rel_h.size(3)
                ).squeeze(-1)

                def score_mod(score, batch, head, q_idx, k_idx):
                    h_idx = k_idx // W
                    return score + rel_h[batch, head, q_idx, h_idx]

                return score_mod

            @torch.no_grad()
            def add_decomposed_rel_pos(self, q):
                q_coords = torch.arange(H, device=self.rel_pos_h.device)[:, None]
                k_coords = torch.arange(H, device=self.rel_pos_h.device)[None, :]
                relative_coords = (q_coords - k_coords) + (H - 1)
                Rh = self.rel_pos_h[relative_coords.long()]
                r_q = q.reshape(B * H, H, W, D)
                rel_h = torch.einsum("bhwc,hkc->bhwk", r_q, Rh)
                return rel_h.reshape(B * H, H * W, H, 1)

        m = SimpleAttention().to(device).eval()
        m = torch.compile(m, mode="max-autotune", fullgraph=True)
        q = torch.randn(B, H, H * W, D, device=device, dtype=dtype, requires_grad=True)
        k = torch.randn(B, H, H * W, D, device=device, dtype=dtype, requires_grad=True)
        v = torch.randn(B, H, H * W, D, device=device, dtype=dtype, requires_grad=True)
        out = m(q, k, v)
        out.sum().backward()

    @supported_platform
    @common_utils.parametrize("dtype", test_dtypes_fast)
    def test_load_from_bias_head_seq_batch(self, dtype):
        bias = torch.randn(B, H, S, S, device="cuda", dtype=dtype)

        def bias_mod(score, b, h, q, kv):
            return score + bias[b, h, q, kv]

        self.run_test(bias_mod, dtype)

    @supported_platform
    @common_utils.parametrize("dtype", test_dtypes_fast)
    def test_load_rel_bias(self, dtype):
        rel_bias = torch.randn(2 * S, device="cuda", dtype=dtype)

        def bias_mod(score, b, h, q, kv):
            return score + rel_bias[(q - kv) + S]

        self.run_test(bias_mod, dtype)

    @supported_platform
    @common_utils.parametrize("dtype", test_dtypes_fast)
    def test_dependent_causal_bidirectional(self, dtype):
        num_bidirectional = torch.randint(0, S, (B,), device="cuda", dtype=torch.int32)

        def bias_mod(score, b, h, q, kv):
            causal_attention = q >= kv
            cur_num_bidirectional = num_bidirectional[b]
            bidirectional_attention_on_video = (q <= cur_num_bidirectional) & (
                kv <= cur_num_bidirectional
            )
            return torch.where(
                bidirectional_attention_on_video | causal_attention,
                score,
                -float("inf"),
            )

        self.run_test(bias_mod, dtype)

    @supported_platform
    @common_utils.parametrize("dtype", test_dtypes_fast)
    def test_natten_2d(self, dtype):
        H = 32
        W = S // H
        WINDOW = 3
        assert W * H == S

        def get_x_y(idx):
            # This should be a floor divide, but we don't support that properly
            return idx / W, idx % W

        def natten_mask(score, b, h, q, kv):
            q_x, q_y = get_x_y(q)
            kv_x, kv_y = get_x_y(kv)
            return torch.where(
                ((q_x - kv_x).abs() <= WINDOW) | ((q_y - kv_y).abs() <= WINDOW),
                score,
                float("-inf"),
            )

        self.run_test(natten_mask, dtype)

    @supported_platform
    @common_utils.parametrize("dtype", test_dtypes_fast)
    def test_subgraph_respect_decompostion(self, dtype):
        from torch._decomp import core_aten_decompositions
        from torch.fx.experimental.proxy_tensor import make_fx

        def score_mod_func(score, b, h, q, kv):
            return score - q // (1 + kv)

        make_tensor = functools.partial(
            torch.randn,
            (2, 2, 128, 4),
            device="cuda",
            dtype=torch.float64,
            requires_grad=True,
        )
        query, key, value = make_tensor(), make_tensor(), make_tensor()
        # floor_div is not decomposed in decompostion_table is empty
        attention = functools.partial(flex_attention, score_mod=score_mod_func)
        gm = make_fx(attention, decomposition_table={})(query, key, value)
        self.assertExpectedInline(
            gm.sdpa_score0.code.strip(),
            """\
def forward(self, arg0_1, arg1_1, arg2_1, arg3_1, arg4_1):
    add = torch.ops.aten.add.Tensor(arg4_1, 1);  arg4_1 = None
    floor_divide = torch.ops.aten.floor_divide.default(arg3_1, add);  arg3_1 = add = None
    sub = torch.ops.aten.sub.Tensor(arg0_1, floor_divide);  arg0_1 = floor_divide = None
    return sub""",
        )

        # floor_div is decomposed for core_aten_decompositions
        gm = make_fx(attention, decomposition_table=core_aten_decompositions())(
            query, key, value
        )
        self.assertExpectedInline(
            gm.sdpa_score0.code.strip(),
            """\
def forward(self, arg0_1, arg1_1, arg2_1, arg3_1, arg4_1):
    add = torch.ops.aten.add.Tensor(arg4_1, 1);  arg4_1 = None
    div = torch.ops.aten.div.Tensor_mode(arg3_1, add, rounding_mode = 'floor');  arg3_1 = add = None
    sub = torch.ops.aten.sub.Tensor(arg0_1, div);  arg0_1 = div = None
    return sub""",
        )

    @supported_platform
    @common_utils.parametrize("dtype", test_dtypes_fast)
    def test_silu_on_score(self, dtype):
        def silu_score(score, b, h, q, kv):
            return torch.nn.functional.silu(score)

        self.run_test(silu_score, dtype)

    @supported_platform
    @common_utils.parametrize("dtype", test_dtypes_fast)
    def test_padded_dense_causal(self, dtype):
        seq_len = torch.arange(B, device="cuda", dtype=torch.int32) + 1

        def create_padded_dense_wrapper(orig_score_mod):
            def njt_score_mod(qk, b, h, q, kv):
                return torch.where(
                    qk <= seq_len[b], orig_score_mod(qk, b, h, q, kv), -float("inf")
                )

            return njt_score_mod

        causal_njt = create_padded_dense_wrapper(_causal)

        self.run_test(causal_njt, dtype)

    @supported_platform
    @common_utils.parametrize("dtype", test_dtypes_fast)
    def test_captured_scale(self, dtype):
        scale = torch.ones((), device="cuda", dtype=torch.int32)

        def score_mod_scale(qk, b, h, q, kv):
            return qk + scale

        self.run_test(score_mod_scale, dtype)

    @supported_platform
    @common_utils.parametrize("dtype", test_dtypes_fast)
    def test_recompile_changed_score_mod(self, dtype):
        scale = torch.ones((), device="cuda", dtype=torch.int32)
        ADD = True

        def score_mod_scale(qk, b, h, q, kv):
            if ADD:
                return qk + scale
            else:
                return qk * scale

        self.run_test(score_mod_scale, dtype)
        ADD = False
        self.run_test(score_mod_scale, dtype)

    @supported_platform
    @expectedFailure  # If we capture a tensor then we can perform a reduction on it, and that shouldn't be allowed
    @common_utils.parametrize("dtype", test_dtypes_fast)
    def test_captured_reduction(self, dtype):
        scale = torch.randn((B, 8), device="cuda")

        def score_mod_scale(qk, b, h, q, kv):
            return qk + scale[b].sum(dim=-1)

        self.run_test(score_mod_scale, dtype)

    @supported_platform
    def test_multiple_score_mod_calls(self):
        query = torch.randn((1, 8, 1024, 64), dtype=torch.float32, device="cuda")
        keys = [
            torch.randn((1, 8, 1024, 64), dtype=torch.float32, device="cuda")
            for _ in range(2)
        ]
        values = [
            torch.randn((1, 8, 1024, 64), dtype=torch.float32, device="cuda")
            for _ in range(2)
        ]

        def scoremod_1(qk, b, h, q, kv):
            return qk + (q - kv)

        def scoremod_2(qk, b, h, q, kv):
            return torch.where(q >= kv, qk, -float("inf"))

        def f(q, k1, k2, v1, v2):
            q2 = flex_attention(q, k1, v1, score_mod=scoremod_1)
            return flex_attention(q2, k2, v2, score_mod=scoremod_2)

        out = f(query, *keys, *values)
        out2 = torch.compile(f)(query, *keys, *values)
        tolerance = Tolerances(atol=2e-1, rtol=2e-1)
        torch.testing.assert_close(out, out2, atol=tolerance.atol, rtol=tolerance.rtol)

    @supported_platform
    def test_multiple_score_mod_calls2(self):
        query = torch.randn((1, 8, 1024, 64), dtype=torch.float32, device="cuda")
        keys = [
            torch.randn((1, 8, 1024, 64), dtype=torch.float32, device="cuda")
            for _ in range(3)
        ]
        values = [
            torch.randn((1, 8, 1024, 64), dtype=torch.float32, device="cuda")
            for _ in range(3)
        ]

        def scoremod_1(qk, b, h, q, kv):
            return qk + (q - kv)

        def scoremod_2(qk, b, h, q, kv):
            return torch.where(q >= kv, qk, -float("inf"))

        attention1 = functools.partial(flex_attention, score_mod=scoremod_1)

        def f(q, k1, k2, k3, v1, v2, v3):
            q2 = attention1(q, k1, v1)
            q3 = flex_attention(q2, k2, v2, score_mod=scoremod_2)
            return flex_attention(q3, k3, v3, score_mod=scoremod_1)

        out = f(query, *keys, *values)
        out2 = torch.compile(f)(query, *keys, *values)
        self.assertTrue((out - out2).abs().mean() < 1e-2)

    @supported_platform
    def test_inputs_are_realized(self):
        def f(q, k, v):
            x = torch.randn(1024, device="cuda")
            x = x * 2

            def func(qk, b, h, q, kv):
                return qk + x[q]

            return flex_attention(q.sin(), k, v, score_mod=func).cos()

        q, k, v = (
            torch.randn(1, 8, 1024, 64, device="cuda", requires_grad=True)
            for _ in range(3)
        )
        ref = f(q, k, v)
        out = torch.compile(f)(q, k, v)
        self.assertTrue((ref - out).abs().mean() < 1e-2)
        gradOut = torch.randn_like(q)

        ref_grads = torch.autograd.grad(ref, (q, k, v), gradOut)
        out_grads = torch.autograd.grad(out, (q, k, v), gradOut)
        for ref, out in zip(ref_grads, out_grads):
            self.assertTrue((ref - out).abs().mean() < 1e-2)

    @supported_platform
    def test_make_block_mask(self):
        def causal_mask(b, h, q_idx, kv_idx):
            return q_idx >= kv_idx

        block_mask_a = create_block_mask(causal_mask, 1, 1, 512, 512, _compile=True)
        block_mask_b = create_block_mask(causal_mask, 1, 1, 512, 512, _compile=False)
        self.assertEqual(block_mask_a.kv_num_blocks, block_mask_b.kv_num_blocks)
        self.assertEqual(block_mask_a.kv_indices, block_mask_b.kv_indices)
        self.assertEqual(block_mask_a.q_num_blocks, block_mask_b.q_num_blocks)

    @supported_platform
    def test_mask_mod_combiners(self):
        def causal_mask(b, h, q, kv):
            return q >= kv

        def neg_causal_mask(b, h, q, kv):
            return q < kv

        def sliding_window(b, h, q, kv):
            return (q - kv) <= 512

        block_mask = create_block_mask(
            and_masks(causal_mask, sliding_window), 1, 1, S, S
        )
        self.assertExpectedInline(block_mask.kv_num_blocks.sum().item(), """28""")
        attention = functools.partial(flex_attention, block_mask=block_mask)
        self.run_test_with_call(attention)

        block_mask = create_block_mask(
            and_masks(causal_mask, neg_causal_mask), 1, 1, S, S
        )
        self.assertEqual(block_mask.kv_num_blocks.sum(), 0)

        block_mask1 = create_block_mask(
            or_masks(causal_mask, neg_causal_mask), 1, 1, S, S
        )
        block_mask2 = create_block_mask(noop_mask, 1, 1, S, S)
        self.assertEqual(block_mask1.sparsity(), block_mask2.sparsity())

    @supported_platform
    def test_epilogue_fused(self):
        @torch.compile
        def f(q, k, v):
            out = flex_attention(q, k, v)
            return out.cos()

        q, k, v = (torch.randn(1, 8, 1024, 64, device="cuda") for _ in range(3))
        metrics.reset()
        _, code = run_and_get_code(f, q, k, v)
        fc = FileCheck()
        fc.check("triton_tem_fused")  # template call
        fc.check_not("poi_fused_cos")  # No cos pointwise operation
        fc.run(code[0])
        accessed_bytes = 1 * 8 * 1024 * 64 * torch.float32.itemsize
        num_accesses = 4  # q, k, v reads, one output.
        # TODO: Get rid of this fudge factor
        # We need this fudge factor for now as we write the extraneous logsumexp
        num_accesses += 1
        self.assertLess(metrics.num_bytes_accessed, accessed_bytes * num_accesses)

    @supported_platform
    @common_utils.parametrize("dtype", test_dtypes)
    def test_njt_causal(self, dtype):
        offsets = torch.tensor(
            [0, 1024, 1024 + 512, S], device="cuda", dtype=torch.int32
        )
        seq_idx = torch.zeros(S, device="cuda", dtype=torch.int32)
        for idx in range(len(offsets) - 1):
            seq_idx[offsets[idx] : offsets[idx + 1]] = idx

        def create_njt_wrapper(orig_score_mod, offsets, seq_idx):
            def njt_score_mod(qk, b, h, q, kv):
                q_nested = q - offsets[seq_idx[q]]
                kv_nested = kv - offsets[seq_idx[kv]]
                return orig_score_mod(qk, b, h, q_nested, kv_nested)

            return njt_score_mod

        causal_njt = create_njt_wrapper(_causal, offsets, seq_idx)

        self.run_test(causal_njt, dtype)

    @supported_platform
    def test_mixed_dtypes_fails(self):
        query = torch.randn((1, 1, 1024, 64), dtype=torch.float32, device="cuda")
        key = torch.randn((1, 1, 1024, 64), dtype=torch.float16, device="cuda")
        value = torch.randn((1, 1, 1024, 64), dtype=torch.float16, device="cuda")
        with self.assertRaisesRegex(
            ValueError, "Expected query, key, and value to have the same dtype"
        ):
            flex_attention(query, key, value, _identity)

    @supported_platform
    @patch.object(torch._inductor.config, "max_autotune", True)
    def test_max_autotune(self):
        def score_mod(score, b, h, m, n):
            return score * 2

        self.run_test(score_mod)

    @supported_platform
    @skip("TODO: Figure out why this is erroring")
    @patch.object(torch._inductor.config, "max_autotune", True)
    def test_max_autotune_with_captured(self):
        head_scale = torch.randn(H, device="cuda")
        batch_scale = torch.randn(B, device="cuda")
        tok_scale = torch.randn(S, device="cuda")

        def bias_mod(score, batch, head, token_q, token_kv):
            score = score + tok_scale[token_q]
            score = score + batch_scale[batch]
            score = score + head_scale[head]
            return score

        self.run_test(bias_mod)

    @supported_platform
    @common_utils.parametrize("score_mod", test_score_mods)
    @common_utils.parametrize("dtype", test_dtypes)
    @common_utils.parametrize("head_dims", [(D, D // 2), (D // 2, D)])
    def test_non_equal_head_dims(self, dtype, score_mod, head_dims):
        qk_d, v_d = head_dims
        self.run_test(score_mod, dtype, B, H, S, qk_d, B, H, S, V_D=v_d)

    @supported_platform
    def test_autograd_function_in_score_mod(self):
        class ApplyMask(torch.autograd.Function):
            generate_vmap_rule = True

            @staticmethod
            def forward(a, mask):
                return torch.where(mask, a, -float("inf"))

            @staticmethod
            def setup_context(ctx, inputs, output):
                _, mask = inputs
                ctx.mark_non_differentiable(mask)

            @staticmethod
            def backward(ctx, i):
                return i, None

        def score_mod(score, b, h, q, kv):
            return ApplyMask.apply(score, q <= kv)

        func = torch.compile(flex_attention, fullgraph=True)

        q, k, v = (
            torch.randn(1, 8, 1024, 64, device="cuda", requires_grad=True)
            for _ in range(3)
        )

        # Just checking that it runs
        func(q, k, v)

        # expectedFailure
        # This doesn't work due to vmap + autograd.Function + torch.compile not composing
        # self.run_test(score_mod)

    @supported_platform
    def test_causal_block(self):
        def mask_mod(b, h, q, kv):
            return q >= kv

        block_mask = create_block_mask(mask_mod, 1, 1, S, S)
        attention = functools.partial(flex_attention, block_mask=block_mask)

        self.run_test_with_call(attention)

    @supported_platform
<<<<<<< HEAD
    @common_utils.parametrize("head_dim", [13, 24, 94, 121])
    def test_non_pow_2_headdim(self, head_dim):
        self.run_test(_rel_bias, torch.float16, B, H, S, head_dim, B, H, S, head_dim)
=======
    def test_new_empty_mask_mod(self):
        S = 128
        q, k, v = (torch.randn(4, 1, S, 64, device="cuda") for _ in range(3))

        attn_mask = torch.ones(4, 1, S, S, dtype=torch.bool, device="cuda").tril()

        def score_mod(score, b, h, q_idx, kv_idx):
            h_ = h.new_zeros(h.shape)
            return score + attn_mask[b, h_, q_idx, kv_idx]

        def causal(b, h, q_idx, kv_idx):
            h_ = h.new_zeros(h.shape)
            return attn_mask[b, h_, q_idx, kv_idx]

        block_mask = create_block_mask(causal, B=4, H=None, Q_LEN=S, KV_LEN=S)
        torch.compile(flex_attention)(q, k, v, score_mod, block_mask=block_mask)
>>>>>>> 7029af01

    @supported_platform
    def test_GQA_causal_mask(self):
        def mask_mod(b, h, q, kv):
            return q >= kv

        block_mask = create_block_mask(mask_mod, 1, 1, S // 8, S // 8)
        attention = functools.partial(
            flex_attention, block_mask=block_mask, enable_gqa=True
        )

        self.run_test_with_call(
            attention,
            torch.float16,
            B,
            H * 4,  # Hq = 4*Hkv.
            S // 8,
            D,
            B,
            H,
            S // 8,
            D,
        )

    @supported_platform
    def test_custom_block_mask_generator(self):
        def mask_mod(b, h, q, kv):
            return q >= kv

        auto_mask = create_block_mask(mask_mod, 1, 1, S, S)
        BLOCK_SIZE = 128

        def causal_constructor(S):
            num_blocks = torch.arange(S // BLOCK_SIZE, device="cuda") + 1
            indices = torch.arange(S // BLOCK_SIZE, device="cuda").expand(
                S // BLOCK_SIZE, S // BLOCK_SIZE
            )
            num_blocks = num_blocks[None, None, :]
            indices = indices[None, None, :]
            return BlockMask.from_kv_blocks(
                num_blocks, indices, BLOCK_SIZE=BLOCK_SIZE, mask_mod=mask_mod
            )

        manual_mask = causal_constructor(S)
        self.assertEqual(auto_mask.to_dense(), manual_mask.to_dense())

    @supported_platform
    @common_utils.parametrize("dtype", test_dtypes)
    @common_utils.parametrize("score_mod", [_identity, _causal])
    def test_logsumexp_correctness(self, dtype, score_mod):
        make_tensor = functools.partial(
            torch.randn,
            (B, H, S, D),
            dtype=dtype,
            device="cuda",
            requires_grad=True,
        )
        q, k, v = make_tensor(), make_tensor(), make_tensor()

        @torch.compile
        def sdpa_hop(q, k, v, score_mod):
            return flex_attention(q, k, v, score_mod, return_lse=True)

        @torch.compile(backend="aot_eager")
        def eager_sdpa_hop(q, k, v, score_mod):
            return flex_attention(q, k, v, score_mod, return_lse=True)

        ref_out, ref_lse = eager_sdpa_hop(
            q.to(torch.float64),
            k.to(torch.float64),
            v.to(torch.float64),
            score_mod,
        )
        compiled_out, compiled_lse = sdpa_hop(q, k, v, score_mod)

        self.assertTrue(ref_lse.dtype == torch.float64)
        self.assertTrue(compiled_lse.dtype == torch.float32)

        tolerance = Tolerances(atol=2e-2, rtol=2e-2)
        torch.testing.assert_close(
            ref_out.to(dtype=torch.float32),
            compiled_out.to(dtype=torch.float32),
            atol=tolerance.atol,
            rtol=tolerance.rtol,
        )
        torch.testing.assert_close(
            ref_lse.to(dtype=torch.float32),
            compiled_lse.to(dtype=torch.float32),
            atol=tolerance.atol,
            rtol=tolerance.rtol,
        )

    @supported_platform
    def test_logsumexp_only_return(self):
        make_tensor = functools.partial(
            torch.randn,
            (B, H, S, D),
            dtype=torch.float32,
            device="cuda",
            requires_grad=True,
        )
        q, k, v = make_tensor(), make_tensor(), make_tensor()

        @torch.compile
        def func(q, k, v, score_mod):
            _, lse = flex_attention(q, k, v, score_mod, return_lse=True)
            lse_2 = lse * 2
            return lse_2

        _, code = run_and_get_code(func, q, k, v, _identity)
        # Ensure that we're still generating the flexattention kernel
        FileCheck().check_count(".run(primals_1, primals_2, primals_3", 1, True).run(
            code[0]
        )

    @supported_platform
    @common_utils.parametrize(
        "score_mod", [_identity, _causal, _times_two, _squared, _trig, _trig2]
    )
    def test_aot_eager_gradcheck(self, score_mod):
        make_tensor = functools.partial(
            torch.randn,
            (2, 2, 11, 4),
            device="cuda",
            dtype=torch.float64,
            requires_grad=True,
        )
        query, key, value = make_tensor(), make_tensor(), make_tensor()

        func = torch.compile(flex_attention, backend="aot_eager", fullgraph=True)

        self.assertTrue(
            torch.autograd.gradcheck(
                func, (query, key, value, score_mod), raise_exception=True
            )
        )

    @supported_platform
    def test_eager_backward_strides(self):
        class Repro(torch.nn.Module):
            def __init__(self):
                super().__init__()
                self.qkv_proj = torch.nn.Linear(256, 256 * 3)
                self.n_head = 256 // 64
                self.d_attn = 256

            def forward(self, x):
                n_batch, n_ctx, _ = x.shape
                q, k, v = self.qkv_proj(x).split(
                    [self.d_attn, self.d_attn, self.d_attn], dim=2
                )
                q = q.reshape(n_batch, n_ctx, self.n_head, -1)
                k = k.reshape(n_batch, n_ctx, self.n_head, -1)
                v = v.reshape(n_batch, n_ctx, self.n_head, -1)
                q = q.transpose(1, 2)
                k = k.transpose(1, 2)
                v = v.transpose(1, 2)
                x = torch.nn.attention.flex_attention.flex_attention(q, k, v)
                return x

        model = Repro().cuda()
        x = torch.randn((1, 512, 256), device="cuda", requires_grad=True)
        out = torch.compile(model, backend="aot_eager")(x)
        out.backward(torch.ones_like(out))

    @supported_platform
    def test_differentiable_logsumexp_gradcheck(self):
        make_tensor = functools.partial(
            torch.randn,
            (2, 2, 128, 4),
            device="cuda",
            dtype=torch.float64,
            requires_grad=True,
        )
        query, key, value = make_tensor(), make_tensor(), make_tensor()

        def flex_attention_lse_only(q, k, v):
            return flex_attention(q, k, v, return_lse=True)[1]

        func = torch.compile(
            flex_attention_lse_only, backend="aot_eager", fullgraph=True
        )

        self.assertTrue(
            torch.autograd.gradcheck(func, (query, key, value), raise_exception=True)
        )

    @supported_platform
    def test_differentiable_logsumexp_compiled(self):
        make_tensor = functools.partial(
            torch.randn,
            (2, 2, 128, 64),
            device="cuda",
            dtype=torch.float32,
            requires_grad=True,
        )
        q, k, v = make_tensor(), make_tensor(), make_tensor()
        lse_mask = torch.randn(2, 2, 128, device="cuda")

        out, lse = flex_attention(q, k, v, return_lse=True)
        (out.mean() + (lse * lse_mask).sum()).backward()
        q_grad, k_grad, v_grad = q.grad, k.grad, v.grad
        q.grad = None
        k.grad = None
        v.grad = None

        out2, lse2 = torch.compile(flex_attention)(q, k, v, return_lse=True)
        (out2.mean() + (lse2 * lse_mask).sum()).backward()
        q_grad2, k_grad2, v_grad2 = q.grad, k.grad, v.grad
        tolerance = Tolerances(atol=1e-1, rtol=1e-1)

        torch.testing.assert_close(out, out2, atol=tolerance.atol, rtol=tolerance.rtol)
        torch.testing.assert_close(lse, lse2, atol=tolerance.atol, rtol=tolerance.rtol)
        torch.testing.assert_close(
            q_grad, q_grad2, atol=tolerance.atol, rtol=tolerance.rtol
        )
        torch.testing.assert_close(
            k_grad, k_grad2, atol=tolerance.atol, rtol=tolerance.rtol
        )
        torch.testing.assert_close(
            v_grad, v_grad2, atol=tolerance.atol, rtol=tolerance.rtol
        )

    @supported_platform
    def test_float32_matmul_precision(self):
        make_tensor = functools.partial(
            torch.zeros,
            (2, 2, 128, 32),
            device="cuda",
            dtype=torch.float32,
            requires_grad=False,
        )
        query, key, value = make_tensor(), make_tensor(), make_tensor()
        query.fill_(0.2)
        key.fill_(0.3)
        value.fill_(0.4)

        query.requires_grad = True
        key.requires_grad = True
        value.requires_grad = True

        def score_mod(score, b, h, q, kv):
            return score * 2

        with temp_float32_matmul_precision("highest"):
            out_eager = flex_attention(query, key, value, score_mod)
            flex_compiled = torch.compile(flex_attention, fullgraph=True)
            out_compiled = flex_compiled(query, key, value, score_mod)

            grads_eager = torch.autograd.grad(out_eager.sum(), (query, key, value))
            grads_compile = torch.autograd.grad(out_compiled.sum(), (query, key, value))

        torch.testing.assert_close(grads_eager, grads_compile)

    @supported_platform
    @common_utils.parametrize("score_mod_name", ["_head_offset"])
    @common_utils.parametrize("mode", ["eager", "aot_eager"])
    def test_captured_score_mod_aot_eager_gradcheck(
        self, score_mod_name: str, mode: str
    ):
        make_tensor = functools.partial(
            torch.randn,
            (2, 2, 128, 4),
            device="cuda",
            dtype=torch.float64,
            requires_grad=True,
        )
        query, key, value = make_tensor(), make_tensor(), make_tensor()

        func = torch.compile(flex_attention, backend=mode, fullgraph=True)
        score_mod = captured_buffers_map[score_mod_name](torch.float64)

        self.assertTrue(
            torch.autograd.gradcheck(
                func, (query, key, value, score_mod), raise_exception=True
            )
        )

    @supported_platform
    @common_utils.parametrize("mode", ["eager", "aot_eager"])
    def test_document_masking_edge_case(self, mode):
        document_masks = torch.full((2, 128), 0, dtype=torch.int32, device="cuda")
        document_masks[:, 64:] = 1

        def mask_mod(b, h, q, kv):
            same_doc = document_masks[b, q] == document_masks[b, kv]
            return same_doc

        make_tensor = functools.partial(
            torch.randn,
            (2, 1, 128, 4),
            device="cuda",
            dtype=torch.float64,
            requires_grad=True,
        )
        query, key, value = make_tensor(), make_tensor(), make_tensor()
        func = torch.compile(flex_attention, backend=mode, fullgraph=True)

        block_mask = create_block_mask(mask_mod, 2, 1, 128, 128)
        out = func(query, key, value, block_mask=block_mask)
        out.sum().backward()

    @supported_platform
    @common_utils.parametrize("mode", ["eager", "inductor"])
    @common_utils.parametrize(
        "permute_order",
        [
            (0, 1, 2, 3),  # Default order
            (1, 0, 2, 3),  # Reverse order
            (0, 2, 1, 3),  # Mixed order
            (2, 0, 1, 3),  # Another mixed order
        ],
    )
    @common_utils.parametrize("shape", [(2, 1, 128, 16), (4, 2, 64, 16)])
    def test_flex_attention_stride_ordering(self, mode, permute_order, shape):
        from torch._inductor.ir import get_stride_order

        # Setup
        make_tensor = functools.partial(
            torch.randn,
            shape,
            device="cuda",
            dtype=torch.float32,
            requires_grad=True,
        )

        # Create and permute tensors
        query, key, value = make_tensor(), make_tensor(), make_tensor()
        query = query.permute(permute_order)
        key = key.permute(permute_order)
        value = value.permute(permute_order)

        if mode == "inductor":
            func = torch.compile(flex_attention, backend=mode, fullgraph=True)
        else:
            func = flex_attention

        out = func(query, key, value)

        out_stride_order = get_stride_order(out.stride())
        query_stride_order = get_stride_order(query.stride())

        self.assertEqual(
            out_stride_order,
            query_stride_order,
            f"Stride order mismatch: out {out_stride_order}, query {query_stride_order}",
        )

    @supported_platform
    @common_utils.parametrize("compile", [True, False])
    def test_fully_masked_out_rows_0_check(self, compile: bool):
        # Ensure fully masked out rows won't cause NaNs.
        query = torch.randn(
            (B, H, S, D), dtype=torch.float32, device="cuda", requires_grad=True
        )
        key = torch.randn(
            (B, H, S, D), dtype=torch.float32, device="cuda", requires_grad=True
        )
        value = torch.randn(
            (B, H, S, D), dtype=torch.float32, device="cuda", requires_grad=True
        )

        M = S // 2

        def mask_mod(b, h, q, kv):
            return q < M

        block_mask = create_block_mask(mask_mod, 1, 1, S, S)

        flex = (
            torch.compile(flex_attention, dynamic=False) if compile else flex_attention
        )
        out, lse = flex(query, key, value, block_mask=block_mask, return_lse=True)
        self.assertEqual(out[:, :, M:, :].sum(), 0)
        self.assertTrue((lse[:, :, M:] == -float("inf")).all())

        loss = out.sum() + lse.sum()
        loss.backward()
        self.assertEqual(query.grad[:, :, M:, :].sum(), 0)

    @supported_platform
    @common_utils.parametrize("compile", [True, False])
    def test_fully_masked_out_rows(self, compile: bool):
        M = S // 2

        def mask_mod(b, h, q, kv):
            return q < M

        block_mask = create_block_mask(mask_mod, 1, 1, S, S)

        def noop_mod(score, b, h, q_idx, kv_idx):
            return score

        self.run_test(noop_mod, torch.float32, B, H, S, D, B, H, S, D, block_mask)

    @supported_platform
    def test_kernel_options_argument_is_respected(self):
        make_tensor = functools.partial(
            torch.randn,
            (2, 2, 128, 64),
            device="cuda",
            dtype=torch.float32,
            requires_grad=True,
        )
        q, k, v = make_tensor(), make_tensor(), make_tensor()

        # Ensure we respect user's input kernel options.
        _, code = run_and_get_code(
            torch.compile(flex_attention), q, k, v, kernel_options={"BLOCK_M": 16}
        )
        FileCheck().check("BLOCK_M : tl.constexpr = 16").run(code[0])

    @supported_platform
    def test_comparison_vs_sdpa(self):
        def causal(score, b, h, q_idx, kv_idx):
            return torch.where(q_idx >= kv_idx, score, -float("inf"))

        def causal_mask(b, h, q_idx, kv_idx):
            return q_idx >= kv_idx

        no_sparse_flex = functools.partial(flex_attention, score_mod=causal)
        score_mod_sparse_flex = functools.partial(
            flex_attention,
            score_mod=causal,
            block_mask=create_block_mask(causal_mask, 1, 1, 2048, 2048),
        )
        mask_mod_sparse_flex = functools.partial(
            flex_attention, block_mask=create_block_mask(causal_mask, 1, 1, 2048, 2048)
        )
        for attention_call in [
            no_sparse_flex,
            score_mod_sparse_flex,
            mask_mod_sparse_flex,
        ]:
            inputs = [
                torch.randn(
                    2,
                    2,
                    2048,
                    64,
                    device="cuda",
                    dtype=torch.float16,
                    requires_grad=True,
                )
                for _ in range(3)
            ]
            gradOut = torch.randn(2, 2, 2048, 64, device="cuda", dtype=torch.float16)
            out_ref = torch.nn.functional.scaled_dot_product_attention(
                *inputs, is_causal=True
            )
            out_ref.backward(gradOut)

            inputs_flex = [i.detach().clone().requires_grad_(True) for i in inputs]
            out_flex = torch.compile(attention_call)(*inputs_flex)
            out_flex.backward(gradOut)
            inputs_golden = [
                i.detach().clone().to(dtype=torch.float64).requires_grad_(True)
                for i in inputs
            ]
            out_golden = torch.nn.functional.scaled_dot_product_attention(
                *inputs_golden, is_causal=True
            )
            out_golden.backward(gradOut.to(dtype=torch.float64))

            for ref, flex, golden in [
                (out_ref, out_flex, out_golden),
                (inputs[0].grad, inputs_flex[0].grad, inputs_golden[0].grad),
                (inputs[1].grad, inputs_flex[1].grad, inputs_golden[1].grad),
                (inputs[2].grad, inputs_flex[2].grad, inputs_golden[2].grad),
            ]:
                ref_error = rmse(ref, golden)
                flex_error = rmse(flex, golden)
                # Note: This has been carefully tested that FlexAttention is within
                # 20% of the average error of SDPA! Do not bump this tolerance
                # unless you are absolutely sure you are not worsening the accuracy
                # of FlexAttention!
                self.assertTrue(
                    ref_error * 1.2 > flex_error,
                    f"Ref error: {ref_error}, Flex Error: {flex_error}",
                )

    @supported_platform
    def test_causal_block_non_divisible(self):
        def mask_mod(b, h, q, kv):
            return q >= kv

        block_mask = create_block_mask(mask_mod, 1, 1, S - 1, S - 1)
        attention = functools.partial(flex_attention, block_mask=block_mask)

        self.run_test_with_call(attention, Q_S=S - 1, KV_S=S - 1)

    @supported_platform
    def test_modular_indexing(self):
        B, H, N, D = 100, 12, 128, 64
        dtype = torch.bfloat16
        device = torch.device("cuda")

        class Attention(torch.nn.Module):
            def __init__(self):
                super().__init__()
                self.bias = torch.randn(B, N, N, H, device=device, dtype=dtype)

            def forward(
                self, q: torch.Tensor, k: torch.Tensor, v: torch.Tensor
            ) -> torch.Tensor:
                score_mod = generate_score_mod(self.bias)
                o = flex_attention(q, k, v, score_mod=score_mod)
                return o

        def generate_score_mod(bias):
            bias = (2 * bias).view(B, H, N, N).contiguous()

            def score_mod(score, batch, head, q_idx, k_idx):
                attn_bias = bias[batch, head, q_idx, k_idx]
                return score + attn_bias

            return score_mod

        m = Attention().cuda().eval().to(dtype)
        m = torch.compile(m, mode="default", fullgraph=False)

        q = torch.randn(B, H, N, D, device=device, dtype=dtype)
        k = torch.randn(B, H, N, D, device=device, dtype=dtype)
        v = torch.randn(B, H, N, D, device=device, dtype=dtype)

        m(q, k, v)

    @supported_platform
    def test_force_write_lse(self):
        make_tensor = functools.partial(
            torch.randn,
            (2, 2, 128, 16),
            device="cuda",
            dtype=torch.float32,
            requires_grad=False,
        )
        query, key, value = make_tensor(), make_tensor(), make_tensor()
        out_eager, lse_eager = flex_attention(query, key, value, return_lse=True)

        flex_compile = torch.compile(flex_attention, fullgraph=True)
        out_compiled, lse_compiled = flex_compile(query, key, value, return_lse=True)

        torch.testing.assert_close(lse_eager, lse_compiled, atol=3e-3, rtol=0)

    @supported_platform
    @common_utils.parametrize("backend", ["flex_attention", "flex_decode", "eager"])
    def test_lse_masked_output(self, backend):
        if backend == "flex_decode":
            if TEST_WITH_ROCM:
                self.skipTest("backend=flex_decode is unsupported on ROCM, for now")
            kernel_options = {"FORCE_USE_FLEX_ATTENTION": False}
            flex_call = torch.compile(flex_attention, fullgraph=True)
            N_CTX = 96
        elif backend == "flex_attention":
            kernel_options = {"FORCE_USE_FLEX_ATTENTION": True}
            flex_call = torch.compile(flex_attention, fullgraph=True)
            N_CTX = 196
        else:
            kernel_options = {}
            flex_call = flex_attention
            N_CTX = 196

        SLIDING_WINDOW = 64
        make_tensor = functools.partial(
            torch.randn,
            (2, 2, N_CTX, 64),
            device="cuda",
            dtype=torch.float32,
            requires_grad=True,
        )

        def sliding_window_causal(b, h, q_idx, kv_idx):
            causal_mask = q_idx >= kv_idx
            window_mask = q_idx - kv_idx <= SLIDING_WINDOW
            return causal_mask & window_mask

        def global_causal(b, h, q_idx, kv_idx):
            causal_mask = q_idx >= kv_idx
            window_mask = q_idx - kv_idx > SLIDING_WINDOW
            return causal_mask & window_mask

        sliding_window_causal = torch.nn.attention.flex_attention.create_block_mask(
            sliding_window_causal, B=None, H=None, Q_LEN=N_CTX, KV_LEN=N_CTX
        )
        global_causal = torch.nn.attention.flex_attention.create_block_mask(
            global_causal, B=None, H=None, Q_LEN=N_CTX, KV_LEN=N_CTX
        )

        local_attn = functools.partial(
            flex_call,
            block_mask=sliding_window_causal,
            return_lse=True,
            kernel_options=kernel_options,
        )
        global_attn = functools.partial(
            flex_call,
            block_mask=global_causal,
            return_lse=True,
            kernel_options=kernel_options,
        )
        q, k, v = make_tensor(), make_tensor(), make_tensor()
        gradOut = make_tensor(requires_grad=False)

        x_local, lse_local = local_attn(q, k, v)
        x_global, lse_global = global_attn(q, k, v)

        max_lse = torch.maximum(lse_local, lse_global)
        lse_global = lse_global - max_lse
        lse_local = lse_local - max_lse
        lse_global = torch.exp(lse_global)
        lse_local = torch.exp(lse_local)
        x = ((x_local * lse_local[..., None]) + (x_global * lse_global[..., None])) / (
            lse_global[..., None] + lse_local[..., None]
        )
        x.backward(gradOut)
        flex_q_grad, flex_k_grad, flex_v_grad = q.grad, k.grad, v.grad
        q.grad = None
        k.grad = None
        v.grad = None

        out = torch.nn.functional.scaled_dot_product_attention(q, k, v, is_causal=True)
        out.backward(gradOut)

        torch.testing.assert_close(x, out, atol=3e-3, rtol=2e-3)
        torch.testing.assert_close(flex_q_grad, q.grad, atol=3e-3, rtol=2e-3)
        torch.testing.assert_close(flex_k_grad, k.grad, atol=3e-3, rtol=2e-3)
        torch.testing.assert_close(flex_v_grad, v.grad, atol=3e-3, rtol=2e-3)

    def test_cpu_error_message(self):
        make_tensor = functools.partial(
            torch.randn,
            (2, 2, 128, 16),
            device="cpu",
            dtype=torch.float32,
            requires_grad=False,
        )
        query, key, value = make_tensor(), make_tensor(), make_tensor()
        with self.assertRaisesRegex(
            ValueError,
            "FlexAttention is only supported on CUDA devices. Found input tensors on cpu device.",
        ):
            flex_attention(query, key, value)

    @supported_platform
    def test_mixed_device_error_message(self):
        # Create tensors on different devices
        cpu_tensor = torch.randn(2, 2, 128, 16, device="cpu")
        cuda_tensor = torch.randn(2, 2, 128, 16, device="cuda")

        # Use different devices for query, key, and value
        query, key, value = cpu_tensor, cuda_tensor, cpu_tensor

        expected_error_message = (
            "Expected query, key, and value to have the same device type, "
            f"but got query.device: {query.device}, key.device: {key.device}, "
            f"and value.device: {value.device} instead."
        )

        with self.assertRaisesRegex(ValueError, expected_error_message):
            flex_attention(query, key, value)

    @supported_platform
    def test_small_q_kv_len(self):
        make_tensor = functools.partial(
            torch.ones,
            (1, 1, 1, 16),
            device="cuda",
            dtype=torch.float32,
            requires_grad=True,
        )
        query, key, value = make_tensor(), make_tensor(), make_tensor()
        kernel_options = {"FORCE_USE_FLEX_ATTENTION": True}
        out_eager, lse_eager = flex_attention(
            query, key, value, return_lse=True, kernel_options=kernel_options
        )

        flex_compile = torch.compile(flex_attention, fullgraph=True)
        out_compiled, lse_compiled = flex_compile(
            query, key, value, return_lse=True, kernel_options=kernel_options
        )

        assert torch.equal(out_eager, out_compiled)
        assert torch.equal(lse_eager, lse_compiled)

        grads_eager = torch.autograd.grad(out_eager.sum(), (query, key, value))
        grads_compile = torch.autograd.grad(out_compiled.sum(), (query, key, value))

        torch.testing.assert_close(grads_eager, grads_compile)

    @supported_platform
    def test_causal_block_non_divisible_with_captured_buffer(self):
        Q_S = S - 3
        KV_S = S - 3
        offset_q = torch.randn(Q_S, device="cuda", dtype=torch.bfloat16)
        offset_kv = torch.randn(KV_S, device="cuda", dtype=torch.bfloat16)

        def score_mod(score, b, h, q, kv):
            return score + offset_q[q] + offset_kv[kv]

        def mask_mod(b, h, q, kv):
            return q >= kv

        block_mask = create_block_mask(mask_mod, 1, 1, Q_S, KV_S)
        # block_mask = None
        attention = functools.partial(flex_attention, block_mask=block_mask)

        self.run_test_with_call(attention, Q_S=Q_S, KV_S=KV_S)

    @unittest.skipIf(not TEST_MULTIGPU, "detected only one GPU")
    def test_qkv_and_block_mask_on_the_same_device(self):
        make_tensor = functools.partial(
            torch.ones,
            (2, 2, 256, 32),
            device="cuda:0",
            dtype=torch.float32,
            requires_grad=True,
        )
        query, key, value = make_tensor(), make_tensor(), make_tensor()

        def mask_mod(b, h, q, kv):
            return q >= kv

        block_mask = create_block_mask(mask_mod, 1, 1, 256, 256, device="cuda:1")
        with self.assertRaisesRegex(
            RuntimeError, "Expect q/k/v and block_mask to be on the same device"
        ):
            torch.compile(flex_attention)(query, key, value, block_mask=block_mask)

    @supported_platform
    def test_fw_bw_graph_correctness(self):
        cnt = CompileCounterWithBackend("aot_eager")
        make_tensor = functools.partial(
            torch.randn,
            (2, 2, 128, 4),
            device="cuda",
            dtype=torch.float64,
            requires_grad=True,
        )
        query, key, value = make_tensor(), make_tensor(), make_tensor()

        def causal_mask(b, h, q_idx, kv_idx):
            return q_idx >= kv_idx

        block_mask = create_block_mask(causal_mask, 1, 1, 128, 128)

        func = torch.compile(flex_attention, backend=cnt, fullgraph=True)
        out = func(query, key, value, _squared, block_mask=block_mask)
        out.sum().backward()
        self.assertEqual(cnt.frame_count, 1)
        self.assertEqual(len(cnt.graphs), 1)
        graph = cnt.graphs[0]
        norm_graph = normalize_gm(graph.print_readable(print_output=False))

        self.assertExpectedInline(
            norm_graph,
            """\
class GraphModule(torch.nn.Module):
    def forward(self, L_query_: "f64[2, 2, 128, 4]", L_key_: "f64[2, 2, 128, 4]", L_value_: "f64[2, 2, 128, 4]", L_block_mask_kv_num_blocks: "i32[1, 1, 1]", L_block_mask_kv_indices: "i32[1, 1, 1, 1]", L_block_mask_full_kv_num_blocks: "i32[1, 1, 1]", L_block_mask_full_kv_indices: "i32[1, 1, 1, 1]", L_block_mask_q_num_blocks: "i32[1, 1, 1]", L_block_mask_q_indices: "i32[1, 1, 1, 1]", L_block_mask_full_q_num_blocks: "i32[1, 1, 1]", L_block_mask_full_q_indices: "i32[1, 1, 1, 1]"):
        l_query_ = L_query_
        l_key_ = L_key_
        l_value_ = L_value_
        l_block_mask_kv_num_blocks = L_block_mask_kv_num_blocks
        l_block_mask_kv_indices = L_block_mask_kv_indices
        l_block_mask_full_kv_num_blocks = L_block_mask_full_kv_num_blocks
        l_block_mask_full_kv_indices = L_block_mask_full_kv_indices
        l_block_mask_q_num_blocks = L_block_mask_q_num_blocks
        l_block_mask_q_indices = L_block_mask_q_indices
        l_block_mask_full_q_num_blocks = L_block_mask_full_q_num_blocks
        l_block_mask_full_q_indices = L_block_mask_full_q_indices

        child_1: "i32[]" = l_query_.new_empty([], dtype = torch.int32);  child_1 = None
        child_2: "i32[]" = l_query_.new_empty([], dtype = torch.int32);  child_2 = None
        child_3: "i32[]" = l_query_.new_empty([], dtype = torch.int32);  child_3 = None
        child_4: "i32[]" = l_query_.new_empty([], dtype = torch.int32);  child_4 = None
        child: "f64[]" = l_query_.new_empty([], requires_grad = True);  child = None
        score_mod_0 = self.score_mod_0
        child_5: "i32[]" = l_query_.new_empty([], dtype = torch.int32);  child_5 = None
        child_6: "i32[]" = l_query_.new_empty([], dtype = torch.int32);  child_6 = None
        child_7: "i32[]" = l_query_.new_empty([], dtype = torch.int32);  child_7 = None
        child_8: "i32[]" = l_query_.new_empty([], dtype = torch.int32);  child_8 = None
        mask_fn_0 = self.mask_fn_0
        flex_attention = torch.ops.higher_order.flex_attention(l_query_, l_key_, l_value_, score_mod_0, (l_block_mask_kv_num_blocks, l_block_mask_kv_indices, l_block_mask_full_kv_num_blocks, l_block_mask_full_kv_indices, l_block_mask_q_num_blocks, l_block_mask_q_indices, l_block_mask_full_q_num_blocks, l_block_mask_full_q_indices, 128, 128, mask_fn_0), 0.5, {'ROWS_GUARANTEED_SAFE': False, 'PRESCALE_QK': False, 'OUTPUT_LOGSUMEXP': True}, (), ());  l_query_ = l_key_ = l_value_ = score_mod_0 = l_block_mask_kv_num_blocks = l_block_mask_kv_indices = l_block_mask_full_kv_num_blocks = l_block_mask_full_kv_indices = l_block_mask_q_num_blocks = l_block_mask_q_indices = l_block_mask_full_q_num_blocks = l_block_mask_full_q_indices = mask_fn_0 = None
        out: "f64[2, 2, 128, 4]" = flex_attention[0];  flex_attention = None
        return (out,)

    class score_mod_0(torch.nn.Module):
        def forward(self, child: "f64[]", child_1: "i32[]", child_2: "i32[]", child_3: "i32[]", child_4: "i32[]"):
            mul: "f64[]" = child * child;  child = None
            return mul

    class mask_fn_0(torch.nn.Module):
        def forward(self, child_5: "i32[]", child_6: "i32[]", child_7: "i32[]", child_8: "i32[]"):
            ge: "b8[]" = child_7 >= child_8;  child_7 = child_8 = None
            return ge
""",  # noqa: B950
        )
        # Save the AOT graphs
        aot_graphs = []
        from torch._inductor import compile_fx

        def debug_compile_fx_inner(graph, example_inputs, *args, **kwargs):
            aot_graphs.append(graph)
            return graph

        backend = functools.partial(
            compile_fx.compile_fx, inner_compile=debug_compile_fx_inner
        )
        func = torch.compile(func, backend=backend, fullgraph=True)
        out = func(query, key, value, _squared)
        out.sum().backward()

        joint_graph = normalize_gm(aot_graphs[1].print_readable(print_output=False))

        self.assertExpectedInline(
            joint_graph,
            """\
class GraphModule(torch.nn.Module):
    def forward(self, primals_1: "f64[2, 2, 128, 4]", primals_2: "f64[2, 2, 128, 4]", primals_3: "f64[2, 2, 128, 4]", full: "i32[1, 1, 1]", full_default: "i32[1, 1, 1, 1]", convert_element_type: "i32[1, 1, 1]", convert_element_type_1: "i32[1, 1, 1, 1]", getitem_2: "f64[2, 2, 128, 4]", getitem_3: "f32[2, 2, 128]", tangents_1: "f64[2, 2, 128, 4]"):
        full_default_4: "f32[2, 2, 128]" = torch.ops.aten.full.default([2, 2, 128], 0, dtype = torch.float32, layout = torch.strided, device = device(type='cuda', index=0), pin_memory = False)
        fw_graph = self.fw_graph
        joint_graph = self.joint_graph
        mask_graph = self.mask_graph
        flex_attention_backward = torch.ops.higher_order.flex_attention_backward(primals_1, primals_2, primals_3, getitem_2, getitem_3, tangents_1, full_default_4, fw_graph, joint_graph, (full, full_default, None, None, convert_element_type, convert_element_type_1, None, None, 1073741824, 1073741824, mask_graph), 0.5, {'ROWS_GUARANTEED_SAFE': False, 'PRESCALE_QK': False, 'OUTPUT_LOGSUMEXP': True}, (), ());  primals_1 = primals_2 = primals_3 = getitem_2 = getitem_3 = tangents_1 = full_default_4 = fw_graph = joint_graph = full = full_default = convert_element_type = convert_element_type_1 = mask_graph = None
        getitem_4: "f64[2, 2, 128, 4]" = flex_attention_backward[0]
        getitem_5: "f64[2, 2, 128, 4]" = flex_attention_backward[1]
        getitem_6: "f64[2, 2, 128, 4]" = flex_attention_backward[2];  flex_attention_backward = None
        return (getitem_4, getitem_5, getitem_6)

    class fw_graph(torch.nn.Module):
        def forward(self, arg0_1: "f64[]", arg1_1: "i32[]", arg2_1: "i32[]", arg3_1: "i32[]", arg4_1: "i32[]"):
            mul: "f64[]" = torch.ops.aten.mul.Tensor(arg0_1, arg0_1);  arg0_1 = None
            return mul

    class joint_graph(torch.nn.Module):
        def forward(self, arg0_1: "f64[]", arg1_1: "i32[]", arg2_1: "i32[]", arg3_1: "i32[]", arg4_1: "i32[]", arg5_1: "f64[]"):
            mul: "f64[]" = torch.ops.aten.mul.Tensor(arg0_1, arg0_1);  mul = None
            mul_1: "f64[]" = torch.ops.aten.mul.Tensor(arg5_1, arg0_1)
            mul_2: "f64[]" = torch.ops.aten.mul.Tensor(arg5_1, arg0_1);  arg5_1 = arg0_1 = None
            add: "f64[]" = torch.ops.aten.add.Tensor(mul_2, mul_1);  mul_2 = mul_1 = None
            return [add, None, None, None, None]

    class mask_graph(torch.nn.Module):
        def forward(self, arg0_1: "i32[]", arg1_1: "i32[]", arg2_1: "i32[]", arg3_1: "i32[]"):
            full: "b8[]" = torch.ops.aten.full.default([], True, dtype = torch.bool, layout = torch.strided, device = device(type='cuda', index=0), pin_memory = False)
            return full
""",  # noqa: B950
        )


class TestBlockMask(InductorTestCase):
    @supported_platform
    def test_block_mask_attributes(self):
        offset = torch.zeros(8, device="cuda")

        def causal_mask(b, h, q, kv):
            return (q + (offset[b] * 128)) >= kv

        block_mask = create_block_mask(causal_mask, 4, 2, 2048, 2048)
        self.assertEqual(block_mask.shape, (4, 2, 2048, 2048))
        self.assertEqual(block_mask[0].shape, (2, 2048, 2048))
        self.assertEqual(block_mask[0, 0].shape, (2048, 2048))
        self.assertEqual(block_mask.numel(), 4 * 2 * 2048 * 2048)
        self.assertEqual(block_mask.sparsity(), 46.875)
        self.assertEqual(block_mask[0].sparsity(), 46.875)
        self.assertEqual(block_mask[1, 0].sparsity(), 46.875)
        self.assertEqual(block_mask.sparsity(), block_mask[1].sparsity())

        offset = torch.arange(8, device="cuda")
        block_mask = create_block_mask(causal_mask, 8, 1, 2048, 2048)
        self.assertEqual(block_mask.sparsity(), 29.1015625)
        self.assertTrue(block_mask.sparsity() < block_mask[0].sparsity())
        self.assertTrue(block_mask[0].sparsity() > block_mask[1].sparsity())

    @supported_platform
    @common_utils.parametrize("BLOCK_SIZE", [32, 64, 128, 256, (32, 64), (64, 32)])
    def test_block_size_changes(self, BLOCK_SIZE: Union[int, Tuple[int, int]]):
        B, H, Q_LEN, KV_LEN = 4, 2, 2048, 2048

        if isinstance(BLOCK_SIZE, int):
            Q_BLOCK_SIZE = BLOCK_SIZE
            KV_BLOCK_SIZE = BLOCK_SIZE
        else:
            Q_BLOCK_SIZE, KV_BLOCK_SIZE = BLOCK_SIZE

        block_mask = create_block_mask(
            noop_mask, B, H, Q_LEN, KV_LEN, BLOCK_SIZE=BLOCK_SIZE
        )

        self.assertEqual(block_mask.BLOCK_SIZE, (Q_BLOCK_SIZE, KV_BLOCK_SIZE))
        self.assertEqual(block_mask.shape, (B, H, Q_LEN, KV_LEN))

    @supported_platform
    def test_getitem(self):
        offset = torch.zeros(8, device="cuda")

        def causal_mask(b, h, q, kv):
            return (q + (offset[b] * 128)) >= kv

        block_mask = create_block_mask(causal_mask, 4, 2, 512, 512)
        assert block_mask.kv_num_blocks.shape == (4, 2, 4)
        assert block_mask.kv_indices.shape == (4, 2, 4, 4)

        # Index on batch dimension
        new_block_mask = block_mask[0]
        assert new_block_mask.kv_num_blocks.shape == (2, 4)
        assert new_block_mask.kv_indices.shape == (2, 4, 4)

        # Index on batch and head dimension
        new_block_mask = block_mask[0, 1]
        assert new_block_mask.kv_num_blocks.shape == (4,)
        assert new_block_mask.kv_indices.shape == (4, 4)

        # slicing on batch and head dimension
        new_block_mask = block_mask[0:2, 1:2]
        assert new_block_mask.kv_num_blocks.shape == (2, 1, 4)
        assert new_block_mask.kv_indices.shape == (2, 1, 4, 4)

        # slicing on batch, head, and query dimension
        new_block_mask = block_mask[0:2, 1:2, torch.tensor([1], dtype=torch.int32)]
        assert new_block_mask.kv_num_blocks.shape == (2, 1, 1)
        assert new_block_mask.kv_indices.shape == (2, 1, 1, 4)

        # slicing on batch, head, and query dimension
        q_index = torch.tensor([0], dtype=torch.int32)
        new_block_mask = block_mask[:, :, q_index]

        self.assertEqual(new_block_mask.kv_num_blocks.ndim, 3)
        self.assertEqual(new_block_mask.kv_indices.ndim, 4)
        torch.testing.assert_close(
            new_block_mask.kv_num_blocks,
            block_mask.kv_num_blocks[:, :, q_index],
        )
        torch.testing.assert_close(
            new_block_mask.kv_indices, block_mask.kv_indices[:, :, q_index, :]
        )

        if block_mask.full_kv_num_blocks is not None:
            assert new_block_mask.full_kv_num_blocks is not None
            assert new_block_mask.full_kv_indices is not None
            torch.testing.assert_close(
                new_block_mask.full_kv_num_blocks,
                block_mask.full_kv_num_blocks[:, :, q_index],
            )
            torch.testing.assert_close(
                new_block_mask.full_kv_indices,
                block_mask.full_kv_indices[:, :, q_index, :],
            )

    @supported_platform
    def test_block_mask_device_change(self):
        offset = torch.zeros(8, device="cuda")

        def causal_mask(b, h, q, kv):
            return (q + (offset[b] * 128)) >= kv

        block_mask = create_block_mask(causal_mask, 1, 1, 512, 512)
        assert block_mask.kv_indices.is_cuda
        assert block_mask.kv_num_blocks.is_cuda
        assert block_mask.q_indices.is_cuda
        assert block_mask.q_num_blocks.is_cuda

        block_mask = block_mask.to("cpu")
        assert block_mask.kv_indices.is_cpu
        assert block_mask.kv_num_blocks.is_cpu
        assert block_mask.q_indices.is_cpu
        assert block_mask.q_num_blocks.is_cpu

        block_mask = block_mask.to("cuda")
        assert block_mask.kv_indices.is_cuda
        assert block_mask.kv_num_blocks.is_cuda
        assert block_mask.q_indices.is_cuda
        assert block_mask.q_num_blocks.is_cuda

    @supported_platform
    def test_compiling_create_block_mask(self):
        def mask_mod(b, h, q, kv):
            return q >= kv

        block_mask = create_block_mask(mask_mod, 1, 1, 512, 512, _compile=True)
        self.assertIsInstance(block_mask, BlockMask)
        self.assertEqual(block_mask.kv_num_blocks.shape, torch.Size((1, 1, 4)))
        self.assertEqual(block_mask.kv_indices.shape, torch.Size((1, 1, 4, 4)))

    @supported_platform
    def test_block_mask_viz(self):
        def causal_mask(b, h, q, kv):
            return q >= kv

        block_mask = create_block_mask(causal_mask, 1, 1, 2048, 2048)

        def replace_non_printable(s):
            def replace(c):
                if c not in string.printable:
                    return "@"
                elif c == " ":
                    return "s"
                return c

            return "".join(replace(c) for c in s)

        self.assertExpectedInline(
            replace_non_printable(str(block_mask)),
            """\
BlockMask(shape=(1,s1,s2048,s2048),ssparsity=46.88%,s
(0,s0)
@@ssssssssssssssssssssssssssssss
@@@@ssssssssssssssssssssssssssss
@@@@@@ssssssssssssssssssssssssss
@@@@@@@@ssssssssssssssssssssssss
@@@@@@@@@@ssssssssssssssssssssss
@@@@@@@@@@@@ssssssssssssssssssss
@@@@@@@@@@@@@@ssssssssssssssssss
@@@@@@@@@@@@@@@@ssssssssssssssss
@@@@@@@@@@@@@@@@@@ssssssssssssss
@@@@@@@@@@@@@@@@@@@@ssssssssssss
@@@@@@@@@@@@@@@@@@@@@@ssssssssss
@@@@@@@@@@@@@@@@@@@@@@@@ssssssss
@@@@@@@@@@@@@@@@@@@@@@@@@@ssssss
@@@@@@@@@@@@@@@@@@@@@@@@@@@@ssss
@@@@@@@@@@@@@@@@@@@@@@@@@@@@@@ss
@@@@@@@@@@@@@@@@@@@@@@@@@@@@@@@@
)""",
        )

        offset = torch.arange(8, device="cuda")

        def causal_offset_mask(b, h, q, kv):
            return (q + offset[b] * 128) >= kv

        block_mask = create_block_mask(causal_offset_mask, 8, 1, 2048, 2048)
        str_block_mask = str(block_mask)
        self.assertTrue("sparsity=29.10" in str_block_mask)

    def generate_test_inputs(self, full_seq_len: bool, device):
        if full_seq_len:
            kv_num_blocks = torch.tensor([1], dtype=torch.int32, device=device).view(
                1, 1, 1
            )
            kv_indices = torch.tensor([1, -1], dtype=torch.int32, device=device).view(
                1, 1, 1, 2
            )
            full_kv_num_blocks = torch.tensor(
                [1], dtype=torch.int32, device=device
            ).view(1, 1, 1)
            full_kv_indices = torch.tensor(
                [0, -1], dtype=torch.int32, device=device
            ).view(1, 1, 1, 2)
        else:
            kv_num_blocks = torch.tensor([2], dtype=torch.int32, device=device).view(
                1, 1, 1
            )
            kv_indices = torch.tensor([0, 1], dtype=torch.int32, device=device).view(
                1, 1, 1, 2
            )
            full_kv_indices = None
            full_kv_num_blocks = None
        return kv_num_blocks, kv_indices, full_kv_num_blocks, full_kv_indices

    @supported_platform
    @common_utils.parametrize("full_indices", [False, True])
    def test_from_kv_blocks(self, full_indices: bool):
        device = torch.device("cuda" if torch.cuda.is_available() else "cpu")
        (
            kv_num_blocks,
            kv_indices,
            full_kv_num_blocks,
            full_kv_indices,
        ) = self.generate_test_inputs(full_indices, device=device)

        block_mask = BlockMask.from_kv_blocks(
            kv_num_blocks, kv_indices, full_kv_num_blocks, full_kv_indices
        )

        self.assertIsInstance(block_mask, BlockMask)
        torch.testing.assert_close(block_mask.kv_num_blocks, kv_num_blocks)
        torch.testing.assert_close(block_mask.kv_indices, kv_indices)

        if full_indices:
            torch.testing.assert_close(
                block_mask.full_kv_num_blocks, full_kv_num_blocks
            )
            torch.testing.assert_close(block_mask.full_kv_indices, full_kv_indices)
            torch.testing.assert_close(
                block_mask.q_num_blocks,
                torch.tensor([0, 1], dtype=torch.int32, device=device).view(1, 1, 2),
            )
            torch.testing.assert_close(
                block_mask.q_indices,
                torch.tensor([0, 0], dtype=torch.int32, device=device).view(1, 1, 2, 1),
            )
            torch.testing.assert_close(
                block_mask.full_q_num_blocks,
                torch.tensor([1, 0], dtype=torch.int32, device=device).view(1, 1, 2),
            )
            torch.testing.assert_close(
                block_mask.full_q_indices,
                torch.tensor([0, 0], dtype=torch.int32, device=device).view(1, 1, 2, 1),
            )

        else:
            torch.testing.assert_close(
                block_mask.q_num_blocks,
                torch.tensor([1, 1], dtype=torch.int32, device=device).view(1, 1, 2),
            )
            torch.testing.assert_close(
                block_mask.q_indices,
                torch.tensor([0, 0], dtype=torch.int32, device=device).view(1, 1, 2, 1),
            )
            self.assertIsNone(block_mask.full_kv_num_blocks)
            self.assertIsNone(block_mask.full_kv_indices)
            self.assertIsNone(block_mask.full_q_num_blocks)
            self.assertIsNone(block_mask.full_q_indices)

    @supported_platform
    def test_block_size(self):
        device = torch.device("cuda" if torch.cuda.is_available() else "cpu")
        kv_num_blocks, kv_indices, _, _ = self.generate_test_inputs(False, device)
        block_mask = BlockMask.from_kv_blocks(kv_num_blocks, kv_indices)
        self.assertEqual(
            block_mask.BLOCK_SIZE,
            (_DEFAULT_SPARSE_BLOCK_SIZE, _DEFAULT_SPARSE_BLOCK_SIZE),
        )

        custom_block_size = (64, 64)
        block_mask_custom = BlockMask.from_kv_blocks(
            kv_num_blocks, kv_indices, BLOCK_SIZE=custom_block_size
        )
        self.assertEqual(block_mask_custom.BLOCK_SIZE, custom_block_size)

    @supported_platform
    def test_init_mismatched_full_kv(self):
        device = torch.device("cuda" if torch.cuda.is_available() else "cpu")
        kv_num_blocks, kv_indices, full_kv_num_blocks, _ = self.generate_test_inputs(
            True, device
        )

        with self.assertRaises(AssertionError):
            BlockMask(
                kv_num_blocks=kv_num_blocks,
                kv_indices=kv_indices,
                full_kv_num_blocks=full_kv_num_blocks,
                full_kv_indices=None,  # Mismatched, should raise error
                q_num_blocks=kv_num_blocks,
                q_indices=kv_indices,
                full_q_num_blocks=None,
                full_q_indices=None,
                BLOCK_SIZE=(64, 64),
                mask_mod=noop_mask,
            )

    @supported_platform
    def test_init_mismatched_full_q(self):
        device = torch.device("cuda" if torch.cuda.is_available() else "cpu")
        kv_num_blocks, kv_indices, _, _ = self.generate_test_inputs(False, device)

        with self.assertRaises(AssertionError):
            BlockMask(
                kv_num_blocks=kv_num_blocks,
                kv_indices=kv_indices,
                full_kv_num_blocks=None,
                full_kv_indices=None,
                q_num_blocks=kv_num_blocks,
                q_indices=kv_indices,
                full_q_num_blocks=kv_num_blocks,
                full_q_indices=None,  # Mismatched, should raise error
                BLOCK_SIZE=(64, 64),
                mask_mod=noop_mask,
            )

    @supported_platform
    @common_utils.parametrize("compile", [False, True])
    def test_no_q_info(self, compile: bool):
        device = torch.device("cuda" if torch.cuda.is_available() else "cpu")

        def causal_mask(b, h, q_idx, kv_idx):
            return q_idx >= kv_idx

        block_mask = create_block_mask(causal_mask, 1, 1, 2048, 2048)
        # manually set q_num_blocks and q_indices to None
        block_mask.q_num_blocks = None
        block_mask.q_indices = None
        block_mask.full_q_num_blocks = None
        block_mask.full_q_indices = None

        mask_mod_sparse_flex = functools.partial(flex_attention, block_mask=block_mask)
        if compile:
            mask_mod_sparse_flex = torch.compile(
                mask_mod_sparse_flex, backend="inductor"
            )
        inputs = [
            torch.randn(
                2,
                2,
                2048,
                64,
                device="cuda",
                dtype=torch.float16,
                requires_grad=True,
            )
            for _ in range(3)
        ]

        causal_mask_out = mask_mod_sparse_flex(*inputs)
        sdpa_mask_out = torch.nn.functional.scaled_dot_product_attention(
            *inputs, is_causal=True
        )

        torch.testing.assert_close(causal_mask_out, sdpa_mask_out, atol=5e-3, rtol=0.0)

    @supported_platform
    def test_doc_mask_clamped_repro(self):
        def _offsets_to_doc_ids_tensor(offsets):
            device = offsets.device
            counts = offsets[1:] - offsets[:-1]
            return torch.repeat_interleave(
                torch.arange(len(counts), device=device, dtype=torch.int32), counts
            )

        def length_to_offsets(
            lengths: List[int], device: Union[str, torch.device]
        ) -> Tensor:
            offsets = [0]
            offsets.extend(lengths)
            offsets = torch.tensor(offsets, device=device, dtype=torch.int32)
            offsets = torch.cumsum(offsets, dim=-1)
            return offsets

        def generate_doc_mask_mod(offsets: Tensor) -> _mask_mod_signature:
            document_id = _offsets_to_doc_ids_tensor(offsets)

            def doc_mask_mod(b, h, q_idx, kv_idx):
                same_doc = document_id[q_idx] == document_id[kv_idx]
                return same_doc

            return doc_mask_mod

        random.seed(0)

        def generate_random_lengths(total_length, num_documents):
            lengths = [1] * num_documents
            remaining_length = total_length - num_documents
            for _ in range(remaining_length):
                index = random.randint(0, num_documents - 1)
                lengths[index] += 1
            return lengths

        device = "cuda"
        max_seq_len, doc_count = 128, 4
        B, H, SEQ_LEN, HEAD_DIM = 1, 1, max_seq_len, 8

        lengths = generate_random_lengths(max_seq_len, doc_count)
        offsets = length_to_offsets(lengths, device)

        document_causal_mask = generate_doc_mask_mod(offsets)
        block_mask_compiled = create_block_mask(
            document_causal_mask,
            1,
            1,
            SEQ_LEN,
            SEQ_LEN,
            device=device,
            _compile=True,
        )
        block_mask = create_block_mask(
            document_causal_mask,
            1,
            1,
            SEQ_LEN,
            SEQ_LEN,
            device=device,
            _compile=True,
        )
        self.assertEqual(block_mask_compiled.kv_indices, block_mask.kv_indices)
        self.assertEqual(
            block_mask_compiled.full_kv_indices, block_mask.full_kv_indices
        )
        for i in range(5):
            lengths = generate_random_lengths(1024 + i, 5)
            offsets = length_to_offsets(lengths, "cuda")
            doc_ids = _offsets_to_doc_ids_tensor(offsets)
            total_seq_len = 1024 + i

            def doc_mask_mod(b, h, q_idx, kv_idx):
                return (
                    doc_ids[q_idx.clamp(0, doc_ids.shape[0] - 1)]
                    == doc_ids[kv_idx.clamp(0, doc_ids.shape[0] - 1)]
                )

            q, k, v = (
                torch.randn(1, 12, 1024 + i, 64, device=device) for _ in range(3)
            )
            block_mask = create_block_mask(doc_mask_mod, None, None, 1024 + i, 1024 + i)
            torch.compile(flex_attention)(q, k, v, block_mask=block_mask)


common_utils.instantiate_parametrized_tests(TestFlexAttention)
common_utils.instantiate_parametrized_tests(TestBlockMask)

if __name__ == "__main__":
    from torch._inductor.test_case import run_tests

    run_tests()<|MERGE_RESOLUTION|>--- conflicted
+++ resolved
@@ -1441,28 +1441,26 @@
         self.run_test_with_call(attention)
 
     @supported_platform
-<<<<<<< HEAD
+    def test_new_empty_mask_mod(self):
+        S = 128
+        q, k, v = (torch.randn(4, 1, S, 64, device="cuda") for _ in range(3))
+
+        attn_mask = torch.ones(4, 1, S, S, dtype=torch.bool, device="cuda").tril()
+
+        def score_mod(score, b, h, q_idx, kv_idx):
+            h_ = h.new_zeros(h.shape)
+            return score + attn_mask[b, h_, q_idx, kv_idx]
+
+        def causal(b, h, q_idx, kv_idx):
+            h_ = h.new_zeros(h.shape)
+            return attn_mask[b, h_, q_idx, kv_idx]
+
+        block_mask = create_block_mask(causal, B=4, H=None, Q_LEN=S, KV_LEN=S)
+        torch.compile(flex_attention)(q, k, v, score_mod, block_mask=block_mask)
+
     @common_utils.parametrize("head_dim", [13, 24, 94, 121])
     def test_non_pow_2_headdim(self, head_dim):
         self.run_test(_rel_bias, torch.float16, B, H, S, head_dim, B, H, S, head_dim)
-=======
-    def test_new_empty_mask_mod(self):
-        S = 128
-        q, k, v = (torch.randn(4, 1, S, 64, device="cuda") for _ in range(3))
-
-        attn_mask = torch.ones(4, 1, S, S, dtype=torch.bool, device="cuda").tril()
-
-        def score_mod(score, b, h, q_idx, kv_idx):
-            h_ = h.new_zeros(h.shape)
-            return score + attn_mask[b, h_, q_idx, kv_idx]
-
-        def causal(b, h, q_idx, kv_idx):
-            h_ = h.new_zeros(h.shape)
-            return attn_mask[b, h_, q_idx, kv_idx]
-
-        block_mask = create_block_mask(causal, B=4, H=None, Q_LEN=S, KV_LEN=S)
-        torch.compile(flex_attention)(q, k, v, score_mod, block_mask=block_mask)
->>>>>>> 7029af01
 
     @supported_platform
     def test_GQA_causal_mask(self):
