--- conflicted
+++ resolved
@@ -1,10 +1,18 @@
 # Owner(s): ["module: inductor"]
+import functools
+import re
+import sys
+import unittest
+from importlib.machinery import SourceFileLoader
+from pathlib import Path
+from unittest import mock
+
 import torch
 from torch import _inductor as inductor
 from torch._dynamo import compiled_autograd
 from torch._dynamo.test_case import run_tests, TestCase
 from torch._dynamo.utils import counters
-from torch.testing._internal.inductor_utils import HAS_CPU
+from torch.testing._internal.inductor_utils import HAS_CPU, HAS_CUDA
 
 # note: these tests are not run on windows due to inductor_utils.HAS_CPU
 
@@ -230,7 +238,6 @@
                 x = torch.randn([10, 4])
                 result = opt_model(x).sum()
                 result.backward()
-                # Note we change aliasing relationships of gradients with respect to eager
                 yield model[0].weight.grad.clone()
                 yield model[0].bias.grad.clone()
                 yield model[2].weight.grad.clone()
@@ -238,8 +245,6 @@
 
         self.check_output_and_recompiles(fn, count=2)
 
-<<<<<<< HEAD
-=======
     def test_inplace_grad_update(self):
         def fn():
             model = torch.nn.Sequential(
@@ -363,7 +368,6 @@
 for name, fn in test_autograd.TestAutograd.__dict__.items():
     EagerAutogradTests.add_test(name, fn)
 
->>>>>>> cf012c43
 
 if __name__ == "__main__":
     if HAS_CPU:
