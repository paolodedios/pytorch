--- conflicted
+++ resolved
@@ -1169,7 +1169,7 @@
                 model.zero_grad()
 
         # TODO(jansel): we should be able to get this count to 1
-        self.check_output_and_recompiles(fn, count=2)
+        self.check_output_and_recompiles(fn)
 
     def test_dynamic_shapes_eager_node(self):
         # Here, we have no way of marking the symbolic sizes using in SumBackward as dynamic
@@ -1195,7 +1195,7 @@
                 yield model[2].bias.grad
                 model.zero_grad()
 
-        self.check_output_and_recompiles(fn, count=3)
+        self.check_output_and_recompiles(fn)
 
     def test_torch_compile_api_dynamic_shapes(self):
         # Here, we have no way of marking the symbolic sizes using in SumBackward as dynamic
@@ -1400,7 +1400,7 @@
                 loss.backward()
                 yield x.grad
 
-        self.check_output_and_recompiles(fn, count=2)
+        self.check_output_and_recompiles(fn)
 
     def test_custom_fn_saved_multiple_tensors(self):
         def fn():
@@ -1423,7 +1423,7 @@
                 loss.backward()
                 yield x.grad
 
-        self.check_output_and_recompiles(fn, count=2)
+        self.check_output_and_recompiles(fn)
 
     def test_custom_fn_saved_multiple_tensors_dedup(self):
         def fn():
@@ -1445,7 +1445,7 @@
                 loss.backward()
                 yield x.grad
 
-        self.check_output_and_recompiles(fn, count=2)
+        self.check_output_and_recompiles(fn)
 
     def test_custom_fn_saved_shape_tensor(self):
         def fn():
@@ -1467,7 +1467,7 @@
                 loss.backward()
                 yield x.grad
 
-        self.check_output_and_recompiles(fn, count=2)
+        self.check_output_and_recompiles(fn)
 
     def test_custom_fn_saved_attr(self):
         def fn():
@@ -1490,7 +1490,7 @@
                 yield x.grad
 
         self.check_output_and_recompiles(
-            fn, count=2, compiler_fn=make_compiler_fn(fullgraph=False)
+            fn, compiler_fn=make_compiler_fn(fullgraph=False)
         )
 
     def test_custom_fn_multiple_grads(self):
@@ -1513,7 +1513,7 @@
                 yield x.grad
                 yield y.grad
 
-        self.check_output_and_recompiles(fn, count=2)
+        self.check_output_and_recompiles(fn)
 
     def test_custom_fn_non_variable_input(self):
         def fn():
@@ -1537,7 +1537,7 @@
                 yield y
                 yield z
 
-        self.check_output_and_recompiles(fn, count=2)
+        self.check_output_and_recompiles(fn)
 
     @unittest.skipIf(not HAS_GPU, "requires gpu")
     def test_logging_tensor_flaky(self) -> None:
@@ -1704,7 +1704,7 @@
                 yield x.grad
 
         self.check_output_and_recompiles(
-            fn, count=[2, 6], compiler_fn=make_compiler_fn(fullgraph=False)
+            fn, count=[1, 3], compiler_fn=make_compiler_fn(fullgraph=False)
         )
 
     def test_custom_fn_compiled_fw_graph_break(self):
@@ -1730,9 +1730,9 @@
                 yield x.grad
 
         self.check_output_and_recompiles(
-            fn, count=2, compiler_fn=make_compiler_fn(fullgraph=False)
-        )
-        self.assertEqual(counters["stats"]["unique_graphs"], 5)  # 3 fw, 2 bw
+            fn, count=1, compiler_fn=make_compiler_fn(fullgraph=False)
+        )
+        self.assertEqual(counters["stats"]["unique_graphs"], 4)  # 3 fw, 1 bw
 
     def test_custom_fn_compiled_fw_bw_graph_break(self):
         def fn():
@@ -1758,9 +1758,9 @@
                 yield x.grad
 
         self.check_output_and_recompiles(
-            fn, count=[2, 6], compiler_fn=make_compiler_fn(fullgraph=False)
-        )
-        self.assertEqual(counters["stats"]["unique_graphs"], 9)  # 3 fw, 6 bw
+            fn, count=[1, 3], compiler_fn=make_compiler_fn(fullgraph=False)
+        )
+        self.assertEqual(counters["stats"]["unique_graphs"], 6)  # 3 fw, 3 bw
 
     def test_mismatch_fake_tensor_mode(self, dynamic_shape=False):
         """
@@ -2140,12 +2140,11 @@
                 yield x.grad
 
         if is_traceable:
-            # compiles for 10 (static) and 100 (dynamic)
-            self.check_output_and_recompiles(fn, 2)
+            self.check_output_and_recompiles(fn, 1)
         else:
             # compiles for 10 (static) and 100 (dynamic), each with a graph break
             self.check_output_and_recompiles(
-                fn, count=[2, 4], compiler_fn=make_compiler_fn(fullgraph=False)
+                fn, count=[1, 2], compiler_fn=make_compiler_fn(fullgraph=False)
             )
 
     @parametrize("is_traceable", (True, False))
@@ -2337,10 +2336,10 @@
                 yield x.grad
 
         if is_traceable:
-            self.check_output_and_recompiles(fn, 2)
+            self.check_output_and_recompiles(fn, 1)
         else:
             self.check_output_and_recompiles(
-                fn, count=[2, 4], compiler_fn=make_compiler_fn(fullgraph=False)
+                fn, count=[1, 2], compiler_fn=make_compiler_fn(fullgraph=False)
             )
 
     @parametrize("is_traceable", (True, False))
@@ -2402,10 +2401,10 @@
 
         # compiles for 10 (static) and 100 (dynamic)
         if is_traceable:
-            self.check_output_and_recompiles(fn, 2)
+            self.check_output_and_recompiles(fn, 1)
         else:
             self.check_output_and_recompiles(
-                fn, count=[2, 4], compiler_fn=make_compiler_fn(fullgraph=False)
+                fn, count=[1, 2], compiler_fn=make_compiler_fn(fullgraph=False)
             )
 
     @parametrize("is_traceable", (True, False))
@@ -3173,17 +3172,11 @@
             torch._dynamo.compiled_autograd.__name__, "compiled_autograd_verbose"
         )
         with ctx():
-            self.check_output_and_recompiles(fn, count=2)
+            self.check_output_and_recompiles(fn)
 
         patterns1 = [
             r".*Cache miss due to new autograd node: torch::autograd::GraphRoot \(NodeCall 0\) with key size (\d+), "
             r"previous key sizes=\[\]\n",
-        ]
-
-        # recompile
-        patterns2 = [
-            r".*Cache miss due to 7 changed tensor shapes \(total of 7\): ",
-            r"sizes\[0\], sizes\[1\], sizes\[2\], sizes\[3\], sizes\[4\], sizes\[5\], sizes\[6\]\n",
         ]
 
         all_logs = logs.getvalue()
@@ -3196,10 +3189,6 @@
         )  # for a single match: matches1=['match'], for multiple matches: matches1=[('match1', 'match2')]...
         self.assertEqual(len(matches1), len(patterns1))
 
-        pattern2 = r"".join(patterns2)
-        matches2 = re.findall(pattern2, all_logs)
-        self.assertEqual(len(matches2), 1)
-
     def test_verbose_logs_dynamic_shapes(self):
         logs, ctx = logs_to_string(
             torch._dynamo.compiled_autograd.__name__, "compiled_autograd_verbose"
@@ -3220,19 +3209,11 @@
             with ctx(), compiled_autograd._enable(torch.compile(backend="eager")):
                 result.backward()
 
-        self.assertEqual(counters["compiled_autograd"]["captures"], 3)
+        self.assertEqual(counters["compiled_autograd"]["captures"], 1)
 
         actual_logs = logs.getvalue()
         expected_logs = [
             "Cache miss due to new autograd node: torch::autograd::GraphRoot (NodeCall 0) with key size 39, previous key sizes=[]",
-            (
-                "Cache miss due to 7 changed tensor shapes (total of 14): "
-                "sizes[0], sizes[1], sizes[2], sizes[3], sizes[4], sizes[5], sizes[6]"
-            ),
-            (
-                "Cache miss due to 7 changed tensor shapes (total of 14): "
-                "sizes[0], sizes[1], sizes[2], sizes[3], sizes[4], sizes[5], sizes[6]"
-            ),
         ]
         for expected in expected_logs:
             self.assertTrue(expected in actual_logs)
@@ -3343,17 +3324,37 @@
         getitem_2 = inputs[2]
         getitem_3 = inputs[3]
         getitem_4 = inputs[4];  inputs = None
+        getitem_5 = sizes[0]
+        getitem_6 = sizes[1]
+        getitem_7 = sizes[2]
+        getitem_8 = sizes[3]
+        getitem_9 = sizes[4];  getitem_9 = None
+        getitem_10 = sizes[5];  getitem_10 = None
+        getitem_11 = sizes[6];  getitem_11 = None
+        getitem_12 = sizes[7];  getitem_12 = None
+        getitem_13 = sizes[8];  getitem_13 = None
+        getitem_14 = sizes[9];  getitem_14 = None
+        getitem_15 = sizes[10];  getitem_15 = None
+        getitem_16 = sizes[11];  getitem_16 = None
+        getitem_17 = sizes[12];  getitem_17 = None
+        getitem_18 = sizes[13];  getitem_18 = None
+        getitem_19 = sizes[14];  getitem_19 = None
+        getitem_20 = sizes[15];  getitem_20 = None
+        getitem_21 = sizes[16]
+        getitem_22 = sizes[17]
+        getitem_23 = sizes[18]
+        getitem_24 = sizes[19];  sizes = None
 
         validate_outputs = torch__dynamo_compiled_autograd_ops_validate_outputs([getitem], [((None, None, device(type='cpu'), 6, 0, None), [], True)]);  getitem = None
-        getitem_5 = validate_outputs[0];  validate_outputs = None
-
-        sum_backward0 = torch__dynamo_compiled_autograd_ops_SumBackward0([getitem_5], [True], [4, 4]);  getitem_5 = None
-        getitem_6 = sum_backward0[0];  sum_backward0 = None
-        validate_outputs_1 = torch__dynamo_compiled_autograd_ops_validate_outputs([getitem_6], [((None, None, device(type='cpu'), 6, 0, None), [4, 4], True)]);  getitem_6 = None
-        getitem_7 = validate_outputs_1[0];  validate_outputs_1 = None
-
-        getitem_8 = hooks[0];  getitem_8 = None
-        call_aot_bwd_prologue = torch__dynamo_compiled_autograd_call_aot_bwd_prologue((getitem_1, getitem_2), [], getitem_7);  getitem_1 = getitem_2 = getitem_7 = None
+        getitem_25 = validate_outputs[0];  validate_outputs = None
+
+        sum_backward0 = torch__dynamo_compiled_autograd_ops_SumBackward0([getitem_25], [True], [getitem_5, getitem_6]);  getitem_25 = getitem_5 = getitem_6 = None
+        getitem_26 = sum_backward0[0];  sum_backward0 = None
+        validate_outputs_1 = torch__dynamo_compiled_autograd_ops_validate_outputs([getitem_26], [((None, None, device(type='cpu'), 6, 0, None), [getitem_7, getitem_8], True)]);  getitem_26 = getitem_7 = getitem_8 = None
+        getitem_27 = validate_outputs_1[0];  validate_outputs_1 = None
+
+        getitem_28 = hooks[0];  getitem_28 = None
+        call_aot_bwd_prologue = torch__dynamo_compiled_autograd_call_aot_bwd_prologue((getitem_1, getitem_2), [], getitem_27);  getitem_1 = getitem_2 = getitem_27 = None
         aot0_primals_1 = call_aot_bwd_prologue[0]
         aot0_primals_2 = call_aot_bwd_prologue[1]
         aot0_tangents_1 = call_aot_bwd_prologue[2]
@@ -3367,26 +3368,18 @@
 
         make_subclass = torch__dynamo_compiled_autograd_make_subclass(aot0_add_2, aot0_add_3);  aot0_add_2 = aot0_add_3 = None
 
-        getitem_13 = hooks[1];  hooks = None
-        call_backward = torch__dynamo_external_utils_call_backward(getitem_13, (), make_subclass);  getitem_13 = make_subclass = None
-        getitem_16 = call_backward[0]
-        getitem_17 = call_backward[1];  call_backward = None
-        validate_outputs_2 = torch__dynamo_compiled_autograd_ops_validate_outputs([getitem_16, getitem_17], [((None, None, device(type='cpu'), 6, 0, None), [4, 4], False), ((None, None, device(type='cpu'), 6, 0, None), [4, 4], False)]);  getitem_16 = getitem_17 = None
-        getitem_19 = validate_outputs_2[0]
-
-<<<<<<< HEAD
-        accumulate_grad__1 = torch.ops.inductor.accumulate_grad_.default(getitem_4, getitem_19);  getitem_4 = getitem_19 = accumulate_grad__1 = None
-=======
+        getitem_33 = hooks[1];  hooks = None
+        call_backward = torch__dynamo_external_utils_call_backward(getitem_33, (), make_subclass);  getitem_33 = make_subclass = None
+        getitem_36 = call_backward[0]
+        getitem_37 = call_backward[1];  call_backward = None
+        validate_outputs_2 = torch__dynamo_compiled_autograd_ops_validate_outputs([getitem_36, getitem_37], [((None, None, device(type='cpu'), 6, 0, None), [getitem_21, getitem_22], False), ((None, None, device(type='cpu'), 6, 0, None), [getitem_23, getitem_24], False)]);  getitem_36 = getitem_37 = getitem_21 = getitem_22 = getitem_23 = getitem_24 = None
+        getitem_39 = validate_outputs_2[0]
+
         accumulate_grad__default_1 = torch.ops.inductor.accumulate_grad_.default(getitem_4, getitem_39);  getitem_4 = getitem_39 = accumulate_grad__default_1 = None
->>>>>>> b70d105c
-
-        getitem_20 = validate_outputs_2[1];  validate_outputs_2 = None
-
-<<<<<<< HEAD
-        accumulate_grad_ = torch.ops.inductor.accumulate_grad_.default(getitem_3, getitem_20);  getitem_3 = getitem_20 = accumulate_grad_ = None
-=======
+
+        getitem_40 = validate_outputs_2[1];  validate_outputs_2 = None
+
         accumulate_grad__default = torch.ops.inductor.accumulate_grad_.default(getitem_3, getitem_40);  getitem_3 = getitem_40 = accumulate_grad__default = None
->>>>>>> b70d105c
 
         _exec_final_callbacks_stub = torch__dynamo_external_utils__exec_final_callbacks_stub();  _exec_final_callbacks_stub = None
         return []
@@ -3584,50 +3577,58 @@
     def forward(self, inputs, sizes, scalars, hooks, packed_data):
         getitem = inputs[0]
         getitem_1 = inputs[1];  inputs = None
+        getitem_2 = sizes[0]
+        getitem_3 = sizes[1]
+        getitem_4 = sizes[2]
+        getitem_5 = sizes[3]
+        getitem_6 = sizes[4]
+        getitem_7 = sizes[5]
+        getitem_8 = sizes[6]
+        getitem_9 = sizes[7]
+        getitem_10 = sizes[8]
+        getitem_11 = sizes[9]
+        getitem_12 = sizes[10]
+        getitem_13 = sizes[11];  sizes = None
 
         validate_outputs = torch__dynamo_compiled_autograd_ops_validate_outputs([getitem], [((None, None, device(type='cpu'), 6, 0, None), [], False)]);  getitem = None
-        getitem_2 = validate_outputs[0];  validate_outputs = None
-
-        sum_backward0 = torch__dynamo_compiled_autograd_ops_SumBackward0([getitem_2], [True], [10, 10]);  getitem_2 = None
-        getitem_3 = sum_backward0[0];  sum_backward0 = None
-        validate_outputs_1 = torch__dynamo_compiled_autograd_ops_validate_outputs([getitem_3], [((None, None, device(type='cpu'), 6, 0, None), [10, 10], False)]);  getitem_3 = None
-        getitem_4 = validate_outputs_1[0];  validate_outputs_1 = None
-
-        getitem_5 = hooks[0]
-        getitem_6 = packed_data[0]
-        getitem_7 = hooks[1]
-        getitem_8 = packed_data[1]
-        call_hook = torch__dynamo_external_utils_call_hook(getitem_5, getitem_6, hook_type = 'unpack_hook');  getitem_5 = getitem_6 = None
-        call_hook_1 = torch__dynamo_external_utils_call_hook(getitem_7, getitem_8, hook_type = 'unpack_hook');  getitem_7 = getitem_8 = None
-        mul_backward0 = torch__dynamo_compiled_autograd_ops_MulBackward0([getitem_4], [True, True], call_hook, 6, call_hook_1, 6);  getitem_4 = call_hook = call_hook_1 = None
-        getitem_9 = mul_backward0[0]
-        getitem_10 = mul_backward0[1];  mul_backward0 = None
-        validate_outputs_2 = torch__dynamo_compiled_autograd_ops_validate_outputs([getitem_9, getitem_10], [((None, None, device(type='cpu'), 6, 0, None), [10, 10], False), ((None, None, device(type='cpu'), 6, 0, None), [10, 10], False)]);  getitem_9 = getitem_10 = None
-        getitem_11 = validate_outputs_2[0]
-        getitem_12 = validate_outputs_2[1];  validate_outputs_2 = None
-
-        getitem_13 = hooks[2]
-        getitem_14 = packed_data[2]
-        call_hook_2 = torch__dynamo_external_utils_call_hook(getitem_13, getitem_14, hook_type = 'unpack_hook');  getitem_13 = getitem_14 = None
-        cos_backward0 = torch__dynamo_compiled_autograd_ops_CosBackward0([getitem_12], [True], call_hook_2);  getitem_12 = call_hook_2 = None
-        getitem_15 = cos_backward0[0];  cos_backward0 = None
-        validate_outputs_3 = torch__dynamo_compiled_autograd_ops_validate_outputs([getitem_15], [((None, None, device(type='cpu'), 6, 0, None), [10, 10], False)]);  getitem_15 = None
-        getitem_16 = validate_outputs_3[0];  validate_outputs_3 = None
-        add = torch.add(getitem_11, getitem_16);  getitem_11 = getitem_16 = None
-
-        getitem_17 = hooks[3];  hooks = None
-        getitem_18 = packed_data[3];  packed_data = None
-        call_hook_3 = torch__dynamo_external_utils_call_hook(getitem_17, getitem_18, hook_type = 'unpack_hook');  getitem_17 = getitem_18 = None
+        getitem_14 = validate_outputs[0];  validate_outputs = None
+
+        sum_backward0 = torch__dynamo_compiled_autograd_ops_SumBackward0([getitem_14], [True], [getitem_2, getitem_3]);  getitem_14 = getitem_2 = getitem_3 = None
+        getitem_15 = sum_backward0[0];  sum_backward0 = None
+        validate_outputs_1 = torch__dynamo_compiled_autograd_ops_validate_outputs([getitem_15], [((None, None, device(type='cpu'), 6, 0, None), [getitem_4, getitem_5], False)]);  getitem_15 = getitem_4 = getitem_5 = None
+        getitem_16 = validate_outputs_1[0];  validate_outputs_1 = None
+
+        getitem_17 = hooks[0]
+        getitem_18 = packed_data[0]
+        getitem_19 = hooks[1]
+        getitem_20 = packed_data[1]
+        call_hook = torch__dynamo_external_utils_call_hook(getitem_17, getitem_18, hook_type = 'unpack_hook');  getitem_17 = getitem_18 = None
+        call_hook_1 = torch__dynamo_external_utils_call_hook(getitem_19, getitem_20, hook_type = 'unpack_hook');  getitem_19 = getitem_20 = None
+        mul_backward0 = torch__dynamo_compiled_autograd_ops_MulBackward0([getitem_16], [True, True], call_hook, 6, call_hook_1, 6);  getitem_16 = call_hook = call_hook_1 = None
+        getitem_21 = mul_backward0[0]
+        getitem_22 = mul_backward0[1];  mul_backward0 = None
+        validate_outputs_2 = torch__dynamo_compiled_autograd_ops_validate_outputs([getitem_21, getitem_22], [((None, None, device(type='cpu'), 6, 0, None), [getitem_6, getitem_7], False), ((None, None, device(type='cpu'), 6, 0, None), [getitem_8, getitem_9], False)]);  getitem_21 = getitem_22 = getitem_6 = getitem_7 = getitem_8 = getitem_9 = None
+        getitem_23 = validate_outputs_2[0]
+        getitem_24 = validate_outputs_2[1];  validate_outputs_2 = None
+
+        getitem_25 = hooks[2]
+        getitem_26 = packed_data[2]
+        call_hook_2 = torch__dynamo_external_utils_call_hook(getitem_25, getitem_26, hook_type = 'unpack_hook');  getitem_25 = getitem_26 = None
+        cos_backward0 = torch__dynamo_compiled_autograd_ops_CosBackward0([getitem_24], [True], call_hook_2);  getitem_24 = call_hook_2 = None
+        getitem_27 = cos_backward0[0];  cos_backward0 = None
+        validate_outputs_3 = torch__dynamo_compiled_autograd_ops_validate_outputs([getitem_27], [((None, None, device(type='cpu'), 6, 0, None), [getitem_10, getitem_11], False)]);  getitem_27 = getitem_10 = getitem_11 = None
+        getitem_28 = validate_outputs_3[0];  validate_outputs_3 = None
+        add = torch.add(getitem_23, getitem_28);  getitem_23 = getitem_28 = None
+
+        getitem_29 = hooks[3];  hooks = None
+        getitem_30 = packed_data[3];  packed_data = None
+        call_hook_3 = torch__dynamo_external_utils_call_hook(getitem_29, getitem_30, hook_type = 'unpack_hook');  getitem_29 = getitem_30 = None
         sin_backward0 = torch__dynamo_compiled_autograd_ops_SinBackward0([add], [True], call_hook_3);  add = call_hook_3 = None
-        getitem_19 = sin_backward0[0];  sin_backward0 = None
-        validate_outputs_4 = torch__dynamo_compiled_autograd_ops_validate_outputs([getitem_19], [((None, None, device(type='cpu'), 6, 0, None), [10, 10], False)]);  getitem_19 = None
-        getitem_20 = validate_outputs_4[0];  validate_outputs_4 = None
-
-<<<<<<< HEAD
-        accumulate_grad_ = torch.ops.inductor.accumulate_grad_.default(getitem_1, getitem_20);  getitem_1 = getitem_20 = accumulate_grad_ = None
-=======
+        getitem_31 = sin_backward0[0];  sin_backward0 = None
+        validate_outputs_4 = torch__dynamo_compiled_autograd_ops_validate_outputs([getitem_31], [((None, None, device(type='cpu'), 6, 0, None), [getitem_12, getitem_13], False)]);  getitem_31 = getitem_12 = getitem_13 = None
+        getitem_32 = validate_outputs_4[0];  validate_outputs_4 = None
+
         accumulate_grad__default = torch.ops.inductor.accumulate_grad_.default(getitem_1, getitem_32);  getitem_1 = getitem_32 = accumulate_grad__default = None
->>>>>>> b70d105c
         _exec_final_callbacks_stub = torch__dynamo_external_utils__exec_final_callbacks_stub();  _exec_final_callbacks_stub = None
         return []
 """,  # noqa: B950
@@ -3714,7 +3715,7 @@
             )
 
         self.check_output_and_recompiles(
-            fn, count=2, compiler_fn=make_compiler_fn(gm_hook=check)
+            fn, compiler_fn=make_compiler_fn(gm_hook=check)
         )
 
     @skipIfWindows(msg="temp dir not compatible")
@@ -3796,7 +3797,7 @@
             # 1 graph break on torch.load -> 2 dynamo graphs
             self.check_output_and_recompiles(
                 fn,
-                count=[2, 4],
+                count=[1, 2],
                 compiler_fn=make_compiler_fn(fullgraph=False, gm_hook=check),
             )
 
