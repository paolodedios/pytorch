--- conflicted
+++ resolved
@@ -100,8 +100,6 @@
     config.compiled_autograd = False
     compiled_autograd.reset()
     torch._dynamo.utils.counters.clear()
-<<<<<<< HEAD
-=======
 
 
 class BaseCustomOp(torch.autograd.Function):
@@ -112,7 +110,6 @@
     @staticmethod
     def backward(ctx, grad_output):
         raise NotImplementedError("must override")
->>>>>>> db01f103
 
 
 class TestCompiledAutograd(TestCase):
