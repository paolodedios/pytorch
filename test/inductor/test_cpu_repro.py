# Owner(s): ["oncall: cpu inductor"]
import contextlib
import copy
import functools
import itertools
import math
import os
import platform
import sys
import unittest
from typing import Callable
from unittest.mock import patch

import torch
from torch import nn
from torch._C import FileCheck
from torch._dynamo.testing import rand_strided
from torch._dynamo.utils import same
from torch._inductor import config, cpu_vec_isa, metrics, test_operators
from torch._inductor.codegen.cpp import CppOverrides, CppVecOverrides
from torch._inductor.compile_fx import (
    compile_fx,
    compile_fx_inner,
    complex_memory_overlap,
)
from torch._inductor.exc import InductorError
from torch._inductor.graph import GraphLowering
from torch._inductor.utils import timed
from torch._prims_common import is_float_dtype
from torch.fx.experimental.proxy_tensor import make_fx
from torch.nn import functional as F
from torch.testing._internal.common_utils import (
    instantiate_parametrized_tests,
    IS_FBCODE,
    IS_MACOS,
    parametrize,
    skipIfRocm,
    slowTest,
    TEST_MKL,
    xfailIfS390X,
)
from torch.utils._python_dispatch import TorchDispatchMode


try:
    try:
        from . import test_torchinductor
    except ImportError:
        import test_torchinductor  # @manual=fbcode//caffe2/test/inductor:test_inductor-library
except unittest.SkipTest:
    if __name__ == "__main__":
        sys.exit(0)
    raise


vec_dtypes = test_torchinductor.vec_dtypes
_lowp_fp_dtypes = (
    torch.bfloat16,
    torch.float16,
)
run_and_get_cpp_code = test_torchinductor.run_and_get_cpp_code
TestCase = test_torchinductor.TestCase
aten = torch.ops.aten
check_model = test_torchinductor.check_model

requires_vectorization = unittest.skipUnless(
    cpu_vec_isa.valid_vec_isa_list() and os.getenv("ATEN_CPU_CAPABILITY") != "default",
    "Does not support vectorization",
)


def _can_check_vec_metrics():
    return (
        cpu_vec_isa.valid_vec_isa_list()
        and os.getenv("ATEN_CPU_CAPABILITY") != "default"
        and config.cpp.simdlen != 1
    )


def check_metrics_vec_kernel_count(num_expected_vec_kernels):
    if _can_check_vec_metrics():
        assert metrics.generated_cpp_vec_kernel_count == num_expected_vec_kernels


def simd_lengths_to_test():
    """Returns a minimal list of simd lengths to cover common cases"""
    simdlens = [None, 1]
    valid_isa_list = cpu_vec_isa.valid_vec_isa_list()
    if valid_isa_list:
        simdlens.append(valid_isa_list[0].bit_width())
    return simdlens


@contextlib.contextmanager
def set_num_threads(num_threads):
    orig_num_threads = torch.get_num_threads()
    torch.set_num_threads(num_threads)
    yield
    torch.set_num_threads(orig_num_threads)


class LstmModule(torch.nn.Module):
    def __init__(
        self,
        input_size,
        hidden_size,
        num_layers,
        bias=True,
        bidirectional=False,
        batch_first=False,
    ):
        super().__init__()
        self.lstm = torch.nn.LSTM(
            input_size=input_size,
            hidden_size=hidden_size,
            num_layers=num_layers,
            bias=bias,
            bidirectional=bidirectional,
            batch_first=batch_first,
        )

    def forward(self, x, h=None):
        x, h = self.lstm(x, h)
        return x, h


@instantiate_parametrized_tests
class CPUReproTests(TestCase):
    common = check_model

    @skipIfRocm
    def test_conv_stride_constraints(self):
        for fmt in [torch.contiguous_format, torch.channels_last]:
            # TorchDispatch doesn't work in our cuda invocation for some reason
            m = torch.nn.Conv2d(5, 6, [3, 3])

            def fn(inp, weight):
                return (
                    F.conv2d(
                        inp, weight, None, m.stride, m.padding, m.dilation, m.groups
                    ),
                )

            inp = torch.randn([2, 5, 16, 16])
            inps = [inp, m.weight.to(memory_format=fmt)]
            fn_fx = make_fx(fn)(*inps)
            fn_compiled = compile_fx_inner(fn_fx, inps)
            test_self = self
            conv_seen = False

            class RecordFunctions(TorchDispatchMode):
                def __torch_dispatch__(self, func, types, args=(), kwargs=None):
                    kwargs = kwargs if kwargs else {}
                    if func == torch.ops.aten.convolution.default:
                        # For CPU and mkldnn enable, we always using channles last
                        nonlocal fmt
                        if (
                            torch.backends.mkldnn.enabled
                            and torch.backends.mkldnn.is_available()
                        ):
                            fmt = torch.channels_last
                        test_self.assertTrue(args[0].is_contiguous(memory_format=fmt))
                        test_self.assertTrue(args[1].is_contiguous(memory_format=fmt))
                        nonlocal conv_seen
                        conv_seen = True

                    return func(*args, **kwargs)

            with RecordFunctions():
                fn_compiled(inps)

            self.assertTrue(conv_seen)

    @patch("torch.cuda.is_available", lambda: False)
    def test_conv2d_bn_mixed_dtype(self):
        class Model(torch.nn.Module):
            def __init__(self) -> None:
                super().__init__()
                self.conv = torch.nn.Conv2d(
                    3,
                    16,
                    kernel_size=3,
                    stride=1,
                    padding=1,
                    bias=False,
                    dtype=torch.bfloat16,
                )
                self.bn = torch.nn.BatchNorm2d(
                    16, eps=0.001, momentum=0.1, affine=True, track_running_stats=True
                )

            def forward(self, x):
                x = self.conv(x)
                x = self.bn(x)
                return x

        v = torch.randn(1, 3, 64, 64, dtype=torch.bfloat16)
        mod = Model().eval()
        with torch.no_grad():
            self.common(
                mod,
                (v,),
            )

    def test_nn_fold(self):
        # Fix https://github.com/pytorch/pytorch/issues/147848

        class Model(torch.nn.Module):
            def __init__(self, output_size, kernel_size, stride) -> None:
                super().__init__()
                self.fold = torch.nn.Fold(
                    output_size=output_size, kernel_size=kernel_size, stride=stride
                )

            def forward(self, x):
                x = self.fold(x)
                return x

        output_sizes = [(64, 64), (64, 64)]
        kernel_sizes = [(32, 32), (32, 32)]
        strides = [(1, 1), (2, 2)]
        input_sizes = [(1, 32 * 32, 1089), (1, 64 * 64, 289)]

        for idx in range(len(output_sizes)):
            output_size = output_sizes[idx]
            kernel_size = kernel_sizes[idx]
            stride = strides[idx]
            input_size = input_sizes[idx]

            for num_threads in [1, None]:
                torch._dynamo.reset()
                metrics.reset()
                v = torch.randn(*input_size)
                mod = Model(output_size, kernel_size, stride).eval()
                with contextlib.nullcontext() if (
                    num_threads != 1
                ) else set_num_threads(1):
                    with torch.no_grad():
                        self.common(
                            mod,
                            (v,),
                        )

    @unittest.skipIf(not torch.backends.mkldnn.is_available(), "MKLDNN is not enabled")
    @patch("torch.cuda.is_available", lambda: False)
    def test_conv2d_packed(self):
        options = itertools.product([[3, 56, 56]], [True, False], [0, (0,)])
        for x_shape, mode_train, padding in options:
            mod = torch.nn.Sequential(
                torch.nn.Conv2d(3, 64, 3, 3, padding=padding)
            ).train(mode=mode_train)
            v = torch.randn(x_shape, dtype=torch.float32)

            with torch.no_grad():
                self.common(
                    mod,
                    (v,),
                )

    @patch("torch.cuda.is_available", lambda: False)
    def test_conv2d_autocast(self):
        v = torch.randn(1, 3, 28, 18, dtype=torch.float32)
        mod = torch.nn.Sequential(torch.nn.Conv2d(3, 64, 3, 3)).eval()
        with torch.no_grad(), torch.cpu.amp.autocast():
            self.common(
                mod,
                (v,),
            )

    @config.patch(freezing=True)
    @unittest.skipIf(not TEST_MKL, "Test requires MKL")
    @patch("torch.cuda.is_available", lambda: False)
    def test_mkl_linear(self):
        dtypes = [torch.float32]
        options = itertools.product([[2, 3, 10]], [2], [True, False], dtypes)
        for input_shape, out_dim, bias, dtype in options:
            mod = torch.nn.Sequential(
                torch.nn.Linear(input_shape[-1], out_dim, bias=bias)
            ).eval()

            v = torch.randn(input_shape)
            with torch.no_grad():
                self.common(
                    mod.to(dtype),
                    (v.to(dtype),),
                )

    @unittest.skipIf(not torch.backends.mkldnn.is_available(), "MKLDNN is not enabled")
    @patch("torch.cuda.is_available", lambda: False)
    def test_unsupported_conv_transpose(self):
        class Model(torch.nn.Module):
            def __init__(self) -> None:
                super().__init__()
                self.conv_transpose = torch.nn.ConvTranspose2d(
                    3, 6, 3, stride=1, padding=1, output_padding=1
                )

            def forward(self, input_tensor):
                x = self.conv_transpose(input_tensor)
                output = torch.tanh(x)
                return output

        input = torch.randn(1, 3, 28, 28)
        m = Model().eval()

        with torch.no_grad():
            compiled_m = torch.compile(m)
            # The cpp_wrapper C-shim can't utilize the Python error API, so error
            # messages are printed to stderr directly, and the intercepted RuntimeError
            # is significantly less verbose.
            msg = (
                r"aoti_torch_cpu_convolution\(.*\) API call failed"
                if config.cpp_wrapper
                else "output padding must be smaller than either stride or dilation"
            )
            with self.assertRaisesRegex(RuntimeError, msg):
                compiled_m(input)

    @unittest.skipIf(not torch.backends.mkldnn.is_available(), "MKLDNN is not enabled")
    @patch("torch.cuda.is_available", lambda: False)
    def test_conv_used_from_multiple_places(self):
        class M(torch.nn.Module):
            def __init__(self, conv_in_channel, conv_out_channel) -> None:
                super().__init__()
                self.conv = torch.nn.Conv2d(conv_in_channel, conv_out_channel, (3, 3))

            def forward(self, x):
                res = self.conv(x)
                res = F.relu(res)
                res = self.conv(res)
                return res

        with torch.no_grad():
            mod = M(3, 3).eval()
            x = torch.randn(1, 3, 224, 224)
            self.common(
                mod,
                (x,),
            )

    @unittest.skipIf(not torch.backends.mkldnn.is_available(), "MKLDNN is not enabled")
    @patch("torch.cuda.is_available", lambda: False)
    def test_linear_used_from_multiple_places(self):
        class M(torch.nn.Module):
            def __init__(self, in_channel, out_channel) -> None:
                super().__init__()
                self.linear = torch.nn.Linear(in_channel, out_channel)

            def forward(self, x):
                res = self.linear(x)
                res = F.relu(res)
                res = self.linear(res)
                return res

        dtypes = []
        if torch.ops.mkldnn._is_mkldnn_bf16_supported():
            dtypes.append(torch.bfloat16)
        if torch.ops.mkldnn._is_mkldnn_fp16_supported():
            dtypes.append(torch.float16)
        for dtype in dtypes:
            with torch.no_grad():
                m = M(224, 224).to(dtype).eval()
                m_opt = torch.compile(m)
                x = torch.randn(224, 224, dtype=dtype)
                m_opt(x)
                self.assertEqual(m(x), m_opt(x))

    @config.patch(implicit_fallbacks=True)
    def test_multihead_attention_cpu(self):
        def fn(
            q,
            k,
            v,
            embed_dim,
            num_heads,
            qkv_weight,
            qkv_bias,
            proj_weight,
            proj_bias,
            mask,
            need_weights,
        ):
            return torch._native_multi_head_attention(
                q,
                k,
                v,
                embed_dim,
                num_heads,
                qkv_weight,
                qkv_bias,
                proj_weight,
                proj_bias,
                mask,
                need_weights,
            )

        B = 1
        T = 3
        embed_dim = 6
        num_heads = 2
        q = torch.randn([B, T, embed_dim])
        k = torch.randn([B, T, embed_dim])
        v = torch.randn([B, T, embed_dim])
        qkv_weight = torch.randn([3 * embed_dim, embed_dim])
        qkv_bias = torch.randn([3 * embed_dim])
        proj_weight = torch.randn([3 * embed_dim, embed_dim])
        proj_bias = torch.randn([3 * embed_dim])
        mask = None
        need_weights = False

        inps = [
            q,
            k,
            v,
            embed_dim,
            num_heads,
            qkv_weight,
            qkv_bias,
            proj_weight,
            proj_bias,
            mask,
            need_weights,
        ]
        self.common(fn, inps)

    @config.patch(freezing=True)
    def test_module_buffer_mutation(self):
        class Model(torch.nn.Module):
            def __init__(self) -> None:
                super().__init__()
                self.foo = torch.nn.Buffer(torch.rand((3, 10)))

            def forward(self, x):
                lx = [x, x.clone(), x.clone()]
                y = []
                for i in range(3):
                    y.append(lx[i] + self.foo[i])
                return torch.cat(y, 1)

        with torch.no_grad():
            example_inputs = (torch.rand(1, 10),)
            self.common(Model(), example_inputs)

    @unittest.skipIf(not torch.backends.mkldnn.is_available(), "MKLDNN is not enabled")
    @patch("torch.cuda.is_available", lambda: False)
    def test_linear_packed(self):
        dtypes = []
        if torch.ops.mkldnn._is_mkldnn_bf16_supported():
            dtypes.append(torch.bfloat16)
        if torch.ops.mkldnn._is_mkldnn_fp16_supported():
            dtypes.append(torch.float16)
        options = itertools.product(
            [[2, 3, 10], [2, 10], [10], [2, 0]], [3, 0], [True, False], dtypes
        )
        for input_shape, out_dim, bias, dtype in options:
            mod = torch.nn.Sequential(
                torch.nn.Linear(input_shape[-1], out_dim, bias=bias)
            ).eval()

            v = torch.randn(input_shape)
            with torch.no_grad():
                self.common(
                    mod.to(dtype),
                    (v.to(dtype),),
                )

    @unittest.skipIf(not torch.backends.mkldnn.is_available(), "MKLDNN is not enabled")
    @patch("torch.cuda.is_available", lambda: False)
    def test_conv_transpose2d_packed_cpu(self):
        options = itertools.product([[1, 3, 28, 28], [3, 28, 28]], [0, (0,)])
        for x_shape, padding in options:
            mod = torch.nn.Sequential(
                torch.nn.ConvTranspose2d(3, 64, 3, 3, padding=padding)
            ).eval()
            v = torch.randn(x_shape, dtype=torch.float32)
            with torch.no_grad():
                self.common(
                    mod,
                    (v,),
                )

    @torch._dynamo.config.patch(
        {"dynamic_shapes": True, "assume_static_by_default": False}
    )
    def test_full_boolean_dynamic_shape(self):
        def fn(n):
            x = torch.full((1024,), n >= 1024)
            return x, x + 1

        self.common(fn, (1024,))
        self.common(fn, (1023,))

    @config.patch(freezing=True)
    @unittest.skipIf(not torch._C._has_mkldnn, "MKLDNN is not enabled")
    @torch._dynamo.config.patch(dynamic_shapes=True)
    @torch._dynamo.config.patch(assume_static_by_default=False)
    def test_conv_in_channel_1_dynamic_shapes(self):
        class M(torch.nn.Module):
            def __init__(self, in_channel, out_channel) -> None:
                super().__init__()
                self.conv = torch.nn.Conv2d(in_channel, out_channel, 3)

            def forward(self, x):
                res = self.conv(x)
                res = F.relu(res)
                return res

        # test the case where the channels dim of the input is 1
        # Reproducer from the maml_omniglot model in Torchbench
        in_channel = 1
        out_channel = 3
        amp_enabled_configs = [False]
        if torch.ops.mkldnn._is_mkldnn_bf16_supported():
            # When amp is enabled here, the input to Conv is a FlexibleLayout.
            # While it's disabled, the input is a FixedLayout.
            amp_enabled_configs.append(True)
        for amp_enabled in amp_enabled_configs:
            mod = M(in_channel, out_channel).eval()
            v = torch.randn(5, in_channel, 15, 15)
            with torch.no_grad(), torch.cpu.amp.autocast(enabled=amp_enabled):
                self.common(
                    mod,
                    (v,),
                )

    @unittest.skipIf(not torch._C._has_mkldnn, "MKLDNN is not enabled")
    @patch("torch.cuda.is_available", lambda: False)
    @torch._dynamo.config.patch(dynamic_shapes=True)
    @torch._dynamo.config.patch(assume_static_by_default=False)
    @torch._dynamo.config.patch(allow_rnn=True)
    @config.patch(freezing=True)
    def _test_lstm_packed(
        self,
        unbatched,
        input_size,
        hidden_size,
        num_layers,
        bidirectional,
        bias,
        empty_state,
        batch_first,
        batch_size,
        seq_len,
        change_input_sizes=False,
    ):
        from torch._dynamo.utils import counters

        dtypes = [torch.float]
        if torch.ops.mkldnn._is_mkldnn_bf16_supported():
            dtypes.append(torch.bfloat16)
        if torch.ops.mkldnn._is_mkldnn_fp16_supported():
            dtypes.append(torch.float16)
        for dtype in dtypes:
            counters.clear()
            num_directions = 2 if bidirectional else 1

            seq_len_var = seq_len + 3
            if unbatched:
                v = torch.randn(seq_len, input_size)
                v_var = torch.randn(seq_len_var, input_size)
                h = torch.randn(num_layers * num_directions, hidden_size)
                c = torch.randn(num_layers * num_directions, hidden_size)
            else:
                if batch_first:
                    v = torch.randn(batch_size, seq_len, input_size)
                    v_var = torch.randn(batch_size, seq_len_var, input_size)
                else:
                    v = torch.randn(seq_len, batch_size, input_size)
                    v_var = torch.randn(seq_len_var, batch_size, input_size)
                h = torch.randn(num_layers * num_directions, batch_size, hidden_size)
                c = torch.randn(num_layers * num_directions, batch_size, hidden_size)

            mod = LstmModule(
                input_size,
                hidden_size,
                num_layers,
                bias,
                bidirectional,
                batch_first,
            ).eval()
            maybe_autocast = (
                torch.cpu.amp.autocast()
                if dtype == torch.bfloat16
                else contextlib.nullcontext()
            )

            with torch.no_grad(), maybe_autocast:
                inps = [v]
                if not empty_state:
                    inps.append((h, c))

                fn_opt = torch.compile(mod, backend="inductor")
                _, code = run_and_get_cpp_code(fn_opt, *inps)

                # Check that _flat_weights are not functional_tensor, otherwise
                # deepcopy will fail during recompilation.
                fn_opt_copy = copy.deepcopy(fn_opt)
                _flat_weights = fn_opt_copy.lstm._flat_weights
                for _flat_weight in _flat_weights:
                    self.assertFalse(torch._is_functional_tensor(_flat_weight))

                self.assertTrue("aten.mkldnn_rnn_layer" in code)
                self.assertEqual(fn_opt(*inps), mod(*inps))
                self.assertEqual(
                    counters["inductor"]["pattern_matcher_count"],
                    num_layers * num_directions
                    + 2,  # num of mkldnn_rnn_layer call + 2 view call on the concatenated hy, cy.
                )

                # Change input sizes
                if change_input_sizes:
                    inps_var = [v_var]
                    self.assertEqual(fn_opt(*inps_var), mod(*inps_var))

    @parametrize(
        "unbatched, input_size, hidden_size, num_layers, bidirectional, bias, empty_state, batch_first, batch_size, seq_len",
        itertools.product(
            *[
                [True, False],
                [1, 7],
                [7],
                [1, 7],
                [False, True],
                [False, True],
                [False, True],
                [True, False],
                [1, 7],
                [1, 7],
            ]
        ),
    )
    def test_lstm_packed(
        self,
        unbatched,
        input_size,
        hidden_size,
        num_layers,
        bidirectional,
        bias,
        empty_state,
        batch_first,
        batch_size,
        seq_len,
    ):
        self._test_lstm_packed(
            unbatched,
            input_size,
            hidden_size,
            num_layers,
            bidirectional,
            bias,
            empty_state,
            batch_first,
            batch_size,
            seq_len,
        )

    @parametrize(
        "unbatched, input_size, hidden_size, num_layers, bidirectional, bias, empty_state, batch_first, batch_size, seq_len",
        itertools.product(
            *[
                [False],
                [2],
                [5],
                [3],
                [True],
                [True],
                [False],
                [False],
                [2],
                [3],
            ]
        ),
    )
    def test_lstm_packed_change_input_sizes_cpu(
        self,
        unbatched,
        input_size,
        hidden_size,
        num_layers,
        bidirectional,
        bias,
        empty_state,
        batch_first,
        batch_size,
        seq_len,
    ):
        self._test_lstm_packed(
            unbatched,
            input_size,
            hidden_size,
            num_layers,
            bidirectional,
            bias,
            empty_state,
            batch_first,
            batch_size,
            seq_len,
            change_input_sizes=True,
        )

    def test_set_source_Tensor(self):
        class MaskedConv2d(torch.nn.Conv2d):
            def __init__(
                self,
                *,
                in_channels: int,
                out_channels: int,
                kernel_size: int,
                padding: int = 0,
            ) -> None:
                super().__init__(
                    in_channels, out_channels, kernel_size, padding=padding
                )
                mask = torch.zeros_like(self.weight)

                mask[:, :, : kernel_size // 2, :] = 1
                mask[:, :, kernel_size // 2, : kernel_size // 2] = 1
                self.register_buffer("mask", mask)

            def forward(self, x: torch.Tensor) -> torch.Tensor:
                with torch.no_grad():
                    self.weight.data *= self.mask
                return super().forward(x)

        class M(torch.nn.Module):
            def __init__(
                self, num_channels: int, num_colors: int, H: int, W: int
            ) -> None:
                super().__init__()
                self.num_channels = num_channels
                self.num_colors = num_colors
                self.H = H
                self.W = W
                kernel_size = 7
                padding = (kernel_size - 1) // 2
                # 1 7x7 Mask
                layers = [
                    MaskedConv2d(
                        in_channels=self.num_channels,
                        out_channels=64,
                        kernel_size=kernel_size,
                        padding=padding,
                    ),
                ]
                self.model = nn.Sequential(*layers)

            def forward(self, x: torch.Tensor) -> torch.Tensor:
                x = x.permute(0, 3, 1, 2)
                return self.model(x)

        model = M(H=32, W=32, num_channels=4, num_colors=2)
        fn_opt = torch.compile(model, backend="inductor")
        v = (torch.rand(10, 32, 32, 4) > 0.5).to(torch.float32)
        inp = v.clone()
        result, code = run_and_get_cpp_code(fn_opt, inp)
        self.assertIn(
            "aoti_torch_cpu_set__source_Tensor"
            if config.cpp_wrapper
            else "aten.set_.source_Tensor",
            code,
        )
        self.assertEqual(model(inp), result)

    @torch._dynamo.config.patch(dynamic_shapes=True)
    @torch._dynamo.config.patch(assume_static_by_default=False)
    @torch._dynamo.config.patch(allow_rnn=True)
    def test_pack_padded_sequence_lstm(self):
        embedding_dim = 12
        hidden_dim = 10
        batch_size = 24
        num_layers = 1
        bidirectional = True
        num_direc = 2
        max_lens = 96

        sent = torch.randn(batch_size, max_lens, embedding_dim)
        hid_0 = torch.rand(num_layers * num_direc, batch_size, hidden_dim)
        hid_1 = torch.randn(num_layers * num_direc, batch_size, hidden_dim)

        sent_lens = torch.Tensor(
            [1, 2, 3, 4, 5, 1, 3, 2, 96, 5, 3, 1, 1, 2, 1, 2, 3, 6, 1, 2, 4, 6, 2, 1]
        )

        assert sent_lens.shape[0] == batch_size
        assert sent_lens.max().item() == max_lens

        hidden_0 = hid_0.clone().requires_grad_(False)
        hidden_1 = hid_1.clone().requires_grad_(False)
        embeds = torch.nn.utils.rnn.pack_padded_sequence(
            sent, sent_lens, batch_first=True, enforce_sorted=False
        )

        mod = LstmModule(
            embedding_dim,
            hidden_dim,
            num_layers=num_layers,
            bias=True,
            bidirectional=bidirectional,
            batch_first=True,
        ).eval()

        with torch.no_grad():
            inps = [embeds, (hidden_0, hidden_1)]
            fn_opt = torch.compile(mod, backend="inductor")
            _, code = run_and_get_cpp_code(fn_opt, *inps)
            # This case is unsupported
            self.assertFalse("torch.ops.mkldnn._lstm" in code)
            self.assertEqual(fn_opt(*inps), mod(*inps))

    @patch("torch.cuda.is_available", lambda: False)
    def test_conv_transpose2d_has_output_size_input(self):
        # https://github.com/pytorch/pytorch/issues/100344.
        class M(torch.nn.Module):
            def __init__(self) -> None:
                super().__init__()
                self.conv_transpose = torch.nn.ConvTranspose2d(
                    in_channels=3, out_channels=1, kernel_size=3, stride=1, padding=1
                )

            def forward(self, x):
                return self.conv_transpose(x, output_size=(10, 10))

        mod = M().eval()
        v = torch.randn(1, 3, 10, 10, dtype=torch.float32)
        with torch.no_grad():
            self.common(
                mod,
                (v,),
            )

    def test_pad_with_nan_value(self):
        # https://github.com/pytorch/pytorch/issues/100988.
        class Model(torch.nn.Module):
            def forward(self, x):
                x = F.pad(x, (1, 1, 1, 1), value=float("nan"))
                return x

        mod = Model().eval()
        v = torch.randn(1, 3, 10, 10, dtype=torch.float32)
        with torch.no_grad():
            self.common(
                mod,
                (v,),
            )

    def test_masked_fill_with_inf_or_nan_value(self):
        def fn(value, mask):
            y1 = torch.masked_fill(value, mask, float("inf"))
            y2 = torch.masked_fill(value, mask, float("-inf"))
            y3 = torch.masked_fill(value, mask, float("nan"))
            return y1, y2, y3

        value = torch.randn((2, 17))
        mask = torch.randint(0, 1, size=(2, 17), dtype=torch.uint8).to(torch.bool)
        with torch.no_grad():
            self.common(
                fn,
                (value, mask),
            )

    def test_relu_with_inf_value(self):
        # https://github.com/pytorch/pytorch/issues/117544.

        def fn(out):
            out = torch.sinh(input=out)
            out = torch.relu(input=out)
            return out

        x = torch.Tensor([-572373.5000, 755109.1250, 330995.5625])
        with torch.no_grad():
            self.common(
                fn,
                (x,),
            )

    def test_acosh_with_negative_large_input(self):
        # https://github.com/pytorch/pytorch/issues/118267.

        def fn(input):
            out = torch.acosh(input)
            return out

        x = torch.Tensor(
            [
                [
                    -8493.9854,
                    431654.1250,
                    71741.5859,
                    608234.5000,
                    -103814.7500,
                    -699397.0000,
                    -910685.8125,
                    -832737.1875,
                    875343.5000,
                ]
            ]
        ).repeat(3, 9)

        for dtype in [torch.float32, torch.bfloat16, torch.double]:
            with torch.no_grad():
                torch._dynamo.reset()
                metrics.reset()
                _x = x.to(dtype)
                self.common(
                    fn,
                    (_x,),
                )

    @requires_vectorization
    def test_asinh_with_corner_inputs(self):
        # https://github.com/pytorch/pytorch/issues/142345

        def fn(input):
            out = torch.asinh(input)
            return out

        x = torch.tensor([0, 0, 0, -10000.1]).repeat(3, 4)

        bit_widths = [isa._bit_width for isa in cpu_vec_isa.valid_vec_isa_list()]
        for dtype in [torch.float32, torch.bfloat16, torch.float16, torch.double]:
            for simdlen in bit_widths:
                with torch.no_grad(), config.patch({"cpp.simdlen": simdlen}):
                    torch._dynamo.reset()
                    metrics.reset()
                    _x = x.to(dtype)
                    self.common(fn, (_x,))
                    check_metrics_vec_kernel_count(1)

    @config.patch(fallback_random=True)
    def test_require_stride_order_non_owning(self):
        def test_concat_with_conv():
            x1 = torch.randn(2, 3, 4, 4).to(memory_format=torch.channels_last)
            x2 = torch.randn(2, 5, 4, 4).to(memory_format=torch.channels_last)

            # First do the concatenation
            cat_result = torch.cat([x1, x2], dim=1)

            # Then use x1 (which was an input to the cat) in a conv
            conv_weight = torch.randn(4, 3, 3, 3).to(memory_format=torch.channels_last)
            x1_conv = torch.nn.functional.conv2d(x1, conv_weight, padding=1)

            return cat_result, x1_conv

        torch.manual_seed(1)
        f_c = torch.compile(test_concat_with_conv)
        out_result, code = run_and_get_cpp_code(f_c)

        torch.manual_seed(1)
        self.assertEqual(out_result, test_concat_with_conv())

        # both inputs to conv should be channels last
        if config.cpp_wrapper:
            FileCheck().check("{2L, 3L, 4L, 4L}").check("{128L, 1L, 32L, 8L}").check(
                "{4L, 3L, 3L, 3L}"
            ).check("{27L, 1L, 9L, 3L}").check("aoti_torch_empty_strided").run(code)
        else:
            FileCheck().check("(2, 3, 4, 4), (128, 1, 32, 8)").check(
                "empty_strided_cpu((4, 3, 3, 3), (27, 1, 9, 3)"
            ).run(code)

    @config.patch(implicit_fallbacks=True)
    def test_repeat_interleave(self):
        def fn(y):
            return torch.repeat_interleave(y, 2, output_size=8)

        a = torch.tensor([[1, 2], [3, 4]])
        self.common(
            fn,
            (a,),
        )

    def test_inplace_squeeze_needed(self):
        mod = torch.nn.Sequential(
            torch.nn.Linear(10, 10),
            torch.nn.LayerNorm(10),
            torch.nn.ReLU(),
        ).eval()

        def fn(x):
            return mod(x)

        v = torch.randn(10)
        # TODO: OMP parallel reduction order is not deterministic.
        # Hence, the accurarcy might vary up and down. For short term,
        # we increase the tolerance and will fix it later by using
        # aten parallel.
        self.common(fn, (v,), atol=5e-1, rtol=5e-1)

    def test_cat_mul(self):
        # https://github.com/pytorch/pytorch/issues/93365
        def fn(p0, p1):
            y1 = torch.cat([p0, p1], dim=0)
            y2 = torch.mul(y1, y1)
            return y1, y2

        p0 = torch.randn(3, 4)
        p1 = torch.randn(3, 4)
        self.common(fn, (p0, p1))

    def test_pow_cos(self):
        # https://github.com/pytorch/pytorch/issues/98149
        def fn(x):
            t = x.pow(5)
            return torch.cos(t)

        x = torch.tensor([4], dtype=torch.uint8)
        self.common(fn, (x,))

    def test_reduce_with_masked(self):
        # https://github.com/pytorch/pytorch/issues/96484
        def fn(a, b):
            a = torch.nn.functional.pad(a, (0, -1))
            c = a + b
            return c.min(0).values

        a = torch.randn([2])
        b = torch.randn([2])
        self.common(fn, (a, b))

    def test_scalar_sign_with_min(self):
        # https://github.com/pytorch/pytorch/issues/101340
        def fn(a):
            t1 = torch.tanh(a)
            t2 = torch.sign(t1)
            return torch.min(t1, t2)

        a = torch.randn(1, 3)
        self.common(fn, (a,))

    def test_index_propagation_issue_102065(self):
        def fn(x):
            x = torch.arange(x.numel())
            return (x.unsqueeze(0) - x.unsqueeze(1)) ** 2

        self.common(
            fn,
            (torch.randn(8),),
        )

    def test_low_fp_index_expr_issue_147279(self):
        # https://github.com/pytorch/pytorch/issues/147279
        def fn(start, end, dtype, dim):
            return torch.sum(
                torch.arange(start=start, end=end, dtype=dtype),
                dim=dim,
            )

        self.common(
            fn,
            (300, 400, torch.float16, (0,)),
        )

    def test_index_put(self):
        # https://github.com/pytorch/pytorch/issues/138908
        def fn(x, y):
            x = x + 10
            y[x] += y[x]

        x = torch.randint(-10, -9, (1, 2), dtype=torch.int64)
        y = torch.randn((2, 32), dtype=torch.float32)
        x_clone = x.clone()
        y_clone = y.clone()
        with torch.no_grad():
            fn(x, y)
            torch.compile(fn)(x_clone, y_clone)
            self.assertEqual(y, y_clone, atol=1e-3, rtol=1e-3)

    def test_index_put2(self):
        # https://github.com/pytorch/pytorch/issues/138908
        def fn(y, index0, index1):
            y[index1] += y[index0]

        y = torch.randn((2, 32), dtype=torch.float32)
        index0 = torch.tensor([[0, 1]])
        index1 = torch.tensor([[1, 0]])
        y_clone = y.clone()
        index0_clone = index0.clone()
        index1_clone = index1.clone()
        with torch.no_grad():
            fn(y, index0, index1)
            torch.compile(fn)(y_clone, index0_clone, index1_clone)
            self.assertEqual(y, y_clone, atol=1e-3, rtol=1e-3)

    def test_index_add(self):
        # https://github.com/pytorch/pytorch/issues/138908
        def fn(x, y, scale_y, index):
            values = x[index] + y * scale_y
            out = x.index_add_(dim=0, source=values, index=index)
            return out

        inp = (
            torch.randn(10, 10),
            torch.randn(5, 10),
            torch.randn(10),
            torch.randperm(10, device="cpu")[:5].to(torch.int32),
        )
        inp_clones = []
        for i in range(3):
            inp_clones.append(
                [
                    inp[0].clone(),
                    inp[1].clone(),
                    inp[2].clone(),
                    inp[3].clone()
                    if i == 0
                    else torch.zeros(10, device="cpu")[:5].to(torch.int32),
                ]
            )
        inp_clone, inp_clone2, inp_clone3 = inp_clones
        with torch.no_grad():
            cfn = torch.compile(fn)
            ref = fn(*inp)
            res = cfn(*inp_clone)
            self.assertEqual(ref, res, atol=1e-3, rtol=1e-3)
            ref = fn(*inp_clone2)
            res = cfn(*inp_clone3)
            self.assertEqual(ref, res, atol=1e-3, rtol=1e-3)

    def test_ModularIndexing_range_issue_103133(self):
        def fn(q, k):
            einsum = torch.einsum("bcxd,bcyd->bcxy", (q, k))
            constant_pad_nd = torch.ops.aten.constant_pad_nd.default(
                einsum, [0, 0, 0, 1], 0.0
            )
            view = torch.ops.aten.view.default(constant_pad_nd, [12, 1, 512, 513])
            y = view.new_zeros((12, 2, 256, 513))
            y[:, :-1, :, 256:] = view[:, :, :256, :257]
            return y

        self.common(
            fn,
            (
                torch.empty_strided((12, 1, 512, 64), (64, 196608, 768, 1)),
                torch.empty_strided((12, 1, 512, 64), (64, 196608, 768, 1)),
            ),
        )

    @patch("torch.cuda.is_available", lambda: False)
    def test_max_reduction_lowp_fp(self):
        def fn(x):
            return torch.ops.aten.max(x, 1, keepdim=True)[0].float()

        for dtype in _lowp_fp_dtypes:
            self.common(
                fn,
                (torch.randn(1, 32, 4, 4).to(dtype),),
            )

    @patch("torch.cuda.is_available", lambda: False)
    def test_vec_transpose_lowp_fp(self):
        for dtype in _lowp_fp_dtypes:

            def fn(x):
                return x.to(memory_format=torch.channels_last).to(dtype)

            self.common(
                fn,
                (torch.randn(2, 3, 4, 4),),
            )

    def test_load_inf_bf16(self):
        def fn1(x):
            return torch.where(x > 0, x, math.inf)

        def fn2(x):
            return torch.where(x > 0, x, -math.inf)

        for fn in [fn1, fn2]:
            self.common(
                fn,
                (torch.randn(1, 3, 16, 16),),
            )

    @patch("torch.cuda.is_available", lambda: False)
    def test_fp32_load_with_to_lowp_fp(self):
        # From llama model.
        class Model(torch.nn.Module):
            def __init__(self) -> None:
                super().__init__()
                self.cache_k = torch.zeros(8, 4, 2, 2)

            def forward(self, x, xk):
                bsz, seqlen, _ = x.shape
                self.cache_k = self.cache_k.to(x)
                self.cache_k[:bsz, 1 : 1 + seqlen] = xk
                return self.cache_k

        for dtype in _lowp_fp_dtypes:
            ref_model = Model().eval()
            opt_model = torch.compile()(Model().eval())
            x = torch.randn(4, 2, 2).to(dtype)
            xk = torch.randn(4, 2, 2, 2).to(dtype)
            self.assertEqual(opt_model(x, xk), ref_model(x, xk))

    @requires_vectorization
    @patch("torch.cuda.is_available", lambda: False)
    def test_sigmoid_with_reduction(self):
        def fn(x):
            x = torch.ops.aten.sigmoid.default(x)
            return torch.ops.aten.mean.dim(x, [-1, -2], True)

        x = torch.randn((1, 8, 8, 8))
        with config.patch({"cpp.simdlen": None}):
            torch._dynamo.reset()
            metrics.reset()
            self.common(fn, (x,))

    def test_slice_scatter_default_end_value(self):
        # From HF AllenaiLongformerBase.
        def fn(query, key, window_overlap):
            batch_size, seq_len, num_heads, head_dim = query.size()
            assert (
                seq_len % (window_overlap * 2) == 0
            ), f"Sequence length should be multiple of {window_overlap * 2}. Given {seq_len}"

            chunks_count = torch.div(seq_len, window_overlap, rounding_mode="trunc") - 1
            diagonal_chunked_attention_scores = key
            diagonal_attention_scores = diagonal_chunked_attention_scores.new_zeros(
                (
                    batch_size * num_heads,
                    chunks_count + 1,
                    window_overlap,
                    window_overlap * 2 + 1,
                )
            )
            diagonal_attention_scores[
                :, :3, :, window_overlap:
            ] = diagonal_chunked_attention_scores[
                :, :, :window_overlap, : window_overlap + 1
            ]
            return diagonal_attention_scores

        self.common(
            fn,
            (
                torch.randn(1, 1024, 12, 64),
                torch.randn(12, 3, 512, 513),
                256,
            ),
        )

    @requires_vectorization
    @patch("torch.cuda.is_available", lambda: False)
    def test_to_uint8_rounding_method(self):
        def fn(x):
            return x.to(torch.uint8)

        numerical_testsuit = [4.4, 4.5, 4.6, 5.5]
        for numerical_number in numerical_testsuit:
            x = torch.ones(17) * numerical_number
            with config.patch({"cpp.simdlen": None}):
                torch._dynamo.reset()
                metrics.reset()
                self.common(fn, (x,))
                check_metrics_vec_kernel_count(1)

    @requires_vectorization
    def _test_decomposed_dequant_relu_quant_helper(self, dtype):
        def fn(
            x, scale, zero_point, use_dequant, use_quant, quant_min, quant_max, dtype
        ):
            # For quantized_decomposed.dequantize_per_tensor
            # Refer to torch/ao/quantization/fx/_decomposed.py
            if use_dequant:
                x = (x.to(torch.float32) - zero_point) * scale

            x = torch.relu(x)

            # For quantized_decomposed.quantize_per_tensor
            # Refer to torch/ao/quantization/fx/_decomposed.py
            if use_quant:
                inv_scale = 1.0 / scale
                x = torch.clamp(
                    torch.round(x * inv_scale) + zero_point, quant_min, quant_max
                ).to(dtype)
            return x

        assert dtype in [torch.uint8, torch.int8]
        quant_min = 0 if dtype == torch.uint8 else -128
        quant_max = 255 if dtype == torch.uint8 else 127

        use_dequant_list = [False, True]
        use_quant_list = [False, True]
        for use_dequant, use_quant in itertools.product(
            use_dequant_list, use_quant_list
        ):
            x = torch.clamp(
                torch.randn((1, 7, 7, 9), dtype=torch.float32) * 100,
                quant_min,
                quant_max,
            )
            if use_dequant:
                x = x.to(dtype)
            zero_point = 100
            scale = 0.01
            with config.patch({"cpp.simdlen": None}):
                torch._dynamo.reset()
                metrics.reset()
                self.common(
                    fn,
                    (
                        x,
                        scale,
                        zero_point,
                        use_dequant,
                        use_quant,
                        quant_min,
                        quant_max,
                        dtype,
                    ),
                )
                check_metrics_vec_kernel_count(1)

    @requires_vectorization
    def test_decomposed_dequant_relu_quant_uint8(self):
        self._test_decomposed_dequant_relu_quant_helper(torch.uint8)

    @requires_vectorization
    def test_decomposed_dequant_relu_quant_int8(self):
        self._test_decomposed_dequant_relu_quant_helper(torch.int8)

    def _test_dequant_quant_lowering_helper(self, dtype, dequant_out_dtype=None):
        def fn(
            x,
            scale,
            zero_point,
            use_dequant,
            use_quant,
            quant_min,
            quant_max,
            dtype,
            dequant_out_dtype,
        ):
            if use_dequant:
                x = torch.ops.quantized_decomposed.dequantize_per_tensor(
                    x,
                    scale,
                    zero_point,
                    quant_min,
                    quant_max,
                    dtype,
                    out_dtype=dequant_out_dtype,
                )

            x = torch.relu(x)

            if use_quant:
                x = torch.ops.quantized_decomposed.quantize_per_tensor(
                    x, scale, zero_point, quant_min, quant_max, dtype
                )
            return x

        use_dequant_list = [False, True]
        use_quant_list = [False, True]
        use_tensor_overload_list = [False, True]

        assert dtype in [torch.uint8, torch.int8]
        quant_min = 0 if dtype == torch.uint8 else -128
        quant_max = 255 if dtype == torch.uint8 else 127

        for (
            use_dequant,
            use_quant,
            use_tensor_overload,
        ) in itertools.product(
            use_dequant_list,
            use_quant_list,
            use_tensor_overload_list,
        ):
            x = torch.clamp(
                torch.randn((1, 7, 7, 9), dtype=torch.float32) * 100,
                quant_min,
                quant_max,
            )
            if use_dequant:
                x = x.to(dtype)
            zero_point = 100
            scale = 0.01
            if use_tensor_overload:
                zero_point = torch.tensor(zero_point, dtype=torch.int64)
                scale = torch.tensor(scale)
            with config.patch({"cpp.simdlen": None}):
                torch._dynamo.reset()
                metrics.reset()
                self.common(
                    fn,
                    (
                        x,
                        scale,
                        zero_point,
                        use_dequant,
                        use_quant,
                        quant_min,
                        quant_max,
                        dtype,
                        dequant_out_dtype,
                    ),
                )
                check_metrics_vec_kernel_count(1)

    @requires_vectorization
    def test_dequant_quant_lowering_uint8(self):
        self._test_dequant_quant_lowering_helper(torch.uint8)
        self._test_dequant_quant_lowering_helper(
            torch.uint8, dequant_out_dtype=torch.bfloat16
        )

    @requires_vectorization
    def test_dequant_quant_lowering_int8(self):
        self._test_dequant_quant_lowering_helper(torch.int8)
        self._test_dequant_quant_lowering_helper(
            torch.int8, dequant_out_dtype=torch.bfloat16
        )

    def _test_dequant_maxpool2d_lowering_helper(self, dtype):
        def fn(x, scale, zero_point, quant_min, quant_max, dtype):
            x = torch.ops.quantized_decomposed.dequantize_per_tensor(
                x, scale, zero_point, quant_min, quant_max, dtype
            )
            max_pool2d_with_indices_default = (
                torch.ops.aten.max_pool2d_with_indices.default(
                    x, [2, 2], [2, 2], [1, 1]
                )[0]
            )
            return max_pool2d_with_indices_default

        assert dtype in [torch.uint8, torch.int8]
        quant_min = 0 if dtype == torch.uint8 else -128
        quant_max = 255 if dtype == torch.uint8 else 127

        use_tensor_overload_list = [False, True]
        for use_tensor_overload in use_tensor_overload_list:
            x = (
                torch.clamp(
                    torch.randn((3, 16, 8, 8), dtype=torch.float32) * 100,
                    quant_min,
                    quant_max,
                )
                .to(dtype)
                .contiguous(memory_format=torch.channels_last)
            )
            zero_point = 100
            scale = 0.01
            if use_tensor_overload:
                zero_point = torch.tensor(zero_point, dtype=torch.int64)
                scale = torch.tensor(scale)
            with config.patch({"cpp.simdlen": None}):
                torch._dynamo.reset()
                metrics.reset()
                self.common(fn, (x, scale, zero_point, quant_min, quant_max, dtype))
                check_metrics_vec_kernel_count(1)

    @requires_vectorization
    def test_dequant_maxpool2d_lowering_uint8(self):
        self._test_dequant_maxpool2d_lowering_helper(torch.uint8)

    @requires_vectorization
    def test_dequant_maxpool2d_lowering_int8(self):
        self._test_dequant_maxpool2d_lowering_helper(torch.int8)

    def _test_tile2d_load_decomposed_dequant_add_relu_quant_helper(self, dtype):
        def fn(
            x,
            scale,
            zero_point,
            x2,
            scale2,
            zero_point2,
            output_scale,
            output_zero_point,
            use_dequant,
            use_dequant2,
            use_quant,
            quant_min,
            quant_max,
            dtype,
        ):
            if use_dequant:
                x = torch.ops.quantized_decomposed.dequantize_per_tensor(
                    x, scale, zero_point, quant_min, quant_max, dtype
                )
            if use_dequant2:
                x2 = torch.ops.quantized_decomposed.dequantize_per_tensor(
                    x2, scale2, zero_point2, quant_min, quant_max, dtype
                )
            temp = x + x2
            y = torch.relu(temp)

            if use_quant:
                y = torch.ops.quantized_decomposed.quantize_per_tensor(
                    y, output_scale, output_zero_point, quant_min, quant_max, dtype
                )
            return y.contiguous()

        assert dtype in [torch.uint8, torch.int8]
        quant_min = 0 if dtype == torch.uint8 else -128
        quant_max = 255 if dtype == torch.uint8 else 127

        use_dequant_list = [False, True]
        use_dequant_list2 = [False, True]
        use_quant_list = [False, True]

        for use_dequant, use_dequant2, use_quant in itertools.product(
            use_dequant_list, use_dequant_list2, use_quant_list
        ):
            x = torch.clamp(
                torch.randn((1, 1024, 14, 14), dtype=torch.float32) * 100,
                quant_min,
                quant_max,
            ).contiguous(memory_format=torch.channels_last)
            x2 = torch.clamp(
                torch.randn((1, 1024, 14, 14), dtype=torch.float32) * 100,
                quant_min,
                quant_max,
            ).contiguous(memory_format=torch.channels_last)
            if use_dequant:
                x = x.to(dtype).contiguous(memory_format=torch.channels_last)
            if use_dequant2:
                x2 = x2.to(dtype).contiguous(memory_format=torch.channels_last)
            zero_point = 1
            scale = 0.01
            zero_point2 = 2
            scale2 = 0.02
            output_zero_point = 3
            output_scale = 0.03
            with config.patch({"cpp.simdlen": None}):
                torch._dynamo.reset()
                metrics.reset()
                self.common(
                    fn,
                    (
                        x,
                        scale,
                        zero_point,
                        x2,
                        scale2,
                        zero_point2,
                        output_scale,
                        output_zero_point,
                        use_dequant,
                        use_dequant2,
                        use_quant,
                        quant_min,
                        quant_max,
                        dtype,
                    ),
                )
                check_metrics_vec_kernel_count(2)

    @requires_vectorization
    def test_tile2d_load_decomposed_dequant_add_relu_quant_uint8(self):
        self._test_tile2d_load_decomposed_dequant_add_relu_quant_helper(torch.uint8)

    @requires_vectorization
    def test_tile2d_load_decomposed_dequant_add_relu_quant_int8(self):
        self._test_tile2d_load_decomposed_dequant_add_relu_quant_helper(torch.int8)

    @requires_vectorization
    def _test_per_tensor_fake_quant_helper(self, dtype):
        def fn(input, scales, zero_points, quant_min, quant_max, dtype):
            input = torch.ops.quantized_decomposed.quantize_per_tensor(
                input, scales, zero_points, quant_min, quant_max, dtype
            )
            input = torch.ops.quantized_decomposed.dequantize_per_tensor(
                input, scales, zero_points, quant_min, quant_max, dtype
            )
            return input

        use_tensor_overload_list = [False, True]
        for use_tensor_overload in use_tensor_overload_list:
            assert dtype in [torch.uint8, torch.int8]
            quant_min = 0 if dtype == torch.uint8 else -128
            quant_max = 255 if dtype == torch.uint8 else 127
            x = torch.clamp(
                torch.randn((1, 7, 7, 9), dtype=torch.float32) * 100,
                quant_min,
                quant_max,
            )
            zero_point = 100
            scale = 0.01
            if use_tensor_overload:
                zero_point = torch.tensor(zero_point, dtype=torch.int64)
                scale = torch.tensor(scale)
            with config.patch({"cpp.simdlen": None}):
                torch._dynamo.reset()
                metrics.reset()
                self.common(fn, (x, scale, zero_point, quant_min, quant_max, dtype))
                assert metrics.generated_cpp_vec_kernel_count == 1

    @requires_vectorization
    def test_per_tensor_fake_quant_uint8(self):
        self._test_per_tensor_fake_quant_helper(torch.uint8)

    @requires_vectorization
    def test_per_tensor_fake_quant_int8(self):
        self._test_per_tensor_fake_quant_helper(torch.int8)

    def _test_per_channel_fake_quant_helper(
        self, dtype, input_dtype=torch.float32, output_dtype=None
    ):
        def fn(
            input, scales, zero_points, axis, quant_min, quant_max, dtype, output_dtype
        ):
            input = torch.ops.quantized_decomposed.quantize_per_channel(
                input, scales, zero_points, axis, quant_min, quant_max, dtype
            )
            input = torch.ops.quantized_decomposed.dequantize_per_channel(
                input,
                scales,
                zero_points,
                axis,
                quant_min,
                quant_max,
                dtype,
                out_dtype=output_dtype,
            )
            return input

        assert dtype in [torch.uint8, torch.int8]
        quant_min = 0 if dtype == torch.uint8 else -128
        quant_max = 255 if dtype == torch.uint8 else 127
        x = torch.clamp(
            torch.randn((1, 3, 224, 224), dtype=torch.float32) * 100,
            quant_min,
            quant_max,
        )
        if input_dtype != torch.float32:
            x = x.to(dtype=input_dtype)
        scales = torch.ones((3,))
        zero_points = torch.zeros((3,))
        axis = 1
        with config.patch({"cpp.simdlen": None}):
            torch._dynamo.reset()
            metrics.reset()
            self.common(
                fn,
                (
                    x,
                    scales,
                    zero_points,
                    axis,
                    quant_min,
                    quant_max,
                    dtype,
                    output_dtype,
                ),
            )
            check_metrics_vec_kernel_count(1)

    @requires_vectorization
    def test_per_channel_fake_quant_uint8(self):
        self._test_per_channel_fake_quant_helper(torch.uint8)

    @requires_vectorization
    def test_per_channel_fake_quant_module_uint8(self):
        class Mod(torch.nn.Module):
            def __init__(self) -> None:
                super().__init__()
                self.scales = torch.ones((3,)).to(torch.float64)
                self.zero_points = torch.zeros((3,)).to(torch.int64)
                self.axis = 1
                self.quant_min = 0
                self.quant_max = 255
                self.dtype = torch.uint8

            def forward(self, input):
                input = torch.ops.quantized_decomposed.quantize_per_channel(
                    input,
                    self.scales,
                    self.zero_points,
                    self.axis,
                    self.quant_min,
                    self.quant_max,
                    self.dtype,
                )
                input = torch.ops.quantized_decomposed.dequantize_per_channel(
                    input,
                    self.scales,
                    self.zero_points,
                    self.axis,
                    self.quant_min,
                    self.quant_max,
                    self.dtype,
                )
                return input

        m = Mod().eval()
        x = torch.clamp(
            torch.randn((1, 3, 224, 224), dtype=torch.float32) * 100,
            0,
            255,
        )
        with config.patch({"cpp.simdlen": None}):
            torch._dynamo.reset()
            metrics.reset()
            self.common(m, (x,))
            assert metrics.generated_cpp_vec_kernel_count == 1

    @requires_vectorization
    def test_per_channel_fake_quant_int8(self):
        self._test_per_channel_fake_quant_helper(torch.int8)

    @requires_vectorization
    def test_per_channel_fake_quant_uint8_bf16_input(self):
        self._test_per_channel_fake_quant_helper(
            torch.uint8, input_dtype=torch.bfloat16
        )
        self._test_per_channel_fake_quant_helper(
            torch.uint8, input_dtype=torch.bfloat16, output_dtype=torch.bfloat16
        )

    @requires_vectorization
    def test_per_channel_fake_quant_int8_bf16_input(self):
        self._test_per_channel_fake_quant_helper(torch.int8, input_dtype=torch.bfloat16)
        self._test_per_channel_fake_quant_helper(
            torch.int8, input_dtype=torch.bfloat16, output_dtype=torch.bfloat16
        )

    def _test_non_contiguous_load_buf_quant_helper(self, dtype):
        def fn(
            x1,
            x2,
            groups,
            quant_min,
            quant_max,
            dtype,
        ):
            x = torch.cat((x1, x2), dim=1)
            batchsize, num_channels, height, width = x.size()
            channels_per_group = num_channels // groups
            x = torch.ops.quantized_decomposed.dequantize_per_tensor(
                x, 1.0, 0, quant_min, quant_max, dtype
            )
            x = x.view(batchsize, groups, channels_per_group, height, width)
            x = torch.ops.quantized_decomposed.quantize_per_tensor(
                x, 1.0, 0, quant_min, quant_max, dtype
            )
            x = torch.ops.quantized_decomposed.dequantize_per_tensor(
                x, 1.0, 0, quant_min, quant_max, dtype
            )
            x = torch.transpose(x, 1, 2).contiguous()
            x = x.view(batchsize, num_channels, height, width)
            return x

        assert dtype in [torch.uint8, torch.int8]
        quant_min = 0 if dtype == torch.uint8 else -128
        quant_max = 255 if dtype == torch.uint8 else 127

        x = torch.randint(0, 8, (1, 116, 28, 28), dtype=dtype).contiguous(
            memory_format=torch.channels_last
        )
        x2 = torch.randint(0, 8, (1, 116, 28, 28), dtype=dtype).contiguous(
            memory_format=torch.channels_last
        )

        with config.patch({"cpp.simdlen": None}):
            torch._dynamo.reset()
            metrics.reset()
            self.common(
                fn,
                (
                    x,
                    x2,
                    2,
                    quant_min,
                    quant_max,
                    dtype,
                ),
            )
            check_metrics_vec_kernel_count(2)

    @requires_vectorization
    def test_non_contiguous_load_buf_quant_uint8(self):
        self._test_non_contiguous_load_buf_quant_helper(torch.uint8)

    @requires_vectorization
    def test_non_contiguous_load_buf_quant_int8(self):
        self._test_non_contiguous_load_buf_quant_helper(torch.int8)

    def _test_tile2d_store_channel_shuffle_cl_quant_output_helper(self, dtype):
        def channel_shuffle(
            x, groups, output_scale, output_zero_point, quant_min, quant_max, dtype
        ):
            batchsize, num_channels, height, width = x.size()
            channels_per_group = num_channels // groups
            x = x.view(batchsize, groups, channels_per_group, height, width)
            x = torch.transpose(x, 1, 2).contiguous()
            x = x.view(batchsize, -1, height, width)
            x = torch.ops.quantized_decomposed.quantize_per_tensor(
                x, output_scale, output_zero_point, quant_min, quant_max, dtype
            )
            return x.contiguous(memory_format=torch.channels_last)

        assert dtype in [torch.uint8, torch.int8]
        quant_min = 0 if dtype == torch.uint8 else -128
        quant_max = 255 if dtype == torch.uint8 else 127

        with config.patch({"cpp.simdlen": None}):
            torch._dynamo.reset()
            metrics.reset()
            x = torch.randn(64, 58, 28, 28)
            output_zero_point = 3
            output_scale = 0.03
            self.common(
                channel_shuffle,
                (x, 2, output_scale, output_zero_point, quant_min, quant_max, dtype),
            )
            check_metrics_vec_kernel_count(2)

    @requires_vectorization
    def test_tile2d_store_channel_shuffle_cl_quant_output_uint8(self):
        self._test_tile2d_store_channel_shuffle_cl_quant_output_helper(torch.uint8)

    @requires_vectorization
    def test_tile2d_store_channel_shuffle_cl_quant_output_int8(self):
        self._test_tile2d_store_channel_shuffle_cl_quant_output_helper(torch.int8)

    def _test_dequant_relu_quant_dequant_relu_quant_lowering_helper(self, dtype):
        def fn(
            x,
            scale,
            zero_point,
            scale2,
            zero_point2,
            scale3,
            zero_point3,
            quant_min,
            quant_max,
            dtype,
        ):
            x = torch.ops.quantized_decomposed.dequantize_per_tensor(
                x, scale, zero_point, quant_min, quant_max, dtype
            )
            x = torch.relu(x)
            x = torch.ops.quantized_decomposed.quantize_per_tensor(
                x, scale2, zero_point2, quant_min, quant_max, dtype
            )
            x = torch.ops.quantized_decomposed.dequantize_per_tensor(
                x, scale2, zero_point2, quant_min, quant_max, dtype
            )
            x = torch.relu(x)
            x = torch.ops.quantized_decomposed.quantize_per_tensor(
                x, scale3, zero_point3, quant_min, quant_max, dtype
            )
            return x

        assert dtype in [torch.uint8, torch.int8]
        quant_min = 0 if dtype == torch.uint8 else -128
        quant_max = 255 if dtype == torch.uint8 else 127

        for use_tensor_overload in [True, False]:
            x = torch.clamp(
                torch.randn((1, 7, 7, 9), dtype=torch.float32) * 100,
                quant_min,
                quant_max,
            ).to(dtype)
            zero_point_list = [100, 101, 102]
            scale_list = [0.01, 0.02, 0.03]
            if use_tensor_overload:
                for i in range(len(zero_point_list)):
                    zero_point_list[i] = torch.tensor(
                        zero_point_list[i], dtype=torch.int64
                    )
                    scale_list[i] = torch.tensor(scale_list[i])
            zero_point, zero_point2, zero_point3 = zero_point_list
            scale, scale2, scale3 = scale_list
            with config.patch({"cpp.simdlen": None}):
                torch._dynamo.reset()
                metrics.reset()
                self.common(
                    fn,
                    (
                        x,
                        scale,
                        zero_point,
                        scale2,
                        zero_point2,
                        scale3,
                        zero_point3,
                        quant_min,
                        quant_max,
                        dtype,
                    ),
                    rtol=1e-2,
                    atol=1e-2,
                )
                check_metrics_vec_kernel_count(1)

    @requires_vectorization
    def test_dequant_relu_quant_dequant_relu_quant_lowering_uint8(self):
        self._test_dequant_relu_quant_dequant_relu_quant_lowering_helper(torch.uint8)

    @requires_vectorization
    def test_dequant_relu_quant_dequant_relu_quant_lowering_int8(self):
        self._test_dequant_relu_quant_dequant_relu_quant_lowering_helper(torch.int8)

    def test_inplace_add_alpha(self):
        def fn(x, y):
            aten.add_.Tensor(x, y, alpha=0.55)
            return (x,)

        x1 = torch.zeros(10)
        x2 = torch.zeros(10)
        x3 = torch.zeros(10)
        y = torch.randn(10)
        fn_fx = make_fx(fn)(x1, y)
        fn_compiled = compile_fx_inner(fn_fx, [x1, y])
        fn(x2, y)
        fn_compiled([x3, y])
        assert same(x2, x3)

    def test_int_div(self):
        def fn(x, y):
            s3 = x.size(1)
            a = torch.ones((1 + s3) // 2)
            a += y
            return a, s3

        p0 = torch.randint(5, (1, 8))
        p1 = torch.randn(1)
        self.common(fn, (p0, p1))

    def test_no_op_squeeze(self):
        @torch.compile(backend="inductor")
        def forward(arg0_1):
            return torch.ops.aten.squeeze.dim(arg0_1, 1)

        x = torch.randn((10, 20))
        self.common(forward, (x,))

    def test_parallel_num_threads(self):
        @torch.compile(backend="inductor")
        def fn(x1, x2):
            return x1 + x2

        x1 = torch.randn((10, 20))
        x2 = torch.randn((10, 20))
        with set_num_threads(1):
            assert same(x1 + x2, fn(x1, x2))
        with set_num_threads(4):
            assert same(x1 + x2, fn(x1, x2))

    @patch("torch.cuda.is_available", lambda: False)
    def test_timed_cpu_only(self):
        timed(lambda: torch.randn(10), ())

    def test_complex_memory_overlap(self):
        dense = torch.zeros(64, 32)
        self.assertFalse(complex_memory_overlap(dense))
        self.assertFalse(complex_memory_overlap(dense.t()))

        strided = dense.split(4, dim=1)
        self.assertFalse(complex_memory_overlap(strided[0]))
        self.assertFalse(complex_memory_overlap(strided[0].t()))

        unsqueezed = dense.unsqueeze(1)
        self.assertFalse(complex_memory_overlap(unsqueezed))
        self.assertFalse(complex_memory_overlap(unsqueezed.permute(1, 2, 0)))

        gathered = dense.index_select(0, torch.IntTensor([1, 0, 1]))
        self.assertFalse(complex_memory_overlap(gathered))
        self.assertFalse(complex_memory_overlap(gathered.t()))

    @requires_vectorization
    def test_vec_dynamic_shapes(self):
        def fn(x):
            return torch.softmax(x, -1)

        value = torch.randn((2, 10))
        with config.patch({"cpp.simdlen": None}):
            torch._dynamo.reset()
            metrics.reset()
            self.common(fn, (value,))

    @unittest.skipIf(IS_FBCODE, "Not yet runnable in fbcode")
    @unittest.skipIf(
        not cpu_vec_isa.valid_vec_isa_list()
        or "avx2" in [str(vec_isa) for vec_isa in cpu_vec_isa.valid_vec_isa_list()]
        or "asimd" in [str(vec_isa) for vec_isa in cpu_vec_isa.valid_vec_isa_list()],
        "Does not support vectorization or not s390x/ppc64le machine",
    )
    @patch("torch.cuda.is_available", lambda: False)
    def test_auto_zvec_vsx_simd(self):
        vec_zvec_vsx = cpu_vec_isa.valid_vec_isa_list()[0]
        self.assertTrue(vec_zvec_vsx.bit_width() == 256)

        with config.patch({"cpp.simdlen": 0}):
            isa = cpu_vec_isa.pick_vec_isa()
            self.assertFalse(isa)

        with config.patch({"cpp.simdlen": 1}):
            isa = cpu_vec_isa.pick_vec_isa()
            self.assertFalse(isa)

        with config.patch({"cpp.simdlen": 257}):
            isa = cpu_vec_isa.pick_vec_isa()
            self.assertFalse(isa)

        with config.patch({"cpp.simdlen": 256}):
            isa = cpu_vec_isa.pick_vec_isa()
            self.assertTrue(isa == vec_zvec_vsx)

        pre_var = os.getenv("ATEN_CPU_CAPABILITY")
        if pre_var:
            os.environ.pop("ATEN_CPU_CAPABILITY")

        try:
            with config.patch({"cpp.simdlen": None}):
                isa = cpu_vec_isa.pick_vec_isa()
                self.assertTrue(isa == vec_zvec_vsx)

            with config.patch({"cpp.simdlen": None}):
                os.environ["ATEN_CPU_CAPABILITY"] = "avx2"
                isa = cpu_vec_isa.pick_vec_isa()
                self.assertTrue(isa == vec_zvec_vsx)

            with config.patch({"cpp.simdlen": None}):
                os.environ["ATEN_CPU_CAPABILITY"] = "avx512"
                isa = cpu_vec_isa.pick_vec_isa()
                self.assertTrue(isa == vec_zvec_vsx)

            with config.patch({"cpp.simdlen": None}):
                os.environ["ATEN_CPU_CAPABILITY"] = "default"
                isa = cpu_vec_isa.pick_vec_isa()
                self.assertFalse(isa)

            with config.patch({"cpp.simdlen": None}):
                os.environ["ATEN_CPU_CAPABILITY"] = "zvector"
                isa = cpu_vec_isa.pick_vec_isa()
                self.assertTrue(isa == vec_zvec_vsx)

            with config.patch({"cpp.simdlen": None}):
                os.environ["ATEN_CPU_CAPABILITY"] = "vsx"
                isa = cpu_vec_isa.pick_vec_isa()
                self.assertTrue(isa == vec_zvec_vsx)

        finally:
            if pre_var:
                os.environ["ATEN_CPU_CAPABILITY"] = pre_var
            elif os.getenv("ATEN_CPU_CAPABILITY"):
                os.environ.pop("ATEN_CPU_CAPABILITY")

    @unittest.skipIf(IS_FBCODE, "Not yet runnable in fbcode")
    @unittest.skipIf(
        platform.machine() != "x86_64" or not cpu_vec_isa.valid_vec_isa_list(),
        "Does not support vectorization or not x86_64 machine",
    )
    @patch("torch.cuda.is_available", lambda: False)
    def test_auto_simd(self):
        vec_amx = cpu_vec_isa.supported_vec_isa_list[0]
        vec_avx512 = cpu_vec_isa.supported_vec_isa_list[1]
        vec_avx2 = cpu_vec_isa.supported_vec_isa_list[2]
        self.assertTrue(vec_amx.bit_width() == 512)
        self.assertTrue(vec_amx.nelements() == 16)
        self.assertTrue(vec_amx.nelements(torch.bfloat16) == 32)
        self.assertTrue(vec_avx512.bit_width() == 512)
        self.assertTrue(vec_avx2.bit_width() == 256)
        self.assertTrue(vec_avx512.nelements() == 16)
        self.assertTrue(vec_avx2.nelements() == 8)
        self.assertTrue(vec_avx512.nelements(torch.bfloat16) == 32)
        self.assertTrue(vec_avx2.nelements(torch.bfloat16) == 16)

        with config.patch({"cpp.simdlen": 0}):
            isa = cpu_vec_isa.pick_vec_isa()
            self.assertFalse(isa)

        with config.patch({"cpp.simdlen": 1}):
            isa = cpu_vec_isa.pick_vec_isa()
            self.assertFalse(isa)

        with config.patch({"cpp.simdlen": 257}):
            isa = cpu_vec_isa.pick_vec_isa()
            self.assertFalse(isa)

        with config.patch({"cpp.simdlen": 513}):
            isa_list = cpu_vec_isa.valid_vec_isa_list()
            if vec_avx512 in isa_list:
                self.assertFalse(isa)

        with config.patch({"cpp.simdlen": 512}):
            isa_list = cpu_vec_isa.valid_vec_isa_list()
            isa = cpu_vec_isa.pick_vec_isa()
            if vec_amx in isa_list:
                self.assertTrue(isa == vec_amx)
            elif vec_avx512 in isa_list:
                self.assertTrue(isa == vec_avx512)

        with config.patch({"cpp.simdlen": 256}):
            isa_list = cpu_vec_isa.valid_vec_isa_list()
            if vec_avx2 in isa_list:
                isa = cpu_vec_isa.pick_vec_isa()
                self.assertTrue(isa == vec_avx2)

        pre_var = os.getenv("ATEN_CPU_CAPABILITY")
        if pre_var:
            os.environ.pop("ATEN_CPU_CAPABILITY")

        try:
            with config.patch({"cpp.simdlen": None}):
                isa = cpu_vec_isa.pick_vec_isa()
                if vec_amx in cpu_vec_isa.valid_vec_isa_list():
                    self.assertTrue(isa == vec_amx)
                elif vec_avx512 in cpu_vec_isa.valid_vec_isa_list():
                    self.assertTrue(isa == vec_avx512)
                else:
                    self.assertTrue(isa == vec_avx2)

            with config.patch({"cpp.simdlen": None}):
                os.environ["ATEN_CPU_CAPABILITY"] = "avx2"
                isa = cpu_vec_isa.pick_vec_isa()
                if vec_amx in cpu_vec_isa.valid_vec_isa_list():
                    self.assertTrue(isa == vec_avx2)
                elif vec_avx512 in cpu_vec_isa.valid_vec_isa_list():
                    self.assertTrue(isa == vec_avx2)
                elif vec_avx2 in cpu_vec_isa.valid_vec_isa_list():
                    self.assertTrue(isa == vec_avx2)

            with config.patch({"cpp.simdlen": None}):
                os.environ["ATEN_CPU_CAPABILITY"] = "avx512"
                isa = cpu_vec_isa.pick_vec_isa()
                if vec_amx in cpu_vec_isa.valid_vec_isa_list():
                    self.assertTrue(isa == vec_amx)
                elif vec_avx512 in cpu_vec_isa.valid_vec_isa_list():
                    self.assertTrue(isa == vec_avx512)
                else:
                    self.assertTrue(isa == vec_avx2)

            with config.patch({"cpp.simdlen": None}):
                os.environ["ATEN_CPU_CAPABILITY"] = "default"
                isa = cpu_vec_isa.pick_vec_isa()
                self.assertFalse(isa)

            with config.patch({"cpp.simdlen": None}):
                os.environ["ATEN_CPU_CAPABILITY"] = "zvector"
                isa = cpu_vec_isa.pick_vec_isa()
                if vec_amx in cpu_vec_isa.valid_vec_isa_list():
                    self.assertTrue(isa == vec_amx)
                elif vec_avx512 in cpu_vec_isa.valid_vec_isa_list():
                    self.assertTrue(isa == vec_avx512)
                else:
                    self.assertTrue(isa == vec_avx2)

            with config.patch({"cpp.simdlen": None}):
                os.environ["ATEN_CPU_CAPABILITY"] = "vsx"
                isa = cpu_vec_isa.pick_vec_isa()
                if vec_amx in cpu_vec_isa.valid_vec_isa_list():
                    self.assertTrue(isa == vec_amx)
                elif vec_avx512 in cpu_vec_isa.valid_vec_isa_list():
                    self.assertTrue(isa == vec_avx512)
                else:
                    self.assertTrue(isa == vec_avx2)

        finally:
            if pre_var:
                os.environ["ATEN_CPU_CAPABILITY"] = pre_var
            elif os.getenv("ATEN_CPU_CAPABILITY"):
                os.environ.pop("ATEN_CPU_CAPABILITY")

    @requires_vectorization
    @patch("torch.cuda.is_available", lambda: False)
    def test_masked_fill_softmax(self):
        def fn(value, mask):
            mask = mask.to(torch.bool)
            x = torch.masked_fill(value, mask, -33.0)
            return torch.softmax(x, -1)

        for dtype in vec_dtypes:
            value = torch.randn((2, 17), dtype=dtype)
            mask = torch.randint(0, 1, size=(2, 17), dtype=torch.uint8)
            with config.patch({"cpp.simdlen": None}):
                for cpp_wrapper_flag in [True, False]:
                    with config.patch({"cpp_wrapper": cpp_wrapper_flag}):
                        torch._dynamo.reset()
                        metrics.reset()
                        self.common(fn, (value, mask))
                        assert metrics.generated_cpp_vec_kernel_count >= 1

    def test_channels_last_view_as_complex(self):
        # https://github.com/pytorch/pytorch/issues/122448#issuecomment-2046169554

        def reduce_example(x: torch.Tensor, y: torch.Tensor) -> torch.Tensor:
            """Applies the rotary embedding to the query and key tensors."""
            x_out = torch.view_as_complex(torch.stack([x.float(), y.float()], dim=-1))
            return x_out

        args = [torch.randn(1, 1, 1, 128), torch.randn(1, 1, 1, 128)]
        expected = reduce_example(*args)
        actual = torch.compile(reduce_example, fullgraph=True)(*args)
        self.assertEqual(expected, actual)

    def test_load_same_bool_tensor_twice(self):
        @torch.compile(backend="inductor")
        def fn(a, b):
            x = torch.masked_fill(a, b, -33.0)
            y = torch.masked_fill(a, b, -33.0)
            return x, y

        value = torch.randn((2, 17))
        mask = torch.randint(0, 1, size=(2, 17), dtype=torch.uint8).to(torch.bool)
        fn(value, mask)

    def test_cpu_vec_cosim(self):
        cpp_vec_op_list = []
        cpp_op_list = []

        for k, v in CppVecOverrides.__dict__.items():
            if isinstance(v, staticmethod):
                cpp_vec_op_list.append(k)
        for k, v in CppOverrides.__dict__.items():
            if isinstance(v, staticmethod):
                cpp_op_list.append(k)

        diff = [
            "airy_ai",
            "bessel_j0",
            "bessel_j1",
            "bessel_y0",
            "bessel_y1",
            "modified_bessel_i0",
            "modified_bessel_i1",
            "modified_bessel_k0",
            "modified_bessel_k1",
            "scaled_modified_bessel_k0",
            "scaled_modified_bessel_k1",
            "spherical_bessel_j0",
            "i1",
            "i1e",
            "ndtr",
            "ndtri",
            "log_ndtr",
            "erfcx",
            "gammainc",
            "gammaincc",
            "igamma",
            "igammac",
            "polygamma",
            "zeta",
            "shifted_chebyshev_polynomial_u",
            "chebyshev_polynomial_u",
            "chebyshev_polynomial_t",
            "shifted_chebyshev_polynomial_w",
            "chebyshev_polynomial_w",
            "shifted_chebyshev_polynomial_t",
            "chebyshev_polynomial_v",
            "shifted_chebyshev_polynomial_v",
            "hermite_polynomial_he",
            "laguerre_polynomial_l",
            "hermite_polynomial_h",
            "legendre_polynomial_p",
            "constant",
            "index_expr",
            "signbit",
            "isinf",
            "frexp",
            "mod",
            "masked",
            "randn",
            "isnan",
            "rand",
            "randint64",
            "logical_and",
            "logical_not",
            "logical_or",
            "logical_xor",
            "bitwise_and",
            "bitwise_left_shift",
            "bitwise_not",
            "bitwise_right_shift",
            "bitwise_or",
            "bitwise_xor",
            "to_dtype_bitcast",
        ]
        union = {*cpp_vec_op_list, *diff}
        self.assertTrue(
            set(cpp_op_list).issubset(union), f"unexpected: {set(cpp_op_list) - union}"
        )

    def test_atomic_add_lowp_fp(self):
        def fn(test_args):
            res = torch.gather(**test_args)
            return res

        for dtype in _lowp_fp_dtypes:
            input_tensor_for_ref = torch.tensor(
                [[3.0, -5.0]], dtype=dtype, requires_grad=True
            )
            input_tensor_for_opt = torch.tensor(
                [[3.0, -5.0]], dtype=dtype, requires_grad=True
            )

            test_args_for_ref = {
                "input": input_tensor_for_ref,
                "dim": 1,
                "index": torch.tensor([[1]]),
            }
            test_args_for_opt = {
                "input": input_tensor_for_opt,
                "dim": 1,
                "index": torch.tensor([[1]]),
            }

            opt_fn = torch.compile(fn)

            ref_fwd = fn(test_args_for_ref)
            res_fwd = opt_fn(test_args_for_opt)
            self.assertEqual(res_fwd, ref_fwd)

            torch.manual_seed(1)
            bwd_tensor_for_ref = torch.randn(ref_fwd.shape, dtype=dtype)
            torch.manual_seed(1)
            bwd_tensor_for_opt = torch.randn(res_fwd.shape, dtype=dtype)
            self.assertEqual(bwd_tensor_for_ref, bwd_tensor_for_opt)

            ref_fwd.backward(bwd_tensor_for_ref)
            res_fwd.backward(bwd_tensor_for_opt)

            ref_grad = test_args_for_ref["input"].grad
            res_grad = test_args_for_opt["input"].grad
            self.assertEqual(ref_grad, res_grad)

    def test_meta_device(self):
        @torch.compile(fullgraph=True)
        def fn():
            x = torch.ops.aten.empty.memory_format(
                [1024, 128, 128],
                dtype=torch.float16,
                device="meta",
                pin_memory=False,
            )
            return x.sin() + 1

        self.assertEqual(fn().shape, [1024, 128, 128])

    def test_decomposed_fake_quant_per_channel(self):
        def fq(input, scales, zero_points, axis, quant_min, quant_max):
            res = torch.fake_quantize_per_channel_affine(
                input, scales, zero_points, axis, quant_min, quant_max
            )
            return res

        def qdq(input, scales, zero_points, axis, quant_min, quant_max):
            res = torch.ops.quantized_decomposed.fake_quant_per_channel(
                input, scales, zero_points, axis, quant_min, quant_max
            )
            return res

        def run_eager_aten_fake_quant(
            input, scales, zero_points, axis, quant_min, quant_max
        ):
            input.grad = None
            res = fq(input, scales, zero_points, axis, quant_min, quant_max)
            res.sum().backward()
            return res, input.grad

        def run_eager_decomposed_fake_quant(
            input, scales, zero_points, axis, quant_min, quant_max
        ):
            input.grad = None
            res = qdq(input, scales, zero_points, axis, quant_min, quant_max)
            res.sum().backward()
            return res, input.grad

        def run_compile_decomposed_fake_quant(
            input, scales, zero_points, axis, quant_min, quant_max
        ):
            input.grad = None
            compiled_qdq = torch.compile(qdq)
            res = compiled_qdq(input, scales, zero_points, axis, quant_min, quant_max)
            res.sum().backward()
            return res, input.grad

        input = torch.randn(2, 3, 224, 224)
        input[1, 2, 3, 4] = 257
        input.requires_grad_()
        scales = torch.ones((3,))
        zero_points = torch.zeros((3,))
        axis = 1
        quant_min = -128
        quant_max = 127

        aten_input = copy.deepcopy(input)
        compiler_input = copy.deepcopy(input)

        res_aten_eager, input_grad_aten_eager = run_eager_aten_fake_quant(
            aten_input, scales, zero_points, axis, quant_min, quant_max
        )
        res_decomp_eager, input_grad_decomp_eager = run_eager_decomposed_fake_quant(
            input, scales, zero_points, axis, quant_min, quant_max
        )
        res, input_grad = run_compile_decomposed_fake_quant(
            compiler_input, scales, zero_points, axis, quant_min, quant_max
        )

        self.assertEqual(res_aten_eager, res)
        self.assertEqual(res_decomp_eager, res)
        self.assertEqual(input_grad_aten_eager, input_grad)
        self.assertEqual(input_grad_decomp_eager, input_grad)
        self.assertEqual(input_grad[1, 2, 3, 4], torch.tensor(0.0))
        # For forward and backward kernel
        check_metrics_vec_kernel_count(2)

    @requires_vectorization
    def test_ops_masked_with_bool_input(self):
        x = torch.zeros(129, dtype=torch.bool)
        size = [2, 3]
        res_aten_eager = torch.constant_pad_nd(x, size)
        cfn = torch.compile(torch.constant_pad_nd)
        res = cfn(x, size)
        self.assertEqual(res_aten_eager, res)
        check_metrics_vec_kernel_count(1)

    @requires_vectorization
    def test_frexp(self):
        def fn(x):
            x_frac, x_exp = torch.frexp(x)  # x_frac: int32, x_exp: float32
            x = x_frac * x_exp
            return x

        x = torch.randn(64, 1)
        torch._dynamo.reset()
        metrics.reset()
        self.common(fn, (x,))
        check_metrics_vec_kernel_count(1)

    def test_bitwise_right_shift(self):
        x = torch.randint(-1, 0, (1, 1, 1), device="cpu", dtype=torch.int64)
        bit_num = 31
        res_aten_eager = torch.bitwise_right_shift(x, bit_num)
        cfn = torch.compile(torch.bitwise_right_shift)
        res = cfn(x, bit_num)
        self.assertEqual(res_aten_eager, res)

    def test_bitwise_shift_corner_inputs(self):
        # Fix https://github.com/pytorch/pytorch/issues/143555
        # and https://github.com/pytorch/pytorch/issues/143566
        bitwise_fns = (
            torch.bitwise_left_shift,
            torch.bitwise_right_shift,
        )
        for bitwise_fn in bitwise_fns:
            torch._dynamo.reset()
            metrics.reset()
            x = torch.tensor(1000, dtype=torch.int64)
            bit_num = torch.tensor(64, dtype=torch.int64)
            res_aten_eager = bitwise_fn(x, bit_num)
            cfn = torch.compile(bitwise_fn)
            res = cfn(x, bit_num)
            self.assertEqual(res_aten_eager, res)

    def test_view_dtype(self):
        def f(x):
            return x.view(torch.int32) >> 2

        input = torch.ones(16, 16)
        res_aten_eager = f(input)
        cfn = torch.compile(f)
        res = cfn(input)
        self.assertEqual(res_aten_eager, res)

    @patch("torch.cuda.is_available", lambda: False)
    def test_scatter_using_atomic_add(self):
        def fn(a, dim, index, b):
            return aten.scatter(a, dim, index, b, reduce="add")

        inps = (
            torch.randn(5, 29, 13),
            2,
            torch.tensor([[[3, 5, 7, 9]]]),
            torch.randn(1, 1, 10),
        )

        def _internal_check(
            _fn,
            _inps,
            _target_code_check=None,
            _target_code_check_not=None,
        ):
            torch._dynamo.reset()
            metrics.reset()
            _fn_opt = torch.compile()(_fn)
            _, code = run_and_get_cpp_code(_fn_opt, *inps)
            if _target_code_check:
                FileCheck().check(_target_code_check).run(code)
            if _target_code_check_not:
                FileCheck().check_not(_target_code_check_not).run(code)
                # Verify that the output isn't empty
                FileCheck().check("Output code:").run(code)

            self.assertEqual(
                _fn(*_inps),
                _fn_opt(*_inps),
            )

        with config.patch({"cpp.fallback_scatter_reduce_sum": False}):
            _internal_check(fn, inps, "atomic_add")

        scatter_reduce_func = (
            "aoti_torch_cpu_scatter_reduce_"
            if config.cpp_wrapper
            else "aten.scatter_reduce_"
        )
        with config.patch({"cpp.fallback_scatter_reduce_sum": True}):
            _internal_check(fn, inps, scatter_reduce_func)

        if "ATen parallel backend: OpenMP" in torch.__config__.parallel_info():
            with set_num_threads(1):
                # When running with a single thread, we expect the aten.scatter will go
                # into the cpp backend codegen instead of a fallback to aten.scatter_reduce_.
                # Avoid the inductor cache so we don't serve an entry compiled above.
                with config.patch(
                    {"fx_graph_cache": False, "fx_graph_remote_cache": False}
                ):
                    _internal_check(
                        fn, inps, _target_code_check_not=scatter_reduce_func
                    )

            with config.patch({"cpp.dynamic_threads": True}), set_num_threads(1):
                _internal_check(fn, inps, scatter_reduce_func)

    @patch("torch.cuda.is_available", lambda: False)
    @requires_vectorization
    @torch._inductor.config.patch({"cpp.fallback_scatter_reduce_sum": False})
    def test_scatter_using_atomic_add_vec(self):
        def fn(a, dim, index, b):
            return aten.scatter(a, dim, index, b, reduce="add")

        inps = (
            torch.zeros(1, 1, 25),
            2,
            torch.tensor([[[3, 5, 7, 9] * 5]]),
            torch.ones(1, 1, 25),
        )
        torch._dynamo.reset()
        metrics.reset()
        self.common(fn, inps)
        assert metrics.generated_cpp_vec_kernel_count == 2

        with set_num_threads(1), config.patch(
            {"fx_graph_cache": False, "fx_graph_remote_cache": False}
        ):
            torch._dynamo.reset()
            metrics.reset()
            self.common(fn, inps)
            assert metrics.generated_cpp_vec_kernel_count == 2

    @unittest.skipIf(IS_FBCODE, "Not yet runnable in fbcode")
    @requires_vectorization
    @patch("torch.cuda.is_available", lambda: False)
    def test_new_vec_op_cpu_only(self):
        def fn(x):
            return torch.log1p(torch.expm1(torch.erf(x)))

        for dtype in vec_dtypes:
            torch.manual_seed(0)
            x = torch.randn((2, 9), dtype=dtype)
            x[0, 0] = torch.nan
            x[1, -1] = torch.nan

            with config.patch({"cpp.simdlen": None}):
                for cpp_wrapper_flag in [True, False]:
                    with config.patch({"cpp_wrapper": cpp_wrapper_flag}):
                        torch._dynamo.reset()
                        metrics.reset()
                        self.common(fn, (x,))
                        check_metrics_vec_kernel_count(1)

    @requires_vectorization
    @patch("torch.cuda.is_available", lambda: False)
    def test_vec_cpu_only_for_all_available_isa(self):
        def fn(x):
            return torch.sin(torch.cos(torch.erf(x)))

        x = torch.randn((2, 9))
        x[0, 0] = torch.nan
        x[1, -1] = torch.nan

        bit_widths = [isa._bit_width for isa in cpu_vec_isa.valid_vec_isa_list()] + [
            None
        ]
        for item in bit_widths:
            with config.patch({"cpp.simdlen": item}):
                torch._dynamo.reset()
                metrics.reset()
                self.common(fn, (x,))
                check_metrics_vec_kernel_count(1)

    @slowTest
    @requires_vectorization
    @patch("torch.cuda.is_available", lambda: False)
    @config.patch("cpp.enable_tiling_heuristics", False)
    def test__adaptive_avg_pool2d(self):
        def wrap_fn(oh, ow):
            def fn(x):
                return torch._adaptive_avg_pool2d(x, (oh, ow))

            return fn

        bit_widths = [isa._bit_width for isa in cpu_vec_isa.valid_vec_isa_list()]
        ih = [16, 65]
        iw = ih
        oh = ih
        ow = ih
        for _ih, _iw, _oh, _ow, _simd_len, dtype in itertools.product(
            ih, iw, oh, ow, bit_widths, vec_dtypes
        ):
            x = torch.randn(2, 3, _ih, _iw, dtype=dtype).to(
                memory_format=torch.channels_last
            )
            _fn = wrap_fn(_oh, _ow)
            with config.patch({"cpp.simdlen": _simd_len}):
                torch._dynamo.reset()
                metrics.reset()
                self.common(_fn, (x,))
                check_metrics_vec_kernel_count(1)

    @requires_vectorization
    @patch("torch.cuda.is_available", lambda: False)
    def test_vec_logical(self):
        def wrap_fn1(op: Callable):
            def fn(x: torch.Tensor):
                return torch.where(op(x), 1.0, 0.0)

            return fn

        def wrap_fn2(op: Callable):
            def fn(x: torch.Tensor, y: torch.Tensor):
                return torch.where(op(x, y), 1.0, 0.0)

            return fn

        for dtype in vec_dtypes:
            x = torch.randn(64, dtype=dtype)
            y = torch.randn(64, dtype=dtype)
            logical_fns = [
                torch.logical_and,
                torch.logical_not,
                torch.logical_or,
                torch.logical_xor,
            ]
            for logical_fn in logical_fns:
                torch._dynamo.reset()
                metrics.reset()
                if logical_fn == torch.logical_not:
                    _fn = wrap_fn1(logical_fn)
                    _args = (x,)
                else:
                    _fn = wrap_fn2(logical_fn)
                    _args = (x, y)
                self.common(_fn, _args)
                check_metrics_vec_kernel_count(1)

    @requires_vectorization
    def test_vec_bitwise(self):
        for dtype in [
            torch.bool,
            torch.uint8,
            torch.int8,
            torch.int32,
            torch.int64,
        ]:
            x = torch.randn(64, dtype=torch.float32)
            y = torch.randn(64, dtype=torch.float32)
            if dtype == torch.bool:
                x = x > 0
                y = y > 0
            else:
                x = x.to(dtype)
                y = y.to(dtype)
            bitwise_fns = [
                torch.bitwise_and,
                torch.bitwise_not,
                torch.bitwise_or,
                torch.bitwise_xor,
                torch.bitwise_left_shift,
                torch.bitwise_right_shift,
            ]
            for bitwise_fn in bitwise_fns:
                if (
                    bitwise_fn
                    in [
                        torch.bitwise_left_shift,
                        torch.bitwise_right_shift,
                    ]
                    and dtype == torch.bool
                ):
                    # Eager doesn't support bool
                    # https://pytorch.org/docs/stable/generated/torch.bitwise_left_shift.html
                    continue
                torch._dynamo.reset()
                metrics.reset()
                if bitwise_fn == torch.bitwise_not:
                    _args = (x,)
                else:
                    _args = (x, y)
                self.common(bitwise_fn, _args)
                check_metrics_vec_kernel_count(1)

    @requires_vectorization
    def test_vec_randn(self):
        funcs = [torch.randn, torch.rand, torch.randint]
        float_dtypes = [
            torch.bfloat16,
            torch.float16,
            torch.float32,
        ]
        int_dtypes = [
            torch.int8,
            torch.uint8,
            torch.int32,
            torch.int64,
        ]
        dtypes = float_dtypes + int_dtypes
        for rand_func, dtype in itertools.product(funcs, dtypes):
            if (rand_func == torch.randint and dtype not in int_dtypes) or (
                rand_func != torch.randint and dtype not in float_dtypes
            ):
                # Skip the invalid combination
                continue
            with config.patch(
                {"fx_graph_cache": False, "fx_graph_remote_cache": False}
            ):
                torch._dynamo.reset()
                metrics.reset()

                def func(seed):
                    torch.manual_seed(seed)
                    if rand_func == torch.randint:
                        return rand_func(0, 64, (64,), dtype=dtype)
                    else:
                        return rand_func(64, dtype=dtype)

                cfn = torch.compile(func)
                # Check the result is deterministic with mauanl seed
                self.assertEqual(cfn(2024), cfn(2024))
                check_metrics_vec_kernel_count(1)
                res_vec = cfn(2024)

                torch._dynamo.reset()
                metrics.reset()
                with config.patch({"cpp.simdlen": 0}):
                    res_scalar = torch.compile(func)(2024)
                    # Check the same result between scalar and vec
                    self.assertEqual(res_vec, res_scalar)

    @requires_vectorization
    def test_bitwise_logical_op_bool(self):
        bitwise_fns = [
            torch.bitwise_and,
            torch.bitwise_or,
            torch.bitwise_xor,
            torch.logical_and,
            torch.logical_or,
            torch.logical_xor,
        ]

        for bitwise_fn in bitwise_fns:

            def fn(a, b):
                c = bitwise_fn((a > 1), (b > 1))
                return c

            a = torch.ones((64), dtype=torch.int64)
            b = torch.ones((64), dtype=torch.uint8)

            with config.patch({"cpp.simdlen": None}):
                torch._dynamo.reset()
                metrics.reset()
                self.common(fn, (a, b))

    def test_torch_logit(self):
        # fix https://github.com/pytorch/pytorch/issues/145379
        def fn(*args):
            return torch.logit(args[0], args[1])

        input = torch.tensor(0.3, dtype=torch.float64)
        eps = torch.tensor(0.9, dtype=torch.float64)
        self.common(fn, (input, eps))

    @requires_vectorization
    @patch("torch.cuda.is_available", lambda: False)
    def test_vec_compare_op_cpu_only(self):
        def fn(x):
            y1 = torch.eq(x, 1.0)
            x = torch.where(y1, x, -x)
            y2 = torch.ne(x, 0.0)
            x = torch.where(y2, x, -x)
            y3 = torch.lt(x, 5.0)
            x = torch.where(y3, x, x - 1.0)
            y4 = torch.gt(x, -2.0)
            x = torch.where(y4, x, x + 1.0)
            y5 = torch.le(x, 8.0)
            x = torch.where(y5, x, x - 1.0)
            y6 = torch.ge(x, -3.0)
            x = torch.where(y6, x, x + 1.0)
            y7 = x == 1.0
            x = torch.where(y7, x, -x)
            y8 = x != 0.0
            x = torch.where(y8, x, -x)
            y9 = x < 5.0
            x = torch.where(y9, x, x - 1.0)
            y10 = x > -2.0
            x = torch.where(y10, x, x + 1.0)
            y11 = x <= 8.0
            x = torch.where(y11, x, x - 1.0)
            y12 = x >= -3.0
            x = torch.where(y12, x, x + 1.0)
            return x

        for dtype in vec_dtypes:
            x = torch.randn((2, 9), dtype=dtype)

            with config.patch({"cpp.simdlen": None}):
                torch._dynamo.reset()
                metrics.reset()
                self.common(fn, (x,))
                check_metrics_vec_kernel_count(1)
                assert (
                    metrics.generated_kernel_count
                    - metrics.generated_cpp_vec_kernel_count
                ) == 0

    @requires_vectorization
    def test_vec_remainder(self):
        for dtype in [
            torch.int8,
            torch.uint8,
            torch.int32,
            torch.int64,
            torch.bfloat16,
            torch.float16,
            torch.float32,
            torch.float64,
        ]:
            if is_float_dtype(dtype):
                x = torch.randn(64, dtype=dtype)
                y = torch.randn(64, dtype=dtype)
            else:
                lower = 1 if dtype == torch.uint8 else -100
                x = torch.randint(lower, 100, (64,), dtype=dtype)
                y = torch.randint(lower, 100, (64,), dtype=dtype)
                y = torch.where(
                    y == torch.zeros_like(y),
                    torch.ones_like(y),
                    y,
                )

            torch._dynamo.reset()
            metrics.reset()
            _args = (x, y)
            self.common(torch.remainder, _args)
            check_metrics_vec_kernel_count(1)

    def test_skip_cpp_codegen(self):
        with config.patch({"disable_cpp_codegen": True}):
            inps = torch.ones([20]), torch.rand([20])

            def f(x, y):
                return x + y + torch.tensor(1)

            f_opt = torch.compile(f)
            if config.cpp_wrapper:
                # cpp_wrapper on CPU doesn't work without CPP codegen
                with self.assertRaises(InductorError):
                    f_opt(*inps)
                return

            _, code = run_and_get_cpp_code(f_opt, inps[0], inps[1])
            FileCheck().check_not("void kernel").run(code)

            self.assertEqual(
                f(*inps),
                f_opt(*inps),
            )

            # constant needs to be propagated on fallback
            def f(x):
                return x[torch.tensor(1) :] * 2

            f_opt = torch.compile()(f)
            _, code = run_and_get_cpp_code(f_opt, inps[0])
            FileCheck().check_not("void kernel").run(code)
            self.assertEqual(f_opt(inps[0]), f(inps[0]))

            class Model(torch.nn.Module):
                def __init__(
                    self,
                ):
                    super().__init__()

                def forward(self, v1: torch.Tensor):
                    vx = v1.min(dim=1).values
                    v2 = torch.randn_like(vx)
                    return v2

            model = Model()
            x = torch.rand(10, 3, 0)
            model_f = torch.compile()(model)

            self.assertEqual(model(x), model_f(x))

    def test_redundant_to_node_elimination_lowp_fp(self):
        def fn(x, y):
            res = x + y
            res = torch.mean(res)
            return res

        for dtype in _lowp_fp_dtypes:
            x = torch.randn((2, 9), dtype=dtype)
            y = torch.randn((2, 9), dtype=dtype)

            for torch_compile_debug in [True, False]:
                with config.patch(
                    {"trace.enabled": torch_compile_debug, "cpp.simdlen": None}
                ):
                    torch._dynamo.reset()
                    metrics.reset()
                    self.common(fn, (x, y))
                    check_metrics_vec_kernel_count(1)

    def test_do_not_insert_to_dtype_for_memory_copy_only_kernel(self):
        def fn(x):
            res = x.clone()
            return res

        x = torch.randn((100, 100), dtype=torch.bfloat16)

        torch._dynamo.reset()
        metrics.reset()
        self.common(fn, (x,))
        assert metrics.cpp_to_dtype_count == 0
        check_metrics_vec_kernel_count(1)

    def test_insert_to_dtype_count(self):
        def fn(x):
            res = x.relu()
            return res

        x = torch.randn((100, 100), dtype=torch.bfloat16)

        torch._dynamo.reset()
        metrics.reset()
        self.common(fn, (x,))
        assert metrics.cpp_to_dtype_count == 2
        check_metrics_vec_kernel_count(1)

    def test_memory_copy_with_fusion(self):
        def fn(x):
            res = x.relu()
            x.copy_(res)
            return (res,)

        x = torch.randn((100, 100), dtype=torch.bfloat16)

        torch._dynamo.reset()
        metrics.reset()
        self.common(fn, (x,))
        assert metrics.cpp_to_dtype_count == 2
        check_metrics_vec_kernel_count(1)

    @requires_vectorization
    @patch("torch.cuda.is_available", lambda: False)
    def test_maxpool2d_cpu_only(self):
        for dtype in vec_dtypes:
            input = torch.randn(26, 32, 112, 112, dtype=dtype).to(
                memory_format=torch.channels_last
            )
            maxpool = torch.nn.MaxPool2d(kernel_size=3, stride=2, padding=1)

            def func(x):
                return maxpool(x)

            with patch.object(config.cpp, "simdlen", None):
                torch._dynamo.reset()
                metrics.reset()
                self.common(func, (input,))
                check_metrics_vec_kernel_count(1)

    @requires_vectorization
    @patch("torch.cuda.is_available", lambda: False)
    @config.patch("cpp.enable_tiling_heuristics", False)
    def test_maxpool2d_with_pre_loop_collapse_cpu_only(self):
        x1 = torch.randn(2, 3, 20, 20).to(memory_format=torch.channels_last)
        x2 = torch.randn(2, 3, 20, 20).to(memory_format=torch.channels_last)
        maxpool = torch.nn.MaxPool2d(kernel_size=3, stride=2, ceil_mode=True)

        def func(x1, x2):
            y = x1 + x2
            return maxpool(y)

        with patch.object(config.cpp, "simdlen", None):
            torch._dynamo.reset()
            metrics.reset()
            self.common(func, (x1, x2))
            check_metrics_vec_kernel_count(2)

    def test_randint_symint_input(self):
        # https://github.com/pytorch/pytorch/issues/122405
        @torch.compile(fullgraph=True)
        def get_traj_idx(lengths: torch.Tensor, num_slices: int) -> torch.Tensor:
            return torch.randint(lengths.shape[0], (num_slices,), device=lengths.device)

        lengths = torch.zeros(10, dtype=torch.long)
        get_traj_idx(lengths, num_slices=4)
        lengths = torch.zeros(11, dtype=torch.long)
        get_traj_idx(lengths, num_slices=4)

    @requires_vectorization
    @patch("torch.cuda.is_available", lambda: False)
    def test_sign_cpu_only(self):
        def fn(x):
            return torch.sign(x)

        for dtype in vec_dtypes:
            x = torch.randn((2, 9), dtype=dtype)
            x[0, 0] = torch.nan
            x[1, -1] = torch.nan

            with config.patch({"cpp.simdlen": None}):
                torch._dynamo.reset()
                metrics.reset()
                self.common(fn, (x,))
                check_metrics_vec_kernel_count(1)

    @requires_vectorization
    @patch("torch.cuda.is_available", lambda: False)
    def test_reduction_cpu_only(self):
        def fn(x):
            return torch.argmax(x, -1)

        for dtype in vec_dtypes:
            x = torch.randn((10, 10), dtype=dtype)

            with config.patch({"cpp.simdlen": None}):
                torch._dynamo.reset()
                metrics.reset()
                self.common(fn, (x,))
                assert metrics.generated_cpp_vec_kernel_count == 1

    @config.patch({"fx_graph_cache": False, "fx_graph_remote_cache": False})
    def test_outer_loop_fusion(self):
        def fn(x):
            max = torch.amax(x, dim=-1, keepdim=True)
            return x - max

        x = torch.randn(4, 12, 1023, 1022)

        with config.patch({"cpp.simdlen": None}):
            torch._dynamo.reset()
            metrics.reset()
            self.common(fn, (x,))
            self.assertEqual(
                len(metrics.cpp_outer_loop_fused_inner_counts),
                1,
            )
            self.assertEqual(
                metrics.cpp_outer_loop_fused_inner_counts[0].inner_kernel_number,
                2,
            )

    def test_outer_loop_fusion_buffer_remove(self):
        # https://github.com/pytorch/pytorch/issues/144186
        def fn(x):
            x = x.sum(dim=-1)
            x = torch.softmax(x, -1)
            return x

        x = torch.randn(8, 8, 2)
        metrics.reset()
        self.common(fn, (x,))

    @config.patch({"fx_graph_cache": False, "fx_graph_remote_cache": False})
    def test_local_buffer_in_outer_loop_fusion(self):
        def fn(x):
            max = torch.nn.functional.softmax(x, dim=-1)
            return x - max

        x = torch.randn(4, 12, 1023, 1022)

        with config.patch({"cpp.simdlen": None}):
            torch._dynamo.reset()
            metrics.reset()
            self.common(fn, (x,))
            self.assertEqual(
                len(metrics.cpp_outer_loop_fused_inner_counts),
                1,
            )
            self.assertEqual(
                metrics.cpp_outer_loop_fused_inner_counts[0].inner_kernel_number,
                3,
            )
            self.assertEqual(
                metrics.cpp_outer_loop_fused_inner_counts[0].local_buffer_number,
                1,
            )
            # Check the number of global buffer allocation
            torch._dynamo.reset()
            metrics.reset()
            _, code = run_and_get_cpp_code(
                torch.compile(fn, backend="inductor"),
                x,
            )
            self.assertEqual(
                code.count(
                    "aoti_torch_empty_strided("
                    if config.cpp_wrapper
                    else "empty_strided_cpu("
                ),
                3,
            )

    @config.patch({"fx_graph_cache": False, "fx_graph_remote_cache": False})
    def test_two_local_buffers_in_outer_loop_fusion(self):
        def fn(x):
            softmax = torch.nn.functional.softmax(x, dim=-1)
            sum = torch.sum(softmax, dim=-1)
            sum_broadcast = torch.broadcast_to(
                sum.unsqueeze(-1), [*(sum.size()[0:3]), 256]
            )
            sum_exp = torch.exp(sum_broadcast)
            sum2 = torch.sum(sum_exp, dim=-1)
            sub = sum_exp - sum2.unsqueeze(-1)
            return x[:, :, :, 0:256] - sub

        x = torch.randn(4, 12, 1023, 1022)

        with config.patch({"cpp.simdlen": None}):
            torch._dynamo.reset()
            metrics.reset()
            atol = None
            rtol = None
            if (
                not cpu_vec_isa.valid_vec_isa_list()
                or os.getenv("ATEN_CPU_CAPABILITY") == "default"
            ):
                atol = 1e-5
                rtol = 1e-5
            self.common(fn, (x,), atol=atol, rtol=rtol)
            self.assertEqual(
                len(metrics.cpp_outer_loop_fused_inner_counts),
                1,
            )
            self.assertEqual(
                metrics.cpp_outer_loop_fused_inner_counts[0].inner_kernel_number,
                5,
            )
            self.assertEqual(
                metrics.cpp_outer_loop_fused_inner_counts[0].local_buffer_number,
                2,
            )

    @config.patch({"fx_graph_cache": False, "fx_graph_remote_cache": False})
    def test_share_local_buffers_in_outer_loop_fusion(self):
        def fn(x):
            max = torch.nn.functional.softmax(x, dim=-1)
            max = torch.nn.functional.softmax(max, dim=-1)
            return x - max

        x = torch.randn(4, 12, 1023, 1022)

        with config.patch({"cpp.simdlen": None}):
            torch._dynamo.reset()
            metrics.reset()
            self.common(fn, (x,))
            self.assertEqual(
                len(metrics.cpp_outer_loop_fused_inner_counts),
                1,
            )
            self.assertEqual(
                metrics.cpp_outer_loop_fused_inner_counts[0].inner_kernel_number,
                5,
            )
            self.assertEqual(
                metrics.cpp_outer_loop_fused_inner_counts[0].local_buffer_number,
                1,  # 2 global bufs share 1 local buf
            )

    @config.patch({"fx_graph_cache": False, "fx_graph_remote_cache": False})
    def test_two_local_buffers_in_outer_loop_fusion_case2(self):
        # exp and exp2 should be replaced by local buffer
        # since exp will be used after exp2, exp2 can't share the same
        # local buffer as exp
        def fn(x):
            a_max = torch.amax(x, -1, keepdim=True)
            exp = torch.exp(x - a_max)
            sum = torch.sum(exp, -1, keepdim=True)
            exp2 = torch.exp(exp - sum)
            sum2 = torch.sum(exp2, -1, keepdim=True)
            sub = exp2 - sum2
            sub2 = exp - sub
            return sub2

        x = torch.randn(4, 12, 1023, 1022)

        with config.patch({"cpp.simdlen": None}):
            torch._dynamo.reset()
            metrics.reset()
            self.common(fn, (x,))
            self.assertEqual(
                len(metrics.cpp_outer_loop_fused_inner_counts),
                1,
            )
            self.assertEqual(
                metrics.cpp_outer_loop_fused_inner_counts[0].inner_kernel_number,
                4,
            )
            self.assertEqual(
                metrics.cpp_outer_loop_fused_inner_counts[0].local_buffer_number,
                2,
            )

    @config.patch({"fx_graph_cache": False, "fx_graph_remote_cache": False})
    def test_local_buffer_with_line_reuse(self):
        # Test Global buffer which is inplace buffer and replaced by local buffer
        def fn(x, y):
            z = torch.matmul(x, y)
            a_max = torch.amax(x, -1, keepdim=True)
            # Previous is a inplace buffer and now is a local buffer
            exp = torch.exp((z - a_max) / z)
            sum = torch.sum(exp, -1, keepdim=True)
            return exp - sum

        inputs = [torch.rand(4, 32), torch.rand(32, 32)]

        with config.patch({"cpp.simdlen": None}):
            torch._dynamo.reset()
            metrics.reset()
            self.common(fn, inputs)
            self.assertEqual(
                len(metrics.cpp_outer_loop_fused_inner_counts),
                1,
            )
            self.assertEqual(
                metrics.cpp_outer_loop_fused_inner_counts[0].local_buffer_number,
                1,
            )

    @requires_vectorization
    def test_argmin(self):
        def fn(x):
            return torch.argmin(x, -1)

        for dtype in vec_dtypes:
            x = torch.randn((10, 10), dtype=dtype)
            torch._dynamo.reset()
            metrics.reset()
            self.common(fn, (x,))
            assert metrics.generated_cpp_vec_kernel_count == 1

    @requires_vectorization
    def test_argmax_argmin_with_nan_value(self):
        def fn(x):
            return torch.argmax(x)

        def fn2(x):
            return torch.argmin(x)

        inputs = [
            torch.Tensor([-755832.1250, 100]),
            torch.Tensor([-755832.1250, 100, 200]),
            torch.Tensor([100, -755832.1250]),
            torch.Tensor([100, 200, -755832.1250]),
        ]

        for x in inputs:
            x = x.repeat(16, 16)
            x = torch.log1p(x)

            # Test argmax
            torch._dynamo.reset()
            metrics.reset()
            self.common(fn, (x,))
            assert metrics.generated_cpp_vec_kernel_count == 1

            # Test argmin
            torch._dynamo.reset()
            metrics.reset()
            self.common(fn2, (x,))
            assert metrics.generated_cpp_vec_kernel_count == 1

    # Currently, we enabled AVX2 and AVX512 for vectorization. If the platform is not
    # supported, the vectorization will not work and skip this test case. For ARM or
    # other platforms support, we just need to add the ISA info to the supported_vector_isa
    # and include proper aten vectorization head file.
    @unittest.skipIf(IS_FBCODE, "Not yet runnable in fbcode")
    @requires_vectorization
    @patch("torch.cuda.is_available", lambda: False)
    def test_vec_kernel_cpu_only(self):
        def fn(x1, x2):
            # Current, there are some limitations as follows.
            #   rsqrt:
            #     assert [both a fallback and a decomp for same kernel: aten.rsqrt.default]
            #   round:
            #     couldn't find symbolic meta function/decomposition
            #   fmod/logical_and/logic_or:
            #     vec kernel has not support to_type
            x = torch.abs(x1)
            x = torch.sin(x)
            x = torch.neg(x)
            x = torch.square(x)
            x = torch.sigmoid(x)
            x = torch.relu(x)
            x = torch.cos(x)
            x = torch.exp(x)
            x = torch.sqrt(x)
            x = torch.add(x, x1)
            x = torch.sub(x, x2)
            x = torch.mul(x, x1)
            x = torch.div(x, x1)
            x = torch.pow(x, 10)
            x = torch.log(x)
            x = torch.floor(x)
            x = torch.ceil(x)
            x = torch.trunc(x)
            x = torch.lgamma(x)
            x = torch.fmod(x, x2)
            x = torch.sign(x)
            res = x + x2
            return res

        for dtype in vec_dtypes:
            torch.manual_seed(0)
            x1 = torch.randn((5, 20), dtype=dtype)
            x2 = torch.randn((5, 20), dtype=dtype)

            with config.patch({"cpp.simdlen": 1}):
                torch._dynamo.reset()
                metrics.reset()
                self.common(fn, (x1, x2))
                assert metrics.generated_cpp_vec_kernel_count == 0

            with config.patch({"cpp.simdlen": None}):
                torch._dynamo.reset()
                metrics.reset()
                self.common(fn, (x1, x2))
                check_metrics_vec_kernel_count(1)

        with config.patch({"cpp.simdlen": None}):
            torch._dynamo.reset()
            metrics.reset()
            x1 = torch.randn(10, 20).permute(1, 0)
            x2 = torch.randn((20, 10))
            self.common(fn, (x1, x2))
            check_metrics_vec_kernel_count(2)

            torch._dynamo.reset()
            metrics.reset()
            x1 = torch.randn((10, 7))
            x2 = torch.randn((10, 7))
            self.common(fn, (x1, x2))
            check_metrics_vec_kernel_count(1)

    @unittest.skipIf(IS_FBCODE, "Not yet runnable in fbcode")
    @unittest.skipIf(
        sys.platform not in ["linux", "win32"],
        "cpp kernel profile only support linux now",
    )
    @patch("torch.cuda.is_available", lambda: False)
    @config.patch({"cpp.enable_kernel_profile": True})
    @config.patch({"cpp.descriptive_names": "original_aten"})
    def test_cpp_kernel_profile(self):
        from torch.profiler import profile

        @torch.compile(backend="inductor", fullgraph=True)
        def fn(a, b):
            return a + b

        a = torch.rand((100,))
        b = torch.rand((100,))
        with profile() as prof:
            fn(a, b)

        kernel_profile_events = []
        for e in prof.profiler.function_events:
            if "cpp_fused_add_0" in e.name:
                kernel_profile_events.append(e.name)
        assert len(kernel_profile_events) > 0

    @xfailIfS390X
    @requires_vectorization
    def test_channel_shuffle_cl_output(self):
        """code and shape extracted from shufflenet_v2_x1_0"""

        def channel_shuffle(x, groups):
            batchsize, num_channels, height, width = x.size()
            channels_per_group = num_channels // groups
            x = x.view(batchsize, groups, channels_per_group, height, width)
            x = torch.transpose(x, 1, 2).contiguous()
            x = x.view(batchsize, -1, height, width)
            return x.contiguous(memory_format=torch.channels_last)

        for simdlen in simd_lengths_to_test():
            with config.patch({"cpp.simdlen": simdlen}):
                torch._dynamo.reset()
                metrics.reset()
                x = torch.randn(64, 58, 28, 28)
                self.common(channel_shuffle, (x, 2))
                check_metrics_vec_kernel_count(2)

    @slowTest
    @requires_vectorization
    def test_transpose_with_norm(self):
        """a sub-module from TIMM gmlp_s16_224"""

        class Model(torch.nn.Module):
            def __init__(self) -> None:
                super().__init__()
                self.linear = torch.nn.Linear(
                    in_features=256, out_features=1536, bias=True
                )
                self.act = torch.nn.GELU()
                self.norm = torch.nn.LayerNorm(768)
                self.proj = torch.nn.Linear(196, 196)
                self.fc = torch.nn.Linear(in_features=768, out_features=256, bias=True)

            def forward(self, x):
                x = self.linear(x)
                x = self.act(x)
                u, v = x.chunk(2, dim=-1)
                v = self.norm(v)
                v = self.proj(v.transpose(-1, -2))
                y = u * v.transpose(-1, -2)
                return self.fc(y)

        x = torch.randn(128, 196, 256)
        for simdlen in simd_lengths_to_test():
            with config.patch({"cpp.simdlen": simdlen}):
                for eval_mode in [True, False]:
                    torch._dynamo.reset()
                    metrics.reset()
                    m = Model().eval() if eval_mode else Model()
                    self.common(m, (x,))
                    check_metrics_vec_kernel_count(8)

    @requires_vectorization
    @config.patch("cpp.enable_tiling_heuristics", False)
    def test_transpose_copy(self):
        def fn(a):
            return a.t().contiguous()

        for simdlen in simd_lengths_to_test():
            with config.patch({"cpp.simdlen": simdlen}):
                for dtype in (torch.float, torch.bfloat16):
                    for shape in (
                        (7, 7),
                        (8, 8),
                        (9, 9),
                        (16, 16),
                        (17, 17),
                        (32, 32),
                        (33, 33),
                    ):
                        torch._dynamo.reset()
                        metrics.reset()
                        x = torch.randn(shape, dtype=dtype)
                        self.common(fn, (x,))
                        check_metrics_vec_kernel_count(2)

    @torch._dynamo.config.patch(specialize_int=False)
    def test_slice_scatter_issue122291(self):
        @torch.compile(fullgraph=True)
        def fn(t, t_src, dim, start, end, step):
            return t.slice_scatter(t_src, dim, start, end, step)

        shape = ((16, 16), (16, 2), 1, 4, 10, 1)
        input_tensor = torch.zeros(shape[0], requires_grad=False, device="cpu")
        src_tensor = torch.ones(shape[1], requires_grad=False, device="cpu")
        with self.assertRaisesRegex(
            torch._inductor.exc.InductorError, r".*shape error in scatter op"
        ):
            fn(input_tensor, src_tensor, shape[2], shape[3], shape[4], shape[5])

    def test_horizontal_fusion(self):
        def fn(a, b, c, idx):
            _a = torch.index_select(a, dim=0, index=idx)
            _b = torch.index_select(b, dim=0, index=idx)
            _c = torch.index_select(c, dim=0, index=idx)
            return _a, _b, _c

        with config.patch({"cpp.max_horizontal_fusion_size": 0}):
            metrics.reset()
            torch._dynamo.reset()
            a = torch.randn(size=(4, 16), dtype=torch.bfloat16)
            b = torch.randn(size=(4, 16), dtype=torch.bfloat16)
            c = torch.randn(size=(4, 16), dtype=torch.bfloat16)
            idx = torch.zeros(size=[4], dtype=torch.int64)
            opt_fn = torch.compile(fn, backend="inductor")
            opt_fn(a, b, c, idx)
            self.assertEqual(metrics.generated_kernel_count, 3)
            self.assertTrue(same(fn(a, b, c, idx), opt_fn(a, b, c, idx)))

        with config.patch({"cpp.max_horizontal_fusion_size": 1}):
            metrics.reset()
            torch._dynamo.reset()
            a = torch.randn(size=(4, 32), dtype=torch.bfloat16)
            b = torch.randn(size=(4, 32), dtype=torch.bfloat16)
            c = torch.randn(size=(4, 32), dtype=torch.bfloat16)
            idx = torch.zeros(size=[4], dtype=torch.int64)
            opt_fn = torch.compile(fn, backend="inductor")
            opt_fn(a, b, c, idx)
            self.assertEqual(metrics.generated_kernel_count, 3)
            self.assertTrue(same(fn(a, b, c, idx), opt_fn(a, b, c, idx)))

        with config.patch({"cpp.max_horizontal_fusion_size": 2}):
            metrics.reset()
            torch._dynamo.reset()
            a = torch.randn(size=(4, 64), dtype=torch.bfloat16)
            b = torch.randn(size=(4, 64), dtype=torch.bfloat16)
            c = torch.randn(size=(4, 64), dtype=torch.bfloat16)
            idx = torch.zeros(size=[4], dtype=torch.int64)
            opt_fn = torch.compile(fn, backend="inductor")
            opt_fn(a, b, c, idx)
            print(metrics.generated_kernel_count)
            self.assertEqual(metrics.generated_kernel_count, 2)
            self.assertTrue(same(fn(a, b, c, idx), opt_fn(a, b, c, idx)))

        with config.patch({"cpp.max_horizontal_fusion_size": 3}):
            metrics.reset()
            torch._dynamo.reset()
            a = torch.randn(size=(4, 128), dtype=torch.bfloat16)
            b = torch.randn(size=(4, 128), dtype=torch.bfloat16)
            c = torch.randn(size=(4, 128), dtype=torch.bfloat16)
            idx = torch.zeros(size=[4], dtype=torch.int64)
            opt_fn = torch.compile(fn, backend="inductor")
            opt_fn(a, b, c, idx)
            self.assertEqual(metrics.generated_kernel_count, 1)
            self.assertTrue(same(fn(a, b, c, idx), opt_fn(a, b, c, idx)))

    def test_lowp_fp_neg_abs(self):
        def fn(x):
            return x.neg().abs()

        for dtype in _lowp_fp_dtypes:
            metrics.reset()
            x = torch.randn(100, 100).to(dtype)
            opt_fn = torch.compile(fn, backend="inductor")
            self.assertTrue(same(fn(x), opt_fn(x)))
            assert metrics.cpp_to_dtype_count == 0
            check_metrics_vec_kernel_count(1)

    @config.patch("cpp.enable_tiling_heuristics", False)
    def test_transpose_non_contiguous(self):
        def fn(a):
            # From part of timm HaloAttn:
            # (https://github.com/rwightman/pytorch-image-models/blob/main/timm/layers/halo_attn.py#L97).
            # Fixed https://github.com/pytorch/pytorch/issues/94269 accuracy issue.
            as_strided = torch.ops.aten.as_strided.default(
                a, [1, 384, 2, 20, 12], [153600, 1, 61440, 384, 7680]
            )
            as_strided_1 = torch.ops.aten.as_strided.default(
                as_strided,
                [1, 384, 2, 2, 12, 12],
                [153600, 1, 61440, 3072, 7680, 384],
            )
            clone_1 = torch.ops.aten.clone.default(
                as_strided_1, memory_format=torch.contiguous_format
            )
            _unsafe_view_1 = torch.ops.aten._unsafe_view.default(
                clone_1, [8, 48, 4, 144]
            )
            permute_2 = torch.ops.aten.permute.default(_unsafe_view_1, [0, 2, 3, 1])
            split_with_sizes = torch.ops.aten.split_with_sizes.default(
                permute_2, [16, 32], -1
            )
            getitem = split_with_sizes[0]
            _getitem_1 = split_with_sizes[1]
            permute_3 = torch.ops.aten.permute.default(getitem, [0, 1, 3, 2])
            expand_1 = torch.ops.aten.expand.default(permute_3, [8, 4, 16, 144])
            clone_3 = torch.ops.aten.clone.default(
                expand_1, memory_format=torch.contiguous_format
            )
            return clone_3

        metrics.reset()
        x = torch.randn(1, 384, 20, 20).to(memory_format=torch.channels_last)
        self.common(fn, (x,))

    def test_non_contiguous_index_with_constant_stride(self):
        def fn(x):
            x1 = x[:, :, :, ::2]
            x2 = x[:, :, :, 1::2]
            x = torch.stack((-x2, x1), dim=-1)
            return x.flatten(-2)

        metrics.reset()
        x = torch.randn(1, 32, 16, 68)
        opt_fn = torch.compile(fn, backend="inductor")
        _, code = run_and_get_cpp_code(opt_fn, x)
        self.assertTrue(same(fn(x), opt_fn(x)))
        # def and use
        FileCheck().check_count("cpp_fused", 2, exactly=True).run(code)

    def test_invalid_index_of_empty_tensor(self):
        def fn(a):
            b = a[[0]]
            return b

        a = torch.tensor([])
        with self.assertRaises(RuntimeError):
            torch.compile(fn)(a)

    @torch.no_grad()
    @torch._inductor.config.patch(freezing=True)
    def test_issue122380(self):
        def func(x):
            t1 = torch.unbind(x)
            t2 = torch.stack(t1, dim=1)
            t3 = torch.tanh(t2)
            return t3

        x = torch.randn(2, 3, 4)
        self.assertEqual(torch.compile(func)(x), func(x))

    @config.patch({"fx_graph_cache": False, "fx_graph_remote_cache": False})
    def test_ir_node_str(self):
        @torch.compile
        def fn(x: torch.Tensor) -> torch.Tensor:
            return x.sin(), torch.nn.Softmax(dim=1)(x.cos())

        def run_node_alt(*args, **kwargs):
            rv = run_node(*args, **kwargs)
            strings.append(str(rv))
            return rv

        strings = []
        run_node = GraphLowering.run_node
        with patch.object(GraphLowering, "run_node", run_node_alt):
            fn(torch.randn([8, 128]))
        self.assertGreater(len(strings), 3)

    def test_vertical_sum_cpu_only(self):
        def fn1(a):
            return a.sum(dim=0)

        def fn2(a):
            return a.sum(dim=1)

        metrics.reset()
        x = torch.randn(100, 100)
        self.common(fn1, (x,))
        check_metrics_vec_kernel_count(1)

        metrics.reset()
        x = torch.randn(100, 100, 100)
        self.common(fn2, (x,))
        check_metrics_vec_kernel_count(1)

    def test_transpose_vertical_sum_cpu_only(self):
        def fn(a, b):
            c = a * b
            return c.sum(dim=1)

        metrics.reset()
        x = torch.randn(100, 50, 50)
        y = torch.randn(100, 50, 50).transpose(1, 2)
        self.common(fn, (x, y))
        check_metrics_vec_kernel_count(2)

    def test_transpose_mxn_16_16_bf16_fp16(self):
        def fn(a, b):
            c = a * b
            return c.sum(dim=1)

        for dtype in [torch.bfloat16, torch.float16]:
            metrics.reset()
            x = torch.randn(100, 50, 50).to(dtype)
            y = torch.randn(100, 50, 50).to(dtype).transpose(1, 2)
            self.common(fn, (x, y))
            check_metrics_vec_kernel_count(2)

    def test_transpose_mxn_32_32_bf16_fp16(self):
        def fn(a):
            return a.permute(0, 2, 1).contiguous()

        for dtype in [torch.bfloat16, torch.float16]:
            metrics.reset()
            x = torch.randn(2, 9216, 9216).to(dtype)
            self.common(fn, (x,))
            check_metrics_vec_kernel_count(2)

    def test_transpose_sum2d_cpu_only(self):
        def fn(a, b):
            c = a * b
            return c.sum()

        metrics.reset()
        x = torch.randn(50, 50)
        y = torch.randn(50, 50).transpose(0, 1)
        self.common(fn, (x, y))
        check_metrics_vec_kernel_count(2)

    @config.patch("cpp.enable_tiling_heuristics", False)
    def test_transpose_sum_outer(self):
        # https://github.com/pytorch/pytorch/issues/98573
        def fn(a):
            return a.transpose(2, 3).sum(dim=1).contiguous()

        metrics.reset()
        x = torch.randn(10, 50, 50, 50)
        self.common(fn, (x,))
        check_metrics_vec_kernel_count(1)

    def test_to_dtype_bool_float(self):
        # https://github.com/pytorch/pytorch/issues/100800
        def f(a):
            return torch.where(
                torch.ones_like(a).to(torch.bool),
                torch.zeros_like(a),
                torch.ones_like(a) * 2,
            )

        self.common(f, (torch.ones(16),))

    def test_to_dtype_float_bool(self):
        # https://github.com/pytorch/pytorch/issues/100466
        def f(a):
            a = a * torch.tensor(a >= 0, dtype=torch.float32)
            return a

        x = torch.rand(16)
        self.common(f, (x,))

    def test_constant_store(self):
        # https://github.com/pytorch/pytorch/issues/104515
        def f(a):
            a[0, [3, 3]] = -float("inf")
            return a

        x = torch.rand(4, 5)
        self.common(f, (x,))

    def test_broadcast_scalar_cpp_tile_2d_kernel(self):
        # Based on detectron2_maskrcnn backbone (conv2d -> max_pool2d)
        s0 = 12
        s1 = 21

        data = torch.randn(
            [1, 256, 8 * s0, 8 * s1],
        )
        weight_one = torch.randn([256, 256, 1, 1], requires_grad=True)
        weight_two = torch.randn((256, 256, 3, 3), requires_grad=True)
        bias_one = torch.randn([256], requires_grad=True)
        bias_two = torch.randn([256], requires_grad=True)

        @torch.compile
        def fn(data, weight_one, weight_two, bias_one, bias_two):
            conv_result_one = torch.ops.aten.convolution.default(
                data,
                weight_one,
                bias_one,
                [1, 1],
                [1, 1],
                [1, 1],
                False,
                [0, 0],
                1,
            )

            conv_result_two = torch.ops.aten.convolution.default(
                data,
                weight_two,
                bias_two,
                [1, 1],
                [1, 1],
                [1, 1],
                False,
                [0, 0],
                1,
            )

            max_pool_result = torch.nn.functional.max_pool2d(
                conv_result_one,
                [1, 1],
                [2, 2],
                [0, 0],
                [1, 1],
                False,
            )
            return conv_result_one, conv_result_two, max_pool_result

        torch._dynamo.mark_dynamic(data, 2)
        torch._dynamo.mark_dynamic(data, 3)
        self.common(fn, (data, weight_one, weight_two, bias_one, bias_two))

    def test_to_channels_last_lowp_fp(self):
        def f(a):
            return a.to(memory_format=torch.channels_last)

        for dtype in _lowp_fp_dtypes:
            x = torch.rand(2, 3, 14, 14).to(dtype)
            self.common(f, (x,))

    def test_broadcast_mul_lowp_fp(self):
        def f(a, b):
            return a * b

        for dtype in _lowp_fp_dtypes:
            a = torch.randn(2, 16, 16).to(dtype)
            b = torch.randn(2, 1, 1).to(dtype)
            self.common(f, (a, b))

    def test_linear_buffer_reuse(self):
        class M(torch.nn.Module):
            def __init__(self) -> None:
                super().__init__()
                self.linear1 = torch.nn.Linear(16, 16)
                self.tanh = torch.nn.Tanh()
                self.linear2 = torch.nn.Linear(16, 16)

            def forward(self, x):
                x = self.linear1(x)
                x = self.tanh(x)
                x = self.linear2(x)
                return x

        mod = M().eval()
        v = torch.randn(1, 16)

        with torch.no_grad():

            def compile_fx_wrapper(model_, example_inputs_):
                return compile_fx(model_, example_inputs_)

            def run(*ex, **kwargs):
                return mod(*ex, **kwargs)

            run = torch.compile(run, backend=compile_fx_wrapper)
            _, code = run_and_get_cpp_code(run, v)
            self.assertFalse("= as_strided(" in code)
            self.assertEqual(run(*v), mod(*v))

    def test_invalid_dropout_args(self):
        class MyModel(torch.nn.Module):
            def forward(self, x):
                x = x * 2
                x = torch.nn.functional.dropout(x, p=0.5)
                x = torch.relu(x)
                return x

        example_inputs = torch.tensor([[1, 2, 3], [4, 5, 6]])

        func = MyModel()
        jit_func = torch.compile(func)
        self.assertRaises(RuntimeError, lambda: func(example_inputs))
        self.assertRaises(RuntimeError, lambda: jit_func(example_inputs))

    def test_nn_param_assign(self):
        # https://github.com/pytorch/pytorch/issues/99569
        class Model2(nn.Module):
            def __init__(self) -> None:
                super().__init__()
                self.conv = nn.Conv2d(in_channels=3, out_channels=5, kernel_size=3)
                self.batchnorm = nn.BatchNorm2d(num_features=5)
                self.conv_weight = torch.randn(5, 3, 3, 3)
                self.conv_bias = torch.randn(5)

            def forward(self, x):
                self.conv.weight = nn.Parameter(self.conv_weight)
                self.conv.bias = nn.Parameter(self.conv_bias, requires_grad=False)
                self.conv.eval()
                x = self.conv(x)
                x = self.batchnorm(x)
                x = F.relu(x)
                return x

        input_tensor = torch.randn(1, 3, 10, 10)
        func = Model2().to("cpu")

        with torch.no_grad():
            func.train(False)
            v1 = func(input_tensor)
            jit_func = torch.compile(func, fullgraph=True)
            v2 = jit_func(input_tensor)
            self.assertEqual(v1, v2)

    def test_nn_param_assign_wrapped(self):
        class Model2(nn.Module):
            def __init__(self) -> None:
                super().__init__()
                self.conv = nn.Conv2d(in_channels=3, out_channels=5, kernel_size=3)
                self.batchnorm = nn.BatchNorm2d(num_features=5)
                self.conv_weight = torch.randn(5, 3, 3, 3)
                self.conv_bias = torch.randn(5)

            def forward(self, x):
                self.conv.weight = nn.Parameter(self.conv_weight)
                self.conv.bias = nn.Parameter(self.conv_bias, requires_grad=False)
                self.conv.eval()
                x = self.conv(x)
                x = self.batchnorm(x)
                x = F.relu(x)
                return x

        input_tensor = torch.randn(1, 3, 10, 10)
        func = Model2().to("cpu")

        @functools.wraps(func)
        def wrapper(*args, **kwargs):
            return func(*args, **kwargs)

        with torch.no_grad():
            func.train(False)
            v1 = func(input_tensor)
            jit_func = torch.compile(wrapper, fullgraph=True)
            v2 = jit_func(input_tensor)
            self.assertEqual(v1, v2)

    @config.patch(inplace_buffers=True)
    def test_in_out_buffer(self):
        def fn(x, y):
            z = torch.matmul(x, y.transpose(-1, -2)) / 8.0
            return z

        inps = [torch.randn(1, 2, 8, 4), torch.randn(1, 2, 8, 4)]
        fn_opt = torch.compile(fn, backend="inductor")
        _, code = run_and_get_cpp_code(fn_opt, *inps)
        self.assertTrue("in_out_ptr" in code)
        self.assertEqual(fn_opt(*inps), fn(*inps))

    def test_eliminate_meaningless_copy(self):
        def fn(x1, x2):
            permute = torch.ops.aten.permute.default(x2, [0, 2, 1, 3])
            clone = torch.ops.aten.clone.default(
                permute, memory_format=torch.contiguous_format
            )
            view = torch.ops.aten.view.default(clone, [1024, -1, 32])
            bmm = torch.ops.aten.bmm.default(view, x1)
            permute = torch.ops.aten.permute.default(view, [0, 2, 1])
            return (bmm, permute)

        metrics.reset()
        self.common(
            fn,
            [
                rand_strided(
                    (1024, 32, 128), (4096, 1, 32), device="cpu", dtype=torch.float32
                ),
                rand_strided(
                    (64, 128, 16, 32),
                    (65536, 512, 32, 1),
                    device="cpu",
                    dtype=torch.float32,
                ),
            ],
        )
        self.assertEqual(metrics.generated_kernel_count, 1)

    def test_attention_size_mismatch(self):
        class Attention(torch.nn.Module):
            def __init__(self, hidden_size, num_heads):
                super().__init__()
                self.hidden_size = hidden_size
                self.num_heads = num_heads
                self.head_size = hidden_size // num_heads
                self.query = torch.nn.Linear(hidden_size, hidden_size)
                self.key = torch.nn.Linear(hidden_size, hidden_size)
                self.value = torch.nn.Linear(hidden_size, hidden_size)
                self.inv_scale = torch.nn.Parameter(
                    torch.Tensor([1 / self.head_size**0.5]), requires_grad=False
                )

            def forward(self, x):
                query = self.query(x)
                key = self.key(x)
                value = self.value(x)
                (batch_size, seq_len, hidden_size) = query.size()
                query = query.view(
                    batch_size, seq_len, self.num_heads, self.head_size
                ).permute(0, 2, 1, 3)
                key = key.view(
                    batch_size, seq_len, self.num_heads, self.head_size
                ).permute(0, 2, 3, 1)
                value = value.view(
                    batch_size, seq_len, self.num_heads, self.head_size
                ).permute(0, 2, 1, 3)
                attention_weights = (
                    torch.matmul(query, key).mul(self.inv_scale).softmax(dim=-1)
                )
                output = torch.matmul(attention_weights, value)
                return output

        torch.manual_seed(123)
        hidden_size = 16
        num_heads = 1
        seq_len = 4
        batch_size = 1
        x = torch.randn(batch_size, seq_len, hidden_size)

        func = Attention(hidden_size, num_heads).to("cpu")

        with torch.no_grad():
            res1 = func(x)
            jit_func = torch.compile(func)
            res2 = jit_func(x)
        self.assertEqual(res1, res2)

    def test_scalar_mul_bfloat16(self):
        def f(x):
            return torch.ops.aten.mul.Tensor(x, 1.7015043497085571)

        metrics.reset()
        x = torch.randn(4, 5, dtype=torch.bfloat16)
        self.common(f, (x,))
        check_metrics_vec_kernel_count(1)

    def test_bf16_zeros(self):
        def fn():
            x = torch.zeros(1, 1, 32, dtype=torch.bfloat16)
            return x

        self.common(fn, ())

    def test_select_tiliing_with_index_expr(self):
        def fn(x, y):
            x = torch.ops.aten.view.default(x, [8, 8, 8, 3136])
            x = torch.ops.aten.permute.default(x, [0, 1, 3, 2])
            y = torch.ops.aten.mul.Tensor(y, x)
            return torch.ops.aten.constant_pad_nd.default(y, [0, 0, 1, 0, 0, 0], 0.0)

        x = torch.randn(8, 64, 56, 56)
        y = torch.randn(8, 8, 3136, 8)
        self.common(fn, (x, y))

    @unittest.skipIf(not torch.backends.mkldnn.is_available(), "MKLDNN is not enabled")
    @patch("torch.cuda.is_available", lambda: False)
    @config.patch(freezing=True)
    def test_linear_with_no_default_contiguous_input(self):
        dtypes = [
            torch.float32,
        ]
        if torch.ops.mkldnn._is_mkldnn_bf16_supported():
            dtypes.append(torch.bfloat16)
        if torch.ops.mkldnn._is_mkldnn_fp16_supported():
            dtypes.append(torch.float16)
        mod = torch.nn.Sequential(torch.nn.Linear(16, 16)).eval()
        temp = torch.randn(1, 16, 1, 1)
        v = torch.as_strided(temp, [1, 16], [0, 1], 0)
        self.assertTrue(v.is_contiguous())
        for dtype in dtypes:
            with torch.no_grad():
                self.common(
                    mod.to(dtype),
                    (v.to(dtype),),
                )

    @patch("torch.cuda.is_available", lambda: False)
    @config.patch(freezing=True)
    def test_linear_with_reshape(self):
        class M(torch.nn.Module):
            def __init__(self) -> None:
                super().__init__()
                self.linear = torch.nn.Linear(16, 16, bias=False)

            def forward(self, x):
                x = self.linear(x)
                return x.view(4, 4, 4)

        mod = M().eval()
        v = torch.randn(4, 16)
        with torch.no_grad():
            torch._dynamo.reset()
            metrics.reset()
            self.common(
                mod,
                (v,),
            )
            assert metrics.generated_kernel_count == 0

    @config.patch(implicit_fallbacks=True)
    def test_aten_normal_dtype(self):
        for dtype in [torch.float64, torch.float16, None]:

            def fn():
                return torch.normal(2, 3, (10, 10), dtype=dtype, device="cpu")

            self.assertEqual(
                torch.compile(fn, backend="aot_eager_decomp_partition")().dtype,
                dtype if dtype else torch.float32,
            )
            self.assertEqual(
                torch.compile(fn, backend="inductor")().dtype,
                dtype if dtype else torch.float32,
            )

    def test_group_norm_vec(self):
        class M(torch.nn.Module):
            def __init__(self) -> None:
                super().__init__()
                self.group_norm = torch.nn.GroupNorm(3, 90)

            def forward(self, x):
                return self.group_norm(x)

        options = itertools.product(
            vec_dtypes, [torch.contiguous_format, torch.channels_last], [True, False]
        )
        for dtype, fmt, dynamic in options:
            torch._dynamo.reset()
            metrics.reset()
            mod = M().eval()
            x = torch.randn((2, 90, 6, 6), dtype=dtype).to(memory_format=fmt)
            with torch.no_grad():
                expected = mod(x)
                compiled_m = torch.compile(mod, dynamic=dynamic)
                actual, code = run_and_get_cpp_code(compiled_m, x)
                self.assertEqual(expected, actual)
                # 3 generated kernels (first one for var_mean, last two for result)
                check_metrics_vec_kernel_count(3)

                # check loop split optimization
                if fmt == torch.channels_last:
                    # check that there are no non_contiguous loads
                    FileCheck().check_count(
                        "__at_align__ std::array", 0, exactly=True
                    ).run(code)

    def test_group_norm_large_input(self):
        class M(torch.nn.Module):
            def __init__(self) -> None:
                super().__init__()
                self.group_norm = torch.nn.GroupNorm(2, 64)

            def forward(self, x):
                return self.group_norm(x)

        for fmt in [torch.contiguous_format, torch.channels_last]:
            torch._dynamo.reset()
            metrics.reset()
            mod = M().eval()
            x = torch.randn(2, 64, 168, 168).to(memory_format=fmt)
            with torch.no_grad():
                expected = mod(x)
                compiled_m = torch.compile(mod)
                actual, code = run_and_get_cpp_code(compiled_m, x)
<<<<<<< HEAD
                self.assertEqual(expected, actual)
=======
                self.assertEqual(expected, actual, atol=1e-4, rtol=1e-5)
>>>>>>> e27f6eb5
                # 3 generated kernels (first one for var_mean, last two for result)
                check_metrics_vec_kernel_count(3)
                # check that there is no outer loop fusion.
                self.assertEqual(
                    len(metrics.cpp_outer_loop_fused_inner_counts),
                    0,
                )
                # check for parallel reduction.
                FileCheck().check("tmp_acc0_vec_arr").run(code)

    def test_int_div_vec(self):
        def fn(x, y, mode):
            return torch.div(x, y, rounding_mode=mode)

        for dtype in [
            torch.int8,
            torch.uint8,
            torch.int32,
            torch.int64,
        ]:
            x = torch.randint(1, 100, (32, 32), dtype=dtype)
            y = torch.randint(1, 100, (32, 32), dtype=dtype)
            for mode in [None, "trunc", "floor"]:
                with torch.no_grad():
                    metrics.reset()
                    self.common(fn, (x, y, mode))
                    check_metrics_vec_kernel_count(1)

    def test_uint8_add(self):
        # https://github.com/pytorch/pytorch/issues/113016
        def fn(x, y):
            return torch.add(x, y).neg().to(torch.int32)

        x = torch.randint(0, 255, (3, 3), dtype=torch.uint8)
        y = torch.randint(0, 255, (3, 3), dtype=torch.uint8)
        self.common(fn, (x, y))

    def test_uint8_sub(self):
        # https://github.com/pytorch/pytorch/issues/113016
        def fn(x, y):
            return torch.sub(x, y).neg().to(torch.int32)

        x = torch.randint(0, 255, (3, 3), dtype=torch.uint8)
        y = torch.randint(0, 255, (3, 3), dtype=torch.uint8)
        self.common(fn, (x, y))

    def test_non_contiguous_reduction_store(self):
        # https://github.com/pytorch/pytorch/issues/113018
        class M(torch.nn.Module):
            def __init__(self) -> None:
                super().__init__()
                self.conv = torch.nn.Conv2d(39, 1, kernel_size=(1, 17), stride=(2, 2))

            def forward(self, x):
                return self.conv(x.max(3).values)

        m = M()
        x = torch.randn(1, 39, 1, 18, 17)
        self.common(m, (x,))

    def test_embedding_vec(self):
        class M(torch.nn.Module):
            def __init__(self) -> None:
                super().__init__()
                self.emb = torch.nn.Embedding(64, 128)

            def forward(self, idx, x):
                return self.emb(idx) + x

        idx = torch.randint(0, 64, (4, 32))
        x = torch.randn(4, 32, 128)
        m = M().eval()
        with torch.no_grad():
            metrics.reset()
            self.common(m, (idx, x))
            check_metrics_vec_kernel_count(1)

    @requires_vectorization
    def test_embedding_vec_bf16(self):
        class M(torch.nn.Module):
            def __init__(self) -> None:
                super().__init__()
                self.emb = torch.nn.Embedding(64, 128)

            def forward(self, idx, x):
                return self.emb(idx)

        idx = torch.randint(0, 64, (4, 32))
        x = torch.randn(4, 32, 128).to(torch.bfloat16)
        m = M().eval()
        with torch.no_grad():
            metrics.reset()
            self.common(m, (idx, x))
            check_metrics_vec_kernel_count(1)

        # we are doing direct load/store, make sure we do not generate
        # redundant type casts
        m_opt = torch.compile(m)
        _, code = run_and_get_cpp_code(m_opt, idx, x)
        self.assertTrue("Vectorized" in code)
        self.assertTrue("cvt_lowp_fp_to_fp32" not in code)
        self.assertTrue("cvt_fp32_to_lowp_fp" not in code)

    @xfailIfS390X
    def test_concat_inner_vec(self):
        def fn(x, y):
            return F.relu(torch.cat([x, y], dim=1))

        x = torch.randn(32, 35)
        y = torch.randn(32, 120)
        metrics.reset()
        self.common(fn, (x, y))
        check_metrics_vec_kernel_count(3)

    @config.patch("cpp.enable_tiling_heuristics", False)
    def test_expr_vec_non_contiguous(self):
        def fn(x):
            # the pattern from sebotnet33ts_256
            y = torch.nn.functional.pad(x, (0, 31)).reshape(-1, 33, 63)
            y = y[:, :32, 31:].reshape(4, 32, 1, 32, 32).expand(-1, -1, 32, -1, -1)
            y = y.permute(0, 3, 1, 4, 2).clone(memory_format=torch.contiguous_format)
            y = y.view(4, 1024, 1024)
            return y.softmax(dim=-1)

        x = torch.randn(128, 2048)
        opt_fn = torch.compile(fn)
        metrics.reset()
        _, code = run_and_get_cpp_code(opt_fn, x)
        self.assertTrue(same(fn(x), opt_fn(x)))
        # 4 kernels for max, exp, sum and div
        check_metrics_vec_kernel_count(4)
        FileCheck().check_count(
            "Vectorized<int>::loadu(tmpbuf.data())", 0, exactly=True
        ).run(code)

    def test_vec_contiguous_ModularIndexing(self):
        # https://github.com/pytorch/pytorch/issues/114488
        class M(torch.nn.Module):
            def __init__(self, dim):
                super().__init__()
                self.norm = torch.nn.LayerNorm(dim * 4)

            def forward(self, x):
                # the pattern from swin_base_patch4_window7_224
                B, H, W, C = x.shape
                x = (
                    x.reshape(B, H // 2, 2, W // 2, 2, C)
                    .permute(0, 1, 3, 4, 2, 5)
                    .flatten(3)
                )
                x = self.norm(x)
                return x

        x = torch.randn(1, 56, 56, 128)
        m = M(128)
        opt_m = torch.compile(m)
        with torch.no_grad():
            metrics.reset()
            _, code = run_and_get_cpp_code(opt_m, x)
            self.assertTrue(same(m(x), opt_m(x)))
            # Two kernels: one for reduction, one pointwises
            check_metrics_vec_kernel_count(2)
            FileCheck().check_count(
                "Vectorized<float>::loadu(tmpbuf.data())", 0, exactly=True
            ).run(code)

    @parametrize("dtype", (torch.float16, torch.bfloat16, torch.float))
    @parametrize("shape", ("15,3,13", "4,2048,4096"))
    def test_fp8_cast(self, dtype: torch.dtype, shape: str):
        def fp8_cast(x):
            y0 = x.to(dtype=torch.float8_e4m3fn).to(dtype)
            y1 = x.to(dtype=torch.float8_e5m2).to(dtype)
            return y0, y1

        shape = [int(dim) for dim in shape.split(",")]
        x = torch.rand(*shape, device="cpu", dtype=dtype)
        self.common(fp8_cast, (x,))

    def test_logical_op_store_to_lowp_data_dtype(self):
        # https://github.com/pytorch/pytorch/issues/117624
        # https://github.com/pytorch/pytorch/issues/117627
        def fn(out1, out2, input, other):
            o1 = torch.logical_or(out=out1, input=input, other=other)
            o2 = torch.logical_xor(out=out2, input=input, other=other)
            return o1, o2

        x = torch.rand([3, 3, 2, 8, 9, 2], dtype=torch.float)
        y = torch.rand([3, 3, 2, 8, 9, 2], dtype=torch.float)
        for dtype in _lowp_fp_dtypes:
            o1 = torch.rand([3, 3, 2, 8, 9, 2], dtype=dtype)
            o2 = torch.rand([3, 3, 2, 8, 9, 2], dtype=dtype)
            with torch.no_grad():
                self.common(fn, (o1, o2, x, y))

    def test_constant_bool_vec(self):
        def fn(x):
            mask = torch.zeros(1, dtype=torch.bool)
            return torch.where(mask, x, -1.0)

        x = torch.rand(1000)
        metrics.reset()
        self.common(fn, (x,))
        check_metrics_vec_kernel_count(1)

    @torch._dynamo.config.patch(dynamic_shapes=True)
    @torch._dynamo.config.patch(assume_static_by_default=False)
    def test_symbolic_shape_scalar_value_reduction(self):
        def fn(x, y):
            return y + torch.ones(x).sum()

        with torch.no_grad():
            metrics.reset()
            y = torch.randn(100)
            self.common(fn, (100, y))
            check_metrics_vec_kernel_count(2)

    def test_int32_pointwise_vec(self):
        def fn(x):
            return x * x

        x = torch.randint(0, 100, (32, 32), dtype=torch.int32)
        metrics.reset()
        self.common(fn, (x,))
        check_metrics_vec_kernel_count(1)

    def test_int32_reduction_vec(self):
        def fn(x):
            return x.sum(dim=1)

        x = torch.randint(0, 100, (32, 32), dtype=torch.int32)
        metrics.reset()
        self.common(fn, (x,))
        check_metrics_vec_kernel_count(1)

    def test_uint32_pointwise_vec(self):
        def fn(x):
            return x * x

        x = torch.randint(0, 100, (32, 32), dtype=torch.uint32)
        metrics.reset()
        self.common(fn, (x,))
        # TODO(jgong5): change to 1 with vectorized uint32 load
        assert metrics.generated_cpp_vec_kernel_count == 0

    def test_uint32_reduction_vec(self):
        def fn(x):
            return x.sum(dim=1)

        x = torch.randint(0, 100, (32, 32), dtype=torch.uint32)
        metrics.reset()
        self.common(fn, (x,))
        # TODO(jgong5): change to 1 with vectorized uint32/uint64 load
        assert metrics.generated_cpp_vec_kernel_count == 0

    def test_int64_pointwise_vec(self):
        def fn(x):
            return x * x

        x = torch.randint(0, 100, (32, 32), dtype=torch.int64)
        metrics.reset()
        self.common(fn, (x,))
        check_metrics_vec_kernel_count(1)

    def test_int64_reduction_vec(self):
        def fn(x):
            return x.sum(dim=1)

        x = torch.randint(0, 100, (32, 32), dtype=torch.int64)
        metrics.reset()
        self.common(fn, (x,))
        check_metrics_vec_kernel_count(1)

    def test_uint64_pointwise_vec(self):
        def fn(x):
            return x * x

        x = torch.randint(0, 100, (32, 32), dtype=torch.uint64)
        metrics.reset()
        self.common(fn, (x,))
        # TODO(jgong5): change to 1 with vectorized uint64 load
        assert metrics.generated_cpp_vec_kernel_count == 0

    def test_uint64_reduction_vec(self):
        def fn(x):
            return x.sum(dim=1)

        x = torch.randint(0, 100, (32, 32), dtype=torch.uint64)
        metrics.reset()
        self.common(fn, (x,))
        # TODO(jgong5): change to 1 with vectorized uint64 load
        assert metrics.generated_cpp_vec_kernel_count == 0

    def test_convert_int8_to_half_vec(self):
        src_dtypes = [torch.int8, torch.uint8]
        dst_dtypes = [torch.bfloat16, torch.half]
        _simd_lens = [isa._bit_width for isa in cpu_vec_isa.valid_vec_isa_list()]
        for src_dtype, dst_dtype, _simd_len in itertools.product(
            src_dtypes, dst_dtypes, _simd_lens
        ):

            def fn(x):
                return x.to(dst_dtype)

            low = 0 if src_dtype == torch.uint8 else -100

            x = torch.randint(low, 100, (32, 32), dtype=src_dtype)
            with config.patch({"cpp.simdlen": _simd_len}):
                torch._dynamo.reset()
                metrics.reset()
                self.common(fn, (x,))
                check_metrics_vec_kernel_count(1)

    def test_convert_int32_to_int64_vec(self):
        def fn(x):
            return x.to(torch.int64)

        x = torch.randint(0, 100, (32, 32), dtype=torch.int32)
        metrics.reset()
        self.common(fn, (x,))
        check_metrics_vec_kernel_count(1)

    def test_convert_int64_to_int32_vec(self):
        def fn(x):
            return x.to(torch.int32)

        x = torch.randint(0, 100, (32, 32), dtype=torch.int64)
        metrics.reset()
        self.common(fn, (x,))
        check_metrics_vec_kernel_count(1)

    def test_convert_fp32_to_int64_vec(self):
        def fn(x):
            return x.to(torch.int64)

        x = torch.rand(32, 32)
        metrics.reset()
        self.common(fn, (x,))
        check_metrics_vec_kernel_count(1)

    def test_convert_int64_to_fp32_vec(self):
        def fn(x):
            return x.to(torch.float32)

        x = torch.randint(0, 100, (32, 32), dtype=torch.int64)
        metrics.reset()
        self.common(fn, (x,))
        check_metrics_vec_kernel_count(1)

    def test_double_pointwise_vec(self):
        def fn(x):
            return x * x

        x = torch.randn((32, 32), dtype=torch.double)
        metrics.reset()
        self.common(fn, (x,))
        check_metrics_vec_kernel_count(1)

    def test_double_reduction_vec(self):
        def fn(x):
            return x.sum(dim=1)

        x = torch.randn((32, 32), dtype=torch.double)
        metrics.reset()
        self.common(fn, (x,))
        check_metrics_vec_kernel_count(1)

    def test_convert_fp32_to_double_vec(self):
        def fn(x):
            return x.to(torch.double)

        x = torch.randn(32, 32)
        metrics.reset()
        self.common(fn, (x,))
        check_metrics_vec_kernel_count(1)

    def test_convert_double_to_fp32_vec(self):
        def fn(x):
            return x.to(torch.float32)

        x = torch.randn((32, 32), dtype=torch.double)
        metrics.reset()
        self.common(fn, (x,))
        check_metrics_vec_kernel_count(1)

    def test_no_redundant_to_dtypes_between_fused_scheduler_node(self):
        # https://github.com/pytorch/pytorch/issues/115260
        p0 = torch.tensor([1.0879], dtype=torch.float16)

        class Model1(torch.nn.Module):
            def __init__(self) -> None:
                super().__init__()

            def forward(self, *args):
                cat = torch.cat((args[3], args[2], args[1], args[0]), dim=2)
                max_1 = torch.max(args[4], p0)
                mul = torch.mul(cat, max_1)
                tan = torch.tan(mul)
                return (mul, tan)

        metrics.reset()
        m = Model1()
        self.common(
            m,
            (
                torch.randn((17, 5, 1, 7)).half(),
                torch.randn((17, 5, 1, 7)).half(),
                torch.randn((17, 5, 11, 7)).half(),
                torch.randn((17, 5, 1, 7)).half(),
                torch.tensor(4.39, dtype=torch.float16),
            ),
        )

    def test_masked_load_int64_vec(self):
        # https://github.com/pytorch/pytorch/issues/120377
        def fn(x):
            return torch.nn.functional.pad(x, (0, 13))

        x = torch.randint(0, 100, (819,), dtype=torch.int64)
        metrics.reset()
        self.common(fn, (x,))
        check_metrics_vec_kernel_count(1)

    def test_highp_to_lowp_cse_var_cache_with_store(self):
        # Fix issue: https://github.com/pytorch/pytorch/issues/128263
        input = torch.randn(5, 128, dtype=torch.float32)
        input2 = torch.randint(0, 10, (5, 128), dtype=torch.int8)
        input3 = torch.randn(128, 128, dtype=torch.float32)

        class Model(torch.nn.Module):
            def __init__(self) -> None:
                super().__init__()

            def forward(self, x, x2, x3):
                x2 = x2.to(torch.int32)
                temp = test_operators.realize(x2.to(torch.float16))
                temp2 = temp.to(torch.float32)
                temp2 = temp2 * x
                return torch.mm(temp, x3.to(torch.float16)), temp2

        metrics.reset()
        m = Model()
        self.common(
            m,
            (input, input2, input3),
        )

    def test_reduction_float_to_int64(self):
        # https://github.com/pytorch/pytorch/issues/124821
        def fn(x):
            return x.max(0).values

        x = torch.randint(0, 100, (22, 51), dtype=torch.int64)
        metrics.reset()
        self.common(fn, (x,))
        check_metrics_vec_kernel_count(1)

    @config.patch({"cpp.dynamic_threads": True})
    def test_reduction_with_dynamic_threads(self):
        def fn(a, b):
            return a.sum(), b.sum()

        self.common(
            fn,
            (torch.randn(1000), torch.rand(1000)),
        )

    @patch("torch.cuda.is_available", lambda: False)
    @config.patch(freezing=True)
    def test_linear_float64(self):
        class M(torch.nn.Module):
            def __init__(self) -> None:
                super().__init__()
                self.weight1 = torch.nn.Parameter(
                    torch.randn(10, 10, dtype=torch.float64)
                )
                self.weight2 = torch.nn.Parameter(
                    torch.randn(10, 10, dtype=torch.float64)
                )
                self.bias = torch.nn.Parameter(torch.randn(10, dtype=torch.float64))

            def forward(self, x1):
                v1 = torch.mm(x1, self.weight1)
                v2 = torch.addmm(self.bias, x1, self.weight2)
                return (v1, v2)

        mod = M().eval()
        v = torch.randn(10, 10, dtype=torch.float64)
        with torch.no_grad():
            self.common(
                mod,
                (v,),
            )

    def test_fused_attention_conv(self):
        # https://github.com/pytorch/pytorch/issues/121174.
        class Model(torch.nn.Module):
            def __init__(self) -> None:
                super().__init__()
                self.q_conv = torch.nn.Conv2d(4, 4, 1)
                self.k_conv = torch.nn.Conv2d(4, 4, 1)
                self.v_conv = torch.nn.Conv2d(4, 4, 1)

            def forward(self, x):
                q = self.q_conv(x)
                k = self.k_conv(x)
                v = self.v_conv(x)
                q = q.permute(0, 2, 1, 3)
                k = k.permute(0, 2, 1, 3)
                v = v.permute(0, 2, 1, 3)
                return torch.nn.functional.scaled_dot_product_attention(
                    q, k, v, dropout_p=0.0, is_causal=False
                )

        fn = Model()
        x = torch.randn(1, 4, 2, 2)
        self.common(fn, (x,))

    @parametrize("is_inference", (True, False))
    def test_disabled_amp(self, is_inference):
        class M(torch.nn.Module):
            def __init__(self):
                super().__init__()
                self.all_head_size = 12 * 64
                self.dense = nn.Linear(self.all_head_size, self.all_head_size)

            def forward(self, q, k, v):
                context_layer = F.scaled_dot_product_attention(
                    q, k, v, attn_mask=None, dropout_p=0.2
                )
                context_layer = context_layer.permute(0, 2, 1, 3).contiguous()
                new_context_layer_shape = context_layer.size()[:-2] + (
                    self.all_head_size,
                )
                context_layer = context_layer.view(new_context_layer_shape)
                return self.dense(context_layer)

        mod = M().to(torch.bfloat16).eval()

        q = torch.randn((4, 12, 512, 64), dtype=torch.bfloat16) / 10.0
        k = torch.randn((4, 12, 512, 64), dtype=torch.bfloat16) / 10.0
        v = torch.randn((4, 12, 512, 64), dtype=torch.bfloat16) / 10.0
        inputs = (
            q,
            k,
            v,
        )
        compiler_mode = torch.compile(mod)
        from torch.nn.attention import sdpa_kernel, SDPBackend

        context = contextlib.nullcontext if not is_inference else torch.no_grad
        with config.patch(
            {"fallback_random": True}
        ), torch.cpu.amp.autocast(), context(), sdpa_kernel(SDPBackend.MATH):
            torch.manual_seed(0)
            eager = mod(*inputs)
            torch.manual_seed(0)
            self.assertEqual(compiler_mode(*inputs), eager)

    def test_fused_node(self):
        # https://github.com/pytorch/pytorch/issues/138550.
        class M(torch.nn.Module):
            def __init__(self):
                super().__init__()

            def forward(
                self,
                clone_50,
                gt_scalar,
                div_tensor,
                convert_element_type_default_7,
                convert_element_type_default_13,
                convert_element_type_default_14,
            ):
                convert_element_type_default_4 = (
                    torch.ops.prims.convert_element_type.default(
                        clone_50, torch.float32
                    )
                )
                clone_50 = None
                view_default_6 = torch.ops.aten.view.default(
                    convert_element_type_default_4, [336, 512, 64]
                )
                convert_element_type_default_4 = None
                convert_element_type_default_5 = (
                    torch.ops.prims.convert_element_type.default(
                        view_default_6, torch.bfloat16
                    )
                )
                view_default_6 = None
                mul_tensor = torch.ops.aten.mul.Tensor(gt_scalar, div_tensor)
                mul_tensor_1 = torch.ops.aten.mul.Tensor(mul_tensor, 1.1111111111111112)
                mul_tensor = None
                expand_default_2 = torch.ops.aten.expand.default(
                    mul_tensor_1, [28, 12, 512, 512]
                )
                mul_tensor_1 = None
                view_default_3 = torch.ops.aten.view.default(
                    expand_default_2, [336, 512, 512]
                )
                expand_default_2 = None
                permute_default_4 = torch.ops.aten.permute.default(
                    view_default_3, [0, 2, 1]
                )
                view_default_3 = None
                convert_element_type_default_6 = (
                    torch.ops.prims.convert_element_type.default(
                        permute_default_4, torch.bfloat16
                    )
                )
                permute_default_4 = None
                bmm_default_2 = torch.ops.aten.bmm.default(
                    convert_element_type_default_6, convert_element_type_default_5
                )
                convert_element_type_default_6 = None
                convert_element_type_default_10 = (
                    torch.ops.prims.convert_element_type.default(
                        bmm_default_2, torch.float32
                    )
                )
                bmm_default_2 = None
                view_default_7 = torch.ops.aten.view.default(
                    convert_element_type_default_10, [28, 12, 512, 64]
                )
                convert_element_type_default_10 = None
                convert_element_type_default_18 = (
                    torch.ops.prims.convert_element_type.default(
                        view_default_7, torch.bfloat16
                    )
                )
                view_default_7 = None
                permute_default_9 = torch.ops.aten.permute.default(
                    convert_element_type_default_18, [0, 2, 1, 3]
                )
                convert_element_type_default_18 = None
                bmm_default_3 = torch.ops.aten.bmm.default(
                    convert_element_type_default_5, convert_element_type_default_7
                )
                convert_element_type_default_5 = convert_element_type_default_7 = None
                convert_element_type_default_9 = (
                    torch.ops.prims.convert_element_type.default(
                        bmm_default_3, torch.float32
                    )
                )
                bmm_default_3 = None
                view_default_8 = torch.ops.aten.view.default(
                    convert_element_type_default_9, [28, 12, 512, 512]
                )
                convert_element_type_default_9 = None
                convert_element_type_default_11 = (
                    torch.ops.prims.convert_element_type.default(
                        gt_scalar, torch.float32
                    )
                )
                gt_scalar = None
                mul_tensor_2 = torch.ops.aten.mul.Tensor(
                    convert_element_type_default_11, 1.1111111111111112
                )
                convert_element_type_default_11 = None
                mul_tensor_3 = torch.ops.aten.mul.Tensor(view_default_8, mul_tensor_2)
                view_default_8 = mul_tensor_2 = None
                mul_tensor_4 = torch.ops.aten.mul.Tensor(mul_tensor_3, div_tensor)
                mul_tensor_3 = None
                sum_dim_int_list_1 = torch.ops.aten.sum.dim_IntList(
                    mul_tensor_4, [-1], True
                )
                neg_default = torch.ops.aten.neg.default(div_tensor)
                div_tensor = None
                fma_default = torch.ops.prims.fma.default(
                    neg_default, sum_dim_int_list_1, mul_tensor_4
                )
                neg_default = sum_dim_int_list_1 = mul_tensor_4 = None
                view_default_9 = torch.ops.aten.view.default(
                    fma_default, [336, 512, 512]
                )
                fma_default = None
                convert_element_type_default_12 = (
                    torch.ops.prims.convert_element_type.default(
                        view_default_9, torch.bfloat16
                    )
                )
                view_default_9 = None
                bmm_default_4 = torch.ops.aten.bmm.default(
                    convert_element_type_default_13, convert_element_type_default_12
                )
                convert_element_type_default_13 = None
                convert_element_type_default_17 = (
                    torch.ops.prims.convert_element_type.default(
                        bmm_default_4, torch.float32
                    )
                )
                bmm_default_4 = None
                view_default_10 = torch.ops.aten.view.default(
                    convert_element_type_default_17, [28, 12, 64, 512]
                )
                convert_element_type_default_17 = None
                mul_scalar_2 = torch.ops.aten.mul.Scalar(
                    view_default_10, 0.3535533905932738
                )
                view_default_10 = None
                permute_default_8 = torch.ops.aten.permute.default(
                    mul_scalar_2, [0, 1, 3, 2]
                )
                mul_scalar_2 = None
                convert_element_type_default_19 = (
                    torch.ops.prims.convert_element_type.default(
                        permute_default_8, torch.bfloat16
                    )
                )
                permute_default_8 = None
                _permute_default_10 = torch.ops.aten.permute.default(
                    convert_element_type_default_19, [0, 2, 1, 3]
                )
                convert_element_type_default_19 = None
                bmm_default_5 = torch.ops.aten.bmm.default(
                    convert_element_type_default_12, convert_element_type_default_14
                )
                convert_element_type_default_12 = convert_element_type_default_14 = None
                convert_element_type_default_16 = (
                    torch.ops.prims.convert_element_type.default(
                        bmm_default_5, torch.float32
                    )
                )
                bmm_default_5 = None
                view_default_11 = torch.ops.aten.view.default(
                    convert_element_type_default_16, [28, 12, 512, 64]
                )
                convert_element_type_default_16 = None
                mul_scalar_3 = torch.ops.aten.mul.Scalar(
                    view_default_11, 0.3535533905932738
                )
                view_default_11 = None
                convert_element_type_default_20 = (
                    torch.ops.prims.convert_element_type.default(
                        mul_scalar_3, torch.bfloat16
                    )
                )
                mul_scalar_3 = None
                permute_default_11 = torch.ops.aten.permute.default(
                    convert_element_type_default_20, [0, 2, 1, 3]
                )
                convert_element_type_default_20 = None
                clone_52 = torch.ops.aten.clone.default(
                    permute_default_11, memory_format=torch.contiguous_format
                )
                permute_default_11 = None
                view_283 = torch.ops.aten.view.default(clone_52, [28, 512, 768])
                clone_52 = None
                clone_53 = torch.ops.aten.clone.default(
                    permute_default_9, memory_format=torch.contiguous_format
                )
                permute_default_9 = None
                view_284 = torch.ops.aten.view.default(clone_53, [28, 512, 768])
                clone_53 = None
                view_285 = torch.ops.aten.view.default(view_284, [14336, 768])
                view_284 = None
                return view_283, view_285

        clone_50 = torch.randn((28, 12, 512, 64), dtype=torch.bfloat16) / 10
        gt_scalar = torch.randint(0, 2, (28, 12, 512, 512), dtype=torch.bool)
        div_tensor = torch.randn((28, 12, 512, 512), dtype=torch.float) / 10
        convert_element_type_default_7 = (
            torch.randn((336, 64, 512), dtype=torch.bfloat16) / 10
        )
        convert_element_type_default_13 = (
            torch.randn((336, 64, 512), dtype=torch.bfloat16) / 10
        )
        convert_element_type_default_14 = (
            torch.randn((336, 512, 64), dtype=torch.bfloat16) / 10
        )
        inputs = (
            clone_50,
            gt_scalar,
            div_tensor,
            convert_element_type_default_7,
            convert_element_type_default_13,
            convert_element_type_default_14,
        )

        with torch.cpu.amp.autocast():
            mod = M().to(torch.bfloat16).eval()
            self.common(mod, inputs, atol=1e-3, rtol=1e-3)

    @requires_vectorization
    def test_vec_indirect_load_cse_cache(self):
        # https://github.com/pytorch/pytorch/issues/123502
        from math import inf

        def fn(arg0_1):
            full_default = torch.ops.aten.full.default([209985], 1)
            select = torch.ops.aten.select.int(arg0_1, 0, 0)
            select_1 = torch.ops.aten.select.int(arg0_1, 0, 1)
            view = torch.ops.aten.reshape.default(select_1, [-1])
            expand = torch.ops.aten.expand.default(view, [209985])
            full_default_1 = torch.ops.aten.full.default([10000], 0)
            scatter_add = torch.ops.aten.scatter_add.default(
                full_default_1, 0, expand, full_default
            )
            pow_1 = torch.ops.aten.pow.Tensor_Scalar(scatter_add, -0.5)
            eq = torch.ops.aten.eq.Scalar(pow_1, inf)
            full_default_2 = torch.ops.aten.full.default([], 0.0)
            where = torch.ops.aten.where.self(eq, full_default_2, pow_1)
            index = torch.ops.aten.index.Tensor(where, [select])
            index_1 = torch.ops.aten.index.Tensor(where, [select_1])
            mul_1 = torch.ops.aten.mul.Tensor(index, index_1)
            return (mul_1,)

        x = torch.zeros(2, 209985).to(torch.int64)
        opt_fn = torch.compile(fn, backend="inductor")
        _, code = run_and_get_cpp_code(opt_fn, x)
        FileCheck().check_count(
            "return at::vec::VectorizedN<int64_t,2>::loadu(tmpbuf.data(),",
            4,
            exactly=True,
        ).run(code)

    def test_load_half(self):
        def fn(arg0_1, arg0_2):
            return arg0_1.copy_(arg0_2)

        with config.patch({"cpp.simdlen": 0}):
            x1 = torch.randn(2, 10).to(torch.half)
            x2 = torch.randn(2, 10).to(torch.half)
            opt_fn = torch.compile(fn, backend="inductor")
            _, code = run_and_get_cpp_code(opt_fn, x1, x2)
            FileCheck().check_count(
                "static_cast<float>",
                0,
                exactly=True,
            ).run(code)

    @requires_vectorization
    def test_repeated_exp(self):
        def fn(x):
            y = x.sigmoid()
            return y + 1, y.sum(-1)

        x = torch.randn(1000, 1000)
        opt_fn = torch.compile(fn)
        _, code = run_and_get_cpp_code(opt_fn, x)
        FileCheck().check_count(
            ".exp()",
            1,
            exactly=True,
        ).run(code)

    def test_convert_fp32_int64_oob_vec(self):
        # https://github.com/pytorch/pytorch/issues/129863
        def fn(x):
            float32 = x.to(torch.float32)
            return float32.to(torch.int64)

        x = torch.full((32,), -9223372036854775808, dtype=torch.int64)

        for simdlen in simd_lengths_to_test():
            with config.patch({"cpp.simdlen": simdlen}):
                torch._dynamo.reset()
                metrics.reset()
                self.common(fn, (x,))
                check_metrics_vec_kernel_count(1)

    @requires_vectorization
    def test_consistent_remove_buffers(self):
        def fn(x):
            z = x + x
            z1 = test_operators.realize(z)
            return x + z1

        # The shape makes sure we generate both vec and scalar kernels
        x = torch.randn((65,), dtype=torch.bfloat16)
        with config.patch(inplace_buffers=False):
            metrics.reset()
            self.common(fn, (x,))
            check_metrics_vec_kernel_count(1)
            _, code = run_and_get_cpp_code(torch.compile(fn), x)
            FileCheck().check_count(
                "tmp1 + tmp2",
                2,
                exactly=True,
            ).run(code)

    @requires_vectorization
    def test_bool_reduction_vec(self):
        for op in (
            torch.any,
            torch.min,
            torch.max,
        ):

            def fn(x1, x2, x3):
                return op(x1), op(x2), op(x3)

            c = [False] * 63
            input1 = torch.Tensor(c).to(torch.bool)
            c[10] = True
            input2 = torch.Tensor(c).to(torch.bool)
            input3 = torch.Tensor([True] * 63).to(torch.bool)
            metrics.reset()
            self.common(
                fn,
                (
                    input1,
                    input2,
                    input3,
                ),
            )
            n_veckernel = 6 if op is torch.masked.mean else 3
            check_metrics_vec_kernel_count(n_veckernel)

    @requires_vectorization
    def test_full_bits_lowp(self):
        def check_use_full_bits(func, shapes, dtype, mixed, check_vecn):
            example_inputs = [torch.randn(shape, dtype=dtype) for shape in shapes]
            if mixed:
                example_inputs[0] = example_inputs[0].to(
                    dtype=torch.half if dtype == torch.bfloat16 else torch.bfloat16
                )
            f_opt = torch.compile()(func)
            _, code = run_and_get_cpp_code(f_opt, *example_inputs)
            if check_vecn:
                self.assertTrue(
                    "at::vec::VectorizedN" in code or "at::vec::convert<float,2" in code
                )
            else:
                self.assertFalse(
                    "at::vec::VectorizedN" in code or "at::vec::convert<float,2" in code
                )

        funcs = []

        def func0(arg0, arg1):
            return torch.ops.aten.sum(
                torch.ops.aten.add(torch.ops.aten.atanh(arg0), arg1), (2, 3)
            )

        funcs.append(func0)

        def func1(arg0):
            v = torch.ops.prims.convert_element_type.default(arg0, torch.float)
            v = torch.ops.aten.add(torch.ops.aten.atanh(arg0), v)
            return torch.ops.prims.convert_element_type.default(v, arg0.dtype)

        funcs.append(func1)

        def func2(arg0, arg1):
            v = torch.ops.aten.atanh(arg0)
            v = torch.ops.aten.add(v, arg1)
            return torch.ops.prims.convert_element_type.default(v, arg1.dtype)

        funcs.append(func2)

        # test small shapes
        funcs.append(func2)
        small_size = cpu_vec_isa.pick_vec_isa().nelements(dtype=torch.bfloat16) // 2

        example_shapes = [
            [(10, 32, 20, 20), (10, 32, 20, 20)],
            [(10, 32, 20, 20)],
            [(10, 32, 20, 20), (10, 32, 20, 20)],
            # test small shapes
            [(small_size), (small_size)],
        ]
        mixed_types = [False, False, True, False]
        check_vecns = [True, True, True, False]

        for dtype in [torch.bfloat16, torch.float16]:
            for func, shapes, mixed, check_vecn in zip(
                funcs, example_shapes, mixed_types, check_vecns
            ):
                check_use_full_bits(func, shapes, dtype, mixed, check_vecn)

    @config.patch("cpp.simdlen", 256)
    @requires_vectorization
    def test_avx2_bool_constant_pad_nd(self):
        # NOTE: I tried using (0, 12, 12) and removing the cpp.simdlen=256 override, but
        # that didn't repro the issue.
        result = torch.testing.make_tensor(
            (0, 6, 6), dtype=torch.bool, device=torch.device("cpu")
        )

        def fn(arg):
            return torch.constant_pad_nd(arg, (1, 1, 1, 1, 1, 1))

        self.common(fn, (result,))

    @config.patch(unroll_reductions_threshold=9999)
    @requires_vectorization
    def test_unrolled_bool_prod_vectorized(self):
        result = torch.zeros((37, 37, 37), dtype=torch.bool)
        dim_select = [0, 1]
        result.narrow(dim_select[0], 0, 1).narrow(dim_select[1], 1, 1).zero_()
        result.narrow(dim_select[0], 2, 1).narrow(dim_select[1], 3, 1).zero_()
        result.narrow(dim_select[0], 4, 1).narrow(dim_select[1], 3, 1).zero_()

        def fn(arg):
            return torch.prod(arg, 1, dtype=torch.bool)

        self.common(fn, (result,))

    @requires_vectorization
    @config.patch("cpp.min_chunk_size", 1)
    def test_for_loop_collapsed(self):
        # https://github.com/pytorch/pytorch/issues/122281
        def fn(x):
            return x.transpose(1, 0).contiguous()

        x = torch.randn(199, 2)
        opt_fn = torch.compile(fn, backend="inductor")
        _, code = run_and_get_cpp_code(opt_fn, x)
        self.assertTrue(same(fn(x), opt_fn(x)))
        FileCheck().check_count("#pragma omp for collapse(2)", 1, exactly=True).run(
            code
        )

    @config.patch(freezing=True)
    def test_add_layernorm(self):
        class Model(torch.nn.Module):
            def __init__(self):
                super().__init__()
                self.dense = torch.nn.Linear(768, 768)
                self.layernorm = torch.nn.LayerNorm(768, eps=1e-12)

            def forward(self, context_layer, hidden_states):
                attention_output = self.dense(context_layer)
                hidden_states = attention_output + hidden_states
                layer_output = self.layernorm(hidden_states)
                return layer_output

        model = Model()
        example_batch = (torch.rand(1, 197, 768), torch.rand(1, 197, 768))
        from torch.testing._internal.common_quantization import (
            _generate_qdq_quantized_model,
        )

        with torch.no_grad():
            converted_model = _generate_qdq_quantized_model(model, example_batch)
            torch.ao.quantization.move_exported_model_to_eval(converted_model)
            metrics.reset()
            torch.compile(converted_model)(*example_batch)
            check_metrics_vec_kernel_count(3)

    def test_dropout(self):
        class Model(nn.Module):
            def __init__(self, dim):
                super().__init__()
                self.dropout = eval(f"nn.Dropout{dim}d(p=0.5)")

            def forward(self, x):
                torch.manual_seed(0)
                x = self.dropout(x)
                return x

        for dim in [1, 2, 3]:
            model = Model(dim)
            torch.manual_seed(0)
            shape = [1, 3] + [256] * dim
            x = torch.randn(*shape)
            output = model(x)
            c_model = torch.compile(model)
            c_output = c_model(x)
            self.assertTrue(torch.allclose(output, c_output))

    @requires_vectorization
    def test_bool_max(self):
        torch.manual_seed(777)
        x = torch.randn(size=[128, 2501]).ge(0)

        def fn(x):
            return torch.max(x, 1, False)

        self.common(fn, (x,))


if __name__ == "__main__":
    from torch._inductor.test_case import run_tests
    from torch.testing._internal.inductor_utils import HAS_CPU

    if HAS_CPU and not IS_MACOS:
        run_tests(needs="filelock")<|MERGE_RESOLUTION|>--- conflicted
+++ resolved
@@ -4132,11 +4132,7 @@
                 expected = mod(x)
                 compiled_m = torch.compile(mod)
                 actual, code = run_and_get_cpp_code(compiled_m, x)
-<<<<<<< HEAD
                 self.assertEqual(expected, actual)
-=======
-                self.assertEqual(expected, actual, atol=1e-4, rtol=1e-5)
->>>>>>> e27f6eb5
                 # 3 generated kernels (first one for var_mean, last two for result)
                 check_metrics_vec_kernel_count(3)
                 # check that there is no outer loop fusion.
