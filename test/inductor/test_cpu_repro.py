# Owner(s): ["oncall: cpu inductor"]
import contextlib
import copy
import functools
import itertools
import math
import os
import platform
import sys
import unittest
from typing import Callable
from unittest.mock import patch

import torch
from torch import nn
from torch._C import FileCheck
from torch._dynamo.testing import rand_strided
from torch._dynamo.utils import same
from torch._inductor import config, cpu_vec_isa, metrics, test_operators
from torch._inductor.codegen.cpp import CppOverrides, CppVecOverrides
from torch._inductor.compile_fx import (
    compile_fx,
    compile_fx_inner,
    complex_memory_overlap,
)
from torch._inductor.exc import InductorError
from torch._inductor.graph import GraphLowering
from torch._inductor.utils import timed
from torch._prims_common import is_float_dtype
from torch.fx.experimental.proxy_tensor import make_fx
from torch.nn import functional as F
from torch.testing._internal.common_utils import (
    instantiate_parametrized_tests,
    IS_FBCODE,
    IS_MACOS,
    parametrize,
    skipIfRocm,
    slowTest,
    TEST_MKL,
    xfailIfS390X,
)
from torch.utils._python_dispatch import TorchDispatchMode


try:
    try:
        from . import test_torchinductor
    except ImportError:
        import test_torchinductor  # @manual=fbcode//caffe2/test/inductor:test_inductor-library
except unittest.SkipTest:
    if __name__ == "__main__":
        sys.exit(0)
    raise


vec_dtypes = test_torchinductor.vec_dtypes
_lowp_fp_dtypes = (
    torch.bfloat16,
    torch.float16,
)
run_and_get_cpp_code = test_torchinductor.run_and_get_cpp_code
TestCase = test_torchinductor.TestCase
aten = torch.ops.aten
check_model = test_torchinductor.check_model

requires_vectorization = unittest.skipUnless(
    cpu_vec_isa.valid_vec_isa_list() and os.getenv("ATEN_CPU_CAPABILITY") != "default",
    "Does not support vectorization",
)


def _can_check_vec_metrics():
    return (
        cpu_vec_isa.valid_vec_isa_list()
        and os.getenv("ATEN_CPU_CAPABILITY") != "default"
        and config.cpp.simdlen != 1
    )


def check_metrics_vec_kernel_count(num_expected_vec_kernels):
    if _can_check_vec_metrics():
        assert metrics.generated_cpp_vec_kernel_count == num_expected_vec_kernels


def simd_lengths_to_test():
    """Returns a minimal list of simd lengths to cover common cases"""
    simdlens = [None, 1]
    valid_isa_list = cpu_vec_isa.valid_vec_isa_list()
    if valid_isa_list:
        simdlens.append(valid_isa_list[0].bit_width())
    return simdlens


@contextlib.contextmanager
def set_num_threads(num_threads):
    orig_num_threads = torch.get_num_threads()
    torch.set_num_threads(num_threads)
    yield
    torch.set_num_threads(orig_num_threads)


class LstmModule(torch.nn.Module):
    def __init__(
        self,
        input_size,
        hidden_size,
        num_layers,
        bias=True,
        bidirectional=False,
        batch_first=False,
    ):
        super().__init__()
        self.lstm = torch.nn.LSTM(
            input_size=input_size,
            hidden_size=hidden_size,
            num_layers=num_layers,
            bias=bias,
            bidirectional=bidirectional,
            batch_first=batch_first,
        )

    def forward(self, x, h=None):
        x, h = self.lstm(x, h)
        return x, h


@instantiate_parametrized_tests
class CPUReproTests(TestCase):
    common = check_model

    @skipIfRocm
    def test_conv_stride_constraints(self):
        for fmt in [torch.contiguous_format, torch.channels_last]:
            # TorchDispatch doesn't work in our cuda invocation for some reason
            m = torch.nn.Conv2d(5, 6, [3, 3])

            def fn(inp, weight):
                return (
                    F.conv2d(
                        inp, weight, None, m.stride, m.padding, m.dilation, m.groups
                    ),
                )

            inp = torch.randn([2, 5, 16, 16])
            inps = [inp, m.weight.to(memory_format=fmt)]
            fn_fx = make_fx(fn)(*inps)
            fn_compiled = compile_fx_inner(fn_fx, inps)
            test_self = self
            conv_seen = False

            class RecordFunctions(TorchDispatchMode):
                def __torch_dispatch__(self, func, types, args=(), kwargs=None):
                    kwargs = kwargs if kwargs else {}
                    if func == torch.ops.aten.convolution.default:
                        # For CPU and mkldnn enable, we always using channles last
                        nonlocal fmt
                        if (
                            torch.backends.mkldnn.enabled
                            and torch.backends.mkldnn.is_available()
                        ):
                            fmt = torch.channels_last
                        test_self.assertTrue(args[0].is_contiguous(memory_format=fmt))
                        test_self.assertTrue(args[1].is_contiguous(memory_format=fmt))
                        nonlocal conv_seen
                        conv_seen = True

                    return func(*args, **kwargs)

            with RecordFunctions():
                fn_compiled(inps)

            self.assertTrue(conv_seen)

    @patch("torch.cuda.is_available", lambda: False)
    def test_conv2d_bn_mixed_dtype(self):
        class Model(torch.nn.Module):
            def __init__(self) -> None:
                super().__init__()
                self.conv = torch.nn.Conv2d(
                    3,
                    16,
                    kernel_size=3,
                    stride=1,
                    padding=1,
                    bias=False,
                    dtype=torch.bfloat16,
                )
                self.bn = torch.nn.BatchNorm2d(
                    16, eps=0.001, momentum=0.1, affine=True, track_running_stats=True
                )

            def forward(self, x):
                x = self.conv(x)
                x = self.bn(x)
                return x

        v = torch.randn(1, 3, 64, 64, dtype=torch.bfloat16)
        mod = Model().eval()
        with torch.no_grad():
            self.common(
                mod,
                (v,),
            )

    def test_nn_fold(self):
        # Fix https://github.com/pytorch/pytorch/issues/147848

        class Model(torch.nn.Module):
            def __init__(self, output_size, kernel_size, stride) -> None:
                super().__init__()
                self.fold = torch.nn.Fold(
                    output_size=output_size, kernel_size=kernel_size, stride=stride
                )

            def forward(self, x):
                x = self.fold(x)
                return x

        output_sizes = [(64, 64), (64, 64)]
        kernel_sizes = [(32, 32), (32, 32)]
        strides = [(1, 1), (2, 2)]
        input_sizes = [(1, 32 * 32, 1089), (1, 64 * 64, 289)]

        for idx in range(len(output_sizes)):
            output_size = output_sizes[idx]
            kernel_size = kernel_sizes[idx]
            stride = strides[idx]
            input_size = input_sizes[idx]

            for num_threads in [1, None]:
                torch._dynamo.reset()
                metrics.reset()
                v = torch.randn(*input_size)
                mod = Model(output_size, kernel_size, stride).eval()
                with contextlib.nullcontext() if (
                    num_threads != 1
                ) else set_num_threads(1):
                    with torch.no_grad():
                        self.common(
                            mod,
                            (v,),
                        )

    @unittest.skipIf(not torch.backends.mkldnn.is_available(), "MKLDNN is not enabled")
    @patch("torch.cuda.is_available", lambda: False)
    def test_conv2d_packed(self):
        options = itertools.product([[3, 56, 56]], [True, False], [0, (0,)])
        for x_shape, mode_train, padding in options:
            mod = torch.nn.Sequential(
                torch.nn.Conv2d(3, 64, 3, 3, padding=padding)
            ).train(mode=mode_train)
            v = torch.randn(x_shape, dtype=torch.float32)

            with torch.no_grad():
                self.common(
                    mod,
                    (v,),
                )

    @patch("torch.cuda.is_available", lambda: False)
    def test_conv2d_autocast(self):
        v = torch.randn(1, 3, 28, 18, dtype=torch.float32)
        mod = torch.nn.Sequential(torch.nn.Conv2d(3, 64, 3, 3)).eval()
        with torch.no_grad(), torch.cpu.amp.autocast():
            self.common(
                mod,
                (v,),
            )

    @config.patch(freezing=True)
    @unittest.skipIf(not TEST_MKL, "Test requires MKL")
    @patch("torch.cuda.is_available", lambda: False)
    def test_mkl_linear(self):
        dtypes = [torch.float32]
        options = itertools.product([[2, 3, 10]], [2], [True, False], dtypes)
        for input_shape, out_dim, bias, dtype in options:
            mod = torch.nn.Sequential(
                torch.nn.Linear(input_shape[-1], out_dim, bias=bias)
            ).eval()

            v = torch.randn(input_shape)
            with torch.no_grad():
                self.common(
                    mod.to(dtype),
                    (v.to(dtype),),
                )

    @unittest.skipIf(not torch.backends.mkldnn.is_available(), "MKLDNN is not enabled")
    @patch("torch.cuda.is_available", lambda: False)
    def test_unsupported_conv_transpose(self):
        class Model(torch.nn.Module):
            def __init__(self) -> None:
                super().__init__()
                self.conv_transpose = torch.nn.ConvTranspose2d(
                    3, 6, 3, stride=1, padding=1, output_padding=1
                )

            def forward(self, input_tensor):
                x = self.conv_transpose(input_tensor)
                output = torch.tanh(x)
                return output

        input = torch.randn(1, 3, 28, 28)
        m = Model().eval()

        with torch.no_grad():
            compiled_m = torch.compile(m)
            # The cpp_wrapper C-shim can't utilize the Python error API, so error
            # messages are printed to stderr directly, and the intercepted RuntimeError
            # is significantly less verbose.
            msg = (
                r"aoti_torch_cpu_convolution\(.*\) API call failed"
                if config.cpp_wrapper
                else "output padding must be smaller than either stride or dilation"
            )
            with self.assertRaisesRegex(RuntimeError, msg):
                compiled_m(input)

    @unittest.skipIf(not torch.backends.mkldnn.is_available(), "MKLDNN is not enabled")
    @patch("torch.cuda.is_available", lambda: False)
    def test_conv_used_from_multiple_places(self):
        class M(torch.nn.Module):
            def __init__(self, conv_in_channel, conv_out_channel) -> None:
                super().__init__()
                self.conv = torch.nn.Conv2d(conv_in_channel, conv_out_channel, (3, 3))

            def forward(self, x):
                res = self.conv(x)
                res = F.relu(res)
                res = self.conv(res)
                return res

        with torch.no_grad():
            mod = M(3, 3).eval()
            x = torch.randn(1, 3, 224, 224)
            self.common(
                mod,
                (x,),
            )

    @unittest.skipIf(not torch.backends.mkldnn.is_available(), "MKLDNN is not enabled")
    @patch("torch.cuda.is_available", lambda: False)
    def test_linear_used_from_multiple_places(self):
        class M(torch.nn.Module):
            def __init__(self, in_channel, out_channel) -> None:
                super().__init__()
                self.linear = torch.nn.Linear(in_channel, out_channel)

            def forward(self, x):
                res = self.linear(x)
                res = F.relu(res)
                res = self.linear(res)
                return res

        dtypes = []
        if torch.ops.mkldnn._is_mkldnn_bf16_supported():
            dtypes.append(torch.bfloat16)
        if torch.ops.mkldnn._is_mkldnn_fp16_supported():
            dtypes.append(torch.float16)
        for dtype in dtypes:
            with torch.no_grad():
                m = M(224, 224).to(dtype).eval()
                m_opt = torch.compile(m)
                x = torch.randn(224, 224, dtype=dtype)
                m_opt(x)
                self.assertEqual(m(x), m_opt(x))

    @config.patch(implicit_fallbacks=True)
    def test_multihead_attention_cpu(self):
        def fn(
            q,
            k,
            v,
            embed_dim,
            num_heads,
            qkv_weight,
            qkv_bias,
            proj_weight,
            proj_bias,
            mask,
            need_weights,
        ):
            return torch._native_multi_head_attention(
                q,
                k,
                v,
                embed_dim,
                num_heads,
                qkv_weight,
                qkv_bias,
                proj_weight,
                proj_bias,
                mask,
                need_weights,
            )

        B = 1
        T = 3
        embed_dim = 6
        num_heads = 2
        q = torch.randn([B, T, embed_dim])
        k = torch.randn([B, T, embed_dim])
        v = torch.randn([B, T, embed_dim])
        qkv_weight = torch.randn([3 * embed_dim, embed_dim])
        qkv_bias = torch.randn([3 * embed_dim])
        proj_weight = torch.randn([3 * embed_dim, embed_dim])
        proj_bias = torch.randn([3 * embed_dim])
        mask = None
        need_weights = False

        inps = [
            q,
            k,
            v,
            embed_dim,
            num_heads,
            qkv_weight,
            qkv_bias,
            proj_weight,
            proj_bias,
            mask,
            need_weights,
        ]
        self.common(fn, inps)

    @config.patch(freezing=True)
    def test_module_buffer_mutation(self):
        class Model(torch.nn.Module):
            def __init__(self) -> None:
                super().__init__()
                self.foo = torch.nn.Buffer(torch.rand((3, 10)))

            def forward(self, x):
                lx = [x, x.clone(), x.clone()]
                y = []
                for i in range(3):
                    y.append(lx[i] + self.foo[i])
                return torch.cat(y, 1)

        with torch.no_grad():
            example_inputs = (torch.rand(1, 10),)
            self.common(Model(), example_inputs)

    @unittest.skipIf(not torch.backends.mkldnn.is_available(), "MKLDNN is not enabled")
    @patch("torch.cuda.is_available", lambda: False)
    def test_linear_packed(self):
        dtypes = []
        if torch.ops.mkldnn._is_mkldnn_bf16_supported():
            dtypes.append(torch.bfloat16)
        if torch.ops.mkldnn._is_mkldnn_fp16_supported():
            dtypes.append(torch.float16)
        options = itertools.product(
            [[2, 3, 10], [2, 10], [10], [2, 0]], [3, 0], [True, False], dtypes
        )
        for input_shape, out_dim, bias, dtype in options:
            mod = torch.nn.Sequential(
                torch.nn.Linear(input_shape[-1], out_dim, bias=bias)
            ).eval()

            v = torch.randn(input_shape)
            with torch.no_grad():
                self.common(
                    mod.to(dtype),
                    (v.to(dtype),),
                )

    @unittest.skipIf(not torch.backends.mkldnn.is_available(), "MKLDNN is not enabled")
    @patch("torch.cuda.is_available", lambda: False)
    def test_conv_transpose2d_packed_cpu(self):
        options = itertools.product([[1, 3, 28, 28], [3, 28, 28]], [0, (0,)])
        for x_shape, padding in options:
            mod = torch.nn.Sequential(
                torch.nn.ConvTranspose2d(3, 64, 3, 3, padding=padding)
            ).eval()
            v = torch.randn(x_shape, dtype=torch.float32)
            with torch.no_grad():
                self.common(
                    mod,
                    (v,),
                )

    @torch._dynamo.config.patch(
        {"dynamic_shapes": True, "assume_static_by_default": False}
    )
    def test_full_boolean_dynamic_shape(self):
        def fn(n):
            x = torch.full((1024,), n >= 1024)
            return x, x + 1

        self.common(fn, (1024,))
        self.common(fn, (1023,))

    @config.patch(freezing=True)
    @unittest.skipIf(not torch._C._has_mkldnn, "MKLDNN is not enabled")
    @torch._dynamo.config.patch(dynamic_shapes=True)
    @torch._dynamo.config.patch(assume_static_by_default=False)
    def test_conv_in_channel_1_dynamic_shapes(self):
        class M(torch.nn.Module):
            def __init__(self, in_channel, out_channel) -> None:
                super().__init__()
                self.conv = torch.nn.Conv2d(in_channel, out_channel, 3)

            def forward(self, x):
                res = self.conv(x)
                res = F.relu(res)
                return res

        # test the case where the channels dim of the input is 1
        # Reproducer from the maml_omniglot model in Torchbench
        in_channel = 1
        out_channel = 3
        amp_enabled_configs = [False]
        if torch.ops.mkldnn._is_mkldnn_bf16_supported():
            # When amp is enabled here, the input to Conv is a FlexibleLayout.
            # While it's disabled, the input is a FixedLayout.
            amp_enabled_configs.append(True)
        for amp_enabled in amp_enabled_configs:
            mod = M(in_channel, out_channel).eval()
            v = torch.randn(5, in_channel, 15, 15)
            with torch.no_grad(), torch.cpu.amp.autocast(enabled=amp_enabled):
                self.common(
                    mod,
                    (v,),
                )

    @unittest.skipIf(not torch._C._has_mkldnn, "MKLDNN is not enabled")
    @patch("torch.cuda.is_available", lambda: False)
    @torch._dynamo.config.patch(dynamic_shapes=True)
    @torch._dynamo.config.patch(assume_static_by_default=False)
    @torch._dynamo.config.patch(allow_rnn=True)
    @config.patch(freezing=True)
    def _test_lstm_packed(
        self,
        unbatched,
        input_size,
        hidden_size,
        num_layers,
        bidirectional,
        bias,
        empty_state,
        batch_first,
        batch_size,
        seq_len,
        change_input_sizes=False,
    ):
        from torch._dynamo.utils import counters

        dtypes = [torch.float]
        if torch.ops.mkldnn._is_mkldnn_bf16_supported():
            dtypes.append(torch.bfloat16)
        if torch.ops.mkldnn._is_mkldnn_fp16_supported():
            dtypes.append(torch.float16)
        for dtype in dtypes:
            counters.clear()
            num_directions = 2 if bidirectional else 1

            seq_len_var = seq_len + 3
            if unbatched:
                v = torch.randn(seq_len, input_size)
                v_var = torch.randn(seq_len_var, input_size)
                h = torch.randn(num_layers * num_directions, hidden_size)
                c = torch.randn(num_layers * num_directions, hidden_size)
            else:
                if batch_first:
                    v = torch.randn(batch_size, seq_len, input_size)
                    v_var = torch.randn(batch_size, seq_len_var, input_size)
                else:
                    v = torch.randn(seq_len, batch_size, input_size)
                    v_var = torch.randn(seq_len_var, batch_size, input_size)
                h = torch.randn(num_layers * num_directions, batch_size, hidden_size)
                c = torch.randn(num_layers * num_directions, batch_size, hidden_size)

            mod = LstmModule(
                input_size,
                hidden_size,
                num_layers,
                bias,
                bidirectional,
                batch_first,
            ).eval()
            maybe_autocast = (
                torch.cpu.amp.autocast()
                if dtype == torch.bfloat16
                else contextlib.nullcontext()
            )

            with torch.no_grad(), maybe_autocast:
                inps = [v]
                if not empty_state:
                    inps.append((h, c))

                fn_opt = torch.compile(mod, backend="inductor")
                _, code = run_and_get_cpp_code(fn_opt, *inps)

                # Check that _flat_weights are not functional_tensor, otherwise
                # deepcopy will fail during recompilation.
                fn_opt_copy = copy.deepcopy(fn_opt)
                _flat_weights = fn_opt_copy.lstm._flat_weights
                for _flat_weight in _flat_weights:
                    self.assertFalse(torch._is_functional_tensor(_flat_weight))

                self.assertTrue("aten.mkldnn_rnn_layer" in code)
                self.assertEqual(fn_opt(*inps), mod(*inps))
                self.assertEqual(
                    counters["inductor"]["pattern_matcher_count"],
                    num_layers * num_directions
                    + 2,  # num of mkldnn_rnn_layer call + 2 view call on the concatenated hy, cy.
                )

                # Change input sizes
                if change_input_sizes:
                    inps_var = [v_var]
                    self.assertEqual(fn_opt(*inps_var), mod(*inps_var))

    @parametrize(
        "unbatched, input_size, hidden_size, num_layers, bidirectional, bias, empty_state, batch_first, batch_size, seq_len",
        itertools.product(
            *[
                [True, False],
                [1, 7],
                [7],
                [1, 7],
                [False, True],
                [False, True],
                [False, True],
                [True, False],
                [1, 7],
                [1, 7],
            ]
        ),
    )
    def test_lstm_packed(
        self,
        unbatched,
        input_size,
        hidden_size,
        num_layers,
        bidirectional,
        bias,
        empty_state,
        batch_first,
        batch_size,
        seq_len,
    ):
        self._test_lstm_packed(
            unbatched,
            input_size,
            hidden_size,
            num_layers,
            bidirectional,
            bias,
            empty_state,
            batch_first,
            batch_size,
            seq_len,
        )

    @parametrize(
        "unbatched, input_size, hidden_size, num_layers, bidirectional, bias, empty_state, batch_first, batch_size, seq_len",
        itertools.product(
            *[
                [False],
                [2],
                [5],
                [3],
                [True],
                [True],
                [False],
                [False],
                [2],
                [3],
            ]
        ),
    )
    def test_lstm_packed_change_input_sizes_cpu(
        self,
        unbatched,
        input_size,
        hidden_size,
        num_layers,
        bidirectional,
        bias,
        empty_state,
        batch_first,
        batch_size,
        seq_len,
    ):
        self._test_lstm_packed(
            unbatched,
            input_size,
            hidden_size,
            num_layers,
            bidirectional,
            bias,
            empty_state,
            batch_first,
            batch_size,
            seq_len,
            change_input_sizes=True,
        )

    def test_set_source_Tensor(self):
        class MaskedConv2d(torch.nn.Conv2d):
            def __init__(
                self,
                *,
                in_channels: int,
                out_channels: int,
                kernel_size: int,
                padding: int = 0,
            ) -> None:
                super().__init__(
                    in_channels, out_channels, kernel_size, padding=padding
                )
                mask = torch.zeros_like(self.weight)

                mask[:, :, : kernel_size // 2, :] = 1
                mask[:, :, kernel_size // 2, : kernel_size // 2] = 1
                self.register_buffer("mask", mask)

            def forward(self, x: torch.Tensor) -> torch.Tensor:
                with torch.no_grad():
                    self.weight.data *= self.mask
                return super().forward(x)

        class M(torch.nn.Module):
            def __init__(
                self, num_channels: int, num_colors: int, H: int, W: int
            ) -> None:
                super().__init__()
                self.num_channels = num_channels
                self.num_colors = num_colors
                self.H = H
                self.W = W
                kernel_size = 7
                padding = (kernel_size - 1) // 2
                # 1 7x7 Mask
                layers = [
                    MaskedConv2d(
                        in_channels=self.num_channels,
                        out_channels=64,
                        kernel_size=kernel_size,
                        padding=padding,
                    ),
                ]
                self.model = nn.Sequential(*layers)

            def forward(self, x: torch.Tensor) -> torch.Tensor:
                x = x.permute(0, 3, 1, 2)
                return self.model(x)

        model = M(H=32, W=32, num_channels=4, num_colors=2)
        fn_opt = torch.compile(model, backend="inductor")
        v = (torch.rand(10, 32, 32, 4) > 0.5).to(torch.float32)
        inp = v.clone()
        result, code = run_and_get_cpp_code(fn_opt, inp)
        self.assertIn(
            "aoti_torch_cpu_set__source_Tensor"
            if config.cpp_wrapper
            else "aten.set_.source_Tensor",
            code,
        )
        self.assertEqual(model(inp), result)

    @torch._dynamo.config.patch(dynamic_shapes=True)
    @torch._dynamo.config.patch(assume_static_by_default=False)
    @torch._dynamo.config.patch(allow_rnn=True)
    def test_pack_padded_sequence_lstm(self):
        embedding_dim = 12
        hidden_dim = 10
        batch_size = 24
        num_layers = 1
        bidirectional = True
        num_direc = 2
        max_lens = 96

        sent = torch.randn(batch_size, max_lens, embedding_dim)
        hid_0 = torch.rand(num_layers * num_direc, batch_size, hidden_dim)
        hid_1 = torch.randn(num_layers * num_direc, batch_size, hidden_dim)

        sent_lens = torch.Tensor(
            [1, 2, 3, 4, 5, 1, 3, 2, 96, 5, 3, 1, 1, 2, 1, 2, 3, 6, 1, 2, 4, 6, 2, 1]
        )

        assert sent_lens.shape[0] == batch_size
        assert sent_lens.max().item() == max_lens

        hidden_0 = hid_0.clone().requires_grad_(False)
        hidden_1 = hid_1.clone().requires_grad_(False)
        embeds = torch.nn.utils.rnn.pack_padded_sequence(
            sent, sent_lens, batch_first=True, enforce_sorted=False
        )

        mod = LstmModule(
            embedding_dim,
            hidden_dim,
            num_layers=num_layers,
            bias=True,
            bidirectional=bidirectional,
            batch_first=True,
        ).eval()

        with torch.no_grad():
            inps = [embeds, (hidden_0, hidden_1)]
            fn_opt = torch.compile(mod, backend="inductor")
            _, code = run_and_get_cpp_code(fn_opt, *inps)
            # This case is unsupported
            self.assertFalse("torch.ops.mkldnn._lstm" in code)
            self.assertEqual(fn_opt(*inps), mod(*inps))

    @patch("torch.cuda.is_available", lambda: False)
    def test_conv_transpose2d_has_output_size_input(self):
        # https://github.com/pytorch/pytorch/issues/100344.
        class M(torch.nn.Module):
            def __init__(self) -> None:
                super().__init__()
                self.conv_transpose = torch.nn.ConvTranspose2d(
                    in_channels=3, out_channels=1, kernel_size=3, stride=1, padding=1
                )

            def forward(self, x):
                return self.conv_transpose(x, output_size=(10, 10))

        mod = M().eval()
        v = torch.randn(1, 3, 10, 10, dtype=torch.float32)
        with torch.no_grad():
            self.common(
                mod,
                (v,),
            )

    def test_pad_with_nan_value(self):
        # https://github.com/pytorch/pytorch/issues/100988.
        class Model(torch.nn.Module):
            def forward(self, x):
                x = F.pad(x, (1, 1, 1, 1), value=float("nan"))
                return x

        mod = Model().eval()
        v = torch.randn(1, 3, 10, 10, dtype=torch.float32)
        with torch.no_grad():
            self.common(
                mod,
                (v,),
            )

    def test_masked_fill_with_inf_or_nan_value(self):
        def fn(value, mask):
            y1 = torch.masked_fill(value, mask, float("inf"))
            y2 = torch.masked_fill(value, mask, float("-inf"))
            y3 = torch.masked_fill(value, mask, float("nan"))
            return y1, y2, y3

        value = torch.randn((2, 17))
        mask = torch.randint(0, 1, size=(2, 17), dtype=torch.uint8).to(torch.bool)
        with torch.no_grad():
            self.common(
                fn,
                (value, mask),
            )

    def test_relu_with_inf_value(self):
        # https://github.com/pytorch/pytorch/issues/117544.

        def fn(out):
            out = torch.sinh(input=out)
            out = torch.relu(input=out)
            return out

        x = torch.Tensor([-572373.5000, 755109.1250, 330995.5625])
        with torch.no_grad():
            self.common(
                fn,
                (x,),
            )

    def test_acosh_with_negative_large_input(self):
        # https://github.com/pytorch/pytorch/issues/118267.

        def fn(input):
            out = torch.acosh(input)
            return out

        x = torch.Tensor(
            [
                [
                    -8493.9854,
                    431654.1250,
                    71741.5859,
                    608234.5000,
                    -103814.7500,
                    -699397.0000,
                    -910685.8125,
                    -832737.1875,
                    875343.5000,
                ]
            ]
        ).repeat(3, 9)

        for dtype in [torch.float32, torch.bfloat16, torch.double]:
            with torch.no_grad():
                torch._dynamo.reset()
                metrics.reset()
                _x = x.to(dtype)
                self.common(
                    fn,
                    (_x,),
                )

    @requires_vectorization
    def test_asinh_with_corner_inputs(self):
        # https://github.com/pytorch/pytorch/issues/142345

        def fn(input):
            out = torch.asinh(input)
            return out

        x = torch.tensor([0, 0, 0, -10000.1]).repeat(3, 4)

        bit_widths = [isa._bit_width for isa in cpu_vec_isa.valid_vec_isa_list()]
        for dtype in [torch.float32, torch.bfloat16, torch.float16, torch.double]:
            for simdlen in bit_widths:
                with torch.no_grad(), config.patch({"cpp.simdlen": simdlen}):
                    torch._dynamo.reset()
                    metrics.reset()
                    _x = x.to(dtype)
                    self.common(fn, (_x,))
                    check_metrics_vec_kernel_count(1)

    @config.patch(fallback_random=True)
    def test_require_stride_order_non_owning(self):
        def test_concat_with_conv():
            x1 = torch.randn(2, 3, 4, 4).to(memory_format=torch.channels_last)
            x2 = torch.randn(2, 5, 4, 4).to(memory_format=torch.channels_last)

            # First do the concatenation
            cat_result = torch.cat([x1, x2], dim=1)

            # Then use x1 (which was an input to the cat) in a conv
            conv_weight = torch.randn(4, 3, 3, 3).to(memory_format=torch.channels_last)
            x1_conv = torch.nn.functional.conv2d(x1, conv_weight, padding=1)

            return cat_result, x1_conv

        torch.manual_seed(1)
        f_c = torch.compile(test_concat_with_conv)
        out_result, code = run_and_get_cpp_code(f_c)

        torch.manual_seed(1)
        self.assertEqual(out_result, test_concat_with_conv())

        # both inputs to conv should be channels last
        if config.cpp_wrapper:
            FileCheck().check("{2L, 3L, 4L, 4L}").check("{128L, 1L, 32L, 8L}").check(
                "{4L, 3L, 3L, 3L}"
            ).check("{27L, 1L, 9L, 3L}").check("aoti_torch_empty_strided").run(code)
        else:
            FileCheck().check("(2, 3, 4, 4), (128, 1, 32, 8)").check(
                "empty_strided_cpu((4, 3, 3, 3), (27, 1, 9, 3)"
            ).run(code)

    @config.patch(implicit_fallbacks=True)
    def test_repeat_interleave(self):
        def fn(y):
            return torch.repeat_interleave(y, 2, output_size=8)

        a = torch.tensor([[1, 2], [3, 4]])
        self.common(
            fn,
            (a,),
        )

    def test_inplace_squeeze_needed(self):
        mod = torch.nn.Sequential(
            torch.nn.Linear(10, 10),
            torch.nn.LayerNorm(10),
            torch.nn.ReLU(),
        ).eval()

        def fn(x):
            return mod(x)

        v = torch.randn(10)
        # TODO: OMP parallel reduction order is not deterministic.
        # Hence, the accurarcy might vary up and down. For short term,
        # we increase the tolerance and will fix it later by using
        # aten parallel.
        self.common(fn, (v,), atol=5e-1, rtol=5e-1)

    def test_cat_mul(self):
        # https://github.com/pytorch/pytorch/issues/93365
        def fn(p0, p1):
            y1 = torch.cat([p0, p1], dim=0)
            y2 = torch.mul(y1, y1)
            return y1, y2

        p0 = torch.randn(3, 4)
        p1 = torch.randn(3, 4)
        self.common(fn, (p0, p1))

    def test_pow_cos(self):
        # https://github.com/pytorch/pytorch/issues/98149
        def fn(x):
            t = x.pow(5)
            return torch.cos(t)

        x = torch.tensor([4], dtype=torch.uint8)
        self.common(fn, (x,))

    def test_reduce_with_masked(self):
        # https://github.com/pytorch/pytorch/issues/96484
        def fn(a, b):
            a = torch.nn.functional.pad(a, (0, -1))
            c = a + b
            return c.min(0).values

        a = torch.randn([2])
        b = torch.randn([2])
        self.common(fn, (a, b))

    def test_scalar_sign_with_min(self):
        # https://github.com/pytorch/pytorch/issues/101340
        def fn(a):
            t1 = torch.tanh(a)
            t2 = torch.sign(t1)
            return torch.min(t1, t2)

        a = torch.randn(1, 3)
        self.common(fn, (a,))

    def test_index_propagation_issue_102065(self):
        def fn(x):
            x = torch.arange(x.numel())
            return (x.unsqueeze(0) - x.unsqueeze(1)) ** 2

        self.common(
            fn,
            (torch.randn(8),),
        )

    def test_low_fp_index_expr_issue_147279(self):
        # https://github.com/pytorch/pytorch/issues/147279
        def fn(start, end, dtype, dim):
            return torch.sum(
                torch.arange(start=start, end=end, dtype=dtype),
                dim=dim,
            )

        self.common(
            fn,
            (300, 400, torch.float16, (0,)),
        )

    def test_index_put(self):
        # https://github.com/pytorch/pytorch/issues/138908
        def fn(x, y):
            x = x + 10
            y[x] += y[x]

        x = torch.randint(-10, -9, (1, 2), dtype=torch.int64)
        y = torch.randn((2, 32), dtype=torch.float32)
        x_clone = x.clone()
        y_clone = y.clone()
        with torch.no_grad():
            fn(x, y)
            torch.compile(fn)(x_clone, y_clone)
            self.assertEqual(y, y_clone, atol=1e-3, rtol=1e-3)

    def test_index_put2(self):
        # https://github.com/pytorch/pytorch/issues/138908
        def fn(y, index0, index1):
            y[index1] += y[index0]

        y = torch.randn((2, 32), dtype=torch.float32)
        index0 = torch.tensor([[0, 1]])
        index1 = torch.tensor([[1, 0]])
        y_clone = y.clone()
        index0_clone = index0.clone()
        index1_clone = index1.clone()
        with torch.no_grad():
            fn(y, index0, index1)
            torch.compile(fn)(y_clone, index0_clone, index1_clone)
            self.assertEqual(y, y_clone, atol=1e-3, rtol=1e-3)

    def test_index_add(self):
        # https://github.com/pytorch/pytorch/issues/138908
        def fn(x, y, scale_y, index):
            values = x[index] + y * scale_y
            out = x.index_add_(dim=0, source=values, index=index)
            return out

        inp = (
            torch.randn(10, 10),
            torch.randn(5, 10),
            torch.randn(10),
            torch.randperm(10, device="cpu")[:5].to(torch.int32),
        )
        inp_clones = []
        for i in range(3):
            inp_clones.append(
                [
                    inp[0].clone(),
                    inp[1].clone(),
                    inp[2].clone(),
                    inp[3].clone()
                    if i == 0
                    else torch.zeros(10, device="cpu")[:5].to(torch.int32),
                ]
            )
        inp_clone, inp_clone2, inp_clone3 = inp_clones
        with torch.no_grad():
            cfn = torch.compile(fn)
            ref = fn(*inp)
            res = cfn(*inp_clone)
            self.assertEqual(ref, res, atol=1e-3, rtol=1e-3)
            ref = fn(*inp_clone2)
            res = cfn(*inp_clone3)
            self.assertEqual(ref, res, atol=1e-3, rtol=1e-3)

    def test_ModularIndexing_range_issue_103133(self):
        def fn(q, k):
            einsum = torch.einsum("bcxd,bcyd->bcxy", (q, k))
            constant_pad_nd = torch.ops.aten.constant_pad_nd.default(
                einsum, [0, 0, 0, 1], 0.0
            )
            view = torch.ops.aten.view.default(constant_pad_nd, [12, 1, 512, 513])
            y = view.new_zeros((12, 2, 256, 513))
            y[:, :-1, :, 256:] = view[:, :, :256, :257]
            return y

        self.common(
            fn,
            (
                torch.empty_strided((12, 1, 512, 64), (64, 196608, 768, 1)),
                torch.empty_strided((12, 1, 512, 64), (64, 196608, 768, 1)),
            ),
        )

    @patch("torch.cuda.is_available", lambda: False)
    def test_max_reduction_lowp_fp(self):
        def fn(x):
            return torch.ops.aten.max(x, 1, keepdim=True)[0].float()

        for dtype in _lowp_fp_dtypes:
            self.common(
                fn,
                (torch.randn(1, 32, 4, 4).to(dtype),),
            )

    @patch("torch.cuda.is_available", lambda: False)
    def test_vec_transpose_lowp_fp(self):
        for dtype in _lowp_fp_dtypes:

            def fn(x):
                return x.to(memory_format=torch.channels_last).to(dtype)

            self.common(
                fn,
                (torch.randn(2, 3, 4, 4),),
            )

    def test_load_inf_bf16(self):
        def fn1(x):
            return torch.where(x > 0, x, math.inf)

        def fn2(x):
            return torch.where(x > 0, x, -math.inf)

        for fn in [fn1, fn2]:
            self.common(
                fn,
                (torch.randn(1, 3, 16, 16),),
            )

    @patch("torch.cuda.is_available", lambda: False)
    def test_fp32_load_with_to_lowp_fp(self):
        # From llama model.
        class Model(torch.nn.Module):
            def __init__(self) -> None:
                super().__init__()
                self.cache_k = torch.zeros(8, 4, 2, 2)

            def forward(self, x, xk):
                bsz, seqlen, _ = x.shape
                self.cache_k = self.cache_k.to(x)
                self.cache_k[:bsz, 1 : 1 + seqlen] = xk
                return self.cache_k

        for dtype in _lowp_fp_dtypes:
            ref_model = Model().eval()
            opt_model = torch.compile()(Model().eval())
            x = torch.randn(4, 2, 2).to(dtype)
            xk = torch.randn(4, 2, 2, 2).to(dtype)
            self.assertEqual(opt_model(x, xk), ref_model(x, xk))

    @requires_vectorization
    @patch("torch.cuda.is_available", lambda: False)
    def test_sigmoid_with_reduction(self):
        def fn(x):
            x = torch.ops.aten.sigmoid.default(x)
            return torch.ops.aten.mean.dim(x, [-1, -2], True)

        x = torch.randn((1, 8, 8, 8))
        with config.patch({"cpp.simdlen": None}):
            torch._dynamo.reset()
            metrics.reset()
            self.common(fn, (x,))

    def test_slice_scatter_default_end_value(self):
        # From HF AllenaiLongformerBase.
        def fn(query, key, window_overlap):
            batch_size, seq_len, num_heads, head_dim = query.size()
            assert (
                seq_len % (window_overlap * 2) == 0
            ), f"Sequence length should be multiple of {window_overlap * 2}. Given {seq_len}"

            chunks_count = torch.div(seq_len, window_overlap, rounding_mode="trunc") - 1
            diagonal_chunked_attention_scores = key
            diagonal_attention_scores = diagonal_chunked_attention_scores.new_zeros(
                (
                    batch_size * num_heads,
                    chunks_count + 1,
                    window_overlap,
                    window_overlap * 2 + 1,
                )
            )
            diagonal_attention_scores[
                :, :3, :, window_overlap:
            ] = diagonal_chunked_attention_scores[
                :, :, :window_overlap, : window_overlap + 1
            ]
            return diagonal_attention_scores

        self.common(
            fn,
            (
                torch.randn(1, 1024, 12, 64),
                torch.randn(12, 3, 512, 513),
                256,
            ),
        )

    @requires_vectorization
    @patch("torch.cuda.is_available", lambda: False)
    def test_to_uint8_rounding_method(self):
        def fn(x):
            return x.to(torch.uint8)

        numerical_testsuit = [4.4, 4.5, 4.6, 5.5]
        for numerical_number in numerical_testsuit:
            x = torch.ones(17) * numerical_number
            with config.patch({"cpp.simdlen": None}):
                torch._dynamo.reset()
                metrics.reset()
                self.common(fn, (x,))
                check_metrics_vec_kernel_count(1)

    @requires_vectorization
    def _test_decomposed_dequant_relu_quant_helper(self, dtype):
        def fn(
            x, scale, zero_point, use_dequant, use_quant, quant_min, quant_max, dtype
        ):
            # For quantized_decomposed.dequantize_per_tensor
            # Refer to torch/ao/quantization/fx/_decomposed.py
            if use_dequant:
                x = (x.to(torch.float32) - zero_point) * scale

            x = torch.relu(x)

            # For quantized_decomposed.quantize_per_tensor
            # Refer to torch/ao/quantization/fx/_decomposed.py
            if use_quant:
                inv_scale = 1.0 / scale
                x = torch.clamp(
                    torch.round(x * inv_scale) + zero_point, quant_min, quant_max
                ).to(dtype)
            return x

        assert dtype in [torch.uint8, torch.int8]
        quant_min = 0 if dtype == torch.uint8 else -128
        quant_max = 255 if dtype == torch.uint8 else 127

        use_dequant_list = [False, True]
        use_quant_list = [False, True]
        for use_dequant, use_quant in itertools.product(
            use_dequant_list, use_quant_list
        ):
            x = torch.clamp(
                torch.randn((1, 7, 7, 9), dtype=torch.float32) * 100,
                quant_min,
                quant_max,
            )
            if use_dequant:
                x = x.to(dtype)
            zero_point = 100
            scale = 0.01
            with config.patch({"cpp.simdlen": None}):
                torch._dynamo.reset()
                metrics.reset()
                self.common(
                    fn,
                    (
                        x,
                        scale,
                        zero_point,
                        use_dequant,
                        use_quant,
                        quant_min,
                        quant_max,
                        dtype,
                    ),
                )
                check_metrics_vec_kernel_count(1)

    @requires_vectorization
    def test_decomposed_dequant_relu_quant_uint8(self):
        self._test_decomposed_dequant_relu_quant_helper(torch.uint8)

    @requires_vectorization
    def test_decomposed_dequant_relu_quant_int8(self):
        self._test_decomposed_dequant_relu_quant_helper(torch.int8)

    def _test_dequant_quant_lowering_helper(self, dtype, dequant_out_dtype=None):
        def fn(
            x,
            scale,
            zero_point,
            use_dequant,
            use_quant,
            quant_min,
            quant_max,
            dtype,
            dequant_out_dtype,
        ):
            if use_dequant:
                x = torch.ops.quantized_decomposed.dequantize_per_tensor(
                    x,
                    scale,
                    zero_point,
                    quant_min,
                    quant_max,
                    dtype,
                    out_dtype=dequant_out_dtype,
                )

            x = torch.relu(x)

            if use_quant:
                x = torch.ops.quantized_decomposed.quantize_per_tensor(
                    x, scale, zero_point, quant_min, quant_max, dtype
                )
            return x

        use_dequant_list = [False, True]
        use_quant_list = [False, True]
        use_tensor_overload_list = [False, True]

        assert dtype in [torch.uint8, torch.int8]
        quant_min = 0 if dtype == torch.uint8 else -128
        quant_max = 255 if dtype == torch.uint8 else 127

        for (
            use_dequant,
            use_quant,
            use_tensor_overload,
        ) in itertools.product(
            use_dequant_list,
            use_quant_list,
            use_tensor_overload_list,
        ):
            x = torch.clamp(
                torch.randn((1, 7, 7, 9), dtype=torch.float32) * 100,
                quant_min,
                quant_max,
            )
            if use_dequant:
                x = x.to(dtype)
            zero_point = 100
            scale = 0.01
            if use_tensor_overload:
                zero_point = torch.tensor(zero_point, dtype=torch.int64)
                scale = torch.tensor(scale)
            with config.patch({"cpp.simdlen": None}):
                torch._dynamo.reset()
                metrics.reset()
                self.common(
                    fn,
                    (
                        x,
                        scale,
                        zero_point,
                        use_dequant,
                        use_quant,
                        quant_min,
                        quant_max,
                        dtype,
                        dequant_out_dtype,
                    ),
                )
                check_metrics_vec_kernel_count(1)

    @requires_vectorization
    def test_dequant_quant_lowering_uint8(self):
        self._test_dequant_quant_lowering_helper(torch.uint8)
        self._test_dequant_quant_lowering_helper(
            torch.uint8, dequant_out_dtype=torch.bfloat16
        )

    @requires_vectorization
    def test_dequant_quant_lowering_int8(self):
        self._test_dequant_quant_lowering_helper(torch.int8)
        self._test_dequant_quant_lowering_helper(
            torch.int8, dequant_out_dtype=torch.bfloat16
        )

    def _test_dequant_maxpool2d_lowering_helper(self, dtype):
        def fn(x, scale, zero_point, quant_min, quant_max, dtype):
            x = torch.ops.quantized_decomposed.dequantize_per_tensor(
                x, scale, zero_point, quant_min, quant_max, dtype
            )
            max_pool2d_with_indices_default = (
                torch.ops.aten.max_pool2d_with_indices.default(
                    x, [2, 2], [2, 2], [1, 1]
                )[0]
            )
            return max_pool2d_with_indices_default

        assert dtype in [torch.uint8, torch.int8]
        quant_min = 0 if dtype == torch.uint8 else -128
        quant_max = 255 if dtype == torch.uint8 else 127

        use_tensor_overload_list = [False, True]
        for use_tensor_overload in use_tensor_overload_list:
            x = (
                torch.clamp(
                    torch.randn((3, 16, 8, 8), dtype=torch.float32) * 100,
                    quant_min,
                    quant_max,
                )
                .to(dtype)
                .contiguous(memory_format=torch.channels_last)
            )
            zero_point = 100
            scale = 0.01
            if use_tensor_overload:
                zero_point = torch.tensor(zero_point, dtype=torch.int64)
                scale = torch.tensor(scale)
            with config.patch({"cpp.simdlen": None}):
                torch._dynamo.reset()
                metrics.reset()
                self.common(fn, (x, scale, zero_point, quant_min, quant_max, dtype))
                check_metrics_vec_kernel_count(1)

    @requires_vectorization
    def test_dequant_maxpool2d_lowering_uint8(self):
        self._test_dequant_maxpool2d_lowering_helper(torch.uint8)

    @requires_vectorization
    def test_dequant_maxpool2d_lowering_int8(self):
        self._test_dequant_maxpool2d_lowering_helper(torch.int8)

    def _test_tile2d_load_decomposed_dequant_add_relu_quant_helper(self, dtype):
        def fn(
            x,
            scale,
            zero_point,
            x2,
            scale2,
            zero_point2,
            output_scale,
            output_zero_point,
            use_dequant,
            use_dequant2,
            use_quant,
            quant_min,
            quant_max,
            dtype,
        ):
            if use_dequant:
                x = torch.ops.quantized_decomposed.dequantize_per_tensor(
                    x, scale, zero_point, quant_min, quant_max, dtype
                )
            if use_dequant2:
                x2 = torch.ops.quantized_decomposed.dequantize_per_tensor(
                    x2, scale2, zero_point2, quant_min, quant_max, dtype
                )
            temp = x + x2
            y = torch.relu(temp)

            if use_quant:
                y = torch.ops.quantized_decomposed.quantize_per_tensor(
                    y, output_scale, output_zero_point, quant_min, quant_max, dtype
                )
            return y.contiguous()

        assert dtype in [torch.uint8, torch.int8]
        quant_min = 0 if dtype == torch.uint8 else -128
        quant_max = 255 if dtype == torch.uint8 else 127

        use_dequant_list = [False, True]
        use_dequant_list2 = [False, True]
        use_quant_list = [False, True]

        for use_dequant, use_dequant2, use_quant in itertools.product(
            use_dequant_list, use_dequant_list2, use_quant_list
        ):
            x = torch.clamp(
                torch.randn((1, 1024, 14, 14), dtype=torch.float32) * 100,
                quant_min,
                quant_max,
            ).contiguous(memory_format=torch.channels_last)
            x2 = torch.clamp(
                torch.randn((1, 1024, 14, 14), dtype=torch.float32) * 100,
                quant_min,
                quant_max,
            ).contiguous(memory_format=torch.channels_last)
            if use_dequant:
                x = x.to(dtype).contiguous(memory_format=torch.channels_last)
            if use_dequant2:
                x2 = x2.to(dtype).contiguous(memory_format=torch.channels_last)
            zero_point = 1
            scale = 0.01
            zero_point2 = 2
            scale2 = 0.02
            output_zero_point = 3
            output_scale = 0.03
            with config.patch({"cpp.simdlen": None}):
                torch._dynamo.reset()
                metrics.reset()
                self.common(
                    fn,
                    (
                        x,
                        scale,
                        zero_point,
                        x2,
                        scale2,
                        zero_point2,
                        output_scale,
                        output_zero_point,
                        use_dequant,
                        use_dequant2,
                        use_quant,
                        quant_min,
                        quant_max,
                        dtype,
                    ),
                )
                check_metrics_vec_kernel_count(2)

    @requires_vectorization
    def test_tile2d_load_decomposed_dequant_add_relu_quant_uint8(self):
        self._test_tile2d_load_decomposed_dequant_add_relu_quant_helper(torch.uint8)

    @requires_vectorization
    def test_tile2d_load_decomposed_dequant_add_relu_quant_int8(self):
        self._test_tile2d_load_decomposed_dequant_add_relu_quant_helper(torch.int8)

    @requires_vectorization
    def _test_per_tensor_fake_quant_helper(self, dtype):
        def fn(input, scales, zero_points, quant_min, quant_max, dtype):
            input = torch.ops.quantized_decomposed.quantize_per_tensor(
                input, scales, zero_points, quant_min, quant_max, dtype
            )
            input = torch.ops.quantized_decomposed.dequantize_per_tensor(
                input, scales, zero_points, quant_min, quant_max, dtype
            )
            return input

        use_tensor_overload_list = [False, True]
        for use_tensor_overload in use_tensor_overload_list:
            assert dtype in [torch.uint8, torch.int8]
            quant_min = 0 if dtype == torch.uint8 else -128
            quant_max = 255 if dtype == torch.uint8 else 127
            x = torch.clamp(
                torch.randn((1, 7, 7, 9), dtype=torch.float32) * 100,
                quant_min,
                quant_max,
            )
            zero_point = 100
            scale = 0.01
            if use_tensor_overload:
                zero_point = torch.tensor(zero_point, dtype=torch.int64)
                scale = torch.tensor(scale)
            with config.patch({"cpp.simdlen": None}):
                torch._dynamo.reset()
                metrics.reset()
                self.common(fn, (x, scale, zero_point, quant_min, quant_max, dtype))
                assert metrics.generated_cpp_vec_kernel_count == 1

    @requires_vectorization
    def test_per_tensor_fake_quant_uint8(self):
        self._test_per_tensor_fake_quant_helper(torch.uint8)

    @requires_vectorization
    def test_per_tensor_fake_quant_int8(self):
        self._test_per_tensor_fake_quant_helper(torch.int8)

    def _test_per_channel_fake_quant_helper(
        self, dtype, input_dtype=torch.float32, output_dtype=None
    ):
        def fn(
            input, scales, zero_points, axis, quant_min, quant_max, dtype, output_dtype
        ):
            input = torch.ops.quantized_decomposed.quantize_per_channel(
                input, scales, zero_points, axis, quant_min, quant_max, dtype
            )
            input = torch.ops.quantized_decomposed.dequantize_per_channel(
                input,
                scales,
                zero_points,
                axis,
                quant_min,
                quant_max,
                dtype,
                out_dtype=output_dtype,
            )
            return input

        assert dtype in [torch.uint8, torch.int8]
        quant_min = 0 if dtype == torch.uint8 else -128
        quant_max = 255 if dtype == torch.uint8 else 127
        x = torch.clamp(
            torch.randn((1, 3, 224, 224), dtype=torch.float32) * 100,
            quant_min,
            quant_max,
        )
        if input_dtype != torch.float32:
            x = x.to(dtype=input_dtype)
        scales = torch.ones((3,))
        zero_points = torch.zeros((3,))
        axis = 1
        with config.patch({"cpp.simdlen": None}):
            torch._dynamo.reset()
            metrics.reset()
            self.common(
                fn,
                (
                    x,
                    scales,
                    zero_points,
                    axis,
                    quant_min,
                    quant_max,
                    dtype,
                    output_dtype,
                ),
            )
            check_metrics_vec_kernel_count(1)

    @requires_vectorization
    def test_per_channel_fake_quant_uint8(self):
        self._test_per_channel_fake_quant_helper(torch.uint8)

    @requires_vectorization
    def test_per_channel_fake_quant_module_uint8(self):
        class Mod(torch.nn.Module):
            def __init__(self) -> None:
                super().__init__()
                self.scales = torch.ones((3,)).to(torch.float64)
                self.zero_points = torch.zeros((3,)).to(torch.int64)
                self.axis = 1
                self.quant_min = 0
                self.quant_max = 255
                self.dtype = torch.uint8

            def forward(self, input):
                input = torch.ops.quantized_decomposed.quantize_per_channel(
                    input,
                    self.scales,
                    self.zero_points,
                    self.axis,
                    self.quant_min,
                    self.quant_max,
                    self.dtype,
                )
                input = torch.ops.quantized_decomposed.dequantize_per_channel(
                    input,
                    self.scales,
                    self.zero_points,
                    self.axis,
                    self.quant_min,
                    self.quant_max,
                    self.dtype,
                )
                return input

        m = Mod().eval()
        x = torch.clamp(
            torch.randn((1, 3, 224, 224), dtype=torch.float32) * 100,
            0,
            255,
        )
        with config.patch({"cpp.simdlen": None}):
            torch._dynamo.reset()
            metrics.reset()
            self.common(m, (x,))
            assert metrics.generated_cpp_vec_kernel_count == 1

    @requires_vectorization
    def test_per_channel_fake_quant_int8(self):
        self._test_per_channel_fake_quant_helper(torch.int8)

    @requires_vectorization
    def test_per_channel_fake_quant_uint8_bf16_input(self):
        self._test_per_channel_fake_quant_helper(
            torch.uint8, input_dtype=torch.bfloat16
        )
        self._test_per_channel_fake_quant_helper(
            torch.uint8, input_dtype=torch.bfloat16, output_dtype=torch.bfloat16
        )

    @requires_vectorization
    def test_per_channel_fake_quant_int8_bf16_input(self):
        self._test_per_channel_fake_quant_helper(torch.int8, input_dtype=torch.bfloat16)
        self._test_per_channel_fake_quant_helper(
            torch.int8, input_dtype=torch.bfloat16, output_dtype=torch.bfloat16
        )

    def _test_non_contiguous_load_buf_quant_helper(self, dtype):
        def fn(
            x1,
            x2,
            groups,
            quant_min,
            quant_max,
            dtype,
        ):
            x = torch.cat((x1, x2), dim=1)
            batchsize, num_channels, height, width = x.size()
            channels_per_group = num_channels // groups
            x = torch.ops.quantized_decomposed.dequantize_per_tensor(
                x, 1.0, 0, quant_min, quant_max, dtype
            )
            x = x.view(batchsize, groups, channels_per_group, height, width)
            x = torch.ops.quantized_decomposed.quantize_per_tensor(
                x, 1.0, 0, quant_min, quant_max, dtype
            )
            x = torch.ops.quantized_decomposed.dequantize_per_tensor(
                x, 1.0, 0, quant_min, quant_max, dtype
            )
            x = torch.transpose(x, 1, 2).contiguous()
            x = x.view(batchsize, num_channels, height, width)
            return x

        assert dtype in [torch.uint8, torch.int8]
        quant_min = 0 if dtype == torch.uint8 else -128
        quant_max = 255 if dtype == torch.uint8 else 127

        x = torch.randint(0, 8, (1, 116, 28, 28), dtype=dtype).contiguous(
            memory_format=torch.channels_last
        )
        x2 = torch.randint(0, 8, (1, 116, 28, 28), dtype=dtype).contiguous(
            memory_format=torch.channels_last
        )

        with config.patch({"cpp.simdlen": None}):
            torch._dynamo.reset()
            metrics.reset()
            self.common(
                fn,
                (
                    x,
                    x2,
                    2,
                    quant_min,
                    quant_max,
                    dtype,
                ),
            )
            check_metrics_vec_kernel_count(2)

    @requires_vectorization
    def test_non_contiguous_load_buf_quant_uint8(self):
        self._test_non_contiguous_load_buf_quant_helper(torch.uint8)

    @requires_vectorization
    def test_non_contiguous_load_buf_quant_int8(self):
        self._test_non_contiguous_load_buf_quant_helper(torch.int8)

    def _test_tile2d_store_channel_shuffle_cl_quant_output_helper(self, dtype):
        def channel_shuffle(
            x, groups, output_scale, output_zero_point, quant_min, quant_max, dtype
        ):
            batchsize, num_channels, height, width = x.size()
            channels_per_group = num_channels // groups
            x = x.view(batchsize, groups, channels_per_group, height, width)
            x = torch.transpose(x, 1, 2).contiguous()
            x = x.view(batchsize, -1, height, width)
            x = torch.ops.quantized_decomposed.quantize_per_tensor(
                x, output_scale, output_zero_point, quant_min, quant_max, dtype
            )
            return x.contiguous(memory_format=torch.channels_last)

        assert dtype in [torch.uint8, torch.int8]
        quant_min = 0 if dtype == torch.uint8 else -128
        quant_max = 255 if dtype == torch.uint8 else 127

        with config.patch({"cpp.simdlen": None}):
            torch._dynamo.reset()
            metrics.reset()
            x = torch.randn(64, 58, 28, 28)
            output_zero_point = 3
            output_scale = 0.03
            self.common(
                channel_shuffle,
                (x, 2, output_scale, output_zero_point, quant_min, quant_max, dtype),
            )
            check_metrics_vec_kernel_count(2)

    @requires_vectorization
    def test_tile2d_store_channel_shuffle_cl_quant_output_uint8(self):
        self._test_tile2d_store_channel_shuffle_cl_quant_output_helper(torch.uint8)

    @requires_vectorization
    def test_tile2d_store_channel_shuffle_cl_quant_output_int8(self):
        self._test_tile2d_store_channel_shuffle_cl_quant_output_helper(torch.int8)

    def _test_dequant_relu_quant_dequant_relu_quant_lowering_helper(self, dtype):
        def fn(
            x,
            scale,
            zero_point,
            scale2,
            zero_point2,
            scale3,
            zero_point3,
            quant_min,
            quant_max,
            dtype,
        ):
            x = torch.ops.quantized_decomposed.dequantize_per_tensor(
                x, scale, zero_point, quant_min, quant_max, dtype
            )
            x = torch.relu(x)
            x = torch.ops.quantized_decomposed.quantize_per_tensor(
                x, scale2, zero_point2, quant_min, quant_max, dtype
            )
            x = torch.ops.quantized_decomposed.dequantize_per_tensor(
                x, scale2, zero_point2, quant_min, quant_max, dtype
            )
            x = torch.relu(x)
            x = torch.ops.quantized_decomposed.quantize_per_tensor(
                x, scale3, zero_point3, quant_min, quant_max, dtype
            )
            return x

        assert dtype in [torch.uint8, torch.int8]
        quant_min = 0 if dtype == torch.uint8 else -128
        quant_max = 255 if dtype == torch.uint8 else 127

        for use_tensor_overload in [True, False]:
            x = torch.clamp(
                torch.randn((1, 7, 7, 9), dtype=torch.float32) * 100,
                quant_min,
                quant_max,
            ).to(dtype)
            zero_point_list = [100, 101, 102]
            scale_list = [0.01, 0.02, 0.03]
            if use_tensor_overload:
                for i in range(len(zero_point_list)):
                    zero_point_list[i] = torch.tensor(
                        zero_point_list[i], dtype=torch.int64
                    )
                    scale_list[i] = torch.tensor(scale_list[i])
            zero_point, zero_point2, zero_point3 = zero_point_list
            scale, scale2, scale3 = scale_list
            with config.patch({"cpp.simdlen": None}):
                torch._dynamo.reset()
                metrics.reset()
                self.common(
                    fn,
                    (
                        x,
                        scale,
                        zero_point,
                        scale2,
                        zero_point2,
                        scale3,
                        zero_point3,
                        quant_min,
                        quant_max,
                        dtype,
                    ),
                    rtol=1e-2,
                    atol=1e-2,
                )
                check_metrics_vec_kernel_count(1)

    @requires_vectorization
    def test_dequant_relu_quant_dequant_relu_quant_lowering_uint8(self):
        self._test_dequant_relu_quant_dequant_relu_quant_lowering_helper(torch.uint8)

    @requires_vectorization
    def test_dequant_relu_quant_dequant_relu_quant_lowering_int8(self):
        self._test_dequant_relu_quant_dequant_relu_quant_lowering_helper(torch.int8)

    def test_inplace_add_alpha(self):
        def fn(x, y):
            aten.add_.Tensor(x, y, alpha=0.55)
            return (x,)

        x1 = torch.zeros(10)
        x2 = torch.zeros(10)
        x3 = torch.zeros(10)
        y = torch.randn(10)
        fn_fx = make_fx(fn)(x1, y)
        fn_compiled = compile_fx_inner(fn_fx, [x1, y])
        fn(x2, y)
        fn_compiled([x3, y])
        assert same(x2, x3)

    def test_int_div(self):
        def fn(x, y):
            s3 = x.size(1)
            a = torch.ones((1 + s3) // 2)
            a += y
            return a, s3

        p0 = torch.randint(5, (1, 8))
        p1 = torch.randn(1)
        self.common(fn, (p0, p1))

    def test_no_op_squeeze(self):
        @torch.compile(backend="inductor")
        def forward(arg0_1):
            return torch.ops.aten.squeeze.dim(arg0_1, 1)

        x = torch.randn((10, 20))
        self.common(forward, (x,))

    def test_parallel_num_threads(self):
        @torch.compile(backend="inductor")
        def fn(x1, x2):
            return x1 + x2

        x1 = torch.randn((10, 20))
        x2 = torch.randn((10, 20))
        with set_num_threads(1):
            assert same(x1 + x2, fn(x1, x2))
        with set_num_threads(4):
            assert same(x1 + x2, fn(x1, x2))

    @patch("torch.cuda.is_available", lambda: False)
    def test_timed_cpu_only(self):
        timed(lambda: torch.randn(10), ())

    def test_complex_memory_overlap(self):
        dense = torch.zeros(64, 32)
        self.assertFalse(complex_memory_overlap(dense))
        self.assertFalse(complex_memory_overlap(dense.t()))

        strided = dense.split(4, dim=1)
        self.assertFalse(complex_memory_overlap(strided[0]))
        self.assertFalse(complex_memory_overlap(strided[0].t()))

        unsqueezed = dense.unsqueeze(1)
        self.assertFalse(complex_memory_overlap(unsqueezed))
        self.assertFalse(complex_memory_overlap(unsqueezed.permute(1, 2, 0)))

        gathered = dense.index_select(0, torch.IntTensor([1, 0, 1]))
        self.assertFalse(complex_memory_overlap(gathered))
        self.assertFalse(complex_memory_overlap(gathered.t()))

    @requires_vectorization
    def test_vec_dynamic_shapes(self):
        def fn(x):
            return torch.softmax(x, -1)

        value = torch.randn((2, 10))
        with config.patch({"cpp.simdlen": None}):
            torch._dynamo.reset()
            metrics.reset()
            self.common(fn, (value,))

    @unittest.skipIf(IS_FBCODE, "Not yet runnable in fbcode")
    @unittest.skipIf(
        not cpu_vec_isa.valid_vec_isa_list()
        or "avx2" in [str(vec_isa) for vec_isa in cpu_vec_isa.valid_vec_isa_list()]
        or "asimd" in [str(vec_isa) for vec_isa in cpu_vec_isa.valid_vec_isa_list()],
        "Does not support vectorization or not s390x/ppc64le machine",
    )
    @patch("torch.cuda.is_available", lambda: False)
    def test_auto_zvec_vsx_simd(self):
        vec_zvec_vsx = cpu_vec_isa.valid_vec_isa_list()[0]
        self.assertTrue(vec_zvec_vsx.bit_width() == 256)

        with config.patch({"cpp.simdlen": 0}):
            isa = cpu_vec_isa.pick_vec_isa()
            self.assertFalse(isa)

        with config.patch({"cpp.simdlen": 1}):
            isa = cpu_vec_isa.pick_vec_isa()
            self.assertFalse(isa)

        with config.patch({"cpp.simdlen": 257}):
            isa = cpu_vec_isa.pick_vec_isa()
            self.assertFalse(isa)

        with config.patch({"cpp.simdlen": 256}):
            isa = cpu_vec_isa.pick_vec_isa()
            self.assertTrue(isa == vec_zvec_vsx)

        pre_var = os.getenv("ATEN_CPU_CAPABILITY")
        if pre_var:
            os.environ.pop("ATEN_CPU_CAPABILITY")

        try:
            with config.patch({"cpp.simdlen": None}):
                isa = cpu_vec_isa.pick_vec_isa()
                self.assertTrue(isa == vec_zvec_vsx)

            with config.patch({"cpp.simdlen": None}):
                os.environ["ATEN_CPU_CAPABILITY"] = "avx2"
                isa = cpu_vec_isa.pick_vec_isa()
                self.assertTrue(isa == vec_zvec_vsx)

            with config.patch({"cpp.simdlen": None}):
                os.environ["ATEN_CPU_CAPABILITY"] = "avx512"
                isa = cpu_vec_isa.pick_vec_isa()
                self.assertTrue(isa == vec_zvec_vsx)

            with config.patch({"cpp.simdlen": None}):
                os.environ["ATEN_CPU_CAPABILITY"] = "default"
                isa = cpu_vec_isa.pick_vec_isa()
                self.assertFalse(isa)

            with config.patch({"cpp.simdlen": None}):
                os.environ["ATEN_CPU_CAPABILITY"] = "zvector"
                isa = cpu_vec_isa.pick_vec_isa()
                self.assertTrue(isa == vec_zvec_vsx)

            with config.patch({"cpp.simdlen": None}):
                os.environ["ATEN_CPU_CAPABILITY"] = "vsx"
                isa = cpu_vec_isa.pick_vec_isa()
                self.assertTrue(isa == vec_zvec_vsx)

        finally:
            if pre_var:
                os.environ["ATEN_CPU_CAPABILITY"] = pre_var
            elif os.getenv("ATEN_CPU_CAPABILITY"):
                os.environ.pop("ATEN_CPU_CAPABILITY")

    @unittest.skipIf(IS_FBCODE, "Not yet runnable in fbcode")
    @unittest.skipIf(
        platform.machine() != "x86_64" or not cpu_vec_isa.valid_vec_isa_list(),
        "Does not support vectorization or not x86_64 machine",
    )
    @patch("torch.cuda.is_available", lambda: False)
    def test_auto_simd(self):
        vec_amx = cpu_vec_isa.supported_vec_isa_list[0]
        vec_avx512 = cpu_vec_isa.supported_vec_isa_list[1]
        vec_avx2 = cpu_vec_isa.supported_vec_isa_list[2]
        self.assertTrue(vec_amx.bit_width() == 512)
        self.assertTrue(vec_amx.nelements() == 16)
        self.assertTrue(vec_amx.nelements(torch.bfloat16) == 32)
        self.assertTrue(vec_avx512.bit_width() == 512)
        self.assertTrue(vec_avx2.bit_width() == 256)
        self.assertTrue(vec_avx512.nelements() == 16)
        self.assertTrue(vec_avx2.nelements() == 8)
        self.assertTrue(vec_avx512.nelements(torch.bfloat16) == 32)
        self.assertTrue(vec_avx2.nelements(torch.bfloat16) == 16)

        with config.patch({"cpp.simdlen": 0}):
            isa = cpu_vec_isa.pick_vec_isa()
            self.assertFalse(isa)

        with config.patch({"cpp.simdlen": 1}):
            isa = cpu_vec_isa.pick_vec_isa()
            self.assertFalse(isa)

        with config.patch({"cpp.simdlen": 257}):
            isa = cpu_vec_isa.pick_vec_isa()
            self.assertFalse(isa)

        with config.patch({"cpp.simdlen": 513}):
            isa_list = cpu_vec_isa.valid_vec_isa_list()
            if vec_avx512 in isa_list:
                self.assertFalse(isa)

        with config.patch({"cpp.simdlen": 512}):
            isa_list = cpu_vec_isa.valid_vec_isa_list()
            isa = cpu_vec_isa.pick_vec_isa()
            if vec_amx in isa_list:
                self.assertTrue(isa == vec_amx)
            elif vec_avx512 in isa_list:
                self.assertTrue(isa == vec_avx512)

        with config.patch({"cpp.simdlen": 256}):
            isa_list = cpu_vec_isa.valid_vec_isa_list()
            if vec_avx2 in isa_list:
                isa = cpu_vec_isa.pick_vec_isa()
                self.assertTrue(isa == vec_avx2)

        pre_var = os.getenv("ATEN_CPU_CAPABILITY")
        if pre_var:
            os.environ.pop("ATEN_CPU_CAPABILITY")

        try:
            with config.patch({"cpp.simdlen": None}):
                isa = cpu_vec_isa.pick_vec_isa()
                if vec_amx in cpu_vec_isa.valid_vec_isa_list():
                    self.assertTrue(isa == vec_amx)
                elif vec_avx512 in cpu_vec_isa.valid_vec_isa_list():
                    self.assertTrue(isa == vec_avx512)
                else:
                    self.assertTrue(isa == vec_avx2)

            with config.patch({"cpp.simdlen": None}):
                os.environ["ATEN_CPU_CAPABILITY"] = "avx2"
                isa = cpu_vec_isa.pick_vec_isa()
                if vec_amx in cpu_vec_isa.valid_vec_isa_list():
                    self.assertTrue(isa == vec_avx2)
                elif vec_avx512 in cpu_vec_isa.valid_vec_isa_list():
                    self.assertTrue(isa == vec_avx2)
                elif vec_avx2 in cpu_vec_isa.valid_vec_isa_list():
                    self.assertTrue(isa == vec_avx2)

            with config.patch({"cpp.simdlen": None}):
                os.environ["ATEN_CPU_CAPABILITY"] = "avx512"
                isa = cpu_vec_isa.pick_vec_isa()
                if vec_amx in cpu_vec_isa.valid_vec_isa_list():
                    self.assertTrue(isa == vec_amx)
                elif vec_avx512 in cpu_vec_isa.valid_vec_isa_list():
                    self.assertTrue(isa == vec_avx512)
                else:
                    self.assertTrue(isa == vec_avx2)

            with config.patch({"cpp.simdlen": None}):
                os.environ["ATEN_CPU_CAPABILITY"] = "default"
                isa = cpu_vec_isa.pick_vec_isa()
                self.assertFalse(isa)

            with config.patch({"cpp.simdlen": None}):
                os.environ["ATEN_CPU_CAPABILITY"] = "zvector"
                isa = cpu_vec_isa.pick_vec_isa()
                if vec_amx in cpu_vec_isa.valid_vec_isa_list():
                    self.assertTrue(isa == vec_amx)
                elif vec_avx512 in cpu_vec_isa.valid_vec_isa_list():
                    self.assertTrue(isa == vec_avx512)
                else:
                    self.assertTrue(isa == vec_avx2)

            with config.patch({"cpp.simdlen": None}):
                os.environ["ATEN_CPU_CAPABILITY"] = "vsx"
                isa = cpu_vec_isa.pick_vec_isa()
                if vec_amx in cpu_vec_isa.valid_vec_isa_list():
                    self.assertTrue(isa == vec_amx)
                elif vec_avx512 in cpu_vec_isa.valid_vec_isa_list():
                    self.assertTrue(isa == vec_avx512)
                else:
                    self.assertTrue(isa == vec_avx2)

        finally:
            if pre_var:
                os.environ["ATEN_CPU_CAPABILITY"] = pre_var
            elif os.getenv("ATEN_CPU_CAPABILITY"):
                os.environ.pop("ATEN_CPU_CAPABILITY")

    @requires_vectorization
    @patch("torch.cuda.is_available", lambda: False)
    def test_masked_fill_softmax(self):
        def fn(value, mask):
            mask = mask.to(torch.bool)
            x = torch.masked_fill(value, mask, -33.0)
            return torch.softmax(x, -1)

        for dtype in vec_dtypes:
            value = torch.randn((2, 17), dtype=dtype)
            mask = torch.randint(0, 1, size=(2, 17), dtype=torch.uint8)
            with config.patch({"cpp.simdlen": None}):
                for cpp_wrapper_flag in [True, False]:
                    with config.patch({"cpp_wrapper": cpp_wrapper_flag}):
                        torch._dynamo.reset()
                        metrics.reset()
                        self.common(fn, (value, mask))
                        assert metrics.generated_cpp_vec_kernel_count >= 1

    def test_channels_last_view_as_complex(self):
        # https://github.com/pytorch/pytorch/issues/122448#issuecomment-2046169554

        def reduce_example(x: torch.Tensor, y: torch.Tensor) -> torch.Tensor:
            """Applies the rotary embedding to the query and key tensors."""
            x_out = torch.view_as_complex(torch.stack([x.float(), y.float()], dim=-1))
            return x_out

        args = [torch.randn(1, 1, 1, 128), torch.randn(1, 1, 1, 128)]
        expected = reduce_example(*args)
        actual = torch.compile(reduce_example, fullgraph=True)(*args)
        self.assertEqual(expected, actual)

    def test_load_same_bool_tensor_twice(self):
        @torch.compile(backend="inductor")
        def fn(a, b):
            x = torch.masked_fill(a, b, -33.0)
            y = torch.masked_fill(a, b, -33.0)
            return x, y

        value = torch.randn((2, 17))
        mask = torch.randint(0, 1, size=(2, 17), dtype=torch.uint8).to(torch.bool)
        fn(value, mask)

    def test_cpu_vec_cosim(self):
        cpp_vec_op_list = []
        cpp_op_list = []

        for k, v in CppVecOverrides.__dict__.items():
            if isinstance(v, staticmethod):
                cpp_vec_op_list.append(k)
        for k, v in CppOverrides.__dict__.items():
            if isinstance(v, staticmethod):
                cpp_op_list.append(k)

        diff = [
            "airy_ai",
            "bessel_j0",
            "bessel_j1",
            "bessel_y0",
            "bessel_y1",
            "modified_bessel_i0",
            "modified_bessel_i1",
            "modified_bessel_k0",
            "modified_bessel_k1",
            "scaled_modified_bessel_k0",
            "scaled_modified_bessel_k1",
            "spherical_bessel_j0",
            "i1",
            "i1e",
            "ndtr",
            "ndtri",
            "log_ndtr",
            "erfcx",
            "gammainc",
            "gammaincc",
            "igamma",
            "igammac",
            "polygamma",
            "zeta",
            "shifted_chebyshev_polynomial_u",
            "chebyshev_polynomial_u",
            "chebyshev_polynomial_t",
            "shifted_chebyshev_polynomial_w",
            "chebyshev_polynomial_w",
            "shifted_chebyshev_polynomial_t",
            "chebyshev_polynomial_v",
            "shifted_chebyshev_polynomial_v",
            "hermite_polynomial_he",
            "laguerre_polynomial_l",
            "hermite_polynomial_h",
            "legendre_polynomial_p",
            "constant",
            "index_expr",
            "signbit",
            "isinf",
            "frexp",
            "mod",
            "masked",
            "randn",
            "isnan",
            "rand",
            "randint64",
            "logical_and",
            "logical_not",
            "logical_or",
            "logical_xor",
            "bitwise_and",
            "bitwise_left_shift",
            "bitwise_not",
            "bitwise_right_shift",
            "bitwise_or",
            "bitwise_xor",
            "to_dtype_bitcast",
        ]
        union = {*cpp_vec_op_list, *diff}
        self.assertTrue(
            set(cpp_op_list).issubset(union), f"unexpected: {set(cpp_op_list) - union}"
        )

    def test_atomic_add_lowp_fp(self):
        def fn(test_args):
            res = torch.gather(**test_args)
            return res

        for dtype in _lowp_fp_dtypes:
            input_tensor_for_ref = torch.tensor(
                [[3.0, -5.0]], dtype=dtype, requires_grad=True
            )
            input_tensor_for_opt = torch.tensor(
                [[3.0, -5.0]], dtype=dtype, requires_grad=True
            )

            test_args_for_ref = {
                "input": input_tensor_for_ref,
                "dim": 1,
                "index": torch.tensor([[1]]),
            }
            test_args_for_opt = {
                "input": input_tensor_for_opt,
                "dim": 1,
                "index": torch.tensor([[1]]),
            }

            opt_fn = torch.compile(fn)

            ref_fwd = fn(test_args_for_ref)
            res_fwd = opt_fn(test_args_for_opt)
            self.assertEqual(res_fwd, ref_fwd)

            torch.manual_seed(1)
            bwd_tensor_for_ref = torch.randn(ref_fwd.shape, dtype=dtype)
            torch.manual_seed(1)
            bwd_tensor_for_opt = torch.randn(res_fwd.shape, dtype=dtype)
            self.assertEqual(bwd_tensor_for_ref, bwd_tensor_for_opt)

            ref_fwd.backward(bwd_tensor_for_ref)
            res_fwd.backward(bwd_tensor_for_opt)

            ref_grad = test_args_for_ref["input"].grad
            res_grad = test_args_for_opt["input"].grad
            self.assertEqual(ref_grad, res_grad)

    def test_meta_device(self):
        @torch.compile(fullgraph=True)
        def fn():
            x = torch.ops.aten.empty.memory_format(
                [1024, 128, 128],
                dtype=torch.float16,
                device="meta",
                pin_memory=False,
            )
            return x.sin() + 1

        self.assertEqual(fn().shape, [1024, 128, 128])

    def test_decomposed_fake_quant_per_channel(self):
        def fq(input, scales, zero_points, axis, quant_min, quant_max):
            res = torch.fake_quantize_per_channel_affine(
                input, scales, zero_points, axis, quant_min, quant_max
            )
            return res

        def qdq(input, scales, zero_points, axis, quant_min, quant_max):
            res = torch.ops.quantized_decomposed.fake_quant_per_channel(
                input, scales, zero_points, axis, quant_min, quant_max
            )
            return res

        def run_eager_aten_fake_quant(
            input, scales, zero_points, axis, quant_min, quant_max
        ):
            input.grad = None
            res = fq(input, scales, zero_points, axis, quant_min, quant_max)
            res.sum().backward()
            return res, input.grad

        def run_eager_decomposed_fake_quant(
            input, scales, zero_points, axis, quant_min, quant_max
        ):
            input.grad = None
            res = qdq(input, scales, zero_points, axis, quant_min, quant_max)
            res.sum().backward()
            return res, input.grad

        def run_compile_decomposed_fake_quant(
            input, scales, zero_points, axis, quant_min, quant_max
        ):
            input.grad = None
            compiled_qdq = torch.compile(qdq)
            res = compiled_qdq(input, scales, zero_points, axis, quant_min, quant_max)
            res.sum().backward()
            return res, input.grad

        input = torch.randn(2, 3, 224, 224)
        input[1, 2, 3, 4] = 257
        input.requires_grad_()
        scales = torch.ones((3,))
        zero_points = torch.zeros((3,))
        axis = 1
        quant_min = -128
        quant_max = 127

        aten_input = copy.deepcopy(input)
        compiler_input = copy.deepcopy(input)

        res_aten_eager, input_grad_aten_eager = run_eager_aten_fake_quant(
            aten_input, scales, zero_points, axis, quant_min, quant_max
        )
        res_decomp_eager, input_grad_decomp_eager = run_eager_decomposed_fake_quant(
            input, scales, zero_points, axis, quant_min, quant_max
        )
        res, input_grad = run_compile_decomposed_fake_quant(
            compiler_input, scales, zero_points, axis, quant_min, quant_max
        )

        self.assertEqual(res_aten_eager, res)
        self.assertEqual(res_decomp_eager, res)
        self.assertEqual(input_grad_aten_eager, input_grad)
        self.assertEqual(input_grad_decomp_eager, input_grad)
        self.assertEqual(input_grad[1, 2, 3, 4], torch.tensor(0.0))
        # For forward and backward kernel
        check_metrics_vec_kernel_count(2)

    @requires_vectorization
    def test_ops_masked_with_bool_input(self):
        x = torch.zeros(129, dtype=torch.bool)
        size = [2, 3]
        res_aten_eager = torch.constant_pad_nd(x, size)
        cfn = torch.compile(torch.constant_pad_nd)
        res = cfn(x, size)
        self.assertEqual(res_aten_eager, res)
        check_metrics_vec_kernel_count(1)

    @requires_vectorization
    def test_frexp(self):
        def fn(x):
            x_frac, x_exp = torch.frexp(x)  # x_frac: int32, x_exp: float32
            x = x_frac * x_exp
            return x

        x = torch.randn(64, 1)
        torch._dynamo.reset()
        metrics.reset()
        self.common(fn, (x,))
        check_metrics_vec_kernel_count(1)

    def test_bitwise_right_shift(self):
        x = torch.randint(-1, 0, (1, 1, 1), device="cpu", dtype=torch.int64)
        bit_num = 31
        res_aten_eager = torch.bitwise_right_shift(x, bit_num)
        cfn = torch.compile(torch.bitwise_right_shift)
        res = cfn(x, bit_num)
        self.assertEqual(res_aten_eager, res)

    def test_bitwise_shift_corner_inputs(self):
        # Fix https://github.com/pytorch/pytorch/issues/143555
        # and https://github.com/pytorch/pytorch/issues/143566
        bitwise_fns = (
            torch.bitwise_left_shift,
            torch.bitwise_right_shift,
        )
        for bitwise_fn in bitwise_fns:
            torch._dynamo.reset()
            metrics.reset()
            x = torch.tensor(1000, dtype=torch.int64)
            bit_num = torch.tensor(64, dtype=torch.int64)
            res_aten_eager = bitwise_fn(x, bit_num)
            cfn = torch.compile(bitwise_fn)
            res = cfn(x, bit_num)
            self.assertEqual(res_aten_eager, res)

    def test_view_dtype(self):
        def f(x):
            return x.view(torch.int32) >> 2

        input = torch.ones(16, 16)
        res_aten_eager = f(input)
        cfn = torch.compile(f)
        res = cfn(input)
        self.assertEqual(res_aten_eager, res)

    @patch("torch.cuda.is_available", lambda: False)
    def test_scatter_using_atomic_add(self):
        def fn(a, dim, index, b):
            return aten.scatter(a, dim, index, b, reduce="add")

        inps = (
            torch.randn(5, 29, 13),
            2,
            torch.tensor([[[3, 5, 7, 9]]]),
            torch.randn(1, 1, 10),
        )

        def _internal_check(
            _fn,
            _inps,
            _target_code_check=None,
            _target_code_check_not=None,
        ):
            torch._dynamo.reset()
            metrics.reset()
            _fn_opt = torch.compile()(_fn)
            _, code = run_and_get_cpp_code(_fn_opt, *inps)
            if _target_code_check:
                FileCheck().check(_target_code_check).run(code)
            if _target_code_check_not:
                FileCheck().check_not(_target_code_check_not).run(code)
                # Verify that the output isn't empty
                FileCheck().check("Output code:").run(code)

            self.assertEqual(
                _fn(*_inps),
                _fn_opt(*_inps),
            )

        with config.patch({"cpp.fallback_scatter_reduce_sum": False}):
            _internal_check(fn, inps, "atomic_add")

        scatter_reduce_func = (
            "aoti_torch_cpu_scatter_reduce_"
            if config.cpp_wrapper
            else "aten.scatter_reduce_"
        )
        with config.patch({"cpp.fallback_scatter_reduce_sum": True}):
            _internal_check(fn, inps, scatter_reduce_func)

        if "ATen parallel backend: OpenMP" in torch.__config__.parallel_info():
            with set_num_threads(1):
                # When running with a single thread, we expect the aten.scatter will go
                # into the cpp backend codegen instead of a fallback to aten.scatter_reduce_.
                # Avoid the inductor cache so we don't serve an entry compiled above.
                with config.patch(
                    {"fx_graph_cache": False, "fx_graph_remote_cache": False}
                ):
                    _internal_check(
                        fn, inps, _target_code_check_not=scatter_reduce_func
                    )

            with config.patch({"cpp.dynamic_threads": True}), set_num_threads(1):
                _internal_check(fn, inps, scatter_reduce_func)

    @patch("torch.cuda.is_available", lambda: False)
    @requires_vectorization
    @torch._inductor.config.patch({"cpp.fallback_scatter_reduce_sum": False})
    def test_scatter_using_atomic_add_vec(self):
        def fn(a, dim, index, b):
            return aten.scatter(a, dim, index, b, reduce="add")

        inps = (
            torch.zeros(1, 1, 25),
            2,
            torch.tensor([[[3, 5, 7, 9] * 5]]),
            torch.ones(1, 1, 25),
        )
        torch._dynamo.reset()
        metrics.reset()
        self.common(fn, inps)
        assert metrics.generated_cpp_vec_kernel_count == 2

        with set_num_threads(1), config.patch(
            {"fx_graph_cache": False, "fx_graph_remote_cache": False}
        ):
            torch._dynamo.reset()
            metrics.reset()
            self.common(fn, inps)
            assert metrics.generated_cpp_vec_kernel_count == 2

    @unittest.skipIf(IS_FBCODE, "Not yet runnable in fbcode")
    @requires_vectorization
    @patch("torch.cuda.is_available", lambda: False)
    def test_new_vec_op_cpu_only(self):
        def fn(x):
            return torch.log1p(torch.expm1(torch.erf(x)))

        for dtype in vec_dtypes:
            torch.manual_seed(0)
            x = torch.randn((2, 9), dtype=dtype)
            x[0, 0] = torch.nan
            x[1, -1] = torch.nan

            with config.patch({"cpp.simdlen": None}):
                for cpp_wrapper_flag in [True, False]:
                    with config.patch({"cpp_wrapper": cpp_wrapper_flag}):
                        torch._dynamo.reset()
                        metrics.reset()
                        self.common(fn, (x,))
                        check_metrics_vec_kernel_count(1)

    @requires_vectorization
    @patch("torch.cuda.is_available", lambda: False)
    def test_vec_cpu_only_for_all_available_isa(self):
        def fn(x):
            return torch.sin(torch.cos(torch.erf(x)))

        x = torch.randn((2, 9))
        x[0, 0] = torch.nan
        x[1, -1] = torch.nan

        bit_widths = [isa._bit_width for isa in cpu_vec_isa.valid_vec_isa_list()] + [
            None
        ]
        for item in bit_widths:
            with config.patch({"cpp.simdlen": item}):
                torch._dynamo.reset()
                metrics.reset()
                self.common(fn, (x,))
                check_metrics_vec_kernel_count(1)

    @slowTest
    @requires_vectorization
    @patch("torch.cuda.is_available", lambda: False)
    @config.patch("cpp.enable_tiling_heuristics", False)
    def test__adaptive_avg_pool2d(self):
        def wrap_fn(oh, ow):
            def fn(x):
                return torch._adaptive_avg_pool2d(x, (oh, ow))

            return fn

        bit_widths = [isa._bit_width for isa in cpu_vec_isa.valid_vec_isa_list()]
        ih = [16, 65]
        iw = ih
        oh = ih
        ow = ih
        for _ih, _iw, _oh, _ow, _simd_len, dtype in itertools.product(
            ih, iw, oh, ow, bit_widths, vec_dtypes
        ):
            x = torch.randn(2, 3, _ih, _iw, dtype=dtype).to(
                memory_format=torch.channels_last
            )
            _fn = wrap_fn(_oh, _ow)
            with config.patch({"cpp.simdlen": _simd_len}):
                torch._dynamo.reset()
                metrics.reset()
                self.common(_fn, (x,))
                check_metrics_vec_kernel_count(1)

    @requires_vectorization
    @patch("torch.cuda.is_available", lambda: False)
    def test_vec_logical(self):
        def wrap_fn1(op: Callable):
            def fn(x: torch.Tensor):
                return torch.where(op(x), 1.0, 0.0)

            return fn

        def wrap_fn2(op: Callable):
            def fn(x: torch.Tensor, y: torch.Tensor):
                return torch.where(op(x, y), 1.0, 0.0)

            return fn

        for dtype in vec_dtypes:
            x = torch.randn(64, dtype=dtype)
            y = torch.randn(64, dtype=dtype)
            logical_fns = [
                torch.logical_and,
                torch.logical_not,
                torch.logical_or,
                torch.logical_xor,
            ]
            for logical_fn in logical_fns:
                torch._dynamo.reset()
                metrics.reset()
                if logical_fn == torch.logical_not:
                    _fn = wrap_fn1(logical_fn)
                    _args = (x,)
                else:
                    _fn = wrap_fn2(logical_fn)
                    _args = (x, y)
                self.common(_fn, _args)
                check_metrics_vec_kernel_count(1)

    @requires_vectorization
    def test_vec_bitwise(self):
        for dtype in [
            torch.bool,
            torch.uint8,
            torch.int8,
            torch.int32,
            torch.int64,
        ]:
            x = torch.randn(64, dtype=torch.float32)
            y = torch.randn(64, dtype=torch.float32)
            if dtype == torch.bool:
                x = x > 0
                y = y > 0
            else:
                x = x.to(dtype)
                y = y.to(dtype)
            bitwise_fns = [
                torch.bitwise_and,
                torch.bitwise_not,
                torch.bitwise_or,
                torch.bitwise_xor,
                torch.bitwise_left_shift,
                torch.bitwise_right_shift,
            ]
            for bitwise_fn in bitwise_fns:
                if (
                    bitwise_fn
                    in [
                        torch.bitwise_left_shift,
                        torch.bitwise_right_shift,
                    ]
                    and dtype == torch.bool
                ):
                    # Eager doesn't support bool
                    # https://pytorch.org/docs/stable/generated/torch.bitwise_left_shift.html
                    continue
                torch._dynamo.reset()
                metrics.reset()
                if bitwise_fn == torch.bitwise_not:
                    _args = (x,)
                else:
                    _args = (x, y)
                self.common(bitwise_fn, _args)
                check_metrics_vec_kernel_count(1)

    @requires_vectorization
    def test_vec_randn(self):
        funcs = [torch.randn, torch.rand, torch.randint]
        float_dtypes = [
            torch.bfloat16,
            torch.float16,
            torch.float32,
        ]
        int_dtypes = [
            torch.int8,
            torch.uint8,
            torch.int32,
            torch.int64,
        ]
        dtypes = float_dtypes + int_dtypes
        for rand_func, dtype in itertools.product(funcs, dtypes):
            if (rand_func == torch.randint and dtype not in int_dtypes) or (
                rand_func != torch.randint and dtype not in float_dtypes
            ):
                # Skip the invalid combination
                continue
            with config.patch(
                {"fx_graph_cache": False, "fx_graph_remote_cache": False}
            ):
                torch._dynamo.reset()
                metrics.reset()

                def func(seed):
                    torch.manual_seed(seed)
                    if rand_func == torch.randint:
                        return rand_func(0, 64, (64,), dtype=dtype)
                    else:
                        return rand_func(64, dtype=dtype)

                cfn = torch.compile(func)
                # Check the result is deterministic with mauanl seed
                self.assertEqual(cfn(2024), cfn(2024))
                check_metrics_vec_kernel_count(1)
                res_vec = cfn(2024)

                torch._dynamo.reset()
                metrics.reset()
                with config.patch({"cpp.simdlen": 0}):
                    res_scalar = torch.compile(func)(2024)
                    # Check the same result between scalar and vec
                    self.assertEqual(res_vec, res_scalar)

    @requires_vectorization
    def test_bitwise_logical_op_bool(self):
        bitwise_fns = [
            torch.bitwise_and,
            torch.bitwise_or,
            torch.bitwise_xor,
            torch.logical_and,
            torch.logical_or,
            torch.logical_xor,
        ]

        for bitwise_fn in bitwise_fns:

            def fn(a, b):
                c = bitwise_fn((a > 1), (b > 1))
                return c

            a = torch.ones((64), dtype=torch.int64)
            b = torch.ones((64), dtype=torch.uint8)

            with config.patch({"cpp.simdlen": None}):
                torch._dynamo.reset()
                metrics.reset()
                self.common(fn, (a, b))

    def test_torch_logit(self):
        # fix https://github.com/pytorch/pytorch/issues/145379
        def fn(*args):
            return torch.logit(args[0], args[1])

        input = torch.tensor(0.3, dtype=torch.float64)
        eps = torch.tensor(0.9, dtype=torch.float64)
        self.common(fn, (input, eps))

    @requires_vectorization
    @patch("torch.cuda.is_available", lambda: False)
    def test_vec_compare_op_cpu_only(self):
        def fn(x):
            y1 = torch.eq(x, 1.0)
            x = torch.where(y1, x, -x)
            y2 = torch.ne(x, 0.0)
            x = torch.where(y2, x, -x)
            y3 = torch.lt(x, 5.0)
            x = torch.where(y3, x, x - 1.0)
            y4 = torch.gt(x, -2.0)
            x = torch.where(y4, x, x + 1.0)
            y5 = torch.le(x, 8.0)
            x = torch.where(y5, x, x - 1.0)
            y6 = torch.ge(x, -3.0)
            x = torch.where(y6, x, x + 1.0)
            y7 = x == 1.0
            x = torch.where(y7, x, -x)
            y8 = x != 0.0
            x = torch.where(y8, x, -x)
            y9 = x < 5.0
            x = torch.where(y9, x, x - 1.0)
            y10 = x > -2.0
            x = torch.where(y10, x, x + 1.0)
            y11 = x <= 8.0
            x = torch.where(y11, x, x - 1.0)
            y12 = x >= -3.0
            x = torch.where(y12, x, x + 1.0)
            return x

        for dtype in vec_dtypes:
            x = torch.randn((2, 9), dtype=dtype)

            with config.patch({"cpp.simdlen": None}):
                torch._dynamo.reset()
                metrics.reset()
                self.common(fn, (x,))
                check_metrics_vec_kernel_count(1)
                assert (
                    metrics.generated_kernel_count
                    - metrics.generated_cpp_vec_kernel_count
                ) == 0

    @requires_vectorization
    def test_vec_remainder(self):
        for dtype in [
            torch.int8,
            torch.uint8,
            torch.int32,
            torch.int64,
            torch.bfloat16,
            torch.float16,
            torch.float32,
            torch.float64,
        ]:
            if is_float_dtype(dtype):
                x = torch.randn(64, dtype=dtype)
                y = torch.randn(64, dtype=dtype)
            else:
                lower = 1 if dtype == torch.uint8 else -100
                x = torch.randint(lower, 100, (64,), dtype=dtype)
                y = torch.randint(lower, 100, (64,), dtype=dtype)
                y = torch.where(
                    y == torch.zeros_like(y),
                    torch.ones_like(y),
                    y,
                )

            torch._dynamo.reset()
            metrics.reset()
            _args = (x, y)
            self.common(torch.remainder, _args)
            check_metrics_vec_kernel_count(1)

    def test_skip_cpp_codegen(self):
        with config.patch({"disable_cpp_codegen": True}):
            inps = torch.ones([20]), torch.rand([20])

            def f(x, y):
                return x + y + torch.tensor(1)

            f_opt = torch.compile(f)
            if config.cpp_wrapper:
                # cpp_wrapper on CPU doesn't work without CPP codegen
                with self.assertRaises(InductorError):
                    f_opt(*inps)
                return

            _, code = run_and_get_cpp_code(f_opt, inps[0], inps[1])
            FileCheck().check_not("void kernel").run(code)

            self.assertEqual(
                f(*inps),
                f_opt(*inps),
            )

            # constant needs to be propagated on fallback
            def f(x):
                return x[torch.tensor(1) :] * 2

            f_opt = torch.compile()(f)
            _, code = run_and_get_cpp_code(f_opt, inps[0])
            FileCheck().check_not("void kernel").run(code)
            self.assertEqual(f_opt(inps[0]), f(inps[0]))

            class Model(torch.nn.Module):
                def __init__(
                    self,
                ):
                    super().__init__()

                def forward(self, v1: torch.Tensor):
                    vx = v1.min(dim=1).values
                    v2 = torch.randn_like(vx)
                    return v2

            model = Model()
            x = torch.rand(10, 3, 0)
            model_f = torch.compile()(model)

            self.assertEqual(model(x), model_f(x))

    def test_redundant_to_node_elimination_lowp_fp(self):
        def fn(x, y):
            res = x + y
            res = torch.mean(res)
            return res

        for dtype in _lowp_fp_dtypes:
            x = torch.randn((2, 9), dtype=dtype)
            y = torch.randn((2, 9), dtype=dtype)

            for torch_compile_debug in [True, False]:
                with config.patch(
                    {"trace.enabled": torch_compile_debug, "cpp.simdlen": None}
                ):
                    torch._dynamo.reset()
                    metrics.reset()
                    self.common(fn, (x, y))
                    check_metrics_vec_kernel_count(1)

    def test_do_not_insert_to_dtype_for_memory_copy_only_kernel(self):
        def fn(x):
            res = x.clone()
            return res

        x = torch.randn((100, 100), dtype=torch.bfloat16)

        torch._dynamo.reset()
        metrics.reset()
        self.common(fn, (x,))
        assert metrics.cpp_to_dtype_count == 0
        check_metrics_vec_kernel_count(1)

    def test_insert_to_dtype_count(self):
        def fn(x):
            res = x.relu()
            return res

        x = torch.randn((100, 100), dtype=torch.bfloat16)

        torch._dynamo.reset()
        metrics.reset()
        self.common(fn, (x,))
        assert metrics.cpp_to_dtype_count == 2
        check_metrics_vec_kernel_count(1)

    def test_memory_copy_with_fusion(self):
        def fn(x):
            res = x.relu()
            x.copy_(res)
            return (res,)

        x = torch.randn((100, 100), dtype=torch.bfloat16)

        torch._dynamo.reset()
        metrics.reset()
        self.common(fn, (x,))
        assert metrics.cpp_to_dtype_count == 2
        check_metrics_vec_kernel_count(1)

    @requires_vectorization
    @patch("torch.cuda.is_available", lambda: False)
    def test_maxpool2d_cpu_only(self):
        for dtype in vec_dtypes:
            input = torch.randn(26, 32, 112, 112, dtype=dtype).to(
                memory_format=torch.channels_last
            )
            maxpool = torch.nn.MaxPool2d(kernel_size=3, stride=2, padding=1)

            def func(x):
                return maxpool(x)

            with patch.object(config.cpp, "simdlen", None):
                torch._dynamo.reset()
                metrics.reset()
                self.common(func, (input,))
                check_metrics_vec_kernel_count(1)

    @requires_vectorization
    @patch("torch.cuda.is_available", lambda: False)
    @config.patch("cpp.enable_tiling_heuristics", False)
    def test_maxpool2d_with_pre_loop_collapse_cpu_only(self):
        x1 = torch.randn(2, 3, 20, 20).to(memory_format=torch.channels_last)
        x2 = torch.randn(2, 3, 20, 20).to(memory_format=torch.channels_last)
        maxpool = torch.nn.MaxPool2d(kernel_size=3, stride=2, ceil_mode=True)

        def func(x1, x2):
            y = x1 + x2
            return maxpool(y)

        with patch.object(config.cpp, "simdlen", None):
            torch._dynamo.reset()
            metrics.reset()
            self.common(func, (x1, x2))
            check_metrics_vec_kernel_count(2)

    def test_randint_symint_input(self):
        # https://github.com/pytorch/pytorch/issues/122405
        @torch.compile(fullgraph=True)
        def get_traj_idx(lengths: torch.Tensor, num_slices: int) -> torch.Tensor:
            return torch.randint(lengths.shape[0], (num_slices,), device=lengths.device)

        lengths = torch.zeros(10, dtype=torch.long)
        get_traj_idx(lengths, num_slices=4)
        lengths = torch.zeros(11, dtype=torch.long)
        get_traj_idx(lengths, num_slices=4)

    @requires_vectorization
    @patch("torch.cuda.is_available", lambda: False)
    def test_sign_cpu_only(self):
        def fn(x):
            return torch.sign(x)

        for dtype in vec_dtypes:
            x = torch.randn((2, 9), dtype=dtype)
            x[0, 0] = torch.nan
            x[1, -1] = torch.nan

            with config.patch({"cpp.simdlen": None}):
                torch._dynamo.reset()
                metrics.reset()
                self.common(fn, (x,))
                check_metrics_vec_kernel_count(1)

    @requires_vectorization
    @patch("torch.cuda.is_available", lambda: False)
    def test_reduction_cpu_only(self):
        def fn(x):
            return torch.argmax(x, -1)

        for dtype in vec_dtypes:
            x = torch.randn((10, 10), dtype=dtype)

            with config.patch({"cpp.simdlen": None}):
                torch._dynamo.reset()
                metrics.reset()
                self.common(fn, (x,))
                assert metrics.generated_cpp_vec_kernel_count == 1

    @config.patch({"fx_graph_cache": False, "fx_graph_remote_cache": False})
    def test_outer_loop_fusion(self):
        def fn(x):
            max = torch.amax(x, dim=-1, keepdim=True)
            return x - max

        x = torch.randn(4, 12, 1023, 1022)

        with config.patch({"cpp.simdlen": None}):
            torch._dynamo.reset()
            metrics.reset()
            self.common(fn, (x,))
            self.assertEqual(
                len(metrics.cpp_outer_loop_fused_inner_counts),
                1,
            )
            self.assertEqual(
                metrics.cpp_outer_loop_fused_inner_counts[0].inner_kernel_number,
                2,
            )

    def test_outer_loop_fusion_buffer_remove(self):
        # https://github.com/pytorch/pytorch/issues/144186
        def fn(x):
            x = x.sum(dim=-1)
            x = torch.softmax(x, -1)
            return x

        x = torch.randn(8, 8, 2)
        metrics.reset()
        self.common(fn, (x,))

    @config.patch({"fx_graph_cache": False, "fx_graph_remote_cache": False})
    def test_local_buffer_in_outer_loop_fusion(self):
        def fn(x):
            max = torch.nn.functional.softmax(x, dim=-1)
            return x - max

        x = torch.randn(4, 12, 1023, 1022)

        with config.patch({"cpp.simdlen": None}):
            torch._dynamo.reset()
            metrics.reset()
            self.common(fn, (x,))
            self.assertEqual(
                len(metrics.cpp_outer_loop_fused_inner_counts),
                1,
            )
            self.assertEqual(
                metrics.cpp_outer_loop_fused_inner_counts[0].inner_kernel_number,
                3,
            )
            self.assertEqual(
                metrics.cpp_outer_loop_fused_inner_counts[0].local_buffer_number,
                1,
            )
            # Check the number of global buffer allocation
            torch._dynamo.reset()
            metrics.reset()
            _, code = run_and_get_cpp_code(
                torch.compile(fn, backend="inductor"),
                x,
            )
            self.assertEqual(
                code.count(
                    "aoti_torch_empty_strided("
                    if config.cpp_wrapper
                    else "empty_strided_cpu("
                ),
                3,
            )

    @config.patch({"fx_graph_cache": False, "fx_graph_remote_cache": False})
    def test_two_local_buffers_in_outer_loop_fusion(self):
        def fn(x):
            softmax = torch.nn.functional.softmax(x, dim=-1)
            sum = torch.sum(softmax, dim=-1)
            sum_broadcast = torch.broadcast_to(
                sum.unsqueeze(-1), [*(sum.size()[0:3]), 256]
            )
            sum_exp = torch.exp(sum_broadcast)
            sum2 = torch.sum(sum_exp, dim=-1)
            sub = sum_exp - sum2.unsqueeze(-1)
            return x[:, :, :, 0:256] - sub

        x = torch.randn(4, 12, 1023, 1022)

        with config.patch({"cpp.simdlen": None}):
            torch._dynamo.reset()
            metrics.reset()
            atol = None
            rtol = None
            if (
                not cpu_vec_isa.valid_vec_isa_list()
                or os.getenv("ATEN_CPU_CAPABILITY") == "default"
            ):
                atol = 1e-5
                rtol = 1e-5
            self.common(fn, (x,), atol=atol, rtol=rtol)
            self.assertEqual(
                len(metrics.cpp_outer_loop_fused_inner_counts),
                1,
            )
            self.assertEqual(
                metrics.cpp_outer_loop_fused_inner_counts[0].inner_kernel_number,
                5,
            )
            self.assertEqual(
                metrics.cpp_outer_loop_fused_inner_counts[0].local_buffer_number,
                2,
            )

    @config.patch({"fx_graph_cache": False, "fx_graph_remote_cache": False})
    def test_share_local_buffers_in_outer_loop_fusion(self):
        def fn(x):
            max = torch.nn.functional.softmax(x, dim=-1)
            max = torch.nn.functional.softmax(max, dim=-1)
            return x - max

        x = torch.randn(4, 12, 1023, 1022)

        with config.patch({"cpp.simdlen": None}):
            torch._dynamo.reset()
            metrics.reset()
            self.common(fn, (x,))
            self.assertEqual(
                len(metrics.cpp_outer_loop_fused_inner_counts),
                1,
            )
            self.assertEqual(
                metrics.cpp_outer_loop_fused_inner_counts[0].inner_kernel_number,
                5,
            )
            self.assertEqual(
                metrics.cpp_outer_loop_fused_inner_counts[0].local_buffer_number,
                1,  # 2 global bufs share 1 local buf
            )

    @config.patch({"fx_graph_cache": False, "fx_graph_remote_cache": False})
    def test_two_local_buffers_in_outer_loop_fusion_case2(self):
        # exp and exp2 should be replaced by local buffer
        # since exp will be used after exp2, exp2 can't share the same
        # local buffer as exp
        def fn(x):
            a_max = torch.amax(x, -1, keepdim=True)
            exp = torch.exp(x - a_max)
            sum = torch.sum(exp, -1, keepdim=True)
            exp2 = torch.exp(exp - sum)
            sum2 = torch.sum(exp2, -1, keepdim=True)
            sub = exp2 - sum2
            sub2 = exp - sub
            return sub2

        x = torch.randn(4, 12, 1023, 1022)

        with config.patch({"cpp.simdlen": None}):
            torch._dynamo.reset()
            metrics.reset()
            self.common(fn, (x,))
            self.assertEqual(
                len(metrics.cpp_outer_loop_fused_inner_counts),
                1,
            )
            self.assertEqual(
                metrics.cpp_outer_loop_fused_inner_counts[0].inner_kernel_number,
                4,
            )
            self.assertEqual(
                metrics.cpp_outer_loop_fused_inner_counts[0].local_buffer_number,
                2,
            )

    @config.patch({"fx_graph_cache": False, "fx_graph_remote_cache": False})
    def test_local_buffer_with_line_reuse(self):
        # Test Global buffer which is inplace buffer and replaced by local buffer
        def fn(x, y):
            z = torch.matmul(x, y)
            a_max = torch.amax(x, -1, keepdim=True)
            # Previous is a inplace buffer and now is a local buffer
            exp = torch.exp((z - a_max) / z)
            sum = torch.sum(exp, -1, keepdim=True)
            return exp - sum

        inputs = [torch.rand(4, 32), torch.rand(32, 32)]

        with config.patch({"cpp.simdlen": None}):
            torch._dynamo.reset()
            metrics.reset()
            self.common(fn, inputs)
            self.assertEqual(
                len(metrics.cpp_outer_loop_fused_inner_counts),
                1,
            )
            self.assertEqual(
                metrics.cpp_outer_loop_fused_inner_counts[0].local_buffer_number,
                1,
            )

    @requires_vectorization
    def test_argmin(self):
        def fn(x):
            return torch.argmin(x, -1)

        for dtype in vec_dtypes:
            x = torch.randn((10, 10), dtype=dtype)
            torch._dynamo.reset()
            metrics.reset()
            self.common(fn, (x,))
            assert metrics.generated_cpp_vec_kernel_count == 1

    @requires_vectorization
    def test_argmax_argmin_with_nan_value(self):
        def fn(x):
            return torch.argmax(x)

        def fn2(x):
            return torch.argmin(x)

        inputs = [
            torch.Tensor([-755832.1250, 100]),
            torch.Tensor([-755832.1250, 100, 200]),
            torch.Tensor([100, -755832.1250]),
            torch.Tensor([100, 200, -755832.1250]),
        ]

        for x in inputs:
            x = x.repeat(16, 16)
            x = torch.log1p(x)

            # Test argmax
            torch._dynamo.reset()
            metrics.reset()
            self.common(fn, (x,))
            assert metrics.generated_cpp_vec_kernel_count == 1

            # Test argmin
            torch._dynamo.reset()
            metrics.reset()
            self.common(fn2, (x,))
            assert metrics.generated_cpp_vec_kernel_count == 1

    # Currently, we enabled AVX2 and AVX512 for vectorization. If the platform is not
    # supported, the vectorization will not work and skip this test case. For ARM or
    # other platforms support, we just need to add the ISA info to the supported_vector_isa
    # and include proper aten vectorization head file.
    @unittest.skipIf(IS_FBCODE, "Not yet runnable in fbcode")
    @requires_vectorization
    @patch("torch.cuda.is_available", lambda: False)
    def test_vec_kernel_cpu_only(self):
        def fn(x1, x2):
            # Current, there are some limitations as follows.
            #   rsqrt:
            #     assert [both a fallback and a decomp for same kernel: aten.rsqrt.default]
            #   round:
            #     couldn't find symbolic meta function/decomposition
            #   fmod/logical_and/logic_or:
            #     vec kernel has not support to_type
            x = torch.abs(x1)
            x = torch.sin(x)
            x = torch.neg(x)
            x = torch.square(x)
            x = torch.sigmoid(x)
            x = torch.relu(x)
            x = torch.cos(x)
            x = torch.exp(x)
            x = torch.sqrt(x)
            x = torch.add(x, x1)
            x = torch.sub(x, x2)
            x = torch.mul(x, x1)
            x = torch.div(x, x1)
            x = torch.pow(x, 10)
            x = torch.log(x)
            x = torch.floor(x)
            x = torch.ceil(x)
            x = torch.trunc(x)
            x = torch.lgamma(x)
            x = torch.fmod(x, x2)
            x = torch.sign(x)
            res = x + x2
            return res

        for dtype in vec_dtypes:
            torch.manual_seed(0)
            x1 = torch.randn((5, 20), dtype=dtype)
            x2 = torch.randn((5, 20), dtype=dtype)

            with config.patch({"cpp.simdlen": 1}):
                torch._dynamo.reset()
                metrics.reset()
                self.common(fn, (x1, x2))
                assert metrics.generated_cpp_vec_kernel_count == 0

            with config.patch({"cpp.simdlen": None}):
                torch._dynamo.reset()
                metrics.reset()
                self.common(fn, (x1, x2))
                check_metrics_vec_kernel_count(1)

        with config.patch({"cpp.simdlen": None}):
            torch._dynamo.reset()
            metrics.reset()
            x1 = torch.randn(10, 20).permute(1, 0)
            x2 = torch.randn((20, 10))
            self.common(fn, (x1, x2))
            check_metrics_vec_kernel_count(2)

            torch._dynamo.reset()
            metrics.reset()
            x1 = torch.randn((10, 7))
            x2 = torch.randn((10, 7))
            self.common(fn, (x1, x2))
            check_metrics_vec_kernel_count(1)

    @unittest.skipIf(IS_FBCODE, "Not yet runnable in fbcode")
    @unittest.skipIf(
        sys.platform not in ["linux", "win32"],
        "cpp kernel profile only support linux now",
    )
    @patch("torch.cuda.is_available", lambda: False)
    @config.patch({"cpp.enable_kernel_profile": True})
    @config.patch({"cpp.descriptive_names": "original_aten"})
    def test_cpp_kernel_profile(self):
        from torch.profiler import profile

        @torch.compile(backend="inductor", fullgraph=True)
        def fn(a, b):
            return a + b

        a = torch.rand((100,))
        b = torch.rand((100,))
        with profile() as prof:
            fn(a, b)

        kernel_profile_events = []
        for e in prof.profiler.function_events:
            if "cpp_fused_add_0" in e.name:
                kernel_profile_events.append(e.name)
        assert len(kernel_profile_events) > 0

    @xfailIfS390X
    @requires_vectorization
    def test_channel_shuffle_cl_output(self):
        """code and shape extracted from shufflenet_v2_x1_0"""

        def channel_shuffle(x, groups):
            batchsize, num_channels, height, width = x.size()
            channels_per_group = num_channels // groups
            x = x.view(batchsize, groups, channels_per_group, height, width)
            x = torch.transpose(x, 1, 2).contiguous()
            x = x.view(batchsize, -1, height, width)
            return x.contiguous(memory_format=torch.channels_last)

        for simdlen in simd_lengths_to_test():
            with config.patch({"cpp.simdlen": simdlen}):
                torch._dynamo.reset()
                metrics.reset()
                x = torch.randn(64, 58, 28, 28)
                self.common(channel_shuffle, (x, 2))
                check_metrics_vec_kernel_count(2)

    @slowTest
    @requires_vectorization
    def test_transpose_with_norm(self):
        """a sub-module from TIMM gmlp_s16_224"""

        class Model(torch.nn.Module):
            def __init__(self) -> None:
                super().__init__()
                self.linear = torch.nn.Linear(
                    in_features=256, out_features=1536, bias=True
                )
                self.act = torch.nn.GELU()
                self.norm = torch.nn.LayerNorm(768)
                self.proj = torch.nn.Linear(196, 196)
                self.fc = torch.nn.Linear(in_features=768, out_features=256, bias=True)

            def forward(self, x):
                x = self.linear(x)
                x = self.act(x)
                u, v = x.chunk(2, dim=-1)
                v = self.norm(v)
                v = self.proj(v.transpose(-1, -2))
                y = u * v.transpose(-1, -2)
                return self.fc(y)

        x = torch.randn(128, 196, 256)
        for simdlen in simd_lengths_to_test():
            with config.patch({"cpp.simdlen": simdlen}):
                for eval_mode in [True, False]:
                    torch._dynamo.reset()
                    metrics.reset()
                    m = Model().eval() if eval_mode else Model()
                    self.common(m, (x,))
                    check_metrics_vec_kernel_count(8)

    @requires_vectorization
    @config.patch("cpp.enable_tiling_heuristics", False)
    def test_transpose_copy(self):
        def fn(a):
            return a.t().contiguous()

        for simdlen in simd_lengths_to_test():
            with config.patch({"cpp.simdlen": simdlen}):
                for dtype in (torch.float, torch.bfloat16):
                    for shape in (
                        (7, 7),
                        (8, 8),
                        (9, 9),
                        (16, 16),
                        (17, 17),
                        (32, 32),
                        (33, 33),
                    ):
                        torch._dynamo.reset()
                        metrics.reset()
                        x = torch.randn(shape, dtype=dtype)
                        self.common(fn, (x,))
                        check_metrics_vec_kernel_count(2)

    @torch._dynamo.config.patch(specialize_int=False)
    def test_slice_scatter_issue122291(self):
        @torch.compile(fullgraph=True)
        def fn(t, t_src, dim, start, end, step):
            return t.slice_scatter(t_src, dim, start, end, step)

        shape = ((16, 16), (16, 2), 1, 4, 10, 1)
        input_tensor = torch.zeros(shape[0], requires_grad=False, device="cpu")
        src_tensor = torch.ones(shape[1], requires_grad=False, device="cpu")
        with self.assertRaisesRegex(
            torch._inductor.exc.InductorError, r".*shape error in scatter op"
        ):
            fn(input_tensor, src_tensor, shape[2], shape[3], shape[4], shape[5])

    def test_horizontal_fusion(self):
        def fn(a, b, c, idx):
            _a = torch.index_select(a, dim=0, index=idx)
            _b = torch.index_select(b, dim=0, index=idx)
            _c = torch.index_select(c, dim=0, index=idx)
            return _a, _b, _c

        with config.patch({"cpp.max_horizontal_fusion_size": 0}):
            metrics.reset()
            torch._dynamo.reset()
            a = torch.randn(size=(4, 16), dtype=torch.bfloat16)
            b = torch.randn(size=(4, 16), dtype=torch.bfloat16)
            c = torch.randn(size=(4, 16), dtype=torch.bfloat16)
            idx = torch.zeros(size=[4], dtype=torch.int64)
            opt_fn = torch.compile(fn, backend="inductor")
            opt_fn(a, b, c, idx)
            self.assertEqual(metrics.generated_kernel_count, 3)
            self.assertTrue(same(fn(a, b, c, idx), opt_fn(a, b, c, idx)))

        with config.patch({"cpp.max_horizontal_fusion_size": 1}):
            metrics.reset()
            torch._dynamo.reset()
            a = torch.randn(size=(4, 32), dtype=torch.bfloat16)
            b = torch.randn(size=(4, 32), dtype=torch.bfloat16)
            c = torch.randn(size=(4, 32), dtype=torch.bfloat16)
            idx = torch.zeros(size=[4], dtype=torch.int64)
            opt_fn = torch.compile(fn, backend="inductor")
            opt_fn(a, b, c, idx)
            self.assertEqual(metrics.generated_kernel_count, 3)
            self.assertTrue(same(fn(a, b, c, idx), opt_fn(a, b, c, idx)))

        with config.patch({"cpp.max_horizontal_fusion_size": 2}):
            metrics.reset()
            torch._dynamo.reset()
            a = torch.randn(size=(4, 64), dtype=torch.bfloat16)
            b = torch.randn(size=(4, 64), dtype=torch.bfloat16)
            c = torch.randn(size=(4, 64), dtype=torch.bfloat16)
            idx = torch.zeros(size=[4], dtype=torch.int64)
            opt_fn = torch.compile(fn, backend="inductor")
            opt_fn(a, b, c, idx)
            print(metrics.generated_kernel_count)
            self.assertEqual(metrics.generated_kernel_count, 2)
            self.assertTrue(same(fn(a, b, c, idx), opt_fn(a, b, c, idx)))

        with config.patch({"cpp.max_horizontal_fusion_size": 3}):
            metrics.reset()
            torch._dynamo.reset()
            a = torch.randn(size=(4, 128), dtype=torch.bfloat16)
            b = torch.randn(size=(4, 128), dtype=torch.bfloat16)
            c = torch.randn(size=(4, 128), dtype=torch.bfloat16)
            idx = torch.zeros(size=[4], dtype=torch.int64)
            opt_fn = torch.compile(fn, backend="inductor")
            opt_fn(a, b, c, idx)
            self.assertEqual(metrics.generated_kernel_count, 1)
            self.assertTrue(same(fn(a, b, c, idx), opt_fn(a, b, c, idx)))

    def test_lowp_fp_neg_abs(self):
        def fn(x):
            return x.neg().abs()

        for dtype in _lowp_fp_dtypes:
            metrics.reset()
            x = torch.randn(100, 100).to(dtype)
            opt_fn = torch.compile(fn, backend="inductor")
            self.assertTrue(same(fn(x), opt_fn(x)))
            assert metrics.cpp_to_dtype_count == 0
            check_metrics_vec_kernel_count(1)

    @config.patch("cpp.enable_tiling_heuristics", False)
    def test_transpose_non_contiguous(self):
        def fn(a):
            # From part of timm HaloAttn:
            # (https://github.com/rwightman/pytorch-image-models/blob/main/timm/layers/halo_attn.py#L97).
            # Fixed https://github.com/pytorch/pytorch/issues/94269 accuracy issue.
            as_strided = torch.ops.aten.as_strided.default(
                a, [1, 384, 2, 20, 12], [153600, 1, 61440, 384, 7680]
            )
            as_strided_1 = torch.ops.aten.as_strided.default(
                as_strided,
                [1, 384, 2, 2, 12, 12],
                [153600, 1, 61440, 3072, 7680, 384],
            )
            clone_1 = torch.ops.aten.clone.default(
                as_strided_1, memory_format=torch.contiguous_format
            )
            _unsafe_view_1 = torch.ops.aten._unsafe_view.default(
                clone_1, [8, 48, 4, 144]
            )
            permute_2 = torch.ops.aten.permute.default(_unsafe_view_1, [0, 2, 3, 1])
            split_with_sizes = torch.ops.aten.split_with_sizes.default(
                permute_2, [16, 32], -1
            )
            getitem = split_with_sizes[0]
            _getitem_1 = split_with_sizes[1]
            permute_3 = torch.ops.aten.permute.default(getitem, [0, 1, 3, 2])
            expand_1 = torch.ops.aten.expand.default(permute_3, [8, 4, 16, 144])
            clone_3 = torch.ops.aten.clone.default(
                expand_1, memory_format=torch.contiguous_format
            )
            return clone_3

        metrics.reset()
        x = torch.randn(1, 384, 20, 20).to(memory_format=torch.channels_last)
        self.common(fn, (x,))

    def test_non_contiguous_index_with_constant_stride(self):
        def fn(x):
            x1 = x[:, :, :, ::2]
            x2 = x[:, :, :, 1::2]
            x = torch.stack((-x2, x1), dim=-1)
            return x.flatten(-2)

        metrics.reset()
        x = torch.randn(1, 32, 16, 68)
        opt_fn = torch.compile(fn, backend="inductor")
        _, code = run_and_get_cpp_code(opt_fn, x)
        self.assertTrue(same(fn(x), opt_fn(x)))
        # def and use
        FileCheck().check_count("cpp_fused", 2, exactly=True).run(code)

    def test_invalid_index_of_empty_tensor(self):
        def fn(a):
            b = a[[0]]
            return b

        a = torch.tensor([])
        with self.assertRaises(RuntimeError):
            torch.compile(fn)(a)

    @torch.no_grad()
    @torch._inductor.config.patch(freezing=True)
    def test_issue122380(self):
        def func(x):
            t1 = torch.unbind(x)
            t2 = torch.stack(t1, dim=1)
            t3 = torch.tanh(t2)
            return t3

        x = torch.randn(2, 3, 4)
        self.assertEqual(torch.compile(func)(x), func(x))

    @config.patch({"fx_graph_cache": False, "fx_graph_remote_cache": False})
    def test_ir_node_str(self):
        @torch.compile
        def fn(x: torch.Tensor) -> torch.Tensor:
            return x.sin(), torch.nn.Softmax(dim=1)(x.cos())

        def run_node_alt(*args, **kwargs):
            rv = run_node(*args, **kwargs)
            strings.append(str(rv))
            return rv

        strings = []
        run_node = GraphLowering.run_node
        with patch.object(GraphLowering, "run_node", run_node_alt):
            fn(torch.randn([8, 128]))
        self.assertGreater(len(strings), 3)

    def test_vertical_sum_cpu_only(self):
        def fn1(a):
            return a.sum(dim=0)

        def fn2(a):
            return a.sum(dim=1)

        metrics.reset()
        x = torch.randn(100, 100)
        self.common(fn1, (x,))
        check_metrics_vec_kernel_count(1)

        metrics.reset()
        x = torch.randn(100, 100, 100)
        self.common(fn2, (x,))
        check_metrics_vec_kernel_count(1)

    def test_transpose_vertical_sum_cpu_only(self):
        def fn(a, b):
            c = a * b
            return c.sum(dim=1)

        metrics.reset()
        x = torch.randn(100, 50, 50)
        y = torch.randn(100, 50, 50).transpose(1, 2)
        self.common(fn, (x, y))
        check_metrics_vec_kernel_count(2)

    def test_transpose_mxn_16_16_bf16_fp16(self):
        def fn(a, b):
            c = a * b
            return c.sum(dim=1)

        for dtype in [torch.bfloat16, torch.float16]:
            metrics.reset()
            x = torch.randn(100, 50, 50).to(dtype)
            y = torch.randn(100, 50, 50).to(dtype).transpose(1, 2)
            self.common(fn, (x, y))
            check_metrics_vec_kernel_count(2)

    def test_transpose_mxn_32_32_bf16_fp16(self):
        def fn(a):
            return a.permute(0, 2, 1).contiguous()

        for dtype in [torch.bfloat16, torch.float16]:
            metrics.reset()
            x = torch.randn(2, 9216, 9216).to(dtype)
            self.common(fn, (x,))
            check_metrics_vec_kernel_count(2)

    def test_transpose_sum2d_cpu_only(self):
        def fn(a, b):
            c = a * b
            return c.sum()

        metrics.reset()
        x = torch.randn(50, 50)
        y = torch.randn(50, 50).transpose(0, 1)
        self.common(fn, (x, y))
        check_metrics_vec_kernel_count(2)

    @config.patch("cpp.enable_tiling_heuristics", False)
    def test_transpose_sum_outer(self):
        # https://github.com/pytorch/pytorch/issues/98573
        def fn(a):
            return a.transpose(2, 3).sum(dim=1).contiguous()

        metrics.reset()
        x = torch.randn(10, 50, 50, 50)
        self.common(fn, (x,))
        check_metrics_vec_kernel_count(1)

    def test_to_dtype_bool_float(self):
        # https://github.com/pytorch/pytorch/issues/100800
        def f(a):
            return torch.where(
                torch.ones_like(a).to(torch.bool),
                torch.zeros_like(a),
                torch.ones_like(a) * 2,
            )

        self.common(f, (torch.ones(16),))

    def test_to_dtype_float_bool(self):
        # https://github.com/pytorch/pytorch/issues/100466
        def f(a):
            a = a * torch.tensor(a >= 0, dtype=torch.float32)
            return a

        x = torch.rand(16)
        self.common(f, (x,))

    def test_constant_store(self):
        # https://github.com/pytorch/pytorch/issues/104515
        def f(a):
            a[0, [3, 3]] = -float("inf")
            return a

        x = torch.rand(4, 5)
        self.common(f, (x,))

    def test_broadcast_scalar_cpp_tile_2d_kernel(self):
        # Based on detectron2_maskrcnn backbone (conv2d -> max_pool2d)
        s0 = 12
        s1 = 21

        data = torch.randn(
            [1, 256, 8 * s0, 8 * s1],
        )
        weight_one = torch.randn([256, 256, 1, 1], requires_grad=True)
        weight_two = torch.randn((256, 256, 3, 3), requires_grad=True)
        bias_one = torch.randn([256], requires_grad=True)
        bias_two = torch.randn([256], requires_grad=True)

        @torch.compile
        def fn(data, weight_one, weight_two, bias_one, bias_two):
            conv_result_one = torch.ops.aten.convolution.default(
                data,
                weight_one,
                bias_one,
                [1, 1],
                [1, 1],
                [1, 1],
                False,
                [0, 0],
                1,
            )

            conv_result_two = torch.ops.aten.convolution.default(
                data,
                weight_two,
                bias_two,
                [1, 1],
                [1, 1],
                [1, 1],
                False,
                [0, 0],
                1,
            )

            max_pool_result = torch.nn.functional.max_pool2d(
                conv_result_one,
                [1, 1],
                [2, 2],
                [0, 0],
                [1, 1],
                False,
            )
            return conv_result_one, conv_result_two, max_pool_result

        torch._dynamo.mark_dynamic(data, 2)
        torch._dynamo.mark_dynamic(data, 3)
        self.common(fn, (data, weight_one, weight_two, bias_one, bias_two))

    def test_to_channels_last_lowp_fp(self):
        def f(a):
            return a.to(memory_format=torch.channels_last)

        for dtype in _lowp_fp_dtypes:
            x = torch.rand(2, 3, 14, 14).to(dtype)
            self.common(f, (x,))

    def test_broadcast_mul_lowp_fp(self):
        def f(a, b):
            return a * b

        for dtype in _lowp_fp_dtypes:
            a = torch.randn(2, 16, 16).to(dtype)
            b = torch.randn(2, 1, 1).to(dtype)
            self.common(f, (a, b))

    def test_linear_buffer_reuse(self):
        class M(torch.nn.Module):
            def __init__(self) -> None:
                super().__init__()
                self.linear1 = torch.nn.Linear(16, 16)
                self.tanh = torch.nn.Tanh()
                self.linear2 = torch.nn.Linear(16, 16)

            def forward(self, x):
                x = self.linear1(x)
                x = self.tanh(x)
                x = self.linear2(x)
                return x

        mod = M().eval()
        v = torch.randn(1, 16)

        with torch.no_grad():

            def compile_fx_wrapper(model_, example_inputs_):
                return compile_fx(model_, example_inputs_)

            def run(*ex, **kwargs):
                return mod(*ex, **kwargs)

            run = torch.compile(run, backend=compile_fx_wrapper)
            _, code = run_and_get_cpp_code(run, v)
            self.assertFalse("= as_strided(" in code)
            self.assertEqual(run(*v), mod(*v))

    def test_invalid_dropout_args(self):
        class MyModel(torch.nn.Module):
            def forward(self, x):
                x = x * 2
                x = torch.nn.functional.dropout(x, p=0.5)
                x = torch.relu(x)
                return x

        example_inputs = torch.tensor([[1, 2, 3], [4, 5, 6]])

        func = MyModel()
        jit_func = torch.compile(func)
        self.assertRaises(RuntimeError, lambda: func(example_inputs))
        self.assertRaises(RuntimeError, lambda: jit_func(example_inputs))

    def test_nn_param_assign(self):
        # https://github.com/pytorch/pytorch/issues/99569
        class Model2(nn.Module):
            def __init__(self) -> None:
                super().__init__()
                self.conv = nn.Conv2d(in_channels=3, out_channels=5, kernel_size=3)
                self.batchnorm = nn.BatchNorm2d(num_features=5)
                self.conv_weight = torch.randn(5, 3, 3, 3)
                self.conv_bias = torch.randn(5)

            def forward(self, x):
                self.conv.weight = nn.Parameter(self.conv_weight)
                self.conv.bias = nn.Parameter(self.conv_bias, requires_grad=False)
                self.conv.eval()
                x = self.conv(x)
                x = self.batchnorm(x)
                x = F.relu(x)
                return x

        input_tensor = torch.randn(1, 3, 10, 10)
        func = Model2().to("cpu")

        with torch.no_grad():
            func.train(False)
            v1 = func(input_tensor)
            jit_func = torch.compile(func, fullgraph=True)
            v2 = jit_func(input_tensor)
            self.assertEqual(v1, v2)

    def test_nn_param_assign_wrapped(self):
        class Model2(nn.Module):
            def __init__(self) -> None:
                super().__init__()
                self.conv = nn.Conv2d(in_channels=3, out_channels=5, kernel_size=3)
                self.batchnorm = nn.BatchNorm2d(num_features=5)
                self.conv_weight = torch.randn(5, 3, 3, 3)
                self.conv_bias = torch.randn(5)

            def forward(self, x):
                self.conv.weight = nn.Parameter(self.conv_weight)
                self.conv.bias = nn.Parameter(self.conv_bias, requires_grad=False)
                self.conv.eval()
                x = self.conv(x)
                x = self.batchnorm(x)
                x = F.relu(x)
                return x

        input_tensor = torch.randn(1, 3, 10, 10)
        func = Model2().to("cpu")

        @functools.wraps(func)
        def wrapper(*args, **kwargs):
            return func(*args, **kwargs)

        with torch.no_grad():
            func.train(False)
            v1 = func(input_tensor)
            jit_func = torch.compile(wrapper, fullgraph=True)
            v2 = jit_func(input_tensor)
            self.assertEqual(v1, v2)

    @config.patch(inplace_buffers=True)
    def test_in_out_buffer(self):
        def fn(x, y):
            z = torch.matmul(x, y.transpose(-1, -2)) / 8.0
            return z

        inps = [torch.randn(1, 2, 8, 4), torch.randn(1, 2, 8, 4)]
        fn_opt = torch.compile(fn, backend="inductor")
        _, code = run_and_get_cpp_code(fn_opt, *inps)
        self.assertTrue("in_out_ptr" in code)
        self.assertEqual(fn_opt(*inps), fn(*inps))

    def test_eliminate_meaningless_copy(self):
        def fn(x1, x2):
            permute = torch.ops.aten.permute.default(x2, [0, 2, 1, 3])
            clone = torch.ops.aten.clone.default(
                permute, memory_format=torch.contiguous_format
            )
            view = torch.ops.aten.view.default(clone, [1024, -1, 32])
            bmm = torch.ops.aten.bmm.default(view, x1)
            permute = torch.ops.aten.permute.default(view, [0, 2, 1])
            return (bmm, permute)

        metrics.reset()
        self.common(
            fn,
            [
                rand_strided(
                    (1024, 32, 128), (4096, 1, 32), device="cpu", dtype=torch.float32
                ),
                rand_strided(
                    (64, 128, 16, 32),
                    (65536, 512, 32, 1),
                    device="cpu",
                    dtype=torch.float32,
                ),
            ],
        )
        self.assertEqual(metrics.generated_kernel_count, 1)

    def test_attention_size_mismatch(self):
        class Attention(torch.nn.Module):
            def __init__(self, hidden_size, num_heads):
                super().__init__()
                self.hidden_size = hidden_size
                self.num_heads = num_heads
                self.head_size = hidden_size // num_heads
                self.query = torch.nn.Linear(hidden_size, hidden_size)
                self.key = torch.nn.Linear(hidden_size, hidden_size)
                self.value = torch.nn.Linear(hidden_size, hidden_size)
                self.inv_scale = torch.nn.Parameter(
                    torch.Tensor([1 / self.head_size**0.5]), requires_grad=False
                )

            def forward(self, x):
                query = self.query(x)
                key = self.key(x)
                value = self.value(x)
                (batch_size, seq_len, hidden_size) = query.size()
                query = query.view(
                    batch_size, seq_len, self.num_heads, self.head_size
                ).permute(0, 2, 1, 3)
                key = key.view(
                    batch_size, seq_len, self.num_heads, self.head_size
                ).permute(0, 2, 3, 1)
                value = value.view(
                    batch_size, seq_len, self.num_heads, self.head_size
                ).permute(0, 2, 1, 3)
                attention_weights = (
                    torch.matmul(query, key).mul(self.inv_scale).softmax(dim=-1)
                )
                output = torch.matmul(attention_weights, value)
                return output

        torch.manual_seed(123)
        hidden_size = 16
        num_heads = 1
        seq_len = 4
        batch_size = 1
        x = torch.randn(batch_size, seq_len, hidden_size)

        func = Attention(hidden_size, num_heads).to("cpu")

        with torch.no_grad():
            res1 = func(x)
            jit_func = torch.compile(func)
            res2 = jit_func(x)
        self.assertEqual(res1, res2)

    def test_scalar_mul_bfloat16(self):
        def f(x):
            return torch.ops.aten.mul.Tensor(x, 1.7015043497085571)

        metrics.reset()
        x = torch.randn(4, 5, dtype=torch.bfloat16)
        self.common(f, (x,))
        check_metrics_vec_kernel_count(1)

    def test_bf16_zeros(self):
        def fn():
            x = torch.zeros(1, 1, 32, dtype=torch.bfloat16)
            return x

        self.common(fn, ())

    def test_select_tiliing_with_index_expr(self):
        def fn(x, y):
            x = torch.ops.aten.view.default(x, [8, 8, 8, 3136])
            x = torch.ops.aten.permute.default(x, [0, 1, 3, 2])
            y = torch.ops.aten.mul.Tensor(y, x)
            return torch.ops.aten.constant_pad_nd.default(y, [0, 0, 1, 0, 0, 0], 0.0)

        x = torch.randn(8, 64, 56, 56)
        y = torch.randn(8, 8, 3136, 8)
        self.common(fn, (x, y))

    @unittest.skipIf(not torch.backends.mkldnn.is_available(), "MKLDNN is not enabled")
    @patch("torch.cuda.is_available", lambda: False)
    @config.patch(freezing=True)
    def test_linear_with_no_default_contiguous_input(self):
        dtypes = [
            torch.float32,
        ]
        if torch.ops.mkldnn._is_mkldnn_bf16_supported():
            dtypes.append(torch.bfloat16)
        if torch.ops.mkldnn._is_mkldnn_fp16_supported():
            dtypes.append(torch.float16)
        mod = torch.nn.Sequential(torch.nn.Linear(16, 16)).eval()
        temp = torch.randn(1, 16, 1, 1)
        v = torch.as_strided(temp, [1, 16], [0, 1], 0)
        self.assertTrue(v.is_contiguous())
        for dtype in dtypes:
            with torch.no_grad():
                self.common(
                    mod.to(dtype),
                    (v.to(dtype),),
                )

    @patch("torch.cuda.is_available", lambda: False)
    @config.patch(freezing=True)
    def test_linear_with_reshape(self):
        class M(torch.nn.Module):
            def __init__(self) -> None:
                super().__init__()
                self.linear = torch.nn.Linear(16, 16, bias=False)

            def forward(self, x):
                x = self.linear(x)
                return x.view(4, 4, 4)

        mod = M().eval()
        v = torch.randn(4, 16)
        with torch.no_grad():
            torch._dynamo.reset()
            metrics.reset()
            self.common(
                mod,
                (v,),
            )
            assert metrics.generated_kernel_count == 0

    @config.patch(implicit_fallbacks=True)
    def test_aten_normal_dtype(self):
        for dtype in [torch.float64, torch.float16, None]:

            def fn():
                return torch.normal(2, 3, (10, 10), dtype=dtype, device="cpu")

            self.assertEqual(
                torch.compile(fn, backend="aot_eager_decomp_partition")().dtype,
                dtype if dtype else torch.float32,
            )
            self.assertEqual(
                torch.compile(fn, backend="inductor")().dtype,
                dtype if dtype else torch.float32,
            )

    def test_group_norm_vec(self):
        class M(torch.nn.Module):
            def __init__(self) -> None:
                super().__init__()
                self.group_norm = torch.nn.GroupNorm(3, 90)

            def forward(self, x):
                return self.group_norm(x)

        options = itertools.product(
            vec_dtypes, [torch.contiguous_format, torch.channels_last], [True, False]
        )
        for dtype, fmt, dynamic in options:
            torch._dynamo.reset()
            metrics.reset()
            mod = M().eval()
            x = torch.randn((2, 90, 6, 6), dtype=dtype).to(memory_format=fmt)
            with torch.no_grad():
                expected = mod(x)
                compiled_m = torch.compile(mod, dynamic=dynamic)
                actual, code = run_and_get_cpp_code(compiled_m, x)
                self.assertEqual(expected, actual)
                # 3 generated kernels (first one for var_mean, last two for result)
                check_metrics_vec_kernel_count(3)

                # check loop split optimization
                if fmt == torch.channels_last:
                    # check that there are no non_contiguous loads
                    FileCheck().check_count(
                        "__at_align__ std::array", 0, exactly=True
                    ).run(code)

    def test_group_norm_large_input(self):
        class M(torch.nn.Module):
            def __init__(self) -> None:
                super().__init__()
                self.group_norm = torch.nn.GroupNorm(2, 64)

            def forward(self, x):
                return self.group_norm(x)

        options = itertools.product(
            vec_dtypes, [torch.contiguous_format, torch.channels_last]
        )
        for dtype, fmt in options:
            torch._dynamo.reset()
            metrics.reset()
            mod = M().eval()
            x = torch.randn((2, 64, 168, 168), dtype=dtype).to(memory_format=fmt)
            with torch.no_grad():
                expected = mod(x)
                compiled_m = torch.compile(mod)
                actual, code = run_and_get_cpp_code(compiled_m, x)
<<<<<<< HEAD
                self.assertEqual(expected, actual)
                # 2 generated kernels (one for var_mean, the other for result)
                check_metrics_vec_kernel_count(2)
                # check for parallel reduction.
                FileCheck().check("tmp_acc0_vec_arr").run(code)
=======
                self.assertEqual(expected, actual, atol=1e-3, rtol=1e-3)
                # 3 generated kernels (first one for var_mean, last two for result)
                check_metrics_vec_kernel_count(3)
                # check that there is no outer loop fusion.
                self.assertEqual(
                    len(metrics.cpp_outer_loop_fused_inner_counts),
                    0,
                )
>>>>>>> fd3e4d17

    def test_int_div_vec(self):
        def fn(x, y, mode):
            return torch.div(x, y, rounding_mode=mode)

        for dtype in [
            torch.int8,
            torch.uint8,
            torch.int32,
            torch.int64,
        ]:
            x = torch.randint(1, 100, (32, 32), dtype=dtype)
            y = torch.randint(1, 100, (32, 32), dtype=dtype)
            for mode in [None, "trunc", "floor"]:
                with torch.no_grad():
                    metrics.reset()
                    self.common(fn, (x, y, mode))
                    check_metrics_vec_kernel_count(1)

    def test_uint8_add(self):
        # https://github.com/pytorch/pytorch/issues/113016
        def fn(x, y):
            return torch.add(x, y).neg().to(torch.int32)

        x = torch.randint(0, 255, (3, 3), dtype=torch.uint8)
        y = torch.randint(0, 255, (3, 3), dtype=torch.uint8)
        self.common(fn, (x, y))

    def test_uint8_sub(self):
        # https://github.com/pytorch/pytorch/issues/113016
        def fn(x, y):
            return torch.sub(x, y).neg().to(torch.int32)

        x = torch.randint(0, 255, (3, 3), dtype=torch.uint8)
        y = torch.randint(0, 255, (3, 3), dtype=torch.uint8)
        self.common(fn, (x, y))

    def test_non_contiguous_reduction_store(self):
        # https://github.com/pytorch/pytorch/issues/113018
        class M(torch.nn.Module):
            def __init__(self) -> None:
                super().__init__()
                self.conv = torch.nn.Conv2d(39, 1, kernel_size=(1, 17), stride=(2, 2))

            def forward(self, x):
                return self.conv(x.max(3).values)

        m = M()
        x = torch.randn(1, 39, 1, 18, 17)
        self.common(m, (x,))

    def test_embedding_vec(self):
        class M(torch.nn.Module):
            def __init__(self) -> None:
                super().__init__()
                self.emb = torch.nn.Embedding(64, 128)

            def forward(self, idx, x):
                return self.emb(idx) + x

        idx = torch.randint(0, 64, (4, 32))
        x = torch.randn(4, 32, 128)
        m = M().eval()
        with torch.no_grad():
            metrics.reset()
            self.common(m, (idx, x))
            check_metrics_vec_kernel_count(1)

    @requires_vectorization
    def test_embedding_vec_bf16(self):
        class M(torch.nn.Module):
            def __init__(self) -> None:
                super().__init__()
                self.emb = torch.nn.Embedding(64, 128)

            def forward(self, idx, x):
                return self.emb(idx)

        idx = torch.randint(0, 64, (4, 32))
        x = torch.randn(4, 32, 128).to(torch.bfloat16)
        m = M().eval()
        with torch.no_grad():
            metrics.reset()
            self.common(m, (idx, x))
            check_metrics_vec_kernel_count(1)

        # we are doing direct load/store, make sure we do not generate
        # redundant type casts
        m_opt = torch.compile(m)
        _, code = run_and_get_cpp_code(m_opt, idx, x)
        self.assertTrue("Vectorized" in code)
        self.assertTrue("cvt_lowp_fp_to_fp32" not in code)
        self.assertTrue("cvt_fp32_to_lowp_fp" not in code)

    @xfailIfS390X
    def test_concat_inner_vec(self):
        def fn(x, y):
            return F.relu(torch.cat([x, y], dim=1))

        x = torch.randn(32, 35)
        y = torch.randn(32, 120)
        metrics.reset()
        self.common(fn, (x, y))
        check_metrics_vec_kernel_count(3)

    @config.patch("cpp.enable_tiling_heuristics", False)
    def test_expr_vec_non_contiguous(self):
        def fn(x):
            # the pattern from sebotnet33ts_256
            y = torch.nn.functional.pad(x, (0, 31)).reshape(-1, 33, 63)
            y = y[:, :32, 31:].reshape(4, 32, 1, 32, 32).expand(-1, -1, 32, -1, -1)
            y = y.permute(0, 3, 1, 4, 2).clone(memory_format=torch.contiguous_format)
            y = y.view(4, 1024, 1024)
            return y.softmax(dim=-1)

        x = torch.randn(128, 2048)
        opt_fn = torch.compile(fn)
        metrics.reset()
        _, code = run_and_get_cpp_code(opt_fn, x)
        self.assertTrue(same(fn(x), opt_fn(x)))
        # 4 kernels for max, exp, sum and div
        check_metrics_vec_kernel_count(4)
        FileCheck().check_count(
            "Vectorized<int>::loadu(tmpbuf.data())", 0, exactly=True
        ).run(code)

    def test_vec_contiguous_ModularIndexing(self):
        # https://github.com/pytorch/pytorch/issues/114488
        class M(torch.nn.Module):
            def __init__(self, dim):
                super().__init__()
                self.norm = torch.nn.LayerNorm(dim * 4)

            def forward(self, x):
                # the pattern from swin_base_patch4_window7_224
                B, H, W, C = x.shape
                x = (
                    x.reshape(B, H // 2, 2, W // 2, 2, C)
                    .permute(0, 1, 3, 4, 2, 5)
                    .flatten(3)
                )
                x = self.norm(x)
                return x

        x = torch.randn(1, 56, 56, 128)
        m = M(128)
        opt_m = torch.compile(m)
        with torch.no_grad():
            metrics.reset()
            _, code = run_and_get_cpp_code(opt_m, x)
            self.assertTrue(same(m(x), opt_m(x)))
            # Two kernels: one for reduction, one pointwises
            check_metrics_vec_kernel_count(2)
            FileCheck().check_count(
                "Vectorized<float>::loadu(tmpbuf.data())", 0, exactly=True
            ).run(code)

    @parametrize("dtype", (torch.float16, torch.bfloat16, torch.float))
    @parametrize("shape", ("15,3,13", "4,2048,4096"))
    def test_fp8_cast(self, dtype: torch.dtype, shape: str):
        def fp8_cast(x):
            y0 = x.to(dtype=torch.float8_e4m3fn).to(dtype)
            y1 = x.to(dtype=torch.float8_e5m2).to(dtype)
            return y0, y1

        shape = [int(dim) for dim in shape.split(",")]
        x = torch.rand(*shape, device="cpu", dtype=dtype)
        self.common(fp8_cast, (x,))

    def test_logical_op_store_to_lowp_data_dtype(self):
        # https://github.com/pytorch/pytorch/issues/117624
        # https://github.com/pytorch/pytorch/issues/117627
        def fn(out1, out2, input, other):
            o1 = torch.logical_or(out=out1, input=input, other=other)
            o2 = torch.logical_xor(out=out2, input=input, other=other)
            return o1, o2

        x = torch.rand([3, 3, 2, 8, 9, 2], dtype=torch.float)
        y = torch.rand([3, 3, 2, 8, 9, 2], dtype=torch.float)
        for dtype in _lowp_fp_dtypes:
            o1 = torch.rand([3, 3, 2, 8, 9, 2], dtype=dtype)
            o2 = torch.rand([3, 3, 2, 8, 9, 2], dtype=dtype)
            with torch.no_grad():
                self.common(fn, (o1, o2, x, y))

    def test_constant_bool_vec(self):
        def fn(x):
            mask = torch.zeros(1, dtype=torch.bool)
            return torch.where(mask, x, -1.0)

        x = torch.rand(1000)
        metrics.reset()
        self.common(fn, (x,))
        check_metrics_vec_kernel_count(1)

    @torch._dynamo.config.patch(dynamic_shapes=True)
    @torch._dynamo.config.patch(assume_static_by_default=False)
    def test_symbolic_shape_scalar_value_reduction(self):
        def fn(x, y):
            return y + torch.ones(x).sum()

        with torch.no_grad():
            metrics.reset()
            y = torch.randn(100)
            self.common(fn, (100, y))
            check_metrics_vec_kernel_count(2)

    def test_int32_pointwise_vec(self):
        def fn(x):
            return x * x

        x = torch.randint(0, 100, (32, 32), dtype=torch.int32)
        metrics.reset()
        self.common(fn, (x,))
        check_metrics_vec_kernel_count(1)

    def test_int32_reduction_vec(self):
        def fn(x):
            return x.sum(dim=1)

        x = torch.randint(0, 100, (32, 32), dtype=torch.int32)
        metrics.reset()
        self.common(fn, (x,))
        check_metrics_vec_kernel_count(1)

    def test_uint32_pointwise_vec(self):
        def fn(x):
            return x * x

        x = torch.randint(0, 100, (32, 32), dtype=torch.uint32)
        metrics.reset()
        self.common(fn, (x,))
        # TODO(jgong5): change to 1 with vectorized uint32 load
        assert metrics.generated_cpp_vec_kernel_count == 0

    def test_uint32_reduction_vec(self):
        def fn(x):
            return x.sum(dim=1)

        x = torch.randint(0, 100, (32, 32), dtype=torch.uint32)
        metrics.reset()
        self.common(fn, (x,))
        # TODO(jgong5): change to 1 with vectorized uint32/uint64 load
        assert metrics.generated_cpp_vec_kernel_count == 0

    def test_int64_pointwise_vec(self):
        def fn(x):
            return x * x

        x = torch.randint(0, 100, (32, 32), dtype=torch.int64)
        metrics.reset()
        self.common(fn, (x,))
        check_metrics_vec_kernel_count(1)

    def test_int64_reduction_vec(self):
        def fn(x):
            return x.sum(dim=1)

        x = torch.randint(0, 100, (32, 32), dtype=torch.int64)
        metrics.reset()
        self.common(fn, (x,))
        check_metrics_vec_kernel_count(1)

    def test_uint64_pointwise_vec(self):
        def fn(x):
            return x * x

        x = torch.randint(0, 100, (32, 32), dtype=torch.uint64)
        metrics.reset()
        self.common(fn, (x,))
        # TODO(jgong5): change to 1 with vectorized uint64 load
        assert metrics.generated_cpp_vec_kernel_count == 0

    def test_uint64_reduction_vec(self):
        def fn(x):
            return x.sum(dim=1)

        x = torch.randint(0, 100, (32, 32), dtype=torch.uint64)
        metrics.reset()
        self.common(fn, (x,))
        # TODO(jgong5): change to 1 with vectorized uint64 load
        assert metrics.generated_cpp_vec_kernel_count == 0

    def test_convert_int8_to_half_vec(self):
        src_dtypes = [torch.int8, torch.uint8]
        dst_dtypes = [torch.bfloat16, torch.half]
        _simd_lens = [isa._bit_width for isa in cpu_vec_isa.valid_vec_isa_list()]
        for src_dtype, dst_dtype, _simd_len in itertools.product(
            src_dtypes, dst_dtypes, _simd_lens
        ):

            def fn(x):
                return x.to(dst_dtype)

            low = 0 if src_dtype == torch.uint8 else -100

            x = torch.randint(low, 100, (32, 32), dtype=src_dtype)
            with config.patch({"cpp.simdlen": _simd_len}):
                torch._dynamo.reset()
                metrics.reset()
                self.common(fn, (x,))
                check_metrics_vec_kernel_count(1)

    def test_convert_int32_to_int64_vec(self):
        def fn(x):
            return x.to(torch.int64)

        x = torch.randint(0, 100, (32, 32), dtype=torch.int32)
        metrics.reset()
        self.common(fn, (x,))
        check_metrics_vec_kernel_count(1)

    def test_convert_int64_to_int32_vec(self):
        def fn(x):
            return x.to(torch.int32)

        x = torch.randint(0, 100, (32, 32), dtype=torch.int64)
        metrics.reset()
        self.common(fn, (x,))
        check_metrics_vec_kernel_count(1)

    def test_convert_fp32_to_int64_vec(self):
        def fn(x):
            return x.to(torch.int64)

        x = torch.rand(32, 32)
        metrics.reset()
        self.common(fn, (x,))
        check_metrics_vec_kernel_count(1)

    def test_convert_int64_to_fp32_vec(self):
        def fn(x):
            return x.to(torch.float32)

        x = torch.randint(0, 100, (32, 32), dtype=torch.int64)
        metrics.reset()
        self.common(fn, (x,))
        check_metrics_vec_kernel_count(1)

    def test_double_pointwise_vec(self):
        def fn(x):
            return x * x

        x = torch.randn((32, 32), dtype=torch.double)
        metrics.reset()
        self.common(fn, (x,))
        check_metrics_vec_kernel_count(1)

    def test_double_reduction_vec(self):
        def fn(x):
            return x.sum(dim=1)

        x = torch.randn((32, 32), dtype=torch.double)
        metrics.reset()
        self.common(fn, (x,))
        check_metrics_vec_kernel_count(1)

    def test_convert_fp32_to_double_vec(self):
        def fn(x):
            return x.to(torch.double)

        x = torch.randn(32, 32)
        metrics.reset()
        self.common(fn, (x,))
        check_metrics_vec_kernel_count(1)

    def test_convert_double_to_fp32_vec(self):
        def fn(x):
            return x.to(torch.float32)

        x = torch.randn((32, 32), dtype=torch.double)
        metrics.reset()
        self.common(fn, (x,))
        check_metrics_vec_kernel_count(1)

    def test_no_redundant_to_dtypes_between_fused_scheduler_node(self):
        # https://github.com/pytorch/pytorch/issues/115260
        p0 = torch.tensor([1.0879], dtype=torch.float16)

        class Model1(torch.nn.Module):
            def __init__(self) -> None:
                super().__init__()

            def forward(self, *args):
                cat = torch.cat((args[3], args[2], args[1], args[0]), dim=2)
                max_1 = torch.max(args[4], p0)
                mul = torch.mul(cat, max_1)
                tan = torch.tan(mul)
                return (mul, tan)

        metrics.reset()
        m = Model1()
        self.common(
            m,
            (
                torch.randn((17, 5, 1, 7)).half(),
                torch.randn((17, 5, 1, 7)).half(),
                torch.randn((17, 5, 11, 7)).half(),
                torch.randn((17, 5, 1, 7)).half(),
                torch.tensor(4.39, dtype=torch.float16),
            ),
        )

    def test_masked_load_int64_vec(self):
        # https://github.com/pytorch/pytorch/issues/120377
        def fn(x):
            return torch.nn.functional.pad(x, (0, 13))

        x = torch.randint(0, 100, (819,), dtype=torch.int64)
        metrics.reset()
        self.common(fn, (x,))
        check_metrics_vec_kernel_count(1)

    def test_highp_to_lowp_cse_var_cache_with_store(self):
        # Fix issue: https://github.com/pytorch/pytorch/issues/128263
        input = torch.randn(5, 128, dtype=torch.float32)
        input2 = torch.randint(0, 10, (5, 128), dtype=torch.int8)
        input3 = torch.randn(128, 128, dtype=torch.float32)

        class Model(torch.nn.Module):
            def __init__(self) -> None:
                super().__init__()

            def forward(self, x, x2, x3):
                x2 = x2.to(torch.int32)
                temp = test_operators.realize(x2.to(torch.float16))
                temp2 = temp.to(torch.float32)
                temp2 = temp2 * x
                return torch.mm(temp, x3.to(torch.float16)), temp2

        metrics.reset()
        m = Model()
        self.common(
            m,
            (input, input2, input3),
        )

    def test_reduction_float_to_int64(self):
        # https://github.com/pytorch/pytorch/issues/124821
        def fn(x):
            return x.max(0).values

        x = torch.randint(0, 100, (22, 51), dtype=torch.int64)
        metrics.reset()
        self.common(fn, (x,))
        check_metrics_vec_kernel_count(1)

    @config.patch({"cpp.dynamic_threads": True})
    def test_reduction_with_dynamic_threads(self):
        def fn(a, b):
            return a.sum(), b.sum()

        self.common(
            fn,
            (torch.randn(1000), torch.rand(1000)),
        )

    @patch("torch.cuda.is_available", lambda: False)
    @config.patch(freezing=True)
    def test_linear_float64(self):
        class M(torch.nn.Module):
            def __init__(self) -> None:
                super().__init__()
                self.weight1 = torch.nn.Parameter(
                    torch.randn(10, 10, dtype=torch.float64)
                )
                self.weight2 = torch.nn.Parameter(
                    torch.randn(10, 10, dtype=torch.float64)
                )
                self.bias = torch.nn.Parameter(torch.randn(10, dtype=torch.float64))

            def forward(self, x1):
                v1 = torch.mm(x1, self.weight1)
                v2 = torch.addmm(self.bias, x1, self.weight2)
                return (v1, v2)

        mod = M().eval()
        v = torch.randn(10, 10, dtype=torch.float64)
        with torch.no_grad():
            self.common(
                mod,
                (v,),
            )

    def test_fused_attention_conv(self):
        # https://github.com/pytorch/pytorch/issues/121174.
        class Model(torch.nn.Module):
            def __init__(self) -> None:
                super().__init__()
                self.q_conv = torch.nn.Conv2d(4, 4, 1)
                self.k_conv = torch.nn.Conv2d(4, 4, 1)
                self.v_conv = torch.nn.Conv2d(4, 4, 1)

            def forward(self, x):
                q = self.q_conv(x)
                k = self.k_conv(x)
                v = self.v_conv(x)
                q = q.permute(0, 2, 1, 3)
                k = k.permute(0, 2, 1, 3)
                v = v.permute(0, 2, 1, 3)
                return torch.nn.functional.scaled_dot_product_attention(
                    q, k, v, dropout_p=0.0, is_causal=False
                )

        fn = Model()
        x = torch.randn(1, 4, 2, 2)
        self.common(fn, (x,))

    @parametrize("is_inference", (True, False))
    def test_disabled_amp(self, is_inference):
        class M(torch.nn.Module):
            def __init__(self):
                super().__init__()
                self.all_head_size = 12 * 64
                self.dense = nn.Linear(self.all_head_size, self.all_head_size)

            def forward(self, q, k, v):
                context_layer = F.scaled_dot_product_attention(
                    q, k, v, attn_mask=None, dropout_p=0.2
                )
                context_layer = context_layer.permute(0, 2, 1, 3).contiguous()
                new_context_layer_shape = context_layer.size()[:-2] + (
                    self.all_head_size,
                )
                context_layer = context_layer.view(new_context_layer_shape)
                return self.dense(context_layer)

        mod = M().to(torch.bfloat16).eval()

        q = torch.randn((4, 12, 512, 64), dtype=torch.bfloat16) / 10.0
        k = torch.randn((4, 12, 512, 64), dtype=torch.bfloat16) / 10.0
        v = torch.randn((4, 12, 512, 64), dtype=torch.bfloat16) / 10.0
        inputs = (
            q,
            k,
            v,
        )
        compiler_mode = torch.compile(mod)
        from torch.nn.attention import sdpa_kernel, SDPBackend

        context = contextlib.nullcontext if not is_inference else torch.no_grad
        with config.patch(
            {"fallback_random": True}
        ), torch.cpu.amp.autocast(), context(), sdpa_kernel(SDPBackend.MATH):
            torch.manual_seed(0)
            eager = mod(*inputs)
            torch.manual_seed(0)
            self.assertEqual(compiler_mode(*inputs), eager)

    def test_fused_node(self):
        # https://github.com/pytorch/pytorch/issues/138550.
        class M(torch.nn.Module):
            def __init__(self):
                super().__init__()

            def forward(
                self,
                clone_50,
                gt_scalar,
                div_tensor,
                convert_element_type_default_7,
                convert_element_type_default_13,
                convert_element_type_default_14,
            ):
                convert_element_type_default_4 = (
                    torch.ops.prims.convert_element_type.default(
                        clone_50, torch.float32
                    )
                )
                clone_50 = None
                view_default_6 = torch.ops.aten.view.default(
                    convert_element_type_default_4, [336, 512, 64]
                )
                convert_element_type_default_4 = None
                convert_element_type_default_5 = (
                    torch.ops.prims.convert_element_type.default(
                        view_default_6, torch.bfloat16
                    )
                )
                view_default_6 = None
                mul_tensor = torch.ops.aten.mul.Tensor(gt_scalar, div_tensor)
                mul_tensor_1 = torch.ops.aten.mul.Tensor(mul_tensor, 1.1111111111111112)
                mul_tensor = None
                expand_default_2 = torch.ops.aten.expand.default(
                    mul_tensor_1, [28, 12, 512, 512]
                )
                mul_tensor_1 = None
                view_default_3 = torch.ops.aten.view.default(
                    expand_default_2, [336, 512, 512]
                )
                expand_default_2 = None
                permute_default_4 = torch.ops.aten.permute.default(
                    view_default_3, [0, 2, 1]
                )
                view_default_3 = None
                convert_element_type_default_6 = (
                    torch.ops.prims.convert_element_type.default(
                        permute_default_4, torch.bfloat16
                    )
                )
                permute_default_4 = None
                bmm_default_2 = torch.ops.aten.bmm.default(
                    convert_element_type_default_6, convert_element_type_default_5
                )
                convert_element_type_default_6 = None
                convert_element_type_default_10 = (
                    torch.ops.prims.convert_element_type.default(
                        bmm_default_2, torch.float32
                    )
                )
                bmm_default_2 = None
                view_default_7 = torch.ops.aten.view.default(
                    convert_element_type_default_10, [28, 12, 512, 64]
                )
                convert_element_type_default_10 = None
                convert_element_type_default_18 = (
                    torch.ops.prims.convert_element_type.default(
                        view_default_7, torch.bfloat16
                    )
                )
                view_default_7 = None
                permute_default_9 = torch.ops.aten.permute.default(
                    convert_element_type_default_18, [0, 2, 1, 3]
                )
                convert_element_type_default_18 = None
                bmm_default_3 = torch.ops.aten.bmm.default(
                    convert_element_type_default_5, convert_element_type_default_7
                )
                convert_element_type_default_5 = convert_element_type_default_7 = None
                convert_element_type_default_9 = (
                    torch.ops.prims.convert_element_type.default(
                        bmm_default_3, torch.float32
                    )
                )
                bmm_default_3 = None
                view_default_8 = torch.ops.aten.view.default(
                    convert_element_type_default_9, [28, 12, 512, 512]
                )
                convert_element_type_default_9 = None
                convert_element_type_default_11 = (
                    torch.ops.prims.convert_element_type.default(
                        gt_scalar, torch.float32
                    )
                )
                gt_scalar = None
                mul_tensor_2 = torch.ops.aten.mul.Tensor(
                    convert_element_type_default_11, 1.1111111111111112
                )
                convert_element_type_default_11 = None
                mul_tensor_3 = torch.ops.aten.mul.Tensor(view_default_8, mul_tensor_2)
                view_default_8 = mul_tensor_2 = None
                mul_tensor_4 = torch.ops.aten.mul.Tensor(mul_tensor_3, div_tensor)
                mul_tensor_3 = None
                sum_dim_int_list_1 = torch.ops.aten.sum.dim_IntList(
                    mul_tensor_4, [-1], True
                )
                neg_default = torch.ops.aten.neg.default(div_tensor)
                div_tensor = None
                fma_default = torch.ops.prims.fma.default(
                    neg_default, sum_dim_int_list_1, mul_tensor_4
                )
                neg_default = sum_dim_int_list_1 = mul_tensor_4 = None
                view_default_9 = torch.ops.aten.view.default(
                    fma_default, [336, 512, 512]
                )
                fma_default = None
                convert_element_type_default_12 = (
                    torch.ops.prims.convert_element_type.default(
                        view_default_9, torch.bfloat16
                    )
                )
                view_default_9 = None
                bmm_default_4 = torch.ops.aten.bmm.default(
                    convert_element_type_default_13, convert_element_type_default_12
                )
                convert_element_type_default_13 = None
                convert_element_type_default_17 = (
                    torch.ops.prims.convert_element_type.default(
                        bmm_default_4, torch.float32
                    )
                )
                bmm_default_4 = None
                view_default_10 = torch.ops.aten.view.default(
                    convert_element_type_default_17, [28, 12, 64, 512]
                )
                convert_element_type_default_17 = None
                mul_scalar_2 = torch.ops.aten.mul.Scalar(
                    view_default_10, 0.3535533905932738
                )
                view_default_10 = None
                permute_default_8 = torch.ops.aten.permute.default(
                    mul_scalar_2, [0, 1, 3, 2]
                )
                mul_scalar_2 = None
                convert_element_type_default_19 = (
                    torch.ops.prims.convert_element_type.default(
                        permute_default_8, torch.bfloat16
                    )
                )
                permute_default_8 = None
                _permute_default_10 = torch.ops.aten.permute.default(
                    convert_element_type_default_19, [0, 2, 1, 3]
                )
                convert_element_type_default_19 = None
                bmm_default_5 = torch.ops.aten.bmm.default(
                    convert_element_type_default_12, convert_element_type_default_14
                )
                convert_element_type_default_12 = convert_element_type_default_14 = None
                convert_element_type_default_16 = (
                    torch.ops.prims.convert_element_type.default(
                        bmm_default_5, torch.float32
                    )
                )
                bmm_default_5 = None
                view_default_11 = torch.ops.aten.view.default(
                    convert_element_type_default_16, [28, 12, 512, 64]
                )
                convert_element_type_default_16 = None
                mul_scalar_3 = torch.ops.aten.mul.Scalar(
                    view_default_11, 0.3535533905932738
                )
                view_default_11 = None
                convert_element_type_default_20 = (
                    torch.ops.prims.convert_element_type.default(
                        mul_scalar_3, torch.bfloat16
                    )
                )
                mul_scalar_3 = None
                permute_default_11 = torch.ops.aten.permute.default(
                    convert_element_type_default_20, [0, 2, 1, 3]
                )
                convert_element_type_default_20 = None
                clone_52 = torch.ops.aten.clone.default(
                    permute_default_11, memory_format=torch.contiguous_format
                )
                permute_default_11 = None
                view_283 = torch.ops.aten.view.default(clone_52, [28, 512, 768])
                clone_52 = None
                clone_53 = torch.ops.aten.clone.default(
                    permute_default_9, memory_format=torch.contiguous_format
                )
                permute_default_9 = None
                view_284 = torch.ops.aten.view.default(clone_53, [28, 512, 768])
                clone_53 = None
                view_285 = torch.ops.aten.view.default(view_284, [14336, 768])
                view_284 = None
                return view_283, view_285

        clone_50 = torch.randn((28, 12, 512, 64), dtype=torch.bfloat16) / 10
        gt_scalar = torch.randint(0, 2, (28, 12, 512, 512), dtype=torch.bool)
        div_tensor = torch.randn((28, 12, 512, 512), dtype=torch.float) / 10
        convert_element_type_default_7 = (
            torch.randn((336, 64, 512), dtype=torch.bfloat16) / 10
        )
        convert_element_type_default_13 = (
            torch.randn((336, 64, 512), dtype=torch.bfloat16) / 10
        )
        convert_element_type_default_14 = (
            torch.randn((336, 512, 64), dtype=torch.bfloat16) / 10
        )
        inputs = (
            clone_50,
            gt_scalar,
            div_tensor,
            convert_element_type_default_7,
            convert_element_type_default_13,
            convert_element_type_default_14,
        )

        with torch.cpu.amp.autocast():
            mod = M().to(torch.bfloat16).eval()
            self.common(mod, inputs, atol=1e-3, rtol=1e-3)

    @requires_vectorization
    def test_vec_indirect_load_cse_cache(self):
        # https://github.com/pytorch/pytorch/issues/123502
        from math import inf

        def fn(arg0_1):
            full_default = torch.ops.aten.full.default([209985], 1)
            select = torch.ops.aten.select.int(arg0_1, 0, 0)
            select_1 = torch.ops.aten.select.int(arg0_1, 0, 1)
            view = torch.ops.aten.reshape.default(select_1, [-1])
            expand = torch.ops.aten.expand.default(view, [209985])
            full_default_1 = torch.ops.aten.full.default([10000], 0)
            scatter_add = torch.ops.aten.scatter_add.default(
                full_default_1, 0, expand, full_default
            )
            pow_1 = torch.ops.aten.pow.Tensor_Scalar(scatter_add, -0.5)
            eq = torch.ops.aten.eq.Scalar(pow_1, inf)
            full_default_2 = torch.ops.aten.full.default([], 0.0)
            where = torch.ops.aten.where.self(eq, full_default_2, pow_1)
            index = torch.ops.aten.index.Tensor(where, [select])
            index_1 = torch.ops.aten.index.Tensor(where, [select_1])
            mul_1 = torch.ops.aten.mul.Tensor(index, index_1)
            return (mul_1,)

        x = torch.zeros(2, 209985).to(torch.int64)
        opt_fn = torch.compile(fn, backend="inductor")
        _, code = run_and_get_cpp_code(opt_fn, x)
        FileCheck().check_count(
            "return at::vec::VectorizedN<int64_t,2>::loadu(tmpbuf.data(),",
            4,
            exactly=True,
        ).run(code)

    def test_load_half(self):
        def fn(arg0_1, arg0_2):
            return arg0_1.copy_(arg0_2)

        with config.patch({"cpp.simdlen": 0}):
            x1 = torch.randn(2, 10).to(torch.half)
            x2 = torch.randn(2, 10).to(torch.half)
            opt_fn = torch.compile(fn, backend="inductor")
            _, code = run_and_get_cpp_code(opt_fn, x1, x2)
            FileCheck().check_count(
                "static_cast<float>",
                0,
                exactly=True,
            ).run(code)

    @requires_vectorization
    def test_repeated_exp(self):
        def fn(x):
            y = x.sigmoid()
            return y + 1, y.sum(-1)

        x = torch.randn(1000, 1000)
        opt_fn = torch.compile(fn)
        _, code = run_and_get_cpp_code(opt_fn, x)
        FileCheck().check_count(
            ".exp()",
            1,
            exactly=True,
        ).run(code)

    def test_convert_fp32_int64_oob_vec(self):
        # https://github.com/pytorch/pytorch/issues/129863
        def fn(x):
            float32 = x.to(torch.float32)
            return float32.to(torch.int64)

        x = torch.full((32,), -9223372036854775808, dtype=torch.int64)

        for simdlen in simd_lengths_to_test():
            with config.patch({"cpp.simdlen": simdlen}):
                torch._dynamo.reset()
                metrics.reset()
                self.common(fn, (x,))
                check_metrics_vec_kernel_count(1)

    @requires_vectorization
    def test_consistent_remove_buffers(self):
        def fn(x):
            z = x + x
            z1 = test_operators.realize(z)
            return x + z1

        # The shape makes sure we generate both vec and scalar kernels
        x = torch.randn((65,), dtype=torch.bfloat16)
        with config.patch(inplace_buffers=False):
            metrics.reset()
            self.common(fn, (x,))
            check_metrics_vec_kernel_count(1)
            _, code = run_and_get_cpp_code(torch.compile(fn), x)
            FileCheck().check_count(
                "tmp1 + tmp2",
                2,
                exactly=True,
            ).run(code)

    @requires_vectorization
    def test_bool_reduction_vec(self):
        for op in (
            torch.any,
            torch.min,
            torch.max,
        ):

            def fn(x1, x2, x3):
                return op(x1), op(x2), op(x3)

            c = [False] * 63
            input1 = torch.Tensor(c).to(torch.bool)
            c[10] = True
            input2 = torch.Tensor(c).to(torch.bool)
            input3 = torch.Tensor([True] * 63).to(torch.bool)
            metrics.reset()
            self.common(
                fn,
                (
                    input1,
                    input2,
                    input3,
                ),
            )
            n_veckernel = 6 if op is torch.masked.mean else 3
            check_metrics_vec_kernel_count(n_veckernel)

    @requires_vectorization
    def test_full_bits_lowp(self):
        def check_use_full_bits(func, shapes, dtype, mixed, check_vecn):
            example_inputs = [torch.randn(shape, dtype=dtype) for shape in shapes]
            if mixed:
                example_inputs[0] = example_inputs[0].to(
                    dtype=torch.half if dtype == torch.bfloat16 else torch.bfloat16
                )
            f_opt = torch.compile()(func)
            _, code = run_and_get_cpp_code(f_opt, *example_inputs)
            if check_vecn:
                self.assertTrue(
                    "at::vec::VectorizedN" in code or "at::vec::convert<float,2" in code
                )
            else:
                self.assertFalse(
                    "at::vec::VectorizedN" in code or "at::vec::convert<float,2" in code
                )

        funcs = []

        def func0(arg0, arg1):
            return torch.ops.aten.sum(
                torch.ops.aten.add(torch.ops.aten.atanh(arg0), arg1), (2, 3)
            )

        funcs.append(func0)

        def func1(arg0):
            v = torch.ops.prims.convert_element_type.default(arg0, torch.float)
            v = torch.ops.aten.add(torch.ops.aten.atanh(arg0), v)
            return torch.ops.prims.convert_element_type.default(v, arg0.dtype)

        funcs.append(func1)

        def func2(arg0, arg1):
            v = torch.ops.aten.atanh(arg0)
            v = torch.ops.aten.add(v, arg1)
            return torch.ops.prims.convert_element_type.default(v, arg1.dtype)

        funcs.append(func2)

        # test small shapes
        funcs.append(func2)
        small_size = cpu_vec_isa.pick_vec_isa().nelements(dtype=torch.bfloat16) // 2

        example_shapes = [
            [(10, 32, 20, 20), (10, 32, 20, 20)],
            [(10, 32, 20, 20)],
            [(10, 32, 20, 20), (10, 32, 20, 20)],
            # test small shapes
            [(small_size), (small_size)],
        ]
        mixed_types = [False, False, True, False]
        check_vecns = [True, True, True, False]

        for dtype in [torch.bfloat16, torch.float16]:
            for func, shapes, mixed, check_vecn in zip(
                funcs, example_shapes, mixed_types, check_vecns
            ):
                check_use_full_bits(func, shapes, dtype, mixed, check_vecn)

    @config.patch("cpp.simdlen", 256)
    @requires_vectorization
    def test_avx2_bool_constant_pad_nd(self):
        # NOTE: I tried using (0, 12, 12) and removing the cpp.simdlen=256 override, but
        # that didn't repro the issue.
        result = torch.testing.make_tensor(
            (0, 6, 6), dtype=torch.bool, device=torch.device("cpu")
        )

        def fn(arg):
            return torch.constant_pad_nd(arg, (1, 1, 1, 1, 1, 1))

        self.common(fn, (result,))

    @config.patch(unroll_reductions_threshold=9999)
    @requires_vectorization
    def test_unrolled_bool_prod_vectorized(self):
        result = torch.zeros((37, 37, 37), dtype=torch.bool)
        dim_select = [0, 1]
        result.narrow(dim_select[0], 0, 1).narrow(dim_select[1], 1, 1).zero_()
        result.narrow(dim_select[0], 2, 1).narrow(dim_select[1], 3, 1).zero_()
        result.narrow(dim_select[0], 4, 1).narrow(dim_select[1], 3, 1).zero_()

        def fn(arg):
            return torch.prod(arg, 1, dtype=torch.bool)

        self.common(fn, (result,))

    @requires_vectorization
    @config.patch("cpp.min_chunk_size", 1)
    def test_for_loop_collapsed(self):
        # https://github.com/pytorch/pytorch/issues/122281
        def fn(x):
            return x.transpose(1, 0).contiguous()

        x = torch.randn(199, 2)
        opt_fn = torch.compile(fn, backend="inductor")
        _, code = run_and_get_cpp_code(opt_fn, x)
        self.assertTrue(same(fn(x), opt_fn(x)))
        FileCheck().check_count("#pragma omp for collapse(2)", 1, exactly=True).run(
            code
        )

    @config.patch(freezing=True)
    def test_add_layernorm(self):
        class Model(torch.nn.Module):
            def __init__(self):
                super().__init__()
                self.dense = torch.nn.Linear(768, 768)
                self.layernorm = torch.nn.LayerNorm(768, eps=1e-12)

            def forward(self, context_layer, hidden_states):
                attention_output = self.dense(context_layer)
                hidden_states = attention_output + hidden_states
                layer_output = self.layernorm(hidden_states)
                return layer_output

        model = Model()
        example_batch = (torch.rand(1, 197, 768), torch.rand(1, 197, 768))
        from torch.testing._internal.common_quantization import (
            _generate_qdq_quantized_model,
        )

        with torch.no_grad():
            converted_model = _generate_qdq_quantized_model(model, example_batch)
            torch.ao.quantization.move_exported_model_to_eval(converted_model)
            metrics.reset()
            torch.compile(converted_model)(*example_batch)
            check_metrics_vec_kernel_count(3)

    def test_dropout(self):
        class Model(nn.Module):
            def __init__(self, dim):
                super().__init__()
                self.dropout = eval(f"nn.Dropout{dim}d(p=0.5)")

            def forward(self, x):
                torch.manual_seed(0)
                x = self.dropout(x)
                return x

        for dim in [1, 2, 3]:
            model = Model(dim)
            torch.manual_seed(0)
            shape = [1, 3] + [256] * dim
            x = torch.randn(*shape)
            output = model(x)
            c_model = torch.compile(model)
            c_output = c_model(x)
            self.assertTrue(torch.allclose(output, c_output))

    @requires_vectorization
    def test_bool_max(self):
        torch.manual_seed(777)
        x = torch.randn(size=[128, 2501]).ge(0)

        def fn(x):
            return torch.max(x, 1, False)

        self.common(fn, (x,))


if __name__ == "__main__":
    from torch._inductor.test_case import run_tests
    from torch.testing._internal.inductor_utils import HAS_CPU

    if HAS_CPU and not IS_MACOS:
        run_tests(needs="filelock")<|MERGE_RESOLUTION|>--- conflicted
+++ resolved
@@ -4135,14 +4135,7 @@
                 expected = mod(x)
                 compiled_m = torch.compile(mod)
                 actual, code = run_and_get_cpp_code(compiled_m, x)
-<<<<<<< HEAD
                 self.assertEqual(expected, actual)
-                # 2 generated kernels (one for var_mean, the other for result)
-                check_metrics_vec_kernel_count(2)
-                # check for parallel reduction.
-                FileCheck().check("tmp_acc0_vec_arr").run(code)
-=======
-                self.assertEqual(expected, actual, atol=1e-3, rtol=1e-3)
                 # 3 generated kernels (first one for var_mean, last two for result)
                 check_metrics_vec_kernel_count(3)
                 # check that there is no outer loop fusion.
@@ -4150,7 +4143,8 @@
                     len(metrics.cpp_outer_loop_fused_inner_counts),
                     0,
                 )
->>>>>>> fd3e4d17
+                # check for parallel reduction.
+                FileCheck().check("tmp_acc0_vec_arr").run(code)
 
     def test_int_div_vec(self):
         def fn(x, y, mode):
