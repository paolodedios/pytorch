--- conflicted
+++ resolved
@@ -4430,7 +4430,6 @@
                     actual = compiled_m(x)
                     self.assertEqual(expected, actual)
 
-<<<<<<< HEAD
     def test_group_norm_small_size(self):
         # For smaller reduction sizes, we use the native algorithm as a fast path for reduction,
         # which is the case for this test case.
@@ -4453,7 +4452,7 @@
             self.assertEqual(expected, actual)
             # check that there is no welford_helper
             FileCheck().check_not("welford_helper").run(code)
-=======
+
     @torch._dynamo.config.patch(
         capture_scalar_outputs=True, capture_dynamic_output_shape_ops=True
     )
@@ -4486,7 +4485,6 @@
         torch.testing.assert_close(x_cmp.grad, x_ref.grad)
         torch.testing.assert_close(weight_cmp.grad, weight_ref.grad)
         torch.testing.assert_close(bias_cmp.grad, bias_ref.grad)
->>>>>>> a3fc39a5
 
     def test_int_div_vec(self):
         def fn(x, y, mode):
