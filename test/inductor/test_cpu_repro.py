# Owner(s): ["oncall: cpu inductor"]
import contextlib
import copy
import functools
import itertools
import math
import os
import platform
import sys
import unittest
from typing import Callable
from unittest.mock import patch

import torch
from torch import nn
from torch._C import FileCheck
from torch._dynamo.testing import rand_strided
from torch._dynamo.utils import same
from torch._inductor import config, cpu_vec_isa, metrics, test_operators
from torch._inductor.codegen.cpp import CppOverrides, CppVecOverrides
from torch._inductor.compile_fx import (
    compile_fx,
    compile_fx_inner,
    complex_memory_overlap,
)
from torch._inductor.exc import InductorError
from torch._inductor.graph import GraphLowering
from torch._inductor.utils import timed
from torch._prims_common import is_float_dtype
from torch.fx.experimental.proxy_tensor import make_fx
from torch.nn import functional as F
from torch.testing._internal.common_utils import (
    instantiate_parametrized_tests,
    IS_FBCODE,
    IS_MACOS,
    parametrize,
    skipIfRocm,
    slowTest,
    TEST_MKL,
    xfailIfS390X,
)
from torch.utils._python_dispatch import TorchDispatchMode


try:
    try:
        from . import test_torchinductor
    except ImportError:
        import test_torchinductor  # @manual=fbcode//caffe2/test/inductor:test_inductor-library
except unittest.SkipTest:
    if __name__ == "__main__":
        sys.exit(0)
    raise


vec_dtypes = test_torchinductor.vec_dtypes
_lowp_fp_dtypes = (
    torch.bfloat16,
    torch.float16,
)
run_and_get_cpp_code = test_torchinductor.run_and_get_cpp_code
TestCase = test_torchinductor.TestCase
aten = torch.ops.aten
check_model = test_torchinductor.check_model

requires_vectorization = unittest.skipUnless(
    cpu_vec_isa.valid_vec_isa_list() and os.getenv("ATEN_CPU_CAPABILITY") != "default",
    "Does not support vectorization",
)


def _can_check_vec_metrics():
    return (
        cpu_vec_isa.valid_vec_isa_list()
        and os.getenv("ATEN_CPU_CAPABILITY") != "default"
        and config.cpp.simdlen != 1
    )


def check_metrics_vec_kernel_count(num_expected_vec_kernels):
    if _can_check_vec_metrics():
        assert metrics.generated_cpp_vec_kernel_count == num_expected_vec_kernels


def simd_lengths_to_test():
    """Returns a minimal list of simd lengths to cover common cases"""
    simdlens = [None, 1]
    valid_isa_list = cpu_vec_isa.valid_vec_isa_list()
    if valid_isa_list:
        simdlens.append(valid_isa_list[0].bit_width())
    return simdlens


@contextlib.contextmanager
def set_num_threads(num_threads):
    orig_num_threads = torch.get_num_threads()
    torch.set_num_threads(num_threads)
    yield
    torch.set_num_threads(orig_num_threads)


class LstmModule(torch.nn.Module):
    def __init__(
        self,
        input_size,
        hidden_size,
        num_layers,
        bias=True,
        bidirectional=False,
        batch_first=False,
    ):
        super().__init__()
        self.lstm = torch.nn.LSTM(
            input_size=input_size,
            hidden_size=hidden_size,
            num_layers=num_layers,
            bias=bias,
            bidirectional=bidirectional,
            batch_first=batch_first,
        )

    def forward(self, x, h=None):
        x, h = self.lstm(x, h)
        return x, h


@instantiate_parametrized_tests
class CPUReproTests(TestCase):
    common = check_model

    @skipIfRocm
    def test_conv_stride_constraints(self):
        for fmt in [torch.contiguous_format, torch.channels_last]:
            # TorchDispatch doesn't work in our cuda invocation for some reason
            m = torch.nn.Conv2d(5, 6, [3, 3])

            def fn(inp, weight):
                return (
                    F.conv2d(
                        inp, weight, None, m.stride, m.padding, m.dilation, m.groups
                    ),
                )

            inp = torch.randn([2, 5, 16, 16])
            inps = [inp, m.weight.to(memory_format=fmt)]
            fn_fx = make_fx(fn)(*inps)
            fn_compiled = compile_fx_inner(fn_fx, inps)
            test_self = self
            conv_seen = False

            class RecordFunctions(TorchDispatchMode):
                def __torch_dispatch__(self, func, types, args=(), kwargs=None):
                    kwargs = kwargs if kwargs else {}
                    if func == torch.ops.aten.convolution.default:
                        # For CPU and mkldnn enable, we always using channles last
                        nonlocal fmt
                        if (
                            torch.backends.mkldnn.enabled
                            and torch.backends.mkldnn.is_available()
                        ):
                            fmt = torch.channels_last
                        test_self.assertTrue(args[0].is_contiguous(memory_format=fmt))
                        test_self.assertTrue(args[1].is_contiguous(memory_format=fmt))
                        nonlocal conv_seen
                        conv_seen = True

                    return func(*args, **kwargs)

            with RecordFunctions():
                fn_compiled(inps)

            self.assertTrue(conv_seen)

    @patch("torch.cuda.is_available", lambda: False)
    def test_conv2d_bn_mixed_dtype(self):
        class Model(torch.nn.Module):
            def __init__(self) -> None:
                super().__init__()
                self.conv = torch.nn.Conv2d(
                    3,
                    16,
                    kernel_size=3,
                    stride=1,
                    padding=1,
                    bias=False,
                    dtype=torch.bfloat16,
                )
                self.bn = torch.nn.BatchNorm2d(
                    16, eps=0.001, momentum=0.1, affine=True, track_running_stats=True
                )

            def forward(self, x):
                x = self.conv(x)
                x = self.bn(x)
                return x

        v = torch.randn(1, 3, 64, 64, dtype=torch.bfloat16)
        mod = Model().eval()
        with torch.no_grad():
            self.common(
                mod,
                (v,),
            )

    def test_nn_fold(self):
        # Fix https://github.com/pytorch/pytorch/issues/147848

        class Model(torch.nn.Module):
            def __init__(self, output_size, kernel_size, stride) -> None:
                super().__init__()
                self.fold = torch.nn.Fold(
                    output_size=output_size, kernel_size=kernel_size, stride=stride
                )

            def forward(self, x):
                x = self.fold(x)
                return x

        output_sizes = [(64, 64), (64, 64)]
        kernel_sizes = [(32, 32), (32, 32)]
        strides = [(1, 1), (2, 2)]
        input_sizes = [(1, 32 * 32, 1089), (1, 64 * 64, 289)]

        for idx in range(len(output_sizes)):
            output_size = output_sizes[idx]
            kernel_size = kernel_sizes[idx]
            stride = strides[idx]
            input_size = input_sizes[idx]

            for num_threads in [1, None]:
                torch._dynamo.reset()
                metrics.reset()
                v = torch.randn(*input_size)
                mod = Model(output_size, kernel_size, stride).eval()
                with contextlib.nullcontext() if (
                    num_threads != 1
                ) else set_num_threads(1):
                    with torch.no_grad():
                        self.common(
                            mod,
                            (v,),
                        )

    @unittest.skipIf(not torch.backends.mkldnn.is_available(), "MKLDNN is not enabled")
    @patch("torch.cuda.is_available", lambda: False)
    def test_conv2d_packed(self):
        options = itertools.product([[3, 56, 56]], [True, False], [0, (0,)])
        for x_shape, mode_train, padding in options:
            mod = torch.nn.Sequential(
                torch.nn.Conv2d(3, 64, 3, 3, padding=padding)
            ).train(mode=mode_train)
            v = torch.randn(x_shape, dtype=torch.float32)

            with torch.no_grad():
                self.common(
                    mod,
                    (v,),
                )

    @patch("torch.cuda.is_available", lambda: False)
    def test_conv2d_autocast(self):
        v = torch.randn(1, 3, 28, 18, dtype=torch.float32)
        mod = torch.nn.Sequential(torch.nn.Conv2d(3, 64, 3, 3)).eval()
        with torch.no_grad(), torch.cpu.amp.autocast():
            self.common(
                mod,
                (v,),
            )

    @config.patch(freezing=True)
    @unittest.skipIf(not TEST_MKL, "Test requires MKL")
    @patch("torch.cuda.is_available", lambda: False)
    def test_mkl_linear(self):
        dtypes = [torch.float32]
        options = itertools.product([[2, 3, 10]], [2], [True, False], dtypes)
        for input_shape, out_dim, bias, dtype in options:
            mod = torch.nn.Sequential(
                torch.nn.Linear(input_shape[-1], out_dim, bias=bias)
            ).eval()

            v = torch.randn(input_shape)
            with torch.no_grad():
                self.common(
                    mod.to(dtype),
                    (v.to(dtype),),
                )

    @unittest.skipIf(not torch.backends.mkldnn.is_available(), "MKLDNN is not enabled")
    @patch("torch.cuda.is_available", lambda: False)
    def test_unsupported_conv_transpose(self):
        class Model(torch.nn.Module):
            def __init__(self) -> None:
                super().__init__()
                self.conv_transpose = torch.nn.ConvTranspose2d(
                    3, 6, 3, stride=1, padding=1, output_padding=1
                )

            def forward(self, input_tensor):
                x = self.conv_transpose(input_tensor)
                output = torch.tanh(x)
                return output

        input = torch.randn(1, 3, 28, 28)
        m = Model().eval()

        with torch.no_grad():
            compiled_m = torch.compile(m)
            # The cpp_wrapper C-shim can't utilize the Python error API, so error
            # messages are printed to stderr directly, and the intercepted RuntimeError
            # is significantly less verbose.
            msg = (
                r"aoti_torch_cpu_convolution\(.*\) API call failed"
                if config.cpp_wrapper
                else "output padding must be smaller than either stride or dilation"
            )
            with self.assertRaisesRegex(RuntimeError, msg):
                compiled_m(input)

    @unittest.skipIf(not torch.backends.mkldnn.is_available(), "MKLDNN is not enabled")
    @patch("torch.cuda.is_available", lambda: False)
    def test_conv_used_from_multiple_places(self):
        class M(torch.nn.Module):
            def __init__(self, conv_in_channel, conv_out_channel) -> None:
                super().__init__()
                self.conv = torch.nn.Conv2d(conv_in_channel, conv_out_channel, (3, 3))

            def forward(self, x):
                res = self.conv(x)
                res = F.relu(res)
                res = self.conv(res)
                return res

        with torch.no_grad():
            mod = M(3, 3).eval()
            x = torch.randn(1, 3, 224, 224)
            self.common(
                mod,
                (x,),
            )

    @unittest.skipIf(not torch.backends.mkldnn.is_available(), "MKLDNN is not enabled")
    @patch("torch.cuda.is_available", lambda: False)
    def test_linear_used_from_multiple_places(self):
        class M(torch.nn.Module):
            def __init__(self, in_channel, out_channel) -> None:
                super().__init__()
                self.linear = torch.nn.Linear(in_channel, out_channel)

            def forward(self, x):
                res = self.linear(x)
                res = F.relu(res)
                res = self.linear(res)
                return res

        dtypes = []
        if torch.ops.mkldnn._is_mkldnn_bf16_supported():
            dtypes.append(torch.bfloat16)
        if torch.ops.mkldnn._is_mkldnn_fp16_supported():
            dtypes.append(torch.float16)
        for dtype in dtypes:
            with torch.no_grad():
                m = M(224, 224).to(dtype).eval()
                m_opt = torch.compile(m)
                x = torch.randn(224, 224, dtype=dtype)
                m_opt(x)
                self.assertEqual(m(x), m_opt(x))

    @config.patch(implicit_fallbacks=True)
    def test_multihead_attention_cpu(self):
        def fn(
            q,
            k,
            v,
            embed_dim,
            num_heads,
            qkv_weight,
            qkv_bias,
            proj_weight,
            proj_bias,
            mask,
            need_weights,
        ):
            return torch._native_multi_head_attention(
                q,
                k,
                v,
                embed_dim,
                num_heads,
                qkv_weight,
                qkv_bias,
                proj_weight,
                proj_bias,
                mask,
                need_weights,
            )

        B = 1
        T = 3
        embed_dim = 6
        num_heads = 2
        q = torch.randn([B, T, embed_dim])
        k = torch.randn([B, T, embed_dim])
        v = torch.randn([B, T, embed_dim])
        qkv_weight = torch.randn([3 * embed_dim, embed_dim])
        qkv_bias = torch.randn([3 * embed_dim])
        proj_weight = torch.randn([3 * embed_dim, embed_dim])
        proj_bias = torch.randn([3 * embed_dim])
        mask = None
        need_weights = False

        inps = [
            q,
            k,
            v,
            embed_dim,
            num_heads,
            qkv_weight,
            qkv_bias,
            proj_weight,
            proj_bias,
            mask,
            need_weights,
        ]
        self.common(fn, inps)

    @config.patch(freezing=True)
    def test_module_buffer_mutation(self):
        class Model(torch.nn.Module):
            def __init__(self) -> None:
                super().__init__()
                self.foo = torch.nn.Buffer(torch.rand((3, 10)))

            def forward(self, x):
                lx = [x, x.clone(), x.clone()]
                y = []
                for i in range(3):
                    y.append(lx[i] + self.foo[i])
                return torch.cat(y, 1)

        with torch.no_grad():
            example_inputs = (torch.rand(1, 10),)
            self.common(Model(), example_inputs)

    @unittest.skipIf(not torch.backends.mkldnn.is_available(), "MKLDNN is not enabled")
    @patch("torch.cuda.is_available", lambda: False)
    def test_linear_packed(self):
        dtypes = []
        if torch.ops.mkldnn._is_mkldnn_bf16_supported():
            dtypes.append(torch.bfloat16)
        if torch.ops.mkldnn._is_mkldnn_fp16_supported():
            dtypes.append(torch.float16)
        options = itertools.product(
            [[2, 3, 10], [2, 10], [10], [2, 0]], [3, 0], [True, False], dtypes
        )
        for input_shape, out_dim, bias, dtype in options:
            mod = torch.nn.Sequential(
                torch.nn.Linear(input_shape[-1], out_dim, bias=bias)
            ).eval()

            v = torch.randn(input_shape)
            with torch.no_grad():
                self.common(
                    mod.to(dtype),
                    (v.to(dtype),),
                )

    @unittest.skipIf(not torch.backends.mkldnn.is_available(), "MKLDNN is not enabled")
    @patch("torch.cuda.is_available", lambda: False)
    def test_conv_transpose2d_packed_cpu(self):
        options = itertools.product([[1, 3, 28, 28], [3, 28, 28]], [0, (0,)])
        for x_shape, padding in options:
            mod = torch.nn.Sequential(
                torch.nn.ConvTranspose2d(3, 64, 3, 3, padding=padding)
            ).eval()
            v = torch.randn(x_shape, dtype=torch.float32)
            with torch.no_grad():
                self.common(
                    mod,
                    (v,),
                )

    @torch._dynamo.config.patch(
        {"dynamic_shapes": True, "assume_static_by_default": False}
    )
    def test_full_boolean_dynamic_shape(self):
        def fn(n):
            x = torch.full((1024,), n >= 1024)
            return x, x + 1

        self.common(fn, (1024,))
        self.common(fn, (1023,))

    @config.patch(freezing=True)
    @unittest.skipIf(not torch._C._has_mkldnn, "MKLDNN is not enabled")
    @torch._dynamo.config.patch(dynamic_shapes=True)
    @torch._dynamo.config.patch(assume_static_by_default=False)
    def test_conv_in_channel_1_dynamic_shapes(self):
        class M(torch.nn.Module):
            def __init__(self, in_channel, out_channel) -> None:
                super().__init__()
                self.conv = torch.nn.Conv2d(in_channel, out_channel, 3)

            def forward(self, x):
                res = self.conv(x)
                res = F.relu(res)
                return res

        # test the case where the channels dim of the input is 1
        # Reproducer from the maml_omniglot model in Torchbench
        in_channel = 1
        out_channel = 3
        amp_enabled_configs = [False]
        if torch.ops.mkldnn._is_mkldnn_bf16_supported():
            # When amp is enabled here, the input to Conv is a FlexibleLayout.
            # While it's disabled, the input is a FixedLayout.
            amp_enabled_configs.append(True)
        for amp_enabled in amp_enabled_configs:
            mod = M(in_channel, out_channel).eval()
            v = torch.randn(5, in_channel, 15, 15)
            with torch.no_grad(), torch.cpu.amp.autocast(enabled=amp_enabled):
                self.common(
                    mod,
                    (v,),
                )

    @unittest.skipIf(not torch._C._has_mkldnn, "MKLDNN is not enabled")
    @patch("torch.cuda.is_available", lambda: False)
    @torch._dynamo.config.patch(dynamic_shapes=True)
    @torch._dynamo.config.patch(assume_static_by_default=False)
    @torch._dynamo.config.patch(allow_rnn=True)
    @config.patch(freezing=True)
    def _test_lstm_packed(
        self,
        unbatched,
        input_size,
        hidden_size,
        num_layers,
        bidirectional,
        bias,
        empty_state,
        batch_first,
        batch_size,
        seq_len,
        change_input_sizes=False,
    ):
        from torch._dynamo.utils import counters

        dtypes = [torch.float]
        if torch.ops.mkldnn._is_mkldnn_bf16_supported():
            dtypes.append(torch.bfloat16)
        if torch.ops.mkldnn._is_mkldnn_fp16_supported():
            dtypes.append(torch.float16)
        for dtype in dtypes:
            counters.clear()
            num_directions = 2 if bidirectional else 1

            seq_len_var = seq_len + 3
            if unbatched:
                v = torch.randn(seq_len, input_size)
                v_var = torch.randn(seq_len_var, input_size)
                h = torch.randn(num_layers * num_directions, hidden_size)
                c = torch.randn(num_layers * num_directions, hidden_size)
            else:
                if batch_first:
                    v = torch.randn(batch_size, seq_len, input_size)
                    v_var = torch.randn(batch_size, seq_len_var, input_size)
                else:
                    v = torch.randn(seq_len, batch_size, input_size)
                    v_var = torch.randn(seq_len_var, batch_size, input_size)
                h = torch.randn(num_layers * num_directions, batch_size, hidden_size)
                c = torch.randn(num_layers * num_directions, batch_size, hidden_size)

            mod = LstmModule(
                input_size,
                hidden_size,
                num_layers,
                bias,
                bidirectional,
                batch_first,
            ).eval()
            maybe_autocast = (
                torch.cpu.amp.autocast()
                if dtype == torch.bfloat16
                else contextlib.nullcontext()
            )

            with torch.no_grad(), maybe_autocast:
                inps = [v]
                if not empty_state:
                    inps.append((h, c))

                fn_opt = torch.compile(mod, backend="inductor")
                _, code = run_and_get_cpp_code(fn_opt, *inps)

                # Check that _flat_weights are not functional_tensor, otherwise
                # deepcopy will fail during recompilation.
                fn_opt_copy = copy.deepcopy(fn_opt)
                _flat_weights = fn_opt_copy.lstm._flat_weights
                for _flat_weight in _flat_weights:
                    self.assertFalse(torch._is_functional_tensor(_flat_weight))

                self.assertTrue("aten.mkldnn_rnn_layer" in code)
                self.assertEqual(fn_opt(*inps), mod(*inps))
                self.assertEqual(
                    counters["inductor"]["pattern_matcher_count"],
                    num_layers * num_directions
                    + 2,  # num of mkldnn_rnn_layer call + 2 view call on the concatenated hy, cy.
                )

                # Change input sizes
                if change_input_sizes:
                    inps_var = [v_var]
                    self.assertEqual(fn_opt(*inps_var), mod(*inps_var))

    @parametrize(
        "unbatched, input_size, hidden_size, num_layers, bidirectional, bias, empty_state, batch_first, batch_size, seq_len",
        itertools.product(
            *[
                [True, False],
                [1, 7],
                [7],
                [1, 7],
                [False, True],
                [False, True],
                [False, True],
                [True, False],
                [1, 7],
                [1, 7],
            ]
        ),
    )
    def test_lstm_packed(
        self,
        unbatched,
        input_size,
        hidden_size,
        num_layers,
        bidirectional,
        bias,
        empty_state,
        batch_first,
        batch_size,
        seq_len,
    ):
        self._test_lstm_packed(
            unbatched,
            input_size,
            hidden_size,
            num_layers,
            bidirectional,
            bias,
            empty_state,
            batch_first,
            batch_size,
            seq_len,
        )

    @parametrize(
        "unbatched, input_size, hidden_size, num_layers, bidirectional, bias, empty_state, batch_first, batch_size, seq_len",
        itertools.product(
            *[
                [False],
                [2],
                [5],
                [3],
                [True],
                [True],
                [False],
                [False],
                [2],
                [3],
            ]
        ),
    )
    def test_lstm_packed_change_input_sizes_cpu(
        self,
        unbatched,
        input_size,
        hidden_size,
        num_layers,
        bidirectional,
        bias,
        empty_state,
        batch_first,
        batch_size,
        seq_len,
    ):
        self._test_lstm_packed(
            unbatched,
            input_size,
            hidden_size,
            num_layers,
            bidirectional,
            bias,
            empty_state,
            batch_first,
            batch_size,
            seq_len,
            change_input_sizes=True,
        )

    def test_set_source_Tensor(self):
        class MaskedConv2d(torch.nn.Conv2d):
            def __init__(
                self,
                *,
                in_channels: int,
                out_channels: int,
                kernel_size: int,
                padding: int = 0,
            ) -> None:
                super().__init__(
                    in_channels, out_channels, kernel_size, padding=padding
                )
                mask = torch.zeros_like(self.weight)

                mask[:, :, : kernel_size // 2, :] = 1
                mask[:, :, kernel_size // 2, : kernel_size // 2] = 1
                self.register_buffer("mask", mask)

            def forward(self, x: torch.Tensor) -> torch.Tensor:
                with torch.no_grad():
                    self.weight.data *= self.mask
                return super().forward(x)

        class M(torch.nn.Module):
            def __init__(
                self, num_channels: int, num_colors: int, H: int, W: int
            ) -> None:
                super().__init__()
                self.num_channels = num_channels
                self.num_colors = num_colors
                self.H = H
                self.W = W
                kernel_size = 7
                padding = (kernel_size - 1) // 2
                # 1 7x7 Mask
                layers = [
                    MaskedConv2d(
                        in_channels=self.num_channels,
                        out_channels=64,
                        kernel_size=kernel_size,
                        padding=padding,
                    ),
                ]
                self.model = nn.Sequential(*layers)

            def forward(self, x: torch.Tensor) -> torch.Tensor:
                x = x.permute(0, 3, 1, 2)
                return self.model(x)

        model = M(H=32, W=32, num_channels=4, num_colors=2)
        fn_opt = torch.compile(model, backend="inductor")
        v = (torch.rand(10, 32, 32, 4) > 0.5).to(torch.float32)
        inp = v.clone()
        result, code = run_and_get_cpp_code(fn_opt, inp)
        self.assertIn(
            "aoti_torch_cpu_set__source_Tensor"
            if config.cpp_wrapper
            else "aten.set_.source_Tensor",
            code,
        )
        self.assertEqual(model(inp), result)

    @torch._dynamo.config.patch(dynamic_shapes=True)
    @torch._dynamo.config.patch(assume_static_by_default=False)
    @torch._dynamo.config.patch(allow_rnn=True)
    def test_pack_padded_sequence_lstm(self):
        embedding_dim = 12
        hidden_dim = 10
        batch_size = 24
        num_layers = 1
        bidirectional = True
        num_direc = 2
        max_lens = 96

        sent = torch.randn(batch_size, max_lens, embedding_dim)
        hid_0 = torch.rand(num_layers * num_direc, batch_size, hidden_dim)
        hid_1 = torch.randn(num_layers * num_direc, batch_size, hidden_dim)

        sent_lens = torch.Tensor(
            [1, 2, 3, 4, 5, 1, 3, 2, 96, 5, 3, 1, 1, 2, 1, 2, 3, 6, 1, 2, 4, 6, 2, 1]
        )

        assert sent_lens.shape[0] == batch_size
        assert sent_lens.max().item() == max_lens

        hidden_0 = hid_0.clone().requires_grad_(False)
        hidden_1 = hid_1.clone().requires_grad_(False)
        embeds = torch.nn.utils.rnn.pack_padded_sequence(
            sent, sent_lens, batch_first=True, enforce_sorted=False
        )

        mod = LstmModule(
            embedding_dim,
            hidden_dim,
            num_layers=num_layers,
            bias=True,
            bidirectional=bidirectional,
            batch_first=True,
        ).eval()

        with torch.no_grad():
            inps = [embeds, (hidden_0, hidden_1)]
            fn_opt = torch.compile(mod, backend="inductor")
            _, code = run_and_get_cpp_code(fn_opt, *inps)
            # This case is unsupported
            self.assertFalse("torch.ops.mkldnn._lstm" in code)
            self.assertEqual(fn_opt(*inps), mod(*inps))

    @patch("torch.cuda.is_available", lambda: False)
    def test_conv_transpose2d_has_output_size_input(self):
        # https://github.com/pytorch/pytorch/issues/100344.
        class M(torch.nn.Module):
            def __init__(self) -> None:
                super().__init__()
                self.conv_transpose = torch.nn.ConvTranspose2d(
                    in_channels=3, out_channels=1, kernel_size=3, stride=1, padding=1
                )

            def forward(self, x):
                return self.conv_transpose(x, output_size=(10, 10))

        mod = M().eval()
        v = torch.randn(1, 3, 10, 10, dtype=torch.float32)
        with torch.no_grad():
            self.common(
                mod,
                (v,),
            )

    def test_pad_with_nan_value(self):
        # https://github.com/pytorch/pytorch/issues/100988.
        class Model(torch.nn.Module):
            def forward(self, x):
                x = F.pad(x, (1, 1, 1, 1), value=float("nan"))
                return x

        mod = Model().eval()
        v = torch.randn(1, 3, 10, 10, dtype=torch.float32)
        with torch.no_grad():
            self.common(
                mod,
                (v,),
            )

    def test_masked_fill_with_inf_or_nan_value(self):
        def fn(value, mask):
            y1 = torch.masked_fill(value, mask, float("inf"))
            y2 = torch.masked_fill(value, mask, float("-inf"))
            y3 = torch.masked_fill(value, mask, float("nan"))
            return y1, y2, y3

        value = torch.randn((2, 17))
        mask = torch.randint(0, 1, size=(2, 17), dtype=torch.uint8).to(torch.bool)
        with torch.no_grad():
            self.common(
                fn,
                (value, mask),
            )

    def test_relu_with_inf_value(self):
        # https://github.com/pytorch/pytorch/issues/117544.

        def fn(out):
            out = torch.sinh(input=out)
            out = torch.relu(input=out)
            return out

        x = torch.Tensor([-572373.5000, 755109.1250, 330995.5625])
        with torch.no_grad():
            self.common(
                fn,
                (x,),
            )

    def test_acosh_with_negative_large_input(self):
        # https://github.com/pytorch/pytorch/issues/118267.

        def fn(input):
            out = torch.acosh(input)
            return out

        x = torch.Tensor(
            [
                [
                    -8493.9854,
                    431654.1250,
                    71741.5859,
                    608234.5000,
                    -103814.7500,
                    -699397.0000,
                    -910685.8125,
                    -832737.1875,
                    875343.5000,
                ]
            ]
        ).repeat(3, 9)

        for dtype in [torch.float32, torch.bfloat16, torch.double]:
            with torch.no_grad():
                torch._dynamo.reset()
                metrics.reset()
                _x = x.to(dtype)
                self.common(
                    fn,
                    (_x,),
                )

    @requires_vectorization
    def test_asinh_with_corner_inputs(self):
        # https://github.com/pytorch/pytorch/issues/142345

        def fn(input):
            out = torch.asinh(input)
            return out

        x = torch.tensor([0, 0, 0, -10000.1]).repeat(3, 4)

        bit_widths = [isa._bit_width for isa in cpu_vec_isa.valid_vec_isa_list()]
        for dtype in [torch.float32, torch.bfloat16, torch.float16, torch.double]:
            for simdlen in bit_widths:
                with torch.no_grad(), config.patch({"cpp.simdlen": simdlen}):
                    torch._dynamo.reset()
                    metrics.reset()
                    _x = x.to(dtype)
                    self.common(fn, (_x,))
                    check_metrics_vec_kernel_count(1)

    @config.patch(fallback_random=True)
    def test_require_stride_order_non_owning(self):
        def test_concat_with_conv():
            x1 = torch.randn(2, 3, 4, 4).to(memory_format=torch.channels_last)
            x2 = torch.randn(2, 5, 4, 4).to(memory_format=torch.channels_last)

            # First do the concatenation
            cat_result = torch.cat([x1, x2], dim=1)

            # Then use x1 (which was an input to the cat) in a conv
            conv_weight = torch.randn(4, 3, 3, 3).to(memory_format=torch.channels_last)
            x1_conv = torch.nn.functional.conv2d(x1, conv_weight, padding=1)

            return cat_result, x1_conv

        torch.manual_seed(1)
        f_c = torch.compile(test_concat_with_conv)
        out_result, code = run_and_get_cpp_code(f_c)

        torch.manual_seed(1)
        self.assertEqual(out_result, test_concat_with_conv())

        # both inputs to conv should be channels last
        if config.cpp_wrapper:
            FileCheck().check("{2L, 3L, 4L, 4L}").check("{128L, 1L, 32L, 8L}").check(
                "{4L, 3L, 3L, 3L}"
            ).check("{27L, 1L, 9L, 3L}").check("aoti_torch_empty_strided").run(code)
        else:
            FileCheck().check("(2, 3, 4, 4), (128, 1, 32, 8)").check(
                "empty_strided_cpu((4, 3, 3, 3), (27, 1, 9, 3)"
            ).run(code)

    @config.patch(implicit_fallbacks=True)
    def test_repeat_interleave(self):
        def fn(y):
            return torch.repeat_interleave(y, 2, output_size=8)

        a = torch.tensor([[1, 2], [3, 4]])
        self.common(
            fn,
            (a,),
        )

    def test_inplace_squeeze_needed(self):
        mod = torch.nn.Sequential(
            torch.nn.Linear(10, 10),
            torch.nn.LayerNorm(10),
            torch.nn.ReLU(),
        ).eval()

        def fn(x):
            return mod(x)

        v = torch.randn(10)
        # TODO: OMP parallel reduction order is not deterministic.
        # Hence, the accurarcy might vary up and down. For short term,
        # we increase the tolerance and will fix it later by using
        # aten parallel.
        self.common(fn, (v,), atol=5e-1, rtol=5e-1)

    def test_cat_mul(self):
        # https://github.com/pytorch/pytorch/issues/93365
        def fn(p0, p1):
            y1 = torch.cat([p0, p1], dim=0)
            y2 = torch.mul(y1, y1)
            return y1, y2

        p0 = torch.randn(3, 4)
        p1 = torch.randn(3, 4)
        self.common(fn, (p0, p1))

    def test_pow_cos(self):
        # https://github.com/pytorch/pytorch/issues/98149
        def fn(x):
            t = x.pow(5)
            return torch.cos(t)

        x = torch.tensor([4], dtype=torch.uint8)
        self.common(fn, (x,))

    def test_reduce_with_masked(self):
        # https://github.com/pytorch/pytorch/issues/96484
        def fn(a, b):
            a = torch.nn.functional.pad(a, (0, -1))
            c = a + b
            return c.min(0).values

        a = torch.randn([2])
        b = torch.randn([2])
        self.common(fn, (a, b))

    def test_scalar_sign_with_min(self):
        # https://github.com/pytorch/pytorch/issues/101340
        def fn(a):
            t1 = torch.tanh(a)
            t2 = torch.sign(t1)
            return torch.min(t1, t2)

        a = torch.randn(1, 3)
        self.common(fn, (a,))

    def test_index_propagation_issue_102065(self):
        def fn(x):
            x = torch.arange(x.numel())
            return (x.unsqueeze(0) - x.unsqueeze(1)) ** 2

        self.common(
            fn,
            (torch.randn(8),),
        )

    def test_low_fp_index_expr_issue_147279(self):
        # https://github.com/pytorch/pytorch/issues/147279
        def fn(start, end, dtype, dim):
            return torch.sum(
                torch.arange(start=start, end=end, dtype=dtype),
                dim=dim,
            )

        self.common(
            fn,
            (300, 400, torch.float16, (0,)),
        )

    def test_index_put(self):
        # https://github.com/pytorch/pytorch/issues/138908
        def fn(x, y):
            x = x + 10
            y[x] += y[x]

        x = torch.randint(-10, -9, (1, 2), dtype=torch.int64)
        y = torch.randn((2, 32), dtype=torch.float32)
        x_clone = x.clone()
        y_clone = y.clone()
        with torch.no_grad():
            fn(x, y)
            torch.compile(fn)(x_clone, y_clone)
            self.assertEqual(y, y_clone, atol=1e-3, rtol=1e-3)

    def test_index_put2(self):
        # https://github.com/pytorch/pytorch/issues/138908
        def fn(y, index0, index1):
            y[index1] += y[index0]

        y = torch.randn((2, 32), dtype=torch.float32)
        index0 = torch.tensor([[0, 1]])
        index1 = torch.tensor([[1, 0]])
        y_clone = y.clone()
        index0_clone = index0.clone()
        index1_clone = index1.clone()
        with torch.no_grad():
            fn(y, index0, index1)
            torch.compile(fn)(y_clone, index0_clone, index1_clone)
            self.assertEqual(y, y_clone, atol=1e-3, rtol=1e-3)

    def test_index_add(self):
        # https://github.com/pytorch/pytorch/issues/138908
        def fn(x, y, scale_y, index):
            values = x[index] + y * scale_y
            out = x.index_add_(dim=0, source=values, index=index)
            return out

        inp = (
            torch.randn(10, 10),
            torch.randn(5, 10),
            torch.randn(10),
            torch.randperm(10, device="cpu")[:5].to(torch.int32),
        )
        inp_clones = []
        for i in range(3):
            inp_clones.append(
                [
                    inp[0].clone(),
                    inp[1].clone(),
                    inp[2].clone(),
                    inp[3].clone()
                    if i == 0
                    else torch.zeros(10, device="cpu")[:5].to(torch.int32),
                ]
            )
        inp_clone, inp_clone2, inp_clone3 = inp_clones
        with torch.no_grad():
            cfn = torch.compile(fn)
            ref = fn(*inp)
            res = cfn(*inp_clone)
            self.assertEqual(ref, res, atol=1e-3, rtol=1e-3)
            ref = fn(*inp_clone2)
            res = cfn(*inp_clone3)
            self.assertEqual(ref, res, atol=1e-3, rtol=1e-3)

    def test_ModularIndexing_range_issue_103133(self):
        def fn(q, k):
            einsum = torch.einsum("bcxd,bcyd->bcxy", (q, k))
            constant_pad_nd = torch.ops.aten.constant_pad_nd.default(
                einsum, [0, 0, 0, 1], 0.0
            )
            view = torch.ops.aten.view.default(constant_pad_nd, [12, 1, 512, 513])
            y = view.new_zeros((12, 2, 256, 513))
            y[:, :-1, :, 256:] = view[:, :, :256, :257]
            return y

        self.common(
            fn,
            (
                torch.empty_strided((12, 1, 512, 64), (64, 196608, 768, 1)),
                torch.empty_strided((12, 1, 512, 64), (64, 196608, 768, 1)),
            ),
        )

    @patch("torch.cuda.is_available", lambda: False)
    def test_max_reduction_lowp_fp(self):
        def fn(x):
            return torch.ops.aten.max(x, 1, keepdim=True)[0].float()

        for dtype in _lowp_fp_dtypes:
            self.common(
                fn,
                (torch.randn(1, 32, 4, 4).to(dtype),),
            )

    @patch("torch.cuda.is_available", lambda: False)
    def test_vec_transpose_lowp_fp(self):
        for dtype in _lowp_fp_dtypes:

            def fn(x):
                return x.to(memory_format=torch.channels_last).to(dtype)

            self.common(
                fn,
                (torch.randn(2, 3, 4, 4),),
            )

    def test_load_inf_bf16(self):
        def fn1(x):
            return torch.where(x > 0, x, math.inf)

        def fn2(x):
            return torch.where(x > 0, x, -math.inf)

        for fn in [fn1, fn2]:
            self.common(
                fn,
                (torch.randn(1, 3, 16, 16),),
            )

    @patch("torch.cuda.is_available", lambda: False)
    def test_fp32_load_with_to_lowp_fp(self):
        # From llama model.
        class Model(torch.nn.Module):
            def __init__(self) -> None:
                super().__init__()
                self.cache_k = torch.zeros(8, 4, 2, 2)

            def forward(self, x, xk):
                bsz, seqlen, _ = x.shape
                self.cache_k = self.cache_k.to(x)
                self.cache_k[:bsz, 1 : 1 + seqlen] = xk
                return self.cache_k

        for dtype in _lowp_fp_dtypes:
            ref_model = Model().eval()
            opt_model = torch.compile()(Model().eval())
            x = torch.randn(4, 2, 2).to(dtype)
            xk = torch.randn(4, 2, 2, 2).to(dtype)
            self.assertEqual(opt_model(x, xk), ref_model(x, xk))

    @requires_vectorization
    @patch("torch.cuda.is_available", lambda: False)
    def test_sigmoid_with_reduction(self):
        def fn(x):
            x = torch.ops.aten.sigmoid.default(x)
            return torch.ops.aten.mean.dim(x, [-1, -2], True)

        x = torch.randn((1, 8, 8, 8))
        with config.patch({"cpp.simdlen": None}):
            torch._dynamo.reset()
            metrics.reset()
            self.common(fn, (x,))

    def test_slice_scatter_default_end_value(self):
        # From HF AllenaiLongformerBase.
        def fn(query, key, window_overlap):
            batch_size, seq_len, num_heads, head_dim = query.size()
            assert (
                seq_len % (window_overlap * 2) == 0
            ), f"Sequence length should be multiple of {window_overlap * 2}. Given {seq_len}"

            chunks_count = torch.div(seq_len, window_overlap, rounding_mode="trunc") - 1
            diagonal_chunked_attention_scores = key
            diagonal_attention_scores = diagonal_chunked_attention_scores.new_zeros(
                (
                    batch_size * num_heads,
                    chunks_count + 1,
                    window_overlap,
                    window_overlap * 2 + 1,
                )
            )
            diagonal_attention_scores[
                :, :3, :, window_overlap:
            ] = diagonal_chunked_attention_scores[
                :, :, :window_overlap, : window_overlap + 1
            ]
            return diagonal_attention_scores

        self.common(
            fn,
            (
                torch.randn(1, 1024, 12, 64),
                torch.randn(12, 3, 512, 513),
                256,
            ),
        )

    @requires_vectorization
    @patch("torch.cuda.is_available", lambda: False)
    def test_to_uint8_rounding_method(self):
        def fn(x):
            return x.to(torch.uint8)

        numerical_testsuit = [4.4, 4.5, 4.6, 5.5]
        for numerical_number in numerical_testsuit:
            x = torch.ones(17) * numerical_number
            with config.patch({"cpp.simdlen": None}):
                torch._dynamo.reset()
                metrics.reset()
                self.common(fn, (x,))
                check_metrics_vec_kernel_count(1)

    @requires_vectorization
    def _test_decomposed_dequant_relu_quant_helper(self, dtype):
        def fn(
            x, scale, zero_point, use_dequant, use_quant, quant_min, quant_max, dtype
        ):
            # For quantized_decomposed.dequantize_per_tensor
            # Refer to torch/ao/quantization/fx/_decomposed.py
            if use_dequant:
                x = (x.to(torch.float32) - zero_point) * scale

            x = torch.relu(x)

            # For quantized_decomposed.quantize_per_tensor
            # Refer to torch/ao/quantization/fx/_decomposed.py
            if use_quant:
                inv_scale = 1.0 / scale
                x = torch.clamp(
                    torch.round(x * inv_scale) + zero_point, quant_min, quant_max
                ).to(dtype)
            return x

        assert dtype in [torch.uint8, torch.int8]
        quant_min = 0 if dtype == torch.uint8 else -128
        quant_max = 255 if dtype == torch.uint8 else 127

        use_dequant_list = [False, True]
        use_quant_list = [False, True]
        for use_dequant, use_quant in itertools.product(
            use_dequant_list, use_quant_list
        ):
            x = torch.clamp(
                torch.randn((1, 7, 7, 9), dtype=torch.float32) * 100,
                quant_min,
                quant_max,
            )
            if use_dequant:
                x = x.to(dtype)
            zero_point = 100
            scale = 0.01
            with config.patch({"cpp.simdlen": None}):
                torch._dynamo.reset()
                metrics.reset()
                self.common(
                    fn,
                    (
                        x,
                        scale,
                        zero_point,
                        use_dequant,
                        use_quant,
                        quant_min,
                        quant_max,
                        dtype,
                    ),
                )
                check_metrics_vec_kernel_count(1)

    @requires_vectorization
    def test_decomposed_dequant_relu_quant_uint8(self):
        self._test_decomposed_dequant_relu_quant_helper(torch.uint8)

    @requires_vectorization
    def test_decomposed_dequant_relu_quant_int8(self):
        self._test_decomposed_dequant_relu_quant_helper(torch.int8)

    def _test_dequant_quant_lowering_helper(self, dtype, dequant_out_dtype=None):
        def fn(
            x,
            scale,
            zero_point,
            use_dequant,
            use_quant,
            quant_min,
            quant_max,
            dtype,
            dequant_out_dtype,
        ):
            if use_dequant:
                x = torch.ops.quantized_decomposed.dequantize_per_tensor(
                    x,
                    scale,
                    zero_point,
                    quant_min,
                    quant_max,
                    dtype,
                    out_dtype=dequant_out_dtype,
                )

            x = torch.relu(x)

            if use_quant:
                x = torch.ops.quantized_decomposed.quantize_per_tensor(
                    x, scale, zero_point, quant_min, quant_max, dtype
                )
            return x

        use_dequant_list = [False, True]
        use_quant_list = [False, True]
        use_tensor_overload_list = [False, True]

        assert dtype in [torch.uint8, torch.int8]
        quant_min = 0 if dtype == torch.uint8 else -128
        quant_max = 255 if dtype == torch.uint8 else 127

        for (
            use_dequant,
            use_quant,
            use_tensor_overload,
        ) in itertools.product(
            use_dequant_list,
            use_quant_list,
            use_tensor_overload_list,
        ):
            x = torch.clamp(
                torch.randn((1, 7, 7, 9), dtype=torch.float32) * 100,
                quant_min,
                quant_max,
            )
            if use_dequant:
                x = x.to(dtype)
            zero_point = 100
            scale = 0.01
            if use_tensor_overload:
                zero_point = torch.tensor(zero_point, dtype=torch.int64)
                scale = torch.tensor(scale)
            with config.patch({"cpp.simdlen": None}):
                torch._dynamo.reset()
                metrics.reset()
                self.common(
                    fn,
                    (
                        x,
                        scale,
                        zero_point,
                        use_dequant,
                        use_quant,
                        quant_min,
                        quant_max,
                        dtype,
                        dequant_out_dtype,
                    ),
                )
                check_metrics_vec_kernel_count(1)

    @requires_vectorization
    def test_dequant_quant_lowering_uint8(self):
        self._test_dequant_quant_lowering_helper(torch.uint8)
        self._test_dequant_quant_lowering_helper(
            torch.uint8, dequant_out_dtype=torch.bfloat16
        )

    @requires_vectorization
    def test_dequant_quant_lowering_int8(self):
        self._test_dequant_quant_lowering_helper(torch.int8)
        self._test_dequant_quant_lowering_helper(
            torch.int8, dequant_out_dtype=torch.bfloat16
        )

    def _test_dequant_maxpool2d_lowering_helper(self, dtype):
        def fn(x, scale, zero_point, quant_min, quant_max, dtype):
            x = torch.ops.quantized_decomposed.dequantize_per_tensor(
                x, scale, zero_point, quant_min, quant_max, dtype
            )
            max_pool2d_with_indices_default = (
                torch.ops.aten.max_pool2d_with_indices.default(
                    x, [2, 2], [2, 2], [1, 1]
                )[0]
            )
            return max_pool2d_with_indices_default

        assert dtype in [torch.uint8, torch.int8]
        quant_min = 0 if dtype == torch.uint8 else -128
        quant_max = 255 if dtype == torch.uint8 else 127

        use_tensor_overload_list = [False, True]
        for use_tensor_overload in use_tensor_overload_list:
            x = (
                torch.clamp(
                    torch.randn((3, 16, 8, 8), dtype=torch.float32) * 100,
                    quant_min,
                    quant_max,
                )
                .to(dtype)
                .contiguous(memory_format=torch.channels_last)
            )
            zero_point = 100
            scale = 0.01
            if use_tensor_overload:
                zero_point = torch.tensor(zero_point, dtype=torch.int64)
                scale = torch.tensor(scale)
            with config.patch({"cpp.simdlen": None}):
                torch._dynamo.reset()
                metrics.reset()
                self.common(fn, (x, scale, zero_point, quant_min, quant_max, dtype))
                check_metrics_vec_kernel_count(1)

    @requires_vectorization
    def test_dequant_maxpool2d_lowering_uint8(self):
        self._test_dequant_maxpool2d_lowering_helper(torch.uint8)

    @requires_vectorization
    def test_dequant_maxpool2d_lowering_int8(self):
        self._test_dequant_maxpool2d_lowering_helper(torch.int8)

    def _test_tile2d_load_decomposed_dequant_add_relu_quant_helper(self, dtype):
        def fn(
            x,
            scale,
            zero_point,
            x2,
            scale2,
            zero_point2,
            output_scale,
            output_zero_point,
            use_dequant,
            use_dequant2,
            use_quant,
            quant_min,
            quant_max,
            dtype,
        ):
            if use_dequant:
                x = torch.ops.quantized_decomposed.dequantize_per_tensor(
                    x, scale, zero_point, quant_min, quant_max, dtype
                )
            if use_dequant2:
                x2 = torch.ops.quantized_decomposed.dequantize_per_tensor(
                    x2, scale2, zero_point2, quant_min, quant_max, dtype
                )
            temp = x + x2
            y = torch.relu(temp)

            if use_quant:
                y = torch.ops.quantized_decomposed.quantize_per_tensor(
                    y, output_scale, output_zero_point, quant_min, quant_max, dtype
                )
            return y.contiguous()

        assert dtype in [torch.uint8, torch.int8]
        quant_min = 0 if dtype == torch.uint8 else -128
        quant_max = 255 if dtype == torch.uint8 else 127

        use_dequant_list = [False, True]
        use_dequant_list2 = [False, True]
        use_quant_list = [False, True]

        for use_dequant, use_dequant2, use_quant in itertools.product(
            use_dequant_list, use_dequant_list2, use_quant_list
        ):
            x = torch.clamp(
                torch.randn((1, 1024, 14, 14), dtype=torch.float32) * 100,
                quant_min,
                quant_max,
            ).contiguous(memory_format=torch.channels_last)
            x2 = torch.clamp(
                torch.randn((1, 1024, 14, 14), dtype=torch.float32) * 100,
                quant_min,
                quant_max,
            ).contiguous(memory_format=torch.channels_last)
            if use_dequant:
                x = x.to(dtype).contiguous(memory_format=torch.channels_last)
            if use_dequant2:
                x2 = x2.to(dtype).contiguous(memory_format=torch.channels_last)
            zero_point = 1
            scale = 0.01
            zero_point2 = 2
            scale2 = 0.02
            output_zero_point = 3
            output_scale = 0.03
            with config.patch({"cpp.simdlen": None}):
                torch._dynamo.reset()
                metrics.reset()
                self.common(
                    fn,
                    (
                        x,
                        scale,
                        zero_point,
                        x2,
                        scale2,
                        zero_point2,
                        output_scale,
                        output_zero_point,
                        use_dequant,
                        use_dequant2,
                        use_quant,
                        quant_min,
                        quant_max,
                        dtype,
                    ),
                )
                check_metrics_vec_kernel_count(2)

    @requires_vectorization
    def test_tile2d_load_decomposed_dequant_add_relu_quant_uint8(self):
        self._test_tile2d_load_decomposed_dequant_add_relu_quant_helper(torch.uint8)

    @requires_vectorization
    def test_tile2d_load_decomposed_dequant_add_relu_quant_int8(self):
        self._test_tile2d_load_decomposed_dequant_add_relu_quant_helper(torch.int8)

    @requires_vectorization
    def _test_per_tensor_fake_quant_helper(self, dtype):
        def fn(input, scales, zero_points, quant_min, quant_max, dtype):
            input = torch.ops.quantized_decomposed.quantize_per_tensor(
                input, scales, zero_points, quant_min, quant_max, dtype
            )
            input = torch.ops.quantized_decomposed.dequantize_per_tensor(
                input, scales, zero_points, quant_min, quant_max, dtype
            )
            return input

        use_tensor_overload_list = [False, True]
        for use_tensor_overload in use_tensor_overload_list:
            assert dtype in [torch.uint8, torch.int8]
            quant_min = 0 if dtype == torch.uint8 else -128
            quant_max = 255 if dtype == torch.uint8 else 127
            x = torch.clamp(
                torch.randn((1, 7, 7, 9), dtype=torch.float32) * 100,
                quant_min,
                quant_max,
            )
            zero_point = 100
            scale = 0.01
            if use_tensor_overload:
                zero_point = torch.tensor(zero_point, dtype=torch.int64)
                scale = torch.tensor(scale)
            with config.patch({"cpp.simdlen": None}):
                torch._dynamo.reset()
                metrics.reset()
                self.common(fn, (x, scale, zero_point, quant_min, quant_max, dtype))
                assert metrics.generated_cpp_vec_kernel_count == 1

    @requires_vectorization
    def test_per_tensor_fake_quant_uint8(self):
        self._test_per_tensor_fake_quant_helper(torch.uint8)

    @requires_vectorization
    def test_per_tensor_fake_quant_int8(self):
        self._test_per_tensor_fake_quant_helper(torch.int8)

    def _test_per_channel_fake_quant_helper(
        self, dtype, input_dtype=torch.float32, output_dtype=None
    ):
        def fn(
            input, scales, zero_points, axis, quant_min, quant_max, dtype, output_dtype
        ):
            input = torch.ops.quantized_decomposed.quantize_per_channel(
                input, scales, zero_points, axis, quant_min, quant_max, dtype
            )
            input = torch.ops.quantized_decomposed.dequantize_per_channel(
                input,
                scales,
                zero_points,
                axis,
                quant_min,
                quant_max,
                dtype,
                out_dtype=output_dtype,
            )
            return input

        assert dtype in [torch.uint8, torch.int8]
        quant_min = 0 if dtype == torch.uint8 else -128
        quant_max = 255 if dtype == torch.uint8 else 127
        x = torch.clamp(
            torch.randn((1, 3, 224, 224), dtype=torch.float32) * 100,
            quant_min,
            quant_max,
        )
        if input_dtype != torch.float32:
            x = x.to(dtype=input_dtype)
        scales = torch.ones((3,))
        zero_points = torch.zeros((3,))
        axis = 1
        with config.patch({"cpp.simdlen": None}):
            torch._dynamo.reset()
            metrics.reset()
            self.common(
                fn,
                (
                    x,
                    scales,
                    zero_points,
                    axis,
                    quant_min,
                    quant_max,
                    dtype,
                    output_dtype,
                ),
            )
            check_metrics_vec_kernel_count(1)

    @requires_vectorization
    def test_per_channel_fake_quant_uint8(self):
        self._test_per_channel_fake_quant_helper(torch.uint8)

    @requires_vectorization
    def test_per_channel_fake_quant_module_uint8(self):
        class Mod(torch.nn.Module):
            def __init__(self) -> None:
                super().__init__()
                self.scales = torch.ones((3,)).to(torch.float64)
                self.zero_points = torch.zeros((3,)).to(torch.int64)
                self.axis = 1
                self.quant_min = 0
                self.quant_max = 255
                self.dtype = torch.uint8

            def forward(self, input):
                input = torch.ops.quantized_decomposed.quantize_per_channel(
                    input,
                    self.scales,
                    self.zero_points,
                    self.axis,
                    self.quant_min,
                    self.quant_max,
                    self.dtype,
                )
                input = torch.ops.quantized_decomposed.dequantize_per_channel(
                    input,
                    self.scales,
                    self.zero_points,
                    self.axis,
                    self.quant_min,
                    self.quant_max,
                    self.dtype,
                )
                return input

        m = Mod().eval()
        x = torch.clamp(
            torch.randn((1, 3, 224, 224), dtype=torch.float32) * 100,
            0,
            255,
        )
        with config.patch({"cpp.simdlen": None}):
            torch._dynamo.reset()
            metrics.reset()
            self.common(m, (x,))
            assert metrics.generated_cpp_vec_kernel_count == 1

    @requires_vectorization
    def test_per_channel_fake_quant_int8(self):
        self._test_per_channel_fake_quant_helper(torch.int8)

    @requires_vectorization
    def test_per_channel_fake_quant_uint8_bf16_input(self):
        self._test_per_channel_fake_quant_helper(
            torch.uint8, input_dtype=torch.bfloat16
        )
        self._test_per_channel_fake_quant_helper(
            torch.uint8, input_dtype=torch.bfloat16, output_dtype=torch.bfloat16
        )

    @requires_vectorization
    def test_per_channel_fake_quant_int8_bf16_input(self):
        self._test_per_channel_fake_quant_helper(torch.int8, input_dtype=torch.bfloat16)
        self._test_per_channel_fake_quant_helper(
            torch.int8, input_dtype=torch.bfloat16, output_dtype=torch.bfloat16
        )

    def _test_non_contiguous_load_buf_quant_helper(self, dtype):
        def fn(
            x1,
            x2,
            groups,
            quant_min,
            quant_max,
            dtype,
        ):
            x = torch.cat((x1, x2), dim=1)
            batchsize, num_channels, height, width = x.size()
            channels_per_group = num_channels // groups
            x = torch.ops.quantized_decomposed.dequantize_per_tensor(
                x, 1.0, 0, quant_min, quant_max, dtype
            )
            x = x.view(batchsize, groups, channels_per_group, height, width)
            x = torch.ops.quantized_decomposed.quantize_per_tensor(
                x, 1.0, 0, quant_min, quant_max, dtype
            )
            x = torch.ops.quantized_decomposed.dequantize_per_tensor(
                x, 1.0, 0, quant_min, quant_max, dtype
            )
            x = torch.transpose(x, 1, 2).contiguous()
            x = x.view(batchsize, num_channels, height, width)
            return x

        assert dtype in [torch.uint8, torch.int8]
        quant_min = 0 if dtype == torch.uint8 else -128
        quant_max = 255 if dtype == torch.uint8 else 127

        x = torch.randint(0, 8, (1, 116, 28, 28), dtype=dtype).contiguous(
            memory_format=torch.channels_last
        )
        x2 = torch.randint(0, 8, (1, 116, 28, 28), dtype=dtype).contiguous(
            memory_format=torch.channels_last
        )

        with config.patch({"cpp.simdlen": None}):
            torch._dynamo.reset()
            metrics.reset()
            self.common(
                fn,
                (
                    x,
                    x2,
                    2,
                    quant_min,
                    quant_max,
                    dtype,
                ),
            )
            check_metrics_vec_kernel_count(2)

    @requires_vectorization
    def test_non_contiguous_load_buf_quant_uint8(self):
        self._test_non_contiguous_load_buf_quant_helper(torch.uint8)

    @requires_vectorization
    def test_non_contiguous_load_buf_quant_int8(self):
        self._test_non_contiguous_load_buf_quant_helper(torch.int8)

    def _test_tile2d_store_channel_shuffle_cl_quant_output_helper(self, dtype):
        def channel_shuffle(
            x, groups, output_scale, output_zero_point, quant_min, quant_max, dtype
        ):
            batchsize, num_channels, height, width = x.size()
            channels_per_group = num_channels // groups
            x = x.view(batchsize, groups, channels_per_group, height, width)
            x = torch.transpose(x, 1, 2).contiguous()
            x = x.view(batchsize, -1, height, width)
            x = torch.ops.quantized_decomposed.quantize_per_tensor(
                x, output_scale, output_zero_point, quant_min, quant_max, dtype
            )
            return x.contiguous(memory_format=torch.channels_last)

        assert dtype in [torch.uint8, torch.int8]
        quant_min = 0 if dtype == torch.uint8 else -128
        quant_max = 255 if dtype == torch.uint8 else 127

        with config.patch({"cpp.simdlen": None}):
            torch._dynamo.reset()
            metrics.reset()
            x = torch.randn(64, 58, 28, 28)
            output_zero_point = 3
            output_scale = 0.03
            self.common(
                channel_shuffle,
                (x, 2, output_scale, output_zero_point, quant_min, quant_max, dtype),
            )
            check_metrics_vec_kernel_count(2)

    @requires_vectorization
    def test_tile2d_store_channel_shuffle_cl_quant_output_uint8(self):
        self._test_tile2d_store_channel_shuffle_cl_quant_output_helper(torch.uint8)

    @requires_vectorization
    def test_tile2d_store_channel_shuffle_cl_quant_output_int8(self):
        self._test_tile2d_store_channel_shuffle_cl_quant_output_helper(torch.int8)

    def _test_dequant_relu_quant_dequant_relu_quant_lowering_helper(self, dtype):
        def fn(
            x,
            scale,
            zero_point,
            scale2,
            zero_point2,
            scale3,
            zero_point3,
            quant_min,
            quant_max,
            dtype,
        ):
            x = torch.ops.quantized_decomposed.dequantize_per_tensor(
                x, scale, zero_point, quant_min, quant_max, dtype
            )
            x = torch.relu(x)
            x = torch.ops.quantized_decomposed.quantize_per_tensor(
                x, scale2, zero_point2, quant_min, quant_max, dtype
            )
            x = torch.ops.quantized_decomposed.dequantize_per_tensor(
                x, scale2, zero_point2, quant_min, quant_max, dtype
            )
            x = torch.relu(x)
            x = torch.ops.quantized_decomposed.quantize_per_tensor(
                x, scale3, zero_point3, quant_min, quant_max, dtype
            )
            return x

        assert dtype in [torch.uint8, torch.int8]
        quant_min = 0 if dtype == torch.uint8 else -128
        quant_max = 255 if dtype == torch.uint8 else 127

        for use_tensor_overload in [True, False]:
            x = torch.clamp(
                torch.randn((1, 7, 7, 9), dtype=torch.float32) * 100,
                quant_min,
                quant_max,
            ).to(dtype)
            zero_point_list = [100, 101, 102]
            scale_list = [0.01, 0.02, 0.03]
            if use_tensor_overload:
                for i in range(len(zero_point_list)):
                    zero_point_list[i] = torch.tensor(
                        zero_point_list[i], dtype=torch.int64
                    )
                    scale_list[i] = torch.tensor(scale_list[i])
            zero_point, zero_point2, zero_point3 = zero_point_list
            scale, scale2, scale3 = scale_list
            with config.patch({"cpp.simdlen": None}):
                torch._dynamo.reset()
                metrics.reset()
                self.common(
                    fn,
                    (
                        x,
                        scale,
                        zero_point,
                        scale2,
                        zero_point2,
                        scale3,
                        zero_point3,
                        quant_min,
                        quant_max,
                        dtype,
                    ),
                    rtol=1e-2,
                    atol=1e-2,
                )
                check_metrics_vec_kernel_count(1)

    @requires_vectorization
    def test_dequant_relu_quant_dequant_relu_quant_lowering_uint8(self):
        self._test_dequant_relu_quant_dequant_relu_quant_lowering_helper(torch.uint8)

    @requires_vectorization
    def test_dequant_relu_quant_dequant_relu_quant_lowering_int8(self):
        self._test_dequant_relu_quant_dequant_relu_quant_lowering_helper(torch.int8)

    def test_inplace_add_alpha(self):
        def fn(x, y):
            aten.add_.Tensor(x, y, alpha=0.55)
            return (x,)

        x1 = torch.zeros(10)
        x2 = torch.zeros(10)
        x3 = torch.zeros(10)
        y = torch.randn(10)
        fn_fx = make_fx(fn)(x1, y)
        fn_compiled = compile_fx_inner(fn_fx, [x1, y])
        fn(x2, y)
        fn_compiled([x3, y])
        assert same(x2, x3)

    def test_int_div(self):
        def fn(x, y):
            s3 = x.size(1)
            a = torch.ones((1 + s3) // 2)
            a += y
            return a, s3

        p0 = torch.randint(5, (1, 8))
        p1 = torch.randn(1)
        self.common(fn, (p0, p1))

    def test_no_op_squeeze(self):
        @torch.compile(backend="inductor")
        def forward(arg0_1):
            return torch.ops.aten.squeeze.dim(arg0_1, 1)

        x = torch.randn((10, 20))
        self.common(forward, (x,))

    def test_parallel_num_threads(self):
        @torch.compile(backend="inductor")
        def fn(x1, x2):
            return x1 + x2

        x1 = torch.randn((10, 20))
        x2 = torch.randn((10, 20))
        with set_num_threads(1):
            assert same(x1 + x2, fn(x1, x2))
        with set_num_threads(4):
            assert same(x1 + x2, fn(x1, x2))

    @patch("torch.cuda.is_available", lambda: False)
    def test_timed_cpu_only(self):
        timed(lambda: torch.randn(10), ())

    def test_complex_memory_overlap(self):
        dense = torch.zeros(64, 32)
        self.assertFalse(complex_memory_overlap(dense))
        self.assertFalse(complex_memory_overlap(dense.t()))

        strided = dense.split(4, dim=1)
        self.assertFalse(complex_memory_overlap(strided[0]))
        self.assertFalse(complex_memory_overlap(strided[0].t()))

        unsqueezed = dense.unsqueeze(1)
        self.assertFalse(complex_memory_overlap(unsqueezed))
        self.assertFalse(complex_memory_overlap(unsqueezed.permute(1, 2, 0)))

        gathered = dense.index_select(0, torch.IntTensor([1, 0, 1]))
        self.assertFalse(complex_memory_overlap(gathered))
        self.assertFalse(complex_memory_overlap(gathered.t()))

    @requires_vectorization
    def test_vec_dynamic_shapes(self):
        def fn(x):
            return torch.softmax(x, -1)

        value = torch.randn((2, 10))
        with config.patch({"cpp.simdlen": None}):
            torch._dynamo.reset()
            metrics.reset()
            self.common(fn, (value,))

    @unittest.skipIf(IS_FBCODE, "Not yet runnable in fbcode")
    @unittest.skipIf(
        not cpu_vec_isa.valid_vec_isa_list()
        or "avx2" in [str(vec_isa) for vec_isa in cpu_vec_isa.valid_vec_isa_list()]
        or "asimd" in [str(vec_isa) for vec_isa in cpu_vec_isa.valid_vec_isa_list()],
        "Does not support vectorization or not s390x/ppc64le machine",
    )
    @patch("torch.cuda.is_available", lambda: False)
    def test_auto_zvec_vsx_simd(self):
        vec_zvec_vsx = cpu_vec_isa.valid_vec_isa_list()[0]
        self.assertTrue(vec_zvec_vsx.bit_width() == 256)

        with config.patch({"cpp.simdlen": 0}):
            isa = cpu_vec_isa.pick_vec_isa()
            self.assertFalse(isa)

        with config.patch({"cpp.simdlen": 1}):
            isa = cpu_vec_isa.pick_vec_isa()
            self.assertFalse(isa)

        with config.patch({"cpp.simdlen": 257}):
            isa = cpu_vec_isa.pick_vec_isa()
            self.assertFalse(isa)

        with config.patch({"cpp.simdlen": 256}):
            isa = cpu_vec_isa.pick_vec_isa()
            self.assertTrue(isa == vec_zvec_vsx)

        pre_var = os.getenv("ATEN_CPU_CAPABILITY")
        if pre_var:
            os.environ.pop("ATEN_CPU_CAPABILITY")

        try:
            with config.patch({"cpp.simdlen": None}):
                isa = cpu_vec_isa.pick_vec_isa()
                self.assertTrue(isa == vec_zvec_vsx)

            with config.patch({"cpp.simdlen": None}):
                os.environ["ATEN_CPU_CAPABILITY"] = "avx2"
                isa = cpu_vec_isa.pick_vec_isa()
                self.assertTrue(isa == vec_zvec_vsx)

            with config.patch({"cpp.simdlen": None}):
                os.environ["ATEN_CPU_CAPABILITY"] = "avx512"
                isa = cpu_vec_isa.pick_vec_isa()
                self.assertTrue(isa == vec_zvec_vsx)

            with config.patch({"cpp.simdlen": None}):
                os.environ["ATEN_CPU_CAPABILITY"] = "default"
                isa = cpu_vec_isa.pick_vec_isa()
                self.assertFalse(isa)

            with config.patch({"cpp.simdlen": None}):
                os.environ["ATEN_CPU_CAPABILITY"] = "zvector"
                isa = cpu_vec_isa.pick_vec_isa()
                self.assertTrue(isa == vec_zvec_vsx)

            with config.patch({"cpp.simdlen": None}):
                os.environ["ATEN_CPU_CAPABILITY"] = "vsx"
                isa = cpu_vec_isa.pick_vec_isa()
                self.assertTrue(isa == vec_zvec_vsx)

        finally:
            if pre_var:
                os.environ["ATEN_CPU_CAPABILITY"] = pre_var
            elif os.getenv("ATEN_CPU_CAPABILITY"):
                os.environ.pop("ATEN_CPU_CAPABILITY")

    @unittest.skipIf(IS_FBCODE, "Not yet runnable in fbcode")
    @unittest.skipIf(
        platform.machine() != "x86_64" or not cpu_vec_isa.valid_vec_isa_list(),
        "Does not support vectorization or not x86_64 machine",
    )
    @patch("torch.cuda.is_available", lambda: False)
    def test_auto_simd(self):
        vec_amx = cpu_vec_isa.supported_vec_isa_list[0]
        vec_avx512 = cpu_vec_isa.supported_vec_isa_list[1]
        vec_avx2 = cpu_vec_isa.supported_vec_isa_list[2]
        self.assertTrue(vec_amx.bit_width() == 512)
        self.assertTrue(vec_amx.nelements() == 16)
        self.assertTrue(vec_amx.nelements(torch.bfloat16) == 32)
        self.assertTrue(vec_avx512.bit_width() == 512)
        self.assertTrue(vec_avx2.bit_width() == 256)
        self.assertTrue(vec_avx512.nelements() == 16)
        self.assertTrue(vec_avx2.nelements() == 8)
        self.assertTrue(vec_avx512.nelements(torch.bfloat16) == 32)
        self.assertTrue(vec_avx2.nelements(torch.bfloat16) == 16)

        with config.patch({"cpp.simdlen": 0}):
            isa = cpu_vec_isa.pick_vec_isa()
            self.assertFalse(isa)

        with config.patch({"cpp.simdlen": 1}):
            isa = cpu_vec_isa.pick_vec_isa()
            self.assertFalse(isa)

        with config.patch({"cpp.simdlen": 257}):
            isa = cpu_vec_isa.pick_vec_isa()
            self.assertFalse(isa)

        with config.patch({"cpp.simdlen": 513}):
            isa_list = cpu_vec_isa.valid_vec_isa_list()
            if vec_avx512 in isa_list:
                self.assertFalse(isa)

        with config.patch({"cpp.simdlen": 512}):
            isa_list = cpu_vec_isa.valid_vec_isa_list()
            isa = cpu_vec_isa.pick_vec_isa()
            if vec_amx in isa_list:
                self.assertTrue(isa == vec_amx)
            elif vec_avx512 in isa_list:
                self.assertTrue(isa == vec_avx512)

        with config.patch({"cpp.simdlen": 256}):
            isa_list = cpu_vec_isa.valid_vec_isa_list()
            if vec_avx2 in isa_list:
                isa = cpu_vec_isa.pick_vec_isa()
                self.assertTrue(isa == vec_avx2)

        pre_var = os.getenv("ATEN_CPU_CAPABILITY")
        if pre_var:
            os.environ.pop("ATEN_CPU_CAPABILITY")

        try:
            with config.patch({"cpp.simdlen": None}):
                isa = cpu_vec_isa.pick_vec_isa()
                if vec_amx in cpu_vec_isa.valid_vec_isa_list():
                    self.assertTrue(isa == vec_amx)
                elif vec_avx512 in cpu_vec_isa.valid_vec_isa_list():
                    self.assertTrue(isa == vec_avx512)
                else:
                    self.assertTrue(isa == vec_avx2)

            with config.patch({"cpp.simdlen": None}):
                os.environ["ATEN_CPU_CAPABILITY"] = "avx2"
                isa = cpu_vec_isa.pick_vec_isa()
                if vec_amx in cpu_vec_isa.valid_vec_isa_list():
                    self.assertTrue(isa == vec_avx2)
                elif vec_avx512 in cpu_vec_isa.valid_vec_isa_list():
                    self.assertTrue(isa == vec_avx2)
                elif vec_avx2 in cpu_vec_isa.valid_vec_isa_list():
                    self.assertTrue(isa == vec_avx2)

            with config.patch({"cpp.simdlen": None}):
                os.environ["ATEN_CPU_CAPABILITY"] = "avx512"
                isa = cpu_vec_isa.pick_vec_isa()
                if vec_amx in cpu_vec_isa.valid_vec_isa_list():
                    self.assertTrue(isa == vec_amx)
                elif vec_avx512 in cpu_vec_isa.valid_vec_isa_list():
                    self.assertTrue(isa == vec_avx512)
                else:
                    self.assertTrue(isa == vec_avx2)

            with config.patch({"cpp.simdlen": None}):
                os.environ["ATEN_CPU_CAPABILITY"] = "default"
                isa = cpu_vec_isa.pick_vec_isa()
                self.assertFalse(isa)

            with config.patch({"cpp.simdlen": None}):
                os.environ["ATEN_CPU_CAPABILITY"] = "zvector"
                isa = cpu_vec_isa.pick_vec_isa()
                if vec_amx in cpu_vec_isa.valid_vec_isa_list():
                    self.assertTrue(isa == vec_amx)
                elif vec_avx512 in cpu_vec_isa.valid_vec_isa_list():
                    self.assertTrue(isa == vec_avx512)
                else:
                    self.assertTrue(isa == vec_avx2)

            with config.patch({"cpp.simdlen": None}):
                os.environ["ATEN_CPU_CAPABILITY"] = "vsx"
                isa = cpu_vec_isa.pick_vec_isa()
                if vec_amx in cpu_vec_isa.valid_vec_isa_list():
                    self.assertTrue(isa == vec_amx)
                elif vec_avx512 in cpu_vec_isa.valid_vec_isa_list():
                    self.assertTrue(isa == vec_avx512)
                else:
                    self.assertTrue(isa == vec_avx2)

        finally:
            if pre_var:
                os.environ["ATEN_CPU_CAPABILITY"] = pre_var
            elif os.getenv("ATEN_CPU_CAPABILITY"):
                os.environ.pop("ATEN_CPU_CAPABILITY")

    @requires_vectorization
    @patch("torch.cuda.is_available", lambda: False)
    def test_masked_fill_softmax(self):
        def fn(value, mask):
            mask = mask.to(torch.bool)
            x = torch.masked_fill(value, mask, -33.0)
            return torch.softmax(x, -1)

        for dtype in vec_dtypes:
            value = torch.randn((2, 17), dtype=dtype)
            mask = torch.randint(0, 1, size=(2, 17), dtype=torch.uint8)
            with config.patch({"cpp.simdlen": None}):
                for cpp_wrapper_flag in [True, False]:
                    with config.patch({"cpp_wrapper": cpp_wrapper_flag}):
                        torch._dynamo.reset()
                        metrics.reset()
                        self.common(fn, (value, mask))
                        assert metrics.generated_cpp_vec_kernel_count >= 1

    def test_channels_last_view_as_complex(self):
        # https://github.com/pytorch/pytorch/issues/122448#issuecomment-2046169554

        def reduce_example(x: torch.Tensor, y: torch.Tensor) -> torch.Tensor:
            """Applies the rotary embedding to the query and key tensors."""
            x_out = torch.view_as_complex(torch.stack([x.float(), y.float()], dim=-1))
            return x_out

        args = [torch.randn(1, 1, 1, 128), torch.randn(1, 1, 1, 128)]
        expected = reduce_example(*args)
        actual = torch.compile(reduce_example, fullgraph=True)(*args)
        self.assertEqual(expected, actual)

    def test_load_same_bool_tensor_twice(self):
        @torch.compile(backend="inductor")
        def fn(a, b):
            x = torch.masked_fill(a, b, -33.0)
            y = torch.masked_fill(a, b, -33.0)
            return x, y

        value = torch.randn((2, 17))
        mask = torch.randint(0, 1, size=(2, 17), dtype=torch.uint8).to(torch.bool)
        fn(value, mask)

    def test_cpu_vec_cosim(self):
        cpp_vec_op_list = []
        cpp_op_list = []

        for k, v in CppVecOverrides.__dict__.items():
            if isinstance(v, staticmethod):
                cpp_vec_op_list.append(k)
        for k, v in CppOverrides.__dict__.items():
            if isinstance(v, staticmethod):
                cpp_op_list.append(k)

        diff = [
            "airy_ai",
            "bessel_j0",
            "bessel_j1",
            "bessel_y0",
            "bessel_y1",
            "modified_bessel_i0",
            "modified_bessel_i1",
            "modified_bessel_k0",
            "modified_bessel_k1",
            "scaled_modified_bessel_k0",
            "scaled_modified_bessel_k1",
            "spherical_bessel_j0",
            "i1",
            "i1e",
            "ndtr",
            "ndtri",
            "log_ndtr",
            "erfcx",
            "gammainc",
            "gammaincc",
            "igamma",
            "igammac",
            "polygamma",
            "zeta",
            "shifted_chebyshev_polynomial_u",
            "chebyshev_polynomial_u",
            "chebyshev_polynomial_t",
            "shifted_chebyshev_polynomial_w",
            "chebyshev_polynomial_w",
            "shifted_chebyshev_polynomial_t",
            "chebyshev_polynomial_v",
            "shifted_chebyshev_polynomial_v",
            "hermite_polynomial_he",
            "laguerre_polynomial_l",
            "hermite_polynomial_h",
            "legendre_polynomial_p",
            "constant",
            "index_expr",
            "signbit",
            "isinf",
            "frexp",
            "mod",
            "masked",
            "randn",
            "isnan",
            "rand",
            "randint64",
            "logical_and",
            "logical_not",
            "logical_or",
            "logical_xor",
            "bitwise_and",
            "bitwise_left_shift",
            "bitwise_not",
            "bitwise_right_shift",
            "bitwise_or",
            "bitwise_xor",
            "to_dtype_bitcast",
        ]
        union = {*cpp_vec_op_list, *diff}
        self.assertTrue(
            set(cpp_op_list).issubset(union), f"unexpected: {set(cpp_op_list) - union}"
        )

    def test_atomic_add_lowp_fp(self):
        def fn(test_args):
            res = torch.gather(**test_args)
            return res

        for dtype in _lowp_fp_dtypes:
            input_tensor_for_ref = torch.tensor(
                [[3.0, -5.0]], dtype=dtype, requires_grad=True
            )
            input_tensor_for_opt = torch.tensor(
                [[3.0, -5.0]], dtype=dtype, requires_grad=True
            )

            test_args_for_ref = {
                "input": input_tensor_for_ref,
                "dim": 1,
                "index": torch.tensor([[1]]),
            }
            test_args_for_opt = {
                "input": input_tensor_for_opt,
                "dim": 1,
                "index": torch.tensor([[1]]),
            }

            opt_fn = torch.compile(fn)

            ref_fwd = fn(test_args_for_ref)
            res_fwd = opt_fn(test_args_for_opt)
            self.assertEqual(res_fwd, ref_fwd)

            torch.manual_seed(1)
            bwd_tensor_for_ref = torch.randn(ref_fwd.shape, dtype=dtype)
            torch.manual_seed(1)
            bwd_tensor_for_opt = torch.randn(res_fwd.shape, dtype=dtype)
            self.assertEqual(bwd_tensor_for_ref, bwd_tensor_for_opt)

            ref_fwd.backward(bwd_tensor_for_ref)
            res_fwd.backward(bwd_tensor_for_opt)

            ref_grad = test_args_for_ref["input"].grad
            res_grad = test_args_for_opt["input"].grad
            self.assertEqual(ref_grad, res_grad)

    def test_meta_device(self):
        @torch.compile(fullgraph=True)
        def fn():
            x = torch.ops.aten.empty.memory_format(
                [1024, 128, 128],
                dtype=torch.float16,
                device="meta",
                pin_memory=False,
            )
            return x.sin() + 1

        self.assertEqual(fn().shape, [1024, 128, 128])

    def test_decomposed_fake_quant_per_channel(self):
        def fq(input, scales, zero_points, axis, quant_min, quant_max):
            res = torch.fake_quantize_per_channel_affine(
                input, scales, zero_points, axis, quant_min, quant_max
            )
            return res

        def qdq(input, scales, zero_points, axis, quant_min, quant_max):
            res = torch.ops.quantized_decomposed.fake_quant_per_channel(
                input, scales, zero_points, axis, quant_min, quant_max
            )
            return res

        def run_eager_aten_fake_quant(
            input, scales, zero_points, axis, quant_min, quant_max
        ):
            input.grad = None
            res = fq(input, scales, zero_points, axis, quant_min, quant_max)
            res.sum().backward()
            return res, input.grad

        def run_eager_decomposed_fake_quant(
            input, scales, zero_points, axis, quant_min, quant_max
        ):
            input.grad = None
            res = qdq(input, scales, zero_points, axis, quant_min, quant_max)
            res.sum().backward()
            return res, input.grad

        def run_compile_decomposed_fake_quant(
            input, scales, zero_points, axis, quant_min, quant_max
        ):
            input.grad = None
            compiled_qdq = torch.compile(qdq)
            res = compiled_qdq(input, scales, zero_points, axis, quant_min, quant_max)
            res.sum().backward()
            return res, input.grad

        input = torch.randn(2, 3, 224, 224)
        input[1, 2, 3, 4] = 257
        input.requires_grad_()
        scales = torch.ones((3,))
        zero_points = torch.zeros((3,))
        axis = 1
        quant_min = -128
        quant_max = 127

        aten_input = copy.deepcopy(input)
        compiler_input = copy.deepcopy(input)

        res_aten_eager, input_grad_aten_eager = run_eager_aten_fake_quant(
            aten_input, scales, zero_points, axis, quant_min, quant_max
        )
        res_decomp_eager, input_grad_decomp_eager = run_eager_decomposed_fake_quant(
            input, scales, zero_points, axis, quant_min, quant_max
        )
        res, input_grad = run_compile_decomposed_fake_quant(
            compiler_input, scales, zero_points, axis, quant_min, quant_max
        )

        self.assertEqual(res_aten_eager, res)
        self.assertEqual(res_decomp_eager, res)
        self.assertEqual(input_grad_aten_eager, input_grad)
        self.assertEqual(input_grad_decomp_eager, input_grad)
        self.assertEqual(input_grad[1, 2, 3, 4], torch.tensor(0.0))
        # For forward and backward kernel
        check_metrics_vec_kernel_count(2)

    @requires_vectorization
    def test_ops_masked_with_bool_input(self):
        x = torch.zeros(129, dtype=torch.bool)
        size = [2, 3]
        res_aten_eager = torch.constant_pad_nd(x, size)
        cfn = torch.compile(torch.constant_pad_nd)
        res = cfn(x, size)
        self.assertEqual(res_aten_eager, res)
        check_metrics_vec_kernel_count(1)

    @requires_vectorization
    def test_frexp(self):
        def fn(x):
            x_frac, x_exp = torch.frexp(x)  # x_frac: int32, x_exp: float32
            x = x_frac * x_exp
            return x

        x = torch.randn(64, 1)
        torch._dynamo.reset()
        metrics.reset()
        self.common(fn, (x,))
        check_metrics_vec_kernel_count(1)

    def test_bitwise_right_shift(self):
        x = torch.randint(-1, 0, (1, 1, 1), device="cpu", dtype=torch.int64)
        bit_num = 31
        res_aten_eager = torch.bitwise_right_shift(x, bit_num)
        cfn = torch.compile(torch.bitwise_right_shift)
        res = cfn(x, bit_num)
        self.assertEqual(res_aten_eager, res)

    def test_bitwise_shift_corner_inputs(self):
        # Fix https://github.com/pytorch/pytorch/issues/143555
        # and https://github.com/pytorch/pytorch/issues/143566
        bitwise_fns = (
            torch.bitwise_left_shift,
            torch.bitwise_right_shift,
        )
        for bitwise_fn in bitwise_fns:
            torch._dynamo.reset()
            metrics.reset()
            x = torch.tensor(1000, dtype=torch.int64)
            bit_num = torch.tensor(64, dtype=torch.int64)
            res_aten_eager = bitwise_fn(x, bit_num)
            cfn = torch.compile(bitwise_fn)
            res = cfn(x, bit_num)
            self.assertEqual(res_aten_eager, res)

    def test_view_dtype(self):
        def f(x):
            return x.view(torch.int32) >> 2

        input = torch.ones(16, 16)
        res_aten_eager = f(input)
        cfn = torch.compile(f)
        res = cfn(input)
        self.assertEqual(res_aten_eager, res)

    @patch("torch.cuda.is_available", lambda: False)
    def test_scatter_using_atomic_add(self):
        def fn(a, dim, index, b):
            return aten.scatter(a, dim, index, b, reduce="add")

        inps = (
            torch.randn(5, 29, 13),
            2,
            torch.tensor([[[3, 5, 7, 9]]]),
            torch.randn(1, 1, 10),
        )

        def _internal_check(
            _fn,
            _inps,
            _target_code_check=None,
            _target_code_check_not=None,
        ):
            torch._dynamo.reset()
            metrics.reset()
            _fn_opt = torch.compile()(_fn)
            _, code = run_and_get_cpp_code(_fn_opt, *inps)
            if _target_code_check:
                FileCheck().check(_target_code_check).run(code)
            if _target_code_check_not:
                FileCheck().check_not(_target_code_check_not).run(code)
                # Verify that the output isn't empty
                FileCheck().check("Output code:").run(code)

            self.assertEqual(
                _fn(*_inps),
                _fn_opt(*_inps),
            )

        with config.patch({"cpp.fallback_scatter_reduce_sum": False}):
            _internal_check(fn, inps, "atomic_add")

        scatter_reduce_func = (
            "aoti_torch_cpu_scatter_reduce_"
            if config.cpp_wrapper
            else "aten.scatter_reduce_"
        )
        with config.patch({"cpp.fallback_scatter_reduce_sum": True}):
            _internal_check(fn, inps, scatter_reduce_func)

        if "ATen parallel backend: OpenMP" in torch.__config__.parallel_info():
            with set_num_threads(1):
                # When running with a single thread, we expect the aten.scatter will go
                # into the cpp backend codegen instead of a fallback to aten.scatter_reduce_.
                # Avoid the inductor cache so we don't serve an entry compiled above.
                with config.patch(
                    {"fx_graph_cache": False, "fx_graph_remote_cache": False}
                ):
                    _internal_check(
                        fn, inps, _target_code_check_not=scatter_reduce_func
                    )

            with config.patch({"cpp.dynamic_threads": True}), set_num_threads(1):
                _internal_check(fn, inps, scatter_reduce_func)

    @patch("torch.cuda.is_available", lambda: False)
    @requires_vectorization
    @torch._inductor.config.patch({"cpp.fallback_scatter_reduce_sum": False})
    def test_scatter_using_atomic_add_vec(self):
        def fn(a, dim, index, b):
            return aten.scatter(a, dim, index, b, reduce="add")

        inps = (
            torch.zeros(1, 1, 25),
            2,
            torch.tensor([[[3, 5, 7, 9] * 5]]),
            torch.ones(1, 1, 25),
        )
        torch._dynamo.reset()
        metrics.reset()
        self.common(fn, inps)
        assert metrics.generated_cpp_vec_kernel_count == 2

        with set_num_threads(1), config.patch(
            {"fx_graph_cache": False, "fx_graph_remote_cache": False}
        ):
            torch._dynamo.reset()
            metrics.reset()
            self.common(fn, inps)
            assert metrics.generated_cpp_vec_kernel_count == 2

    @unittest.skipIf(IS_FBCODE, "Not yet runnable in fbcode")
    @requires_vectorization
    @patch("torch.cuda.is_available", lambda: False)
    def test_new_vec_op_cpu_only(self):
        def fn(x):
            return torch.log1p(torch.expm1(torch.erf(x)))

        for dtype in vec_dtypes:
            torch.manual_seed(0)
            x = torch.randn((2, 9), dtype=dtype)
            x[0, 0] = torch.nan
            x[1, -1] = torch.nan

            with config.patch({"cpp.simdlen": None}):
                for cpp_wrapper_flag in [True, False]:
                    with config.patch({"cpp_wrapper": cpp_wrapper_flag}):
                        torch._dynamo.reset()
                        metrics.reset()
                        self.common(fn, (x,))
                        check_metrics_vec_kernel_count(1)

    @requires_vectorization
    @patch("torch.cuda.is_available", lambda: False)
    def test_vec_cpu_only_for_all_available_isa(self):
        def fn(x):
            return torch.sin(torch.cos(torch.erf(x)))

        x = torch.randn((2, 9))
        x[0, 0] = torch.nan
        x[1, -1] = torch.nan

        bit_widths = [isa._bit_width for isa in cpu_vec_isa.valid_vec_isa_list()] + [
            None
        ]
        for item in bit_widths:
            with config.patch({"cpp.simdlen": item}):
                torch._dynamo.reset()
                metrics.reset()
                self.common(fn, (x,))
                check_metrics_vec_kernel_count(1)

    @slowTest
    @requires_vectorization
    @patch("torch.cuda.is_available", lambda: False)
    @config.patch("cpp.enable_tiling_heuristics", False)
    def test__adaptive_avg_pool2d(self):
        def wrap_fn(oh, ow):
            def fn(x):
                return torch._adaptive_avg_pool2d(x, (oh, ow))

            return fn

        bit_widths = [isa._bit_width for isa in cpu_vec_isa.valid_vec_isa_list()]
        ih = [16, 65]
        iw = ih
        oh = ih
        ow = ih
        for _ih, _iw, _oh, _ow, _simd_len, dtype in itertools.product(
            ih, iw, oh, ow, bit_widths, vec_dtypes
        ):
            x = torch.randn(2, 3, _ih, _iw, dtype=dtype).to(
                memory_format=torch.channels_last
            )
            _fn = wrap_fn(_oh, _ow)
            with config.patch({"cpp.simdlen": _simd_len}):
                torch._dynamo.reset()
                metrics.reset()
                self.common(_fn, (x,))
                check_metrics_vec_kernel_count(1)

    @requires_vectorization
    @patch("torch.cuda.is_available", lambda: False)
    def test_vec_logical(self):
        def wrap_fn1(op: Callable):
            def fn(x: torch.Tensor):
                return torch.where(op(x), 1.0, 0.0)

            return fn

        def wrap_fn2(op: Callable):
            def fn(x: torch.Tensor, y: torch.Tensor):
                return torch.where(op(x, y), 1.0, 0.0)

            return fn

        for dtype in vec_dtypes:
            x = torch.randn(64, dtype=dtype)
            y = torch.randn(64, dtype=dtype)
            logical_fns = [
                torch.logical_and,
                torch.logical_not,
                torch.logical_or,
                torch.logical_xor,
            ]
            for logical_fn in logical_fns:
                torch._dynamo.reset()
                metrics.reset()
                if logical_fn == torch.logical_not:
                    _fn = wrap_fn1(logical_fn)
                    _args = (x,)
                else:
                    _fn = wrap_fn2(logical_fn)
                    _args = (x, y)
                self.common(_fn, _args)
                check_metrics_vec_kernel_count(1)

    @requires_vectorization
    def test_vec_bitwise(self):
        for dtype in [
            torch.bool,
            torch.uint8,
            torch.int8,
            torch.int32,
            torch.int64,
        ]:
            x = torch.randn(64, dtype=torch.float32)
            y = torch.randn(64, dtype=torch.float32)
            if dtype == torch.bool:
                x = x > 0
                y = y > 0
            else:
                x = x.to(dtype)
                y = y.to(dtype)
            bitwise_fns = [
                torch.bitwise_and,
                torch.bitwise_not,
                torch.bitwise_or,
                torch.bitwise_xor,
                torch.bitwise_left_shift,
                torch.bitwise_right_shift,
            ]
            for bitwise_fn in bitwise_fns:
                if (
                    bitwise_fn
                    in [
                        torch.bitwise_left_shift,
                        torch.bitwise_right_shift,
                    ]
                    and dtype == torch.bool
                ):
                    # Eager doesn't support bool
                    # https://pytorch.org/docs/stable/generated/torch.bitwise_left_shift.html
                    continue
                torch._dynamo.reset()
                metrics.reset()
                if bitwise_fn == torch.bitwise_not:
                    _args = (x,)
                else:
                    _args = (x, y)
                self.common(bitwise_fn, _args)
                check_metrics_vec_kernel_count(1)

    @requires_vectorization
    def test_vec_randn(self):
        funcs = [torch.randn, torch.rand, torch.randint]
        float_dtypes = [
            torch.bfloat16,
            torch.float16,
            torch.float32,
        ]
        int_dtypes = [
            torch.int8,
            torch.uint8,
            torch.int32,
            torch.int64,
        ]
        dtypes = float_dtypes + int_dtypes
        for rand_func, dtype in itertools.product(funcs, dtypes):
            if (rand_func == torch.randint and dtype not in int_dtypes) or (
                rand_func != torch.randint and dtype not in float_dtypes
            ):
                # Skip the invalid combination
                continue
            with config.patch(
                {"fx_graph_cache": False, "fx_graph_remote_cache": False}
            ):
                torch._dynamo.reset()
                metrics.reset()

                def func(seed):
                    torch.manual_seed(seed)
                    if rand_func == torch.randint:
                        return rand_func(0, 64, (64,), dtype=dtype)
                    else:
                        return rand_func(64, dtype=dtype)

                cfn = torch.compile(func)
                # Check the result is deterministic with mauanl seed
                self.assertEqual(cfn(2024), cfn(2024))
                check_metrics_vec_kernel_count(1)
                res_vec = cfn(2024)

                torch._dynamo.reset()
                metrics.reset()
                with config.patch({"cpp.simdlen": 0}):
                    res_scalar = torch.compile(func)(2024)
                    # Check the same result between scalar and vec
                    self.assertEqual(res_vec, res_scalar)

    @requires_vectorization
    def test_bitwise_logical_op_bool(self):
        bitwise_fns = [
            torch.bitwise_and,
            torch.bitwise_or,
            torch.bitwise_xor,
            torch.logical_and,
            torch.logical_or,
            torch.logical_xor,
        ]

        for bitwise_fn in bitwise_fns:

            def fn(a, b):
                c = bitwise_fn((a > 1), (b > 1))
                return c

            a = torch.ones((64), dtype=torch.int64)
            b = torch.ones((64), dtype=torch.uint8)

            with config.patch({"cpp.simdlen": None}):
                torch._dynamo.reset()
                metrics.reset()
                self.common(fn, (a, b))

    def test_torch_logit(self):
        # fix https://github.com/pytorch/pytorch/issues/145379
        def fn(*args):
            return torch.logit(args[0], args[1])

        input = torch.tensor(0.3, dtype=torch.float64)
        eps = torch.tensor(0.9, dtype=torch.float64)
        self.common(fn, (input, eps))

    @requires_vectorization
    @patch("torch.cuda.is_available", lambda: False)
    def test_vec_compare_op_cpu_only(self):
        def fn(x):
            y1 = torch.eq(x, 1.0)
            x = torch.where(y1, x, -x)
            y2 = torch.ne(x, 0.0)
            x = torch.where(y2, x, -x)
            y3 = torch.lt(x, 5.0)
            x = torch.where(y3, x, x - 1.0)
            y4 = torch.gt(x, -2.0)
            x = torch.where(y4, x, x + 1.0)
            y5 = torch.le(x, 8.0)
            x = torch.where(y5, x, x - 1.0)
            y6 = torch.ge(x, -3.0)
            x = torch.where(y6, x, x + 1.0)
            y7 = x == 1.0
            x = torch.where(y7, x, -x)
            y8 = x != 0.0
            x = torch.where(y8, x, -x)
            y9 = x < 5.0
            x = torch.where(y9, x, x - 1.0)
            y10 = x > -2.0
            x = torch.where(y10, x, x + 1.0)
            y11 = x <= 8.0
            x = torch.where(y11, x, x - 1.0)
            y12 = x >= -3.0
            x = torch.where(y12, x, x + 1.0)
            return x

        for dtype in vec_dtypes:
            x = torch.randn((2, 9), dtype=dtype)

            with config.patch({"cpp.simdlen": None}):
                torch._dynamo.reset()
                metrics.reset()
                self.common(fn, (x,))
                check_metrics_vec_kernel_count(1)
                assert (
                    metrics.generated_kernel_count
                    - metrics.generated_cpp_vec_kernel_count
                ) == 0

    @requires_vectorization
    def test_vec_remainder(self):
        for dtype in [
            torch.int8,
            torch.uint8,
            torch.int32,
            torch.int64,
            torch.bfloat16,
            torch.float16,
            torch.float32,
            torch.float64,
        ]:
            if is_float_dtype(dtype):
                x = torch.randn(64, dtype=dtype)
                y = torch.randn(64, dtype=dtype)
            else:
                lower = 1 if dtype == torch.uint8 else -100
                x = torch.randint(lower, 100, (64,), dtype=dtype)
                y = torch.randint(lower, 100, (64,), dtype=dtype)
                y = torch.where(
                    y == torch.zeros_like(y),
                    torch.ones_like(y),
                    y,
                )

            torch._dynamo.reset()
            metrics.reset()
            _args = (x, y)
            self.common(torch.remainder, _args)
            check_metrics_vec_kernel_count(1)

    def test_skip_cpp_codegen(self):
        with config.patch({"disable_cpp_codegen": True}):
            inps = torch.ones([20]), torch.rand([20])

            def f(x, y):
                return x + y + torch.tensor(1)

            f_opt = torch.compile(f)
            if config.cpp_wrapper:
                # cpp_wrapper on CPU doesn't work without CPP codegen
                with self.assertRaises(InductorError):
                    f_opt(*inps)
                return

            _, code = run_and_get_cpp_code(f_opt, inps[0], inps[1])
            FileCheck().check_not("void kernel").run(code)

            self.assertEqual(
                f(*inps),
                f_opt(*inps),
            )

            # constant needs to be propagated on fallback
            def f(x):
                return x[torch.tensor(1) :] * 2

            f_opt = torch.compile()(f)
            _, code = run_and_get_cpp_code(f_opt, inps[0])
            FileCheck().check_not("void kernel").run(code)
            self.assertEqual(f_opt(inps[0]), f(inps[0]))

            class Model(torch.nn.Module):
                def __init__(
                    self,
                ):
                    super().__init__()

                def forward(self, v1: torch.Tensor):
                    vx = v1.min(dim=1).values
                    v2 = torch.randn_like(vx)
                    return v2

            model = Model()
            x = torch.rand(10, 3, 0)
            model_f = torch.compile()(model)

            self.assertEqual(model(x), model_f(x))

    def test_redundant_to_node_elimination_lowp_fp(self):
        def fn(x, y):
            res = x + y
            res = torch.mean(res)
            return res

        for dtype in _lowp_fp_dtypes:
            x = torch.randn((2, 9), dtype=dtype)
            y = torch.randn((2, 9), dtype=dtype)

            for torch_compile_debug in [True, False]:
                with config.patch(
                    {"trace.enabled": torch_compile_debug, "cpp.simdlen": None}
                ):
                    torch._dynamo.reset()
                    metrics.reset()
                    self.common(fn, (x, y))
                    check_metrics_vec_kernel_count(1)

    def test_do_not_insert_to_dtype_for_memory_copy_only_kernel(self):
        def fn(x):
            res = x.clone()
            return res

        x = torch.randn((100, 100), dtype=torch.bfloat16)

        torch._dynamo.reset()
        metrics.reset()
        self.common(fn, (x,))
        assert metrics.cpp_to_dtype_count == 0
        check_metrics_vec_kernel_count(1)

    def test_insert_to_dtype_count(self):
        def fn(x):
            res = x.relu()
            return res

        x = torch.randn((100, 100), dtype=torch.bfloat16)

        torch._dynamo.reset()
        metrics.reset()
        self.common(fn, (x,))
        assert metrics.cpp_to_dtype_count == 2
        check_metrics_vec_kernel_count(1)

    def test_memory_copy_with_fusion(self):
        def fn(x):
            res = x.relu()
            x.copy_(res)
            return (res,)

        x = torch.randn((100, 100), dtype=torch.bfloat16)

        torch._dynamo.reset()
        metrics.reset()
        self.common(fn, (x,))
        assert metrics.cpp_to_dtype_count == 2
        check_metrics_vec_kernel_count(1)

    @requires_vectorization
    @patch("torch.cuda.is_available", lambda: False)
    def test_maxpool2d_cpu_only(self):
        for dtype in vec_dtypes:
            input = torch.randn(26, 32, 112, 112, dtype=dtype).to(
                memory_format=torch.channels_last
            )
            maxpool = torch.nn.MaxPool2d(kernel_size=3, stride=2, padding=1)

            def func(x):
                return maxpool(x)

            with patch.object(config.cpp, "simdlen", None):
                torch._dynamo.reset()
                metrics.reset()
                self.common(func, (input,))
                check_metrics_vec_kernel_count(1)

    @requires_vectorization
    @patch("torch.cuda.is_available", lambda: False)
    @config.patch("cpp.enable_tiling_heuristics", False)
    def test_maxpool2d_with_pre_loop_collapse_cpu_only(self):
        x1 = torch.randn(2, 3, 20, 20).to(memory_format=torch.channels_last)
        x2 = torch.randn(2, 3, 20, 20).to(memory_format=torch.channels_last)
        maxpool = torch.nn.MaxPool2d(kernel_size=3, stride=2, ceil_mode=True)

        def func(x1, x2):
            y = x1 + x2
            return maxpool(y)

        with patch.object(config.cpp, "simdlen", None):
            torch._dynamo.reset()
            metrics.reset()
            self.common(func, (x1, x2))
            check_metrics_vec_kernel_count(2)

    def test_randint_symint_input(self):
        # https://github.com/pytorch/pytorch/issues/122405
        @torch.compile(fullgraph=True)
        def get_traj_idx(lengths: torch.Tensor, num_slices: int) -> torch.Tensor:
            return torch.randint(lengths.shape[0], (num_slices,), device=lengths.device)

        lengths = torch.zeros(10, dtype=torch.long)
        get_traj_idx(lengths, num_slices=4)
        lengths = torch.zeros(11, dtype=torch.long)
        get_traj_idx(lengths, num_slices=4)

    @requires_vectorization
    @patch("torch.cuda.is_available", lambda: False)
    def test_sign_cpu_only(self):
        def fn(x):
            return torch.sign(x)

        for dtype in vec_dtypes:
            x = torch.randn((2, 9), dtype=dtype)
            x[0, 0] = torch.nan
            x[1, -1] = torch.nan

            with config.patch({"cpp.simdlen": None}):
                torch._dynamo.reset()
                metrics.reset()
                self.common(fn, (x,))
                check_metrics_vec_kernel_count(1)

    @requires_vectorization
    @patch("torch.cuda.is_available", lambda: False)
    def test_reduction_cpu_only(self):
        def fn(x):
            return torch.argmax(x, -1)

        for dtype in vec_dtypes:
            x = torch.randn((10, 10), dtype=dtype)

            with config.patch({"cpp.simdlen": None}):
                torch._dynamo.reset()
                metrics.reset()
                self.common(fn, (x,))
                assert metrics.generated_cpp_vec_kernel_count == 1

    @config.patch({"fx_graph_cache": False, "fx_graph_remote_cache": False})
    def test_outer_loop_fusion(self):
        def fn(x):
            max = torch.amax(x, dim=-1, keepdim=True)
            return x - max

        x = torch.randn(4, 12, 1023, 1022)

        with config.patch({"cpp.simdlen": None}):
            torch._dynamo.reset()
            metrics.reset()
            self.common(fn, (x,))
            self.assertEqual(
                len(metrics.cpp_outer_loop_fused_inner_counts),
                1,
            )
            self.assertEqual(
                metrics.cpp_outer_loop_fused_inner_counts[0].inner_kernel_number,
                2,
            )

    def test_outer_loop_fusion_buffer_remove(self):
        # https://github.com/pytorch/pytorch/issues/144186
        def fn(x):
            x = x.sum(dim=-1)
            x = torch.softmax(x, -1)
            return x

        x = torch.randn(8, 8, 2)
        metrics.reset()
        self.common(fn, (x,))

    @config.patch({"fx_graph_cache": False, "fx_graph_remote_cache": False})
    def test_local_buffer_in_outer_loop_fusion(self):
        def fn(x):
            max = torch.nn.functional.softmax(x, dim=-1)
            return x - max

        x = torch.randn(4, 12, 1023, 1022)

        with config.patch({"cpp.simdlen": None}):
            torch._dynamo.reset()
            metrics.reset()
            self.common(fn, (x,))
            self.assertEqual(
                len(metrics.cpp_outer_loop_fused_inner_counts),
                1,
            )
            self.assertEqual(
                metrics.cpp_outer_loop_fused_inner_counts[0].inner_kernel_number,
                3,
            )
            self.assertEqual(
                metrics.cpp_outer_loop_fused_inner_counts[0].local_buffer_number,
                1,
            )
            # Check the number of global buffer allocation
            torch._dynamo.reset()
            metrics.reset()
            _, code = run_and_get_cpp_code(
                torch.compile(fn, backend="inductor"),
                x,
            )
            self.assertEqual(
                code.count(
                    "aoti_torch_empty_strided("
                    if config.cpp_wrapper
                    else "empty_strided_cpu("
                ),
                3,
            )

    @config.patch({"fx_graph_cache": False, "fx_graph_remote_cache": False})
    def test_two_local_buffers_in_outer_loop_fusion(self):
        def fn(x):
            softmax = torch.nn.functional.softmax(x, dim=-1)
            sum = torch.sum(softmax, dim=-1)
            sum_broadcast = torch.broadcast_to(
                sum.unsqueeze(-1), [*(sum.size()[0:3]), 256]
            )
            sum_exp = torch.exp(sum_broadcast)
            sum2 = torch.sum(sum_exp, dim=-1)
            sub = sum_exp - sum2.unsqueeze(-1)
            return x[:, :, :, 0:256] - sub

        x = torch.randn(4, 12, 1023, 1022)

        with config.patch({"cpp.simdlen": None}):
            torch._dynamo.reset()
            metrics.reset()
            atol = None
            rtol = None
            if (
                not cpu_vec_isa.valid_vec_isa_list()
                or os.getenv("ATEN_CPU_CAPABILITY") == "default"
            ):
                atol = 1e-5
                rtol = 1e-5
            self.common(fn, (x,), atol=atol, rtol=rtol)
            self.assertEqual(
                len(metrics.cpp_outer_loop_fused_inner_counts),
                1,
            )
            self.assertEqual(
                metrics.cpp_outer_loop_fused_inner_counts[0].inner_kernel_number,
                5,
            )
            self.assertEqual(
                metrics.cpp_outer_loop_fused_inner_counts[0].local_buffer_number,
                2,
            )

    @config.patch({"fx_graph_cache": False, "fx_graph_remote_cache": False})
    def test_share_local_buffers_in_outer_loop_fusion(self):
        def fn(x):
            max = torch.nn.functional.softmax(x, dim=-1)
            max = torch.nn.functional.softmax(max, dim=-1)
            return x - max

        x = torch.randn(4, 12, 1023, 1022)

        with config.patch({"cpp.simdlen": None}):
            torch._dynamo.reset()
            metrics.reset()
            self.common(fn, (x,))
            self.assertEqual(
                len(metrics.cpp_outer_loop_fused_inner_counts),
                1,
            )
            self.assertEqual(
                metrics.cpp_outer_loop_fused_inner_counts[0].inner_kernel_number,
                5,
            )
            self.assertEqual(
                metrics.cpp_outer_loop_fused_inner_counts[0].local_buffer_number,
                1,  # 2 global bufs share 1 local buf
            )

    @config.patch({"fx_graph_cache": False, "fx_graph_remote_cache": False})
    def test_two_local_buffers_in_outer_loop_fusion_case2(self):
        # exp and exp2 should be replaced by local buffer
        # since exp will be used after exp2, exp2 can't share the same
        # local buffer as exp
        def fn(x):
            a_max = torch.amax(x, -1, keepdim=True)
            exp = torch.exp(x - a_max)
            sum = torch.sum(exp, -1, keepdim=True)
            exp2 = torch.exp(exp - sum)
            sum2 = torch.sum(exp2, -1, keepdim=True)
            sub = exp2 - sum2
            sub2 = exp - sub
            return sub2

        x = torch.randn(4, 12, 1023, 1022)

        with config.patch({"cpp.simdlen": None}):
            torch._dynamo.reset()
            metrics.reset()
            self.common(fn, (x,))
            self.assertEqual(
                len(metrics.cpp_outer_loop_fused_inner_counts),
                1,
            )
            self.assertEqual(
                metrics.cpp_outer_loop_fused_inner_counts[0].inner_kernel_number,
                4,
            )
            self.assertEqual(
                metrics.cpp_outer_loop_fused_inner_counts[0].local_buffer_number,
                2,
            )

    @config.patch({"fx_graph_cache": False, "fx_graph_remote_cache": False})
    def test_local_buffer_with_line_reuse(self):
        # Test Global buffer which is inplace buffer and replaced by local buffer
        def fn(x, y):
            z = torch.matmul(x, y)
            a_max = torch.amax(x, -1, keepdim=True)
            # Previous is a inplace buffer and now is a local buffer
            exp = torch.exp((z - a_max) / z)
            sum = torch.sum(exp, -1, keepdim=True)
            return exp - sum

        inputs = [torch.rand(4, 32), torch.rand(32, 32)]

        with config.patch({"cpp.simdlen": None}):
            torch._dynamo.reset()
            metrics.reset()
            self.common(fn, inputs)
            self.assertEqual(
                len(metrics.cpp_outer_loop_fused_inner_counts),
                1,
            )
            self.assertEqual(
                metrics.cpp_outer_loop_fused_inner_counts[0].local_buffer_number,
                1,
            )

    @requires_vectorization
    def test_argmin(self):
        def fn(x):
            return torch.argmin(x, -1)

        for dtype in vec_dtypes:
            x = torch.randn((10, 10), dtype=dtype)
            torch._dynamo.reset()
            metrics.reset()
            self.common(fn, (x,))
            assert metrics.generated_cpp_vec_kernel_count == 1

    @requires_vectorization
    def test_argmax_argmin_with_nan_value(self):
        def fn(x):
            return torch.argmax(x)

        def fn2(x):
            return torch.argmin(x)

        inputs = [
            torch.Tensor([-755832.1250, 100]),
            torch.Tensor([-755832.1250, 100, 200]),
            torch.Tensor([100, -755832.1250]),
            torch.Tensor([100, 200, -755832.1250]),
        ]

        for x in inputs:
            x = x.repeat(16, 16)
            x = torch.log1p(x)

            # Test argmax
            torch._dynamo.reset()
            metrics.reset()
            self.common(fn, (x,))
            assert metrics.generated_cpp_vec_kernel_count == 1

            # Test argmin
            torch._dynamo.reset()
            metrics.reset()
            self.common(fn2, (x,))
            assert metrics.generated_cpp_vec_kernel_count == 1

    # Currently, we enabled AVX2 and AVX512 for vectorization. If the platform is not
    # supported, the vectorization will not work and skip this test case. For ARM or
    # other platforms support, we just need to add the ISA info to the supported_vector_isa
    # and include proper aten vectorization head file.
    @unittest.skipIf(IS_FBCODE, "Not yet runnable in fbcode")
    @requires_vectorization
    @patch("torch.cuda.is_available", lambda: False)
    def test_vec_kernel_cpu_only(self):
        def fn(x1, x2):
            # Current, there are some limitations as follows.
            #   rsqrt:
            #     assert [both a fallback and a decomp for same kernel: aten.rsqrt.default]
            #   round:
            #     couldn't find symbolic meta function/decomposition
            #   fmod/logical_and/logic_or:
            #     vec kernel has not support to_type
            x = torch.abs(x1)
            x = torch.sin(x)
            x = torch.neg(x)
            x = torch.square(x)
            x = torch.sigmoid(x)
            x = torch.relu(x)
            x = torch.cos(x)
            x = torch.exp(x)
            x = torch.sqrt(x)
            x = torch.add(x, x1)
            x = torch.sub(x, x2)
            x = torch.mul(x, x1)
            x = torch.div(x, x1)
            x = torch.pow(x, 10)
            x = torch.log(x)
            x = torch.floor(x)
            x = torch.ceil(x)
            x = torch.trunc(x)
            x = torch.lgamma(x)
            x = torch.fmod(x, x2)
            x = torch.sign(x)
            res = x + x2
            return res

        for dtype in vec_dtypes:
            torch.manual_seed(0)
            x1 = torch.randn((5, 20), dtype=dtype)
            x2 = torch.randn((5, 20), dtype=dtype)

            with config.patch({"cpp.simdlen": 1}):
                torch._dynamo.reset()
                metrics.reset()
                self.common(fn, (x1, x2))
                assert metrics.generated_cpp_vec_kernel_count == 0

            with config.patch({"cpp.simdlen": None}):
                torch._dynamo.reset()
                metrics.reset()
                self.common(fn, (x1, x2))
                check_metrics_vec_kernel_count(1)

        with config.patch({"cpp.simdlen": None}):
            torch._dynamo.reset()
            metrics.reset()
            x1 = torch.randn(10, 20).permute(1, 0)
            x2 = torch.randn((20, 10))
            self.common(fn, (x1, x2))
            check_metrics_vec_kernel_count(2)

            torch._dynamo.reset()
            metrics.reset()
            x1 = torch.randn((10, 7))
            x2 = torch.randn((10, 7))
            self.common(fn, (x1, x2))
            check_metrics_vec_kernel_count(1)

    @unittest.skipIf(IS_FBCODE, "Not yet runnable in fbcode")
    @unittest.skipIf(
        sys.platform not in ["linux", "win32"],
        "cpp kernel profile only support linux now",
    )
    @patch("torch.cuda.is_available", lambda: False)
    @config.patch({"cpp.enable_kernel_profile": True})
    @config.patch({"cpp.descriptive_names": "original_aten"})
    def test_cpp_kernel_profile(self):
        from torch.profiler import profile

        @torch.compile(backend="inductor", fullgraph=True)
        def fn(a, b):
            return a + b

        a = torch.rand((100,))
        b = torch.rand((100,))
        with profile() as prof:
            fn(a, b)

        kernel_profile_events = []
        for e in prof.profiler.function_events:
            if "cpp_fused_add_0" in e.name:
                kernel_profile_events.append(e.name)
        assert len(kernel_profile_events) > 0

    @xfailIfS390X
    @requires_vectorization
    def test_channel_shuffle_cl_output(self):
        """code and shape extracted from shufflenet_v2_x1_0"""

        def channel_shuffle(x, groups):
            batchsize, num_channels, height, width = x.size()
            channels_per_group = num_channels // groups
            x = x.view(batchsize, groups, channels_per_group, height, width)
            x = torch.transpose(x, 1, 2).contiguous()
            x = x.view(batchsize, -1, height, width)
            return x.contiguous(memory_format=torch.channels_last)

        for simdlen in simd_lengths_to_test():
            with config.patch({"cpp.simdlen": simdlen}):
                torch._dynamo.reset()
                metrics.reset()
                x = torch.randn(64, 58, 28, 28)
                self.common(channel_shuffle, (x, 2))
                check_metrics_vec_kernel_count(2)

    @slowTest
    @requires_vectorization
    def test_transpose_with_norm(self):
        """a sub-module from TIMM gmlp_s16_224"""

        class Model(torch.nn.Module):
            def __init__(self) -> None:
                super().__init__()
                self.linear = torch.nn.Linear(
                    in_features=256, out_features=1536, bias=True
                )
                self.act = torch.nn.GELU()
                self.norm = torch.nn.LayerNorm(768)
                self.proj = torch.nn.Linear(196, 196)
                self.fc = torch.nn.Linear(in_features=768, out_features=256, bias=True)

            def forward(self, x):
                x = self.linear(x)
                x = self.act(x)
                u, v = x.chunk(2, dim=-1)
                v = self.norm(v)
                v = self.proj(v.transpose(-1, -2))
                y = u * v.transpose(-1, -2)
                return self.fc(y)

        x = torch.randn(128, 196, 256)
        for simdlen in simd_lengths_to_test():
            with config.patch({"cpp.simdlen": simdlen}):
                for eval_mode in [True, False]:
                    torch._dynamo.reset()
                    metrics.reset()
                    m = Model().eval() if eval_mode else Model()
                    self.common(m, (x,))
                    check_metrics_vec_kernel_count(8)

    @requires_vectorization
    @config.patch("cpp.enable_tiling_heuristics", False)
    def test_transpose_copy(self):
        def fn(a):
            return a.t().contiguous()

        for simdlen in simd_lengths_to_test():
            with config.patch({"cpp.simdlen": simdlen}):
                for dtype in (torch.float, torch.bfloat16):
                    for shape in (
                        (7, 7),
                        (8, 8),
                        (9, 9),
                        (16, 16),
                        (17, 17),
                        (32, 32),
                        (33, 33),
                    ):
                        torch._dynamo.reset()
                        metrics.reset()
                        x = torch.randn(shape, dtype=dtype)
                        self.common(fn, (x,))
                        check_metrics_vec_kernel_count(2)

    @torch._dynamo.config.patch(specialize_int=False)
    def test_slice_scatter_issue122291(self):
        @torch.compile(fullgraph=True)
        def fn(t, t_src, dim, start, end, step):
            return t.slice_scatter(t_src, dim, start, end, step)

        shape = ((16, 16), (16, 2), 1, 4, 10, 1)
        input_tensor = torch.zeros(shape[0], requires_grad=False, device="cpu")
        src_tensor = torch.ones(shape[1], requires_grad=False, device="cpu")
        with self.assertRaisesRegex(
            torch._inductor.exc.InductorError, r".*shape error in scatter op"
        ):
            fn(input_tensor, src_tensor, shape[2], shape[3], shape[4], shape[5])

    def test_horizontal_fusion(self):
        def fn(a, b, c, idx):
            _a = torch.index_select(a, dim=0, index=idx)
            _b = torch.index_select(b, dim=0, index=idx)
            _c = torch.index_select(c, dim=0, index=idx)
            return _a, _b, _c

        with config.patch({"cpp.max_horizontal_fusion_size": 0}):
            metrics.reset()
            torch._dynamo.reset()
            a = torch.randn(size=(4, 16), dtype=torch.bfloat16)
            b = torch.randn(size=(4, 16), dtype=torch.bfloat16)
            c = torch.randn(size=(4, 16), dtype=torch.bfloat16)
            idx = torch.zeros(size=[4], dtype=torch.int64)
            opt_fn = torch.compile(fn, backend="inductor")
            opt_fn(a, b, c, idx)
            self.assertEqual(metrics.generated_kernel_count, 3)
            self.assertTrue(same(fn(a, b, c, idx), opt_fn(a, b, c, idx)))

        with config.patch({"cpp.max_horizontal_fusion_size": 1}):
            metrics.reset()
            torch._dynamo.reset()
            a = torch.randn(size=(4, 32), dtype=torch.bfloat16)
            b = torch.randn(size=(4, 32), dtype=torch.bfloat16)
            c = torch.randn(size=(4, 32), dtype=torch.bfloat16)
            idx = torch.zeros(size=[4], dtype=torch.int64)
            opt_fn = torch.compile(fn, backend="inductor")
            opt_fn(a, b, c, idx)
            self.assertEqual(metrics.generated_kernel_count, 3)
            self.assertTrue(same(fn(a, b, c, idx), opt_fn(a, b, c, idx)))

        with config.patch({"cpp.max_horizontal_fusion_size": 2}):
            metrics.reset()
            torch._dynamo.reset()
            a = torch.randn(size=(4, 64), dtype=torch.bfloat16)
            b = torch.randn(size=(4, 64), dtype=torch.bfloat16)
            c = torch.randn(size=(4, 64), dtype=torch.bfloat16)
            idx = torch.zeros(size=[4], dtype=torch.int64)
            opt_fn = torch.compile(fn, backend="inductor")
            opt_fn(a, b, c, idx)
            print(metrics.generated_kernel_count)
            self.assertEqual(metrics.generated_kernel_count, 2)
            self.assertTrue(same(fn(a, b, c, idx), opt_fn(a, b, c, idx)))

        with config.patch({"cpp.max_horizontal_fusion_size": 3}):
            metrics.reset()
            torch._dynamo.reset()
            a = torch.randn(size=(4, 128), dtype=torch.bfloat16)
            b = torch.randn(size=(4, 128), dtype=torch.bfloat16)
            c = torch.randn(size=(4, 128), dtype=torch.bfloat16)
            idx = torch.zeros(size=[4], dtype=torch.int64)
            opt_fn = torch.compile(fn, backend="inductor")
            opt_fn(a, b, c, idx)
            self.assertEqual(metrics.generated_kernel_count, 1)
            self.assertTrue(same(fn(a, b, c, idx), opt_fn(a, b, c, idx)))

    def test_lowp_fp_neg_abs(self):
        def fn(x):
            return x.neg().abs()

        for dtype in _lowp_fp_dtypes:
            metrics.reset()
            x = torch.randn(100, 100).to(dtype)
            opt_fn = torch.compile(fn, backend="inductor")
            self.assertTrue(same(fn(x), opt_fn(x)))
            assert metrics.cpp_to_dtype_count == 0
            check_metrics_vec_kernel_count(1)

    @config.patch("cpp.enable_tiling_heuristics", False)
    def test_transpose_non_contiguous(self):
        def fn(a):
            # From part of timm HaloAttn:
            # (https://github.com/rwightman/pytorch-image-models/blob/main/timm/layers/halo_attn.py#L97).
            # Fixed https://github.com/pytorch/pytorch/issues/94269 accuracy issue.
            as_strided = torch.ops.aten.as_strided.default(
                a, [1, 384, 2, 20, 12], [153600, 1, 61440, 384, 7680]
            )
            as_strided_1 = torch.ops.aten.as_strided.default(
                as_strided,
                [1, 384, 2, 2, 12, 12],
                [153600, 1, 61440, 3072, 7680, 384],
            )
            clone_1 = torch.ops.aten.clone.default(
                as_strided_1, memory_format=torch.contiguous_format
            )
            _unsafe_view_1 = torch.ops.aten._unsafe_view.default(
                clone_1, [8, 48, 4, 144]
            )
            permute_2 = torch.ops.aten.permute.default(_unsafe_view_1, [0, 2, 3, 1])
            split_with_sizes = torch.ops.aten.split_with_sizes.default(
                permute_2, [16, 32], -1
            )
            getitem = split_with_sizes[0]
            _getitem_1 = split_with_sizes[1]
            permute_3 = torch.ops.aten.permute.default(getitem, [0, 1, 3, 2])
            expand_1 = torch.ops.aten.expand.default(permute_3, [8, 4, 16, 144])
            clone_3 = torch.ops.aten.clone.default(
                expand_1, memory_format=torch.contiguous_format
            )
            return clone_3

        metrics.reset()
        x = torch.randn(1, 384, 20, 20).to(memory_format=torch.channels_last)
        self.common(fn, (x,))

    def test_non_contiguous_index_with_constant_stride(self):
        def fn(x):
            x1 = x[:, :, :, ::2]
            x2 = x[:, :, :, 1::2]
            x = torch.stack((-x2, x1), dim=-1)
            return x.flatten(-2)

        metrics.reset()
        x = torch.randn(1, 32, 16, 68)
        opt_fn = torch.compile(fn, backend="inductor")
        _, code = run_and_get_cpp_code(opt_fn, x)
        self.assertTrue(same(fn(x), opt_fn(x)))
        # def and use
        FileCheck().check_count("cpp_fused", 2, exactly=True).run(code)

    def test_invalid_index_of_empty_tensor(self):
        def fn(a):
            b = a[[0]]
            return b

        a = torch.tensor([])
        with self.assertRaises(RuntimeError):
            torch.compile(fn)(a)

    @torch.no_grad()
    @torch._inductor.config.patch(freezing=True)
    def test_issue122380(self):
        def func(x):
            t1 = torch.unbind(x)
            t2 = torch.stack(t1, dim=1)
            t3 = torch.tanh(t2)
            return t3

        x = torch.randn(2, 3, 4)
        self.assertEqual(torch.compile(func)(x), func(x))

    @config.patch({"fx_graph_cache": False, "fx_graph_remote_cache": False})
    def test_ir_node_str(self):
        @torch.compile
        def fn(x: torch.Tensor) -> torch.Tensor:
            return x.sin(), torch.nn.Softmax(dim=1)(x.cos())

        def run_node_alt(*args, **kwargs):
            rv = run_node(*args, **kwargs)
            strings.append(str(rv))
            return rv

        strings = []
        run_node = GraphLowering.run_node
        with patch.object(GraphLowering, "run_node", run_node_alt):
            fn(torch.randn([8, 128]))
        self.assertGreater(len(strings), 3)

    def test_vertical_sum_cpu_only(self):
        def fn1(a):
            return a.sum(dim=0)

        def fn2(a):
            return a.sum(dim=1)

        metrics.reset()
        x = torch.randn(100, 100)
        self.common(fn1, (x,))
        check_metrics_vec_kernel_count(1)

        metrics.reset()
        x = torch.randn(100, 100, 100)
        self.common(fn2, (x,))
        check_metrics_vec_kernel_count(1)

    def test_transpose_vertical_sum_cpu_only(self):
        def fn(a, b):
            c = a * b
            return c.sum(dim=1)

        metrics.reset()
        x = torch.randn(100, 50, 50)
        y = torch.randn(100, 50, 50).transpose(1, 2)
        self.common(fn, (x, y))
        check_metrics_vec_kernel_count(2)

    def test_transpose_mxn_16_16_bf16_fp16(self):
        def fn(a, b):
            c = a * b
            return c.sum(dim=1)

        for dtype in [torch.bfloat16, torch.float16]:
            metrics.reset()
            x = torch.randn(100, 50, 50).to(dtype)
            y = torch.randn(100, 50, 50).to(dtype).transpose(1, 2)
            self.common(fn, (x, y))
            check_metrics_vec_kernel_count(2)

    def test_transpose_mxn_32_32_bf16_fp16(self):
        def fn(a):
            return a.permute(0, 2, 1).contiguous()

        for dtype in [torch.bfloat16, torch.float16]:
            metrics.reset()
            x = torch.randn(2, 9216, 9216).to(dtype)
            self.common(fn, (x,))
            check_metrics_vec_kernel_count(2)

    def test_transpose_sum2d_cpu_only(self):
        def fn(a, b):
            c = a * b
            return c.sum()

        metrics.reset()
        x = torch.randn(50, 50)
        y = torch.randn(50, 50).transpose(0, 1)
        self.common(fn, (x, y))
        check_metrics_vec_kernel_count(2)

    @config.patch("cpp.enable_tiling_heuristics", False)
    def test_transpose_sum_outer(self):
        # https://github.com/pytorch/pytorch/issues/98573
        def fn(a):
            return a.transpose(2, 3).sum(dim=1).contiguous()

        metrics.reset()
        x = torch.randn(10, 50, 50, 50)
        self.common(fn, (x,))
        check_metrics_vec_kernel_count(1)

    def test_to_dtype_bool_float(self):
        # https://github.com/pytorch/pytorch/issues/100800
        def f(a):
            return torch.where(
                torch.ones_like(a).to(torch.bool),
                torch.zeros_like(a),
                torch.ones_like(a) * 2,
            )

        self.common(f, (torch.ones(16),))

    def test_to_dtype_float_bool(self):
        # https://github.com/pytorch/pytorch/issues/100466
        def f(a):
            a = a * torch.tensor(a >= 0, dtype=torch.float32)
            return a

        x = torch.rand(16)
        self.common(f, (x,))

    def test_constant_store(self):
        # https://github.com/pytorch/pytorch/issues/104515
        def f(a):
            a[0, [3, 3]] = -float("inf")
            return a

        x = torch.rand(4, 5)
        self.common(f, (x,))

    def test_broadcast_scalar_cpp_tile_2d_kernel(self):
        # Based on detectron2_maskrcnn backbone (conv2d -> max_pool2d)
        s0 = 12
        s1 = 21

        data = torch.randn(
            [1, 256, 8 * s0, 8 * s1],
        )
        weight_one = torch.randn([256, 256, 1, 1], requires_grad=True)
        weight_two = torch.randn((256, 256, 3, 3), requires_grad=True)
        bias_one = torch.randn([256], requires_grad=True)
        bias_two = torch.randn([256], requires_grad=True)

        @torch.compile
        def fn(data, weight_one, weight_two, bias_one, bias_two):
            conv_result_one = torch.ops.aten.convolution.default(
                data,
                weight_one,
                bias_one,
                [1, 1],
                [1, 1],
                [1, 1],
                False,
                [0, 0],
                1,
            )

            conv_result_two = torch.ops.aten.convolution.default(
                data,
                weight_two,
                bias_two,
                [1, 1],
                [1, 1],
                [1, 1],
                False,
                [0, 0],
                1,
            )

            max_pool_result = torch.nn.functional.max_pool2d(
                conv_result_one,
                [1, 1],
                [2, 2],
                [0, 0],
                [1, 1],
                False,
            )
            return conv_result_one, conv_result_two, max_pool_result

        torch._dynamo.mark_dynamic(data, 2)
        torch._dynamo.mark_dynamic(data, 3)
        self.common(fn, (data, weight_one, weight_two, bias_one, bias_two))

    def test_to_channels_last_lowp_fp(self):
        def f(a):
            return a.to(memory_format=torch.channels_last)

        for dtype in _lowp_fp_dtypes:
            x = torch.rand(2, 3, 14, 14).to(dtype)
            self.common(f, (x,))

    def test_broadcast_mul_lowp_fp(self):
        def f(a, b):
            return a * b

        for dtype in _lowp_fp_dtypes:
            a = torch.randn(2, 16, 16).to(dtype)
            b = torch.randn(2, 1, 1).to(dtype)
            self.common(f, (a, b))

    def test_linear_buffer_reuse(self):
        class M(torch.nn.Module):
            def __init__(self) -> None:
                super().__init__()
                self.linear1 = torch.nn.Linear(16, 16)
                self.tanh = torch.nn.Tanh()
                self.linear2 = torch.nn.Linear(16, 16)

            def forward(self, x):
                x = self.linear1(x)
                x = self.tanh(x)
                x = self.linear2(x)
                return x

        mod = M().eval()
        v = torch.randn(1, 16)

        with torch.no_grad():

            def compile_fx_wrapper(model_, example_inputs_):
                return compile_fx(model_, example_inputs_)

            def run(*ex, **kwargs):
                return mod(*ex, **kwargs)

            run = torch.compile(run, backend=compile_fx_wrapper)
            _, code = run_and_get_cpp_code(run, v)
            self.assertFalse("= as_strided(" in code)
            self.assertEqual(run(*v), mod(*v))

    def test_invalid_dropout_args(self):
        class MyModel(torch.nn.Module):
            def forward(self, x):
                x = x * 2
                x = torch.nn.functional.dropout(x, p=0.5)
                x = torch.relu(x)
                return x

        example_inputs = torch.tensor([[1, 2, 3], [4, 5, 6]])

        func = MyModel()
        jit_func = torch.compile(func)
        self.assertRaises(RuntimeError, lambda: func(example_inputs))
        self.assertRaises(RuntimeError, lambda: jit_func(example_inputs))

    def test_nn_param_assign(self):
        # https://github.com/pytorch/pytorch/issues/99569
        class Model2(nn.Module):
            def __init__(self) -> None:
                super().__init__()
                self.conv = nn.Conv2d(in_channels=3, out_channels=5, kernel_size=3)
                self.batchnorm = nn.BatchNorm2d(num_features=5)
                self.conv_weight = torch.randn(5, 3, 3, 3)
                self.conv_bias = torch.randn(5)

            def forward(self, x):
                self.conv.weight = nn.Parameter(self.conv_weight)
                self.conv.bias = nn.Parameter(self.conv_bias, requires_grad=False)
                self.conv.eval()
                x = self.conv(x)
                x = self.batchnorm(x)
                x = F.relu(x)
                return x

        input_tensor = torch.randn(1, 3, 10, 10)
        func = Model2().to("cpu")

        with torch.no_grad():
            func.train(False)
            v1 = func(input_tensor)
            jit_func = torch.compile(func, fullgraph=True)
            v2 = jit_func(input_tensor)
            self.assertEqual(v1, v2)

    def test_nn_param_assign_wrapped(self):
        class Model2(nn.Module):
            def __init__(self) -> None:
                super().__init__()
                self.conv = nn.Conv2d(in_channels=3, out_channels=5, kernel_size=3)
                self.batchnorm = nn.BatchNorm2d(num_features=5)
                self.conv_weight = torch.randn(5, 3, 3, 3)
                self.conv_bias = torch.randn(5)

            def forward(self, x):
                self.conv.weight = nn.Parameter(self.conv_weight)
                self.conv.bias = nn.Parameter(self.conv_bias, requires_grad=False)
                self.conv.eval()
                x = self.conv(x)
                x = self.batchnorm(x)
                x = F.relu(x)
                return x

        input_tensor = torch.randn(1, 3, 10, 10)
        func = Model2().to("cpu")

        @functools.wraps(func)
        def wrapper(*args, **kwargs):
            return func(*args, **kwargs)

        with torch.no_grad():
            func.train(False)
            v1 = func(input_tensor)
            jit_func = torch.compile(wrapper, fullgraph=True)
            v2 = jit_func(input_tensor)
            self.assertEqual(v1, v2)

    @config.patch(inplace_buffers=True)
    def test_in_out_buffer(self):
        def fn(x, y):
            z = torch.matmul(x, y.transpose(-1, -2)) / 8.0
            return z

        inps = [torch.randn(1, 2, 8, 4), torch.randn(1, 2, 8, 4)]
        fn_opt = torch.compile(fn, backend="inductor")
        _, code = run_and_get_cpp_code(fn_opt, *inps)
        self.assertTrue("in_out_ptr" in code)
        self.assertEqual(fn_opt(*inps), fn(*inps))

    def test_eliminate_meaningless_copy(self):
        def fn(x1, x2):
            permute = torch.ops.aten.permute.default(x2, [0, 2, 1, 3])
            clone = torch.ops.aten.clone.default(
                permute, memory_format=torch.contiguous_format
            )
            view = torch.ops.aten.view.default(clone, [1024, -1, 32])
            bmm = torch.ops.aten.bmm.default(view, x1)
            permute = torch.ops.aten.permute.default(view, [0, 2, 1])
            return (bmm, permute)

        metrics.reset()
        self.common(
            fn,
            [
                rand_strided(
                    (1024, 32, 128), (4096, 1, 32), device="cpu", dtype=torch.float32
                ),
                rand_strided(
                    (64, 128, 16, 32),
                    (65536, 512, 32, 1),
                    device="cpu",
                    dtype=torch.float32,
                ),
            ],
        )
        self.assertEqual(metrics.generated_kernel_count, 1)

    def test_attention_size_mismatch(self):
        class Attention(torch.nn.Module):
            def __init__(self, hidden_size, num_heads):
                super().__init__()
                self.hidden_size = hidden_size
                self.num_heads = num_heads
                self.head_size = hidden_size // num_heads
                self.query = torch.nn.Linear(hidden_size, hidden_size)
                self.key = torch.nn.Linear(hidden_size, hidden_size)
                self.value = torch.nn.Linear(hidden_size, hidden_size)
                self.inv_scale = torch.nn.Parameter(
                    torch.Tensor([1 / self.head_size**0.5]), requires_grad=False
                )

            def forward(self, x):
                query = self.query(x)
                key = self.key(x)
                value = self.value(x)
                (batch_size, seq_len, hidden_size) = query.size()
                query = query.view(
                    batch_size, seq_len, self.num_heads, self.head_size
                ).permute(0, 2, 1, 3)
                key = key.view(
                    batch_size, seq_len, self.num_heads, self.head_size
                ).permute(0, 2, 3, 1)
                value = value.view(
                    batch_size, seq_len, self.num_heads, self.head_size
                ).permute(0, 2, 1, 3)
                attention_weights = (
                    torch.matmul(query, key).mul(self.inv_scale).softmax(dim=-1)
                )
                output = torch.matmul(attention_weights, value)
                return output

        torch.manual_seed(123)
        hidden_size = 16
        num_heads = 1
        seq_len = 4
        batch_size = 1
        x = torch.randn(batch_size, seq_len, hidden_size)

        func = Attention(hidden_size, num_heads).to("cpu")

        with torch.no_grad():
            res1 = func(x)
            jit_func = torch.compile(func)
            res2 = jit_func(x)
        self.assertEqual(res1, res2)

    def test_scalar_mul_bfloat16(self):
        def f(x):
            return torch.ops.aten.mul.Tensor(x, 1.7015043497085571)

        metrics.reset()
        x = torch.randn(4, 5, dtype=torch.bfloat16)
        self.common(f, (x,))
        check_metrics_vec_kernel_count(1)

    def test_bf16_zeros(self):
        def fn():
            x = torch.zeros(1, 1, 32, dtype=torch.bfloat16)
            return x

        self.common(fn, ())

    def test_select_tiliing_with_index_expr(self):
        def fn(x, y):
            x = torch.ops.aten.view.default(x, [8, 8, 8, 3136])
            x = torch.ops.aten.permute.default(x, [0, 1, 3, 2])
            y = torch.ops.aten.mul.Tensor(y, x)
            return torch.ops.aten.constant_pad_nd.default(y, [0, 0, 1, 0, 0, 0], 0.0)

        x = torch.randn(8, 64, 56, 56)
        y = torch.randn(8, 8, 3136, 8)
        self.common(fn, (x, y))

    @unittest.skipIf(not torch.backends.mkldnn.is_available(), "MKLDNN is not enabled")
    @patch("torch.cuda.is_available", lambda: False)
    @config.patch(freezing=True)
    def test_linear_with_no_default_contiguous_input(self):
        dtypes = [
            torch.float32,
        ]
        if torch.ops.mkldnn._is_mkldnn_bf16_supported():
            dtypes.append(torch.bfloat16)
        if torch.ops.mkldnn._is_mkldnn_fp16_supported():
            dtypes.append(torch.float16)
        mod = torch.nn.Sequential(torch.nn.Linear(16, 16)).eval()
        temp = torch.randn(1, 16, 1, 1)
        v = torch.as_strided(temp, [1, 16], [0, 1], 0)
        self.assertTrue(v.is_contiguous())
        for dtype in dtypes:
            with torch.no_grad():
                self.common(
                    mod.to(dtype),
                    (v.to(dtype),),
                )

    @patch("torch.cuda.is_available", lambda: False)
    @config.patch(freezing=True)
    def test_linear_with_reshape(self):
        class M(torch.nn.Module):
            def __init__(self) -> None:
                super().__init__()
                self.linear = torch.nn.Linear(16, 16, bias=False)

            def forward(self, x):
                x = self.linear(x)
                return x.view(4, 4, 4)

        mod = M().eval()
        v = torch.randn(4, 16)
        with torch.no_grad():
            torch._dynamo.reset()
            metrics.reset()
            self.common(
                mod,
                (v,),
            )
            assert metrics.generated_kernel_count == 0

    @config.patch(implicit_fallbacks=True)
    def test_aten_normal_dtype(self):
        for dtype in [torch.float64, torch.float16, None]:

            def fn():
                return torch.normal(2, 3, (10, 10), dtype=dtype, device="cpu")

            self.assertEqual(
                torch.compile(fn, backend="aot_eager_decomp_partition")().dtype,
                dtype if dtype else torch.float32,
            )
            self.assertEqual(
                torch.compile(fn, backend="inductor")().dtype,
                dtype if dtype else torch.float32,
            )

    def test_group_norm_vec(self):
        class M(torch.nn.Module):
            def __init__(self) -> None:
                super().__init__()
                self.group_norm = torch.nn.GroupNorm(3, 90)

            def forward(self, x):
                return self.group_norm(x)

        options = itertools.product(
            vec_dtypes, [torch.contiguous_format, torch.channels_last], [True, False]
        )
        for dtype, fmt, dynamic in options:
            torch._dynamo.reset()
            metrics.reset()
            mod = M().eval()
            x = torch.randn((2, 90, 6, 6), dtype=dtype).to(memory_format=fmt)
            with torch.no_grad():
                expected = mod(x)
                compiled_m = torch.compile(mod, dynamic=dynamic)
                actual, code = run_and_get_cpp_code(compiled_m, x)
                self.assertEqual(expected, actual)
                # 3 generated kernels (first one for var_mean, last two for result)
                check_metrics_vec_kernel_count(3)

                # check loop split optimization
                if fmt == torch.channels_last:
                    # check that there are no non_contiguous loads
                    FileCheck().check_count(
                        "__at_align__ std::array", 0, exactly=True
                    ).run(code)

    def test_group_norm_large_input(self):
        class M(torch.nn.Module):
            def __init__(self) -> None:
                super().__init__()
                self.group_norm = torch.nn.GroupNorm(2, 64)

            def forward(self, x):
                return self.group_norm(x)

        for fmt in [torch.contiguous_format, torch.channels_last]:
            torch._dynamo.reset()
            metrics.reset()
            mod = M().eval()
            x = torch.randn(2, 64, 168, 168).to(memory_format=fmt)
            with torch.no_grad():
                expected = mod(x)
                compiled_m = torch.compile(mod)
<<<<<<< HEAD
                actual, code = run_and_get_cpp_code(compiled_m, x)
                self.assertEqual(expected, actual)
=======
                actual = compiled_m(x)
                self.assertEqual(expected, actual, atol=1e-4, rtol=1e-5)
>>>>>>> 39819606
                # 3 generated kernels (first one for var_mean, last two for result)
                check_metrics_vec_kernel_count(3)
                # check that there is no outer loop fusion.
                self.assertEqual(
                    len(metrics.cpp_outer_loop_fused_inner_counts),
                    0,
                )
                # check for parallel reduction.
                FileCheck().check("tmp_acc0_vec_arr").run(code)

    def test_int_div_vec(self):
        def fn(x, y, mode):
            return torch.div(x, y, rounding_mode=mode)

        for dtype in [
            torch.int8,
            torch.uint8,
            torch.int32,
            torch.int64,
        ]:
            x = torch.randint(1, 100, (32, 32), dtype=dtype)
            y = torch.randint(1, 100, (32, 32), dtype=dtype)
            for mode in [None, "trunc", "floor"]:
                with torch.no_grad():
                    metrics.reset()
                    self.common(fn, (x, y, mode))
                    check_metrics_vec_kernel_count(1)

    def test_uint8_add(self):
        # https://github.com/pytorch/pytorch/issues/113016
        def fn(x, y):
            return torch.add(x, y).neg().to(torch.int32)

        x = torch.randint(0, 255, (3, 3), dtype=torch.uint8)
        y = torch.randint(0, 255, (3, 3), dtype=torch.uint8)
        self.common(fn, (x, y))

    def test_uint8_sub(self):
        # https://github.com/pytorch/pytorch/issues/113016
        def fn(x, y):
            return torch.sub(x, y).neg().to(torch.int32)

        x = torch.randint(0, 255, (3, 3), dtype=torch.uint8)
        y = torch.randint(0, 255, (3, 3), dtype=torch.uint8)
        self.common(fn, (x, y))

    def test_non_contiguous_reduction_store(self):
        # https://github.com/pytorch/pytorch/issues/113018
        class M(torch.nn.Module):
            def __init__(self) -> None:
                super().__init__()
                self.conv = torch.nn.Conv2d(39, 1, kernel_size=(1, 17), stride=(2, 2))

            def forward(self, x):
                return self.conv(x.max(3).values)

        m = M()
        x = torch.randn(1, 39, 1, 18, 17)
        self.common(m, (x,))

    def test_embedding_vec(self):
        class M(torch.nn.Module):
            def __init__(self) -> None:
                super().__init__()
                self.emb = torch.nn.Embedding(64, 128)

            def forward(self, idx, x):
                return self.emb(idx) + x

        idx = torch.randint(0, 64, (4, 32))
        x = torch.randn(4, 32, 128)
        m = M().eval()
        with torch.no_grad():
            metrics.reset()
            self.common(m, (idx, x))
            check_metrics_vec_kernel_count(1)

    @requires_vectorization
    def test_embedding_vec_bf16(self):
        class M(torch.nn.Module):
            def __init__(self) -> None:
                super().__init__()
                self.emb = torch.nn.Embedding(64, 128)

            def forward(self, idx, x):
                return self.emb(idx)

        idx = torch.randint(0, 64, (4, 32))
        x = torch.randn(4, 32, 128).to(torch.bfloat16)
        m = M().eval()
        with torch.no_grad():
            metrics.reset()
            self.common(m, (idx, x))
            check_metrics_vec_kernel_count(1)

        # we are doing direct load/store, make sure we do not generate
        # redundant type casts
        m_opt = torch.compile(m)
        _, code = run_and_get_cpp_code(m_opt, idx, x)
        self.assertTrue("Vectorized" in code)
        self.assertTrue("cvt_lowp_fp_to_fp32" not in code)
        self.assertTrue("cvt_fp32_to_lowp_fp" not in code)

    @xfailIfS390X
    def test_concat_inner_vec(self):
        def fn(x, y):
            return F.relu(torch.cat([x, y], dim=1))

        x = torch.randn(32, 35)
        y = torch.randn(32, 120)
        metrics.reset()
        self.common(fn, (x, y))
        check_metrics_vec_kernel_count(3)

    @config.patch("cpp.enable_tiling_heuristics", False)
    def test_expr_vec_non_contiguous(self):
        def fn(x):
            # the pattern from sebotnet33ts_256
            y = torch.nn.functional.pad(x, (0, 31)).reshape(-1, 33, 63)
            y = y[:, :32, 31:].reshape(4, 32, 1, 32, 32).expand(-1, -1, 32, -1, -1)
            y = y.permute(0, 3, 1, 4, 2).clone(memory_format=torch.contiguous_format)
            y = y.view(4, 1024, 1024)
            return y.softmax(dim=-1)

        x = torch.randn(128, 2048)
        opt_fn = torch.compile(fn)
        metrics.reset()
        _, code = run_and_get_cpp_code(opt_fn, x)
        self.assertTrue(same(fn(x), opt_fn(x)))
        # 4 kernels for max, exp, sum and div
        check_metrics_vec_kernel_count(4)
        FileCheck().check_count(
            "Vectorized<int>::loadu(tmpbuf.data())", 0, exactly=True
        ).run(code)

    def test_vec_contiguous_ModularIndexing(self):
        # https://github.com/pytorch/pytorch/issues/114488
        class M(torch.nn.Module):
            def __init__(self, dim):
                super().__init__()
                self.norm = torch.nn.LayerNorm(dim * 4)

            def forward(self, x):
                # the pattern from swin_base_patch4_window7_224
                B, H, W, C = x.shape
                x = (
                    x.reshape(B, H // 2, 2, W // 2, 2, C)
                    .permute(0, 1, 3, 4, 2, 5)
                    .flatten(3)
                )
                x = self.norm(x)
                return x

        x = torch.randn(1, 56, 56, 128)
        m = M(128)
        opt_m = torch.compile(m)
        with torch.no_grad():
            metrics.reset()
            _, code = run_and_get_cpp_code(opt_m, x)
            self.assertTrue(same(m(x), opt_m(x)))
            # Two kernels: one for reduction, one pointwises
            check_metrics_vec_kernel_count(2)
            FileCheck().check_count(
                "Vectorized<float>::loadu(tmpbuf.data())", 0, exactly=True
            ).run(code)

    @parametrize("dtype", (torch.float16, torch.bfloat16, torch.float))
    @parametrize("shape", ("15,3,13", "4,2048,4096"))
    def test_fp8_cast(self, dtype: torch.dtype, shape: str):
        def fp8_cast(x):
            y0 = x.to(dtype=torch.float8_e4m3fn).to(dtype)
            y1 = x.to(dtype=torch.float8_e5m2).to(dtype)
            return y0, y1

        shape = [int(dim) for dim in shape.split(",")]
        x = torch.rand(*shape, device="cpu", dtype=dtype)
        self.common(fp8_cast, (x,))

    def test_logical_op_store_to_lowp_data_dtype(self):
        # https://github.com/pytorch/pytorch/issues/117624
        # https://github.com/pytorch/pytorch/issues/117627
        def fn(out1, out2, input, other):
            o1 = torch.logical_or(out=out1, input=input, other=other)
            o2 = torch.logical_xor(out=out2, input=input, other=other)
            return o1, o2

        x = torch.rand([3, 3, 2, 8, 9, 2], dtype=torch.float)
        y = torch.rand([3, 3, 2, 8, 9, 2], dtype=torch.float)
        for dtype in _lowp_fp_dtypes:
            o1 = torch.rand([3, 3, 2, 8, 9, 2], dtype=dtype)
            o2 = torch.rand([3, 3, 2, 8, 9, 2], dtype=dtype)
            with torch.no_grad():
                self.common(fn, (o1, o2, x, y))

    def test_constant_bool_vec(self):
        def fn(x):
            mask = torch.zeros(1, dtype=torch.bool)
            return torch.where(mask, x, -1.0)

        x = torch.rand(1000)
        metrics.reset()
        self.common(fn, (x,))
        check_metrics_vec_kernel_count(1)

    @torch._dynamo.config.patch(dynamic_shapes=True)
    @torch._dynamo.config.patch(assume_static_by_default=False)
    def test_symbolic_shape_scalar_value_reduction(self):
        def fn(x, y):
            return y + torch.ones(x).sum()

        with torch.no_grad():
            metrics.reset()
            y = torch.randn(100)
            self.common(fn, (100, y))
            check_metrics_vec_kernel_count(2)

    def test_int32_pointwise_vec(self):
        def fn(x):
            return x * x

        x = torch.randint(0, 100, (32, 32), dtype=torch.int32)
        metrics.reset()
        self.common(fn, (x,))
        check_metrics_vec_kernel_count(1)

    def test_int32_reduction_vec(self):
        def fn(x):
            return x.sum(dim=1)

        x = torch.randint(0, 100, (32, 32), dtype=torch.int32)
        metrics.reset()
        self.common(fn, (x,))
        check_metrics_vec_kernel_count(1)

    def test_uint32_pointwise_vec(self):
        def fn(x):
            return x * x

        x = torch.randint(0, 100, (32, 32), dtype=torch.uint32)
        metrics.reset()
        self.common(fn, (x,))
        # TODO(jgong5): change to 1 with vectorized uint32 load
        assert metrics.generated_cpp_vec_kernel_count == 0

    def test_uint32_reduction_vec(self):
        def fn(x):
            return x.sum(dim=1)

        x = torch.randint(0, 100, (32, 32), dtype=torch.uint32)
        metrics.reset()
        self.common(fn, (x,))
        # TODO(jgong5): change to 1 with vectorized uint32/uint64 load
        assert metrics.generated_cpp_vec_kernel_count == 0

    def test_int64_pointwise_vec(self):
        def fn(x):
            return x * x

        x = torch.randint(0, 100, (32, 32), dtype=torch.int64)
        metrics.reset()
        self.common(fn, (x,))
        check_metrics_vec_kernel_count(1)

    def test_int64_reduction_vec(self):
        def fn(x):
            return x.sum(dim=1)

        x = torch.randint(0, 100, (32, 32), dtype=torch.int64)
        metrics.reset()
        self.common(fn, (x,))
        check_metrics_vec_kernel_count(1)

    def test_uint64_pointwise_vec(self):
        def fn(x):
            return x * x

        x = torch.randint(0, 100, (32, 32), dtype=torch.uint64)
        metrics.reset()
        self.common(fn, (x,))
        # TODO(jgong5): change to 1 with vectorized uint64 load
        assert metrics.generated_cpp_vec_kernel_count == 0

    def test_uint64_reduction_vec(self):
        def fn(x):
            return x.sum(dim=1)

        x = torch.randint(0, 100, (32, 32), dtype=torch.uint64)
        metrics.reset()
        self.common(fn, (x,))
        # TODO(jgong5): change to 1 with vectorized uint64 load
        assert metrics.generated_cpp_vec_kernel_count == 0

    def test_convert_int8_to_half_vec(self):
        src_dtypes = [torch.int8, torch.uint8]
        dst_dtypes = [torch.bfloat16, torch.half]
        _simd_lens = [isa._bit_width for isa in cpu_vec_isa.valid_vec_isa_list()]
        for src_dtype, dst_dtype, _simd_len in itertools.product(
            src_dtypes, dst_dtypes, _simd_lens
        ):

            def fn(x):
                return x.to(dst_dtype)

            low = 0 if src_dtype == torch.uint8 else -100

            x = torch.randint(low, 100, (32, 32), dtype=src_dtype)
            with config.patch({"cpp.simdlen": _simd_len}):
                torch._dynamo.reset()
                metrics.reset()
                self.common(fn, (x,))
                check_metrics_vec_kernel_count(1)

    def test_convert_int32_to_int64_vec(self):
        def fn(x):
            return x.to(torch.int64)

        x = torch.randint(0, 100, (32, 32), dtype=torch.int32)
        metrics.reset()
        self.common(fn, (x,))
        check_metrics_vec_kernel_count(1)

    def test_convert_int64_to_int32_vec(self):
        def fn(x):
            return x.to(torch.int32)

        x = torch.randint(0, 100, (32, 32), dtype=torch.int64)
        metrics.reset()
        self.common(fn, (x,))
        check_metrics_vec_kernel_count(1)

    def test_convert_fp32_to_int64_vec(self):
        def fn(x):
            return x.to(torch.int64)

        x = torch.rand(32, 32)
        metrics.reset()
        self.common(fn, (x,))
        check_metrics_vec_kernel_count(1)

    def test_convert_int64_to_fp32_vec(self):
        def fn(x):
            return x.to(torch.float32)

        x = torch.randint(0, 100, (32, 32), dtype=torch.int64)
        metrics.reset()
        self.common(fn, (x,))
        check_metrics_vec_kernel_count(1)

    def test_double_pointwise_vec(self):
        def fn(x):
            return x * x

        x = torch.randn((32, 32), dtype=torch.double)
        metrics.reset()
        self.common(fn, (x,))
        check_metrics_vec_kernel_count(1)

    def test_double_reduction_vec(self):
        def fn(x):
            return x.sum(dim=1)

        x = torch.randn((32, 32), dtype=torch.double)
        metrics.reset()
        self.common(fn, (x,))
        check_metrics_vec_kernel_count(1)

    def test_convert_fp32_to_double_vec(self):
        def fn(x):
            return x.to(torch.double)

        x = torch.randn(32, 32)
        metrics.reset()
        self.common(fn, (x,))
        check_metrics_vec_kernel_count(1)

    def test_convert_double_to_fp32_vec(self):
        def fn(x):
            return x.to(torch.float32)

        x = torch.randn((32, 32), dtype=torch.double)
        metrics.reset()
        self.common(fn, (x,))
        check_metrics_vec_kernel_count(1)

    def test_no_redundant_to_dtypes_between_fused_scheduler_node(self):
        # https://github.com/pytorch/pytorch/issues/115260
        p0 = torch.tensor([1.0879], dtype=torch.float16)

        class Model1(torch.nn.Module):
            def __init__(self) -> None:
                super().__init__()

            def forward(self, *args):
                cat = torch.cat((args[3], args[2], args[1], args[0]), dim=2)
                max_1 = torch.max(args[4], p0)
                mul = torch.mul(cat, max_1)
                tan = torch.tan(mul)
                return (mul, tan)

        metrics.reset()
        m = Model1()
        self.common(
            m,
            (
                torch.randn((17, 5, 1, 7)).half(),
                torch.randn((17, 5, 1, 7)).half(),
                torch.randn((17, 5, 11, 7)).half(),
                torch.randn((17, 5, 1, 7)).half(),
                torch.tensor(4.39, dtype=torch.float16),
            ),
        )

    def test_masked_load_int64_vec(self):
        # https://github.com/pytorch/pytorch/issues/120377
        def fn(x):
            return torch.nn.functional.pad(x, (0, 13))

        x = torch.randint(0, 100, (819,), dtype=torch.int64)
        metrics.reset()
        self.common(fn, (x,))
        check_metrics_vec_kernel_count(1)

    def test_highp_to_lowp_cse_var_cache_with_store(self):
        # Fix issue: https://github.com/pytorch/pytorch/issues/128263
        input = torch.randn(5, 128, dtype=torch.float32)
        input2 = torch.randint(0, 10, (5, 128), dtype=torch.int8)
        input3 = torch.randn(128, 128, dtype=torch.float32)

        class Model(torch.nn.Module):
            def __init__(self) -> None:
                super().__init__()

            def forward(self, x, x2, x3):
                x2 = x2.to(torch.int32)
                temp = test_operators.realize(x2.to(torch.float16))
                temp2 = temp.to(torch.float32)
                temp2 = temp2 * x
                return torch.mm(temp, x3.to(torch.float16)), temp2

        metrics.reset()
        m = Model()
        self.common(
            m,
            (input, input2, input3),
        )

    def test_reduction_float_to_int64(self):
        # https://github.com/pytorch/pytorch/issues/124821
        def fn(x):
            return x.max(0).values

        x = torch.randint(0, 100, (22, 51), dtype=torch.int64)
        metrics.reset()
        self.common(fn, (x,))
        check_metrics_vec_kernel_count(1)

    @config.patch({"cpp.dynamic_threads": True})
    def test_reduction_with_dynamic_threads(self):
        def fn(a, b):
            return a.sum(), b.sum()

        self.common(
            fn,
            (torch.randn(1000), torch.rand(1000)),
        )

    @patch("torch.cuda.is_available", lambda: False)
    @config.patch(freezing=True)
    def test_linear_float64(self):
        class M(torch.nn.Module):
            def __init__(self) -> None:
                super().__init__()
                self.weight1 = torch.nn.Parameter(
                    torch.randn(10, 10, dtype=torch.float64)
                )
                self.weight2 = torch.nn.Parameter(
                    torch.randn(10, 10, dtype=torch.float64)
                )
                self.bias = torch.nn.Parameter(torch.randn(10, dtype=torch.float64))

            def forward(self, x1):
                v1 = torch.mm(x1, self.weight1)
                v2 = torch.addmm(self.bias, x1, self.weight2)
                return (v1, v2)

        mod = M().eval()
        v = torch.randn(10, 10, dtype=torch.float64)
        with torch.no_grad():
            self.common(
                mod,
                (v,),
            )

    def test_fused_attention_conv(self):
        # https://github.com/pytorch/pytorch/issues/121174.
        class Model(torch.nn.Module):
            def __init__(self) -> None:
                super().__init__()
                self.q_conv = torch.nn.Conv2d(4, 4, 1)
                self.k_conv = torch.nn.Conv2d(4, 4, 1)
                self.v_conv = torch.nn.Conv2d(4, 4, 1)

            def forward(self, x):
                q = self.q_conv(x)
                k = self.k_conv(x)
                v = self.v_conv(x)
                q = q.permute(0, 2, 1, 3)
                k = k.permute(0, 2, 1, 3)
                v = v.permute(0, 2, 1, 3)
                return torch.nn.functional.scaled_dot_product_attention(
                    q, k, v, dropout_p=0.0, is_causal=False
                )

        fn = Model()
        x = torch.randn(1, 4, 2, 2)
        self.common(fn, (x,))

    @parametrize("is_inference", (True, False))
    def test_disabled_amp(self, is_inference):
        class M(torch.nn.Module):
            def __init__(self):
                super().__init__()
                self.all_head_size = 12 * 64
                self.dense = nn.Linear(self.all_head_size, self.all_head_size)

            def forward(self, q, k, v):
                context_layer = F.scaled_dot_product_attention(
                    q, k, v, attn_mask=None, dropout_p=0.2
                )
                context_layer = context_layer.permute(0, 2, 1, 3).contiguous()
                new_context_layer_shape = context_layer.size()[:-2] + (
                    self.all_head_size,
                )
                context_layer = context_layer.view(new_context_layer_shape)
                return self.dense(context_layer)

        mod = M().to(torch.bfloat16).eval()

        q = torch.randn((4, 12, 512, 64), dtype=torch.bfloat16) / 10.0
        k = torch.randn((4, 12, 512, 64), dtype=torch.bfloat16) / 10.0
        v = torch.randn((4, 12, 512, 64), dtype=torch.bfloat16) / 10.0
        inputs = (
            q,
            k,
            v,
        )
        compiler_mode = torch.compile(mod)
        from torch.nn.attention import sdpa_kernel, SDPBackend

        context = contextlib.nullcontext if not is_inference else torch.no_grad
        with config.patch(
            {"fallback_random": True}
        ), torch.cpu.amp.autocast(), context(), sdpa_kernel(SDPBackend.MATH):
            torch.manual_seed(0)
            eager = mod(*inputs)
            torch.manual_seed(0)
            self.assertEqual(compiler_mode(*inputs), eager)

    def test_fused_node(self):
        # https://github.com/pytorch/pytorch/issues/138550.
        class M(torch.nn.Module):
            def __init__(self):
                super().__init__()

            def forward(
                self,
                clone_50,
                gt_scalar,
                div_tensor,
                convert_element_type_default_7,
                convert_element_type_default_13,
                convert_element_type_default_14,
            ):
                convert_element_type_default_4 = (
                    torch.ops.prims.convert_element_type.default(
                        clone_50, torch.float32
                    )
                )
                clone_50 = None
                view_default_6 = torch.ops.aten.view.default(
                    convert_element_type_default_4, [336, 512, 64]
                )
                convert_element_type_default_4 = None
                convert_element_type_default_5 = (
                    torch.ops.prims.convert_element_type.default(
                        view_default_6, torch.bfloat16
                    )
                )
                view_default_6 = None
                mul_tensor = torch.ops.aten.mul.Tensor(gt_scalar, div_tensor)
                mul_tensor_1 = torch.ops.aten.mul.Tensor(mul_tensor, 1.1111111111111112)
                mul_tensor = None
                expand_default_2 = torch.ops.aten.expand.default(
                    mul_tensor_1, [28, 12, 512, 512]
                )
                mul_tensor_1 = None
                view_default_3 = torch.ops.aten.view.default(
                    expand_default_2, [336, 512, 512]
                )
                expand_default_2 = None
                permute_default_4 = torch.ops.aten.permute.default(
                    view_default_3, [0, 2, 1]
                )
                view_default_3 = None
                convert_element_type_default_6 = (
                    torch.ops.prims.convert_element_type.default(
                        permute_default_4, torch.bfloat16
                    )
                )
                permute_default_4 = None
                bmm_default_2 = torch.ops.aten.bmm.default(
                    convert_element_type_default_6, convert_element_type_default_5
                )
                convert_element_type_default_6 = None
                convert_element_type_default_10 = (
                    torch.ops.prims.convert_element_type.default(
                        bmm_default_2, torch.float32
                    )
                )
                bmm_default_2 = None
                view_default_7 = torch.ops.aten.view.default(
                    convert_element_type_default_10, [28, 12, 512, 64]
                )
                convert_element_type_default_10 = None
                convert_element_type_default_18 = (
                    torch.ops.prims.convert_element_type.default(
                        view_default_7, torch.bfloat16
                    )
                )
                view_default_7 = None
                permute_default_9 = torch.ops.aten.permute.default(
                    convert_element_type_default_18, [0, 2, 1, 3]
                )
                convert_element_type_default_18 = None
                bmm_default_3 = torch.ops.aten.bmm.default(
                    convert_element_type_default_5, convert_element_type_default_7
                )
                convert_element_type_default_5 = convert_element_type_default_7 = None
                convert_element_type_default_9 = (
                    torch.ops.prims.convert_element_type.default(
                        bmm_default_3, torch.float32
                    )
                )
                bmm_default_3 = None
                view_default_8 = torch.ops.aten.view.default(
                    convert_element_type_default_9, [28, 12, 512, 512]
                )
                convert_element_type_default_9 = None
                convert_element_type_default_11 = (
                    torch.ops.prims.convert_element_type.default(
                        gt_scalar, torch.float32
                    )
                )
                gt_scalar = None
                mul_tensor_2 = torch.ops.aten.mul.Tensor(
                    convert_element_type_default_11, 1.1111111111111112
                )
                convert_element_type_default_11 = None
                mul_tensor_3 = torch.ops.aten.mul.Tensor(view_default_8, mul_tensor_2)
                view_default_8 = mul_tensor_2 = None
                mul_tensor_4 = torch.ops.aten.mul.Tensor(mul_tensor_3, div_tensor)
                mul_tensor_3 = None
                sum_dim_int_list_1 = torch.ops.aten.sum.dim_IntList(
                    mul_tensor_4, [-1], True
                )
                neg_default = torch.ops.aten.neg.default(div_tensor)
                div_tensor = None
                fma_default = torch.ops.prims.fma.default(
                    neg_default, sum_dim_int_list_1, mul_tensor_4
                )
                neg_default = sum_dim_int_list_1 = mul_tensor_4 = None
                view_default_9 = torch.ops.aten.view.default(
                    fma_default, [336, 512, 512]
                )
                fma_default = None
                convert_element_type_default_12 = (
                    torch.ops.prims.convert_element_type.default(
                        view_default_9, torch.bfloat16
                    )
                )
                view_default_9 = None
                bmm_default_4 = torch.ops.aten.bmm.default(
                    convert_element_type_default_13, convert_element_type_default_12
                )
                convert_element_type_default_13 = None
                convert_element_type_default_17 = (
                    torch.ops.prims.convert_element_type.default(
                        bmm_default_4, torch.float32
                    )
                )
                bmm_default_4 = None
                view_default_10 = torch.ops.aten.view.default(
                    convert_element_type_default_17, [28, 12, 64, 512]
                )
                convert_element_type_default_17 = None
                mul_scalar_2 = torch.ops.aten.mul.Scalar(
                    view_default_10, 0.3535533905932738
                )
                view_default_10 = None
                permute_default_8 = torch.ops.aten.permute.default(
                    mul_scalar_2, [0, 1, 3, 2]
                )
                mul_scalar_2 = None
                convert_element_type_default_19 = (
                    torch.ops.prims.convert_element_type.default(
                        permute_default_8, torch.bfloat16
                    )
                )
                permute_default_8 = None
                _permute_default_10 = torch.ops.aten.permute.default(
                    convert_element_type_default_19, [0, 2, 1, 3]
                )
                convert_element_type_default_19 = None
                bmm_default_5 = torch.ops.aten.bmm.default(
                    convert_element_type_default_12, convert_element_type_default_14
                )
                convert_element_type_default_12 = convert_element_type_default_14 = None
                convert_element_type_default_16 = (
                    torch.ops.prims.convert_element_type.default(
                        bmm_default_5, torch.float32
                    )
                )
                bmm_default_5 = None
                view_default_11 = torch.ops.aten.view.default(
                    convert_element_type_default_16, [28, 12, 512, 64]
                )
                convert_element_type_default_16 = None
                mul_scalar_3 = torch.ops.aten.mul.Scalar(
                    view_default_11, 0.3535533905932738
                )
                view_default_11 = None
                convert_element_type_default_20 = (
                    torch.ops.prims.convert_element_type.default(
                        mul_scalar_3, torch.bfloat16
                    )
                )
                mul_scalar_3 = None
                permute_default_11 = torch.ops.aten.permute.default(
                    convert_element_type_default_20, [0, 2, 1, 3]
                )
                convert_element_type_default_20 = None
                clone_52 = torch.ops.aten.clone.default(
                    permute_default_11, memory_format=torch.contiguous_format
                )
                permute_default_11 = None
                view_283 = torch.ops.aten.view.default(clone_52, [28, 512, 768])
                clone_52 = None
                clone_53 = torch.ops.aten.clone.default(
                    permute_default_9, memory_format=torch.contiguous_format
                )
                permute_default_9 = None
                view_284 = torch.ops.aten.view.default(clone_53, [28, 512, 768])
                clone_53 = None
                view_285 = torch.ops.aten.view.default(view_284, [14336, 768])
                view_284 = None
                return view_283, view_285

        clone_50 = torch.randn((28, 12, 512, 64), dtype=torch.bfloat16) / 10
        gt_scalar = torch.randint(0, 2, (28, 12, 512, 512), dtype=torch.bool)
        div_tensor = torch.randn((28, 12, 512, 512), dtype=torch.float) / 10
        convert_element_type_default_7 = (
            torch.randn((336, 64, 512), dtype=torch.bfloat16) / 10
        )
        convert_element_type_default_13 = (
            torch.randn((336, 64, 512), dtype=torch.bfloat16) / 10
        )
        convert_element_type_default_14 = (
            torch.randn((336, 512, 64), dtype=torch.bfloat16) / 10
        )
        inputs = (
            clone_50,
            gt_scalar,
            div_tensor,
            convert_element_type_default_7,
            convert_element_type_default_13,
            convert_element_type_default_14,
        )

        with torch.cpu.amp.autocast():
            mod = M().to(torch.bfloat16).eval()
            self.common(mod, inputs, atol=1e-3, rtol=1e-3)

    @requires_vectorization
    def test_vec_indirect_load_cse_cache(self):
        # https://github.com/pytorch/pytorch/issues/123502
        from math import inf

        def fn(arg0_1):
            full_default = torch.ops.aten.full.default([209985], 1)
            select = torch.ops.aten.select.int(arg0_1, 0, 0)
            select_1 = torch.ops.aten.select.int(arg0_1, 0, 1)
            view = torch.ops.aten.reshape.default(select_1, [-1])
            expand = torch.ops.aten.expand.default(view, [209985])
            full_default_1 = torch.ops.aten.full.default([10000], 0)
            scatter_add = torch.ops.aten.scatter_add.default(
                full_default_1, 0, expand, full_default
            )
            pow_1 = torch.ops.aten.pow.Tensor_Scalar(scatter_add, -0.5)
            eq = torch.ops.aten.eq.Scalar(pow_1, inf)
            full_default_2 = torch.ops.aten.full.default([], 0.0)
            where = torch.ops.aten.where.self(eq, full_default_2, pow_1)
            index = torch.ops.aten.index.Tensor(where, [select])
            index_1 = torch.ops.aten.index.Tensor(where, [select_1])
            mul_1 = torch.ops.aten.mul.Tensor(index, index_1)
            return (mul_1,)

        x = torch.zeros(2, 209985).to(torch.int64)
        opt_fn = torch.compile(fn, backend="inductor")
        _, code = run_and_get_cpp_code(opt_fn, x)
        FileCheck().check_count(
            "return at::vec::VectorizedN<int64_t,2>::loadu(tmpbuf.data(),",
            4,
            exactly=True,
        ).run(code)

    def test_load_half(self):
        def fn(arg0_1, arg0_2):
            return arg0_1.copy_(arg0_2)

        with config.patch({"cpp.simdlen": 0}):
            x1 = torch.randn(2, 10).to(torch.half)
            x2 = torch.randn(2, 10).to(torch.half)
            opt_fn = torch.compile(fn, backend="inductor")
            _, code = run_and_get_cpp_code(opt_fn, x1, x2)
            FileCheck().check_count(
                "static_cast<float>",
                0,
                exactly=True,
            ).run(code)

    @requires_vectorization
    def test_repeated_exp(self):
        def fn(x):
            y = x.sigmoid()
            return y + 1, y.sum(-1)

        x = torch.randn(1000, 1000)
        opt_fn = torch.compile(fn)
        _, code = run_and_get_cpp_code(opt_fn, x)
        FileCheck().check_count(
            ".exp()",
            1,
            exactly=True,
        ).run(code)

    def test_convert_fp32_int64_oob_vec(self):
        # https://github.com/pytorch/pytorch/issues/129863
        def fn(x):
            float32 = x.to(torch.float32)
            return float32.to(torch.int64)

        x = torch.full((32,), -9223372036854775808, dtype=torch.int64)

        for simdlen in simd_lengths_to_test():
            with config.patch({"cpp.simdlen": simdlen}):
                torch._dynamo.reset()
                metrics.reset()
                self.common(fn, (x,))
                check_metrics_vec_kernel_count(1)

    @requires_vectorization
    def test_consistent_remove_buffers(self):
        def fn(x):
            z = x + x
            z1 = test_operators.realize(z)
            return x + z1

        # The shape makes sure we generate both vec and scalar kernels
        x = torch.randn((65,), dtype=torch.bfloat16)
        with config.patch(inplace_buffers=False):
            metrics.reset()
            self.common(fn, (x,))
            check_metrics_vec_kernel_count(1)
            _, code = run_and_get_cpp_code(torch.compile(fn), x)
            FileCheck().check_count(
                "tmp1 + tmp2",
                2,
                exactly=True,
            ).run(code)

    @requires_vectorization
    def test_bool_reduction_vec(self):
        for op in (
            torch.any,
            torch.min,
            torch.max,
        ):

            def fn(x1, x2, x3):
                return op(x1), op(x2), op(x3)

            c = [False] * 63
            input1 = torch.Tensor(c).to(torch.bool)
            c[10] = True
            input2 = torch.Tensor(c).to(torch.bool)
            input3 = torch.Tensor([True] * 63).to(torch.bool)
            metrics.reset()
            self.common(
                fn,
                (
                    input1,
                    input2,
                    input3,
                ),
            )
            n_veckernel = 6 if op is torch.masked.mean else 3
            check_metrics_vec_kernel_count(n_veckernel)

    @requires_vectorization
    def test_full_bits_lowp(self):
        def check_use_full_bits(func, shapes, dtype, mixed, check_vecn):
            example_inputs = [torch.randn(shape, dtype=dtype) for shape in shapes]
            if mixed:
                example_inputs[0] = example_inputs[0].to(
                    dtype=torch.half if dtype == torch.bfloat16 else torch.bfloat16
                )
            f_opt = torch.compile()(func)
            _, code = run_and_get_cpp_code(f_opt, *example_inputs)
            if check_vecn:
                self.assertTrue(
                    "at::vec::VectorizedN" in code or "at::vec::convert<float,2" in code
                )
            else:
                self.assertFalse(
                    "at::vec::VectorizedN" in code or "at::vec::convert<float,2" in code
                )

        funcs = []

        def func0(arg0, arg1):
            return torch.ops.aten.sum(
                torch.ops.aten.add(torch.ops.aten.atanh(arg0), arg1), (2, 3)
            )

        funcs.append(func0)

        def func1(arg0):
            v = torch.ops.prims.convert_element_type.default(arg0, torch.float)
            v = torch.ops.aten.add(torch.ops.aten.atanh(arg0), v)
            return torch.ops.prims.convert_element_type.default(v, arg0.dtype)

        funcs.append(func1)

        def func2(arg0, arg1):
            v = torch.ops.aten.atanh(arg0)
            v = torch.ops.aten.add(v, arg1)
            return torch.ops.prims.convert_element_type.default(v, arg1.dtype)

        funcs.append(func2)

        # test small shapes
        funcs.append(func2)
        small_size = cpu_vec_isa.pick_vec_isa().nelements(dtype=torch.bfloat16) // 2

        example_shapes = [
            [(10, 32, 20, 20), (10, 32, 20, 20)],
            [(10, 32, 20, 20)],
            [(10, 32, 20, 20), (10, 32, 20, 20)],
            # test small shapes
            [(small_size), (small_size)],
        ]
        mixed_types = [False, False, True, False]
        check_vecns = [True, True, True, False]

        for dtype in [torch.bfloat16, torch.float16]:
            for func, shapes, mixed, check_vecn in zip(
                funcs, example_shapes, mixed_types, check_vecns
            ):
                check_use_full_bits(func, shapes, dtype, mixed, check_vecn)

    @config.patch("cpp.simdlen", 256)
    @requires_vectorization
    def test_avx2_bool_constant_pad_nd(self):
        # NOTE: I tried using (0, 12, 12) and removing the cpp.simdlen=256 override, but
        # that didn't repro the issue.
        result = torch.testing.make_tensor(
            (0, 6, 6), dtype=torch.bool, device=torch.device("cpu")
        )

        def fn(arg):
            return torch.constant_pad_nd(arg, (1, 1, 1, 1, 1, 1))

        self.common(fn, (result,))

    @config.patch(unroll_reductions_threshold=9999)
    @requires_vectorization
    def test_unrolled_bool_prod_vectorized(self):
        result = torch.zeros((37, 37, 37), dtype=torch.bool)
        dim_select = [0, 1]
        result.narrow(dim_select[0], 0, 1).narrow(dim_select[1], 1, 1).zero_()
        result.narrow(dim_select[0], 2, 1).narrow(dim_select[1], 3, 1).zero_()
        result.narrow(dim_select[0], 4, 1).narrow(dim_select[1], 3, 1).zero_()

        def fn(arg):
            return torch.prod(arg, 1, dtype=torch.bool)

        self.common(fn, (result,))

    @requires_vectorization
    @config.patch("cpp.min_chunk_size", 1)
    def test_for_loop_collapsed(self):
        # https://github.com/pytorch/pytorch/issues/122281
        def fn(x):
            return x.transpose(1, 0).contiguous()

        x = torch.randn(199, 2)
        opt_fn = torch.compile(fn, backend="inductor")
        _, code = run_and_get_cpp_code(opt_fn, x)
        self.assertTrue(same(fn(x), opt_fn(x)))
        FileCheck().check_count("#pragma omp for collapse(2)", 1, exactly=True).run(
            code
        )

    @config.patch(freezing=True)
    def test_add_layernorm(self):
        class Model(torch.nn.Module):
            def __init__(self):
                super().__init__()
                self.dense = torch.nn.Linear(768, 768)
                self.layernorm = torch.nn.LayerNorm(768, eps=1e-12)

            def forward(self, context_layer, hidden_states):
                attention_output = self.dense(context_layer)
                hidden_states = attention_output + hidden_states
                layer_output = self.layernorm(hidden_states)
                return layer_output

        model = Model()
        example_batch = (torch.rand(1, 197, 768), torch.rand(1, 197, 768))
        from torch.testing._internal.common_quantization import (
            _generate_qdq_quantized_model,
        )

        with torch.no_grad():
            converted_model = _generate_qdq_quantized_model(model, example_batch)
            torch.ao.quantization.move_exported_model_to_eval(converted_model)
            metrics.reset()
            torch.compile(converted_model)(*example_batch)
            check_metrics_vec_kernel_count(3)

    def test_dropout(self):
        class Model(nn.Module):
            def __init__(self, dim):
                super().__init__()
                self.dropout = eval(f"nn.Dropout{dim}d(p=0.5)")

            def forward(self, x):
                torch.manual_seed(0)
                x = self.dropout(x)
                return x

        for dim in [1, 2, 3]:
            model = Model(dim)
            torch.manual_seed(0)
            shape = [1, 3] + [256] * dim
            x = torch.randn(*shape)
            output = model(x)
            c_model = torch.compile(model)
            c_output = c_model(x)
            self.assertTrue(torch.allclose(output, c_output))

    @requires_vectorization
    def test_bool_max(self):
        torch.manual_seed(777)
        x = torch.randn(size=[128, 2501]).ge(0)

        def fn(x):
            return torch.max(x, 1, False)

        self.common(fn, (x,))


if __name__ == "__main__":
    from torch._inductor.test_case import run_tests
    from torch.testing._internal.inductor_utils import HAS_CPU

    if HAS_CPU and not IS_MACOS:
        run_tests(needs="filelock")<|MERGE_RESOLUTION|>--- conflicted
+++ resolved
@@ -4131,13 +4131,8 @@
             with torch.no_grad():
                 expected = mod(x)
                 compiled_m = torch.compile(mod)
-<<<<<<< HEAD
-                actual, code = run_and_get_cpp_code(compiled_m, x)
+                actual = compiled_m(x)
                 self.assertEqual(expected, actual)
-=======
-                actual = compiled_m(x)
-                self.assertEqual(expected, actual, atol=1e-4, rtol=1e-5)
->>>>>>> 39819606
                 # 3 generated kernels (first one for var_mean, last two for result)
                 check_metrics_vec_kernel_count(3)
                 # check that there is no outer loop fusion.
@@ -4146,7 +4141,7 @@
                     0,
                 )
                 # check for parallel reduction.
-                FileCheck().check("tmp_acc0_vec_arr").run(code)
+                self.assertEqual(metrics.parallel_reduction_count, 1)
 
     def test_int_div_vec(self):
         def fn(x, y, mode):
