# Owner(s): ["module: inductor"]
import atexit
import os
import sys
import unittest
from collections import defaultdict
from enum import Enum
from functools import partial
from unittest.mock import patch

import torch

from torch._dynamo.test_case import run_tests
from torch.testing._internal.common_cuda import SM80OrLater
from torch.testing._internal.common_device_type import (
    instantiate_device_type_tests,
    onlyNativeDeviceTypes,
    OpDTypes,
    ops,
    skipCPUIf,
    skipCUDAIf,
)
from torch.testing._internal.common_methods_invocations import op_db, skipOps
from torch.testing._internal.common_utils import (
    dtype_abbrs,
    IS_MACOS,
    IS_X86,
    skipCUDAMemoryLeakCheckIf,
    skipIfCrossRef,
    skipIfTorchDynamo,
    suppress_warnings,
    TEST_WITH_ASAN,
    TEST_WITH_ROCM,
    TestCase,
)
from torch.testing._internal.inductor_utils import HAS_CPU, HAS_CUDA

try:
    try:
        from .test_torchinductor import check_model, check_model_cuda
    except ImportError:
        from test_torchinductor import check_model, check_model_cuda
except (unittest.SkipTest, ImportError) as e:
    sys.stderr.write(f"{type(e)}: {e}\n")
    if __name__ == "__main__":
        sys.exit(0)
    raise

bf16 = torch.bfloat16  # not tested
f64 = torch.float64
f32 = torch.float32
f16 = torch.float16
i8 = torch.int8  # not tested
i16 = torch.int16  # not tested
i32 = torch.int32
i64 = torch.int64
b8 = torch.bool
u8 = torch.uint8  # not tested

_ops = partial(
    ops, dtypes=OpDTypes.supported, allowed_dtypes=[f16, f32, f64, i32, i64, b8]
)

# Success forces pass; failure forces fail; skip unconditionally skips testing
ExpectedTestResult = Enum("ExpectedTestResult", ("SUCCESS", "XFAILURE", "SKIP"))

COLLECT_EXPECT = os.getenv("PYTORCH_COLLECT_EXPECT", "0") == "1"
FAIL_ON_SUCCESS = os.getenv("PYTORCH_FAIL_ON_SUCCESS", "1") == "1"
ALL_SAMPLES = os.getenv("PYTORCH_ALL_SAMPLES", "0") == "1"
START = os.getenv("PYTORCH_TEST_RANGE_START", None)
END = os.getenv("PYTORCH_TEST_RANGE_END", None)

if START is not None or END is not None:
    assert END is not None
    assert START is not None
    START = int(START)
    END = int(END)
    assert START < END
else:
    START = 0
    END = len(op_db)

seen_succeeded = defaultdict(dict)
seen_failed = defaultdict(dict)
failed_reasons = defaultdict(set)


def print_seen():
    expected_failures = defaultdict(list)

    def fmt_dtypes(dtypes):
        r = ", ".join(sorted(dtype_abbrs[d] for d in dtypes))
        return "{" + r + "}"

    def process(device_type):
        for op, failed_dtypes in seen_failed[device_type].items():
            succeeded_dtypes = seen_succeeded.get(op, set())
            expected_failures_dtypes = failed_dtypes - succeeded_dtypes

            reasons = ""
            if failed_reasons[op]:
                reasons = "  # " + ", ".join(sorted(failed_reasons[op]))
            if expected_failures_dtypes:
                expected_failures[device_type].append(
                    f'   "{op}": {fmt_dtypes(expected_failures_dtypes)},{reasons}'
                )

        expected_failures[device_type].sort()
        nl = "\n"
        print(
            f"""
inductor_expected_failures_single_sample[\"{device_type}\"] = {{
{nl.join(expected_failures[device_type])}
}}
"""
        )

    process("cpu")
    process("cuda")


if COLLECT_EXPECT:
    atexit.register(print_seen)

# Note, in these skip/xfail dictionaries use a string as the key
# for the default test, and a tuple of two strings for variants

inductor_skips = defaultdict(dict)


inductor_skips["cpu"] = {
    "linalg.ldl_solve": {b8, f16, f32, f64, i32, i64},  # segfault
    "linalg.ldl_factor": {f32, f64},  # flaky
    "__rdiv__": {b8, f16, f32, f64, i32, i64},  # flaky
    "nn.functional.cosine_embedding_loss": {b8},  # flaky
}

if IS_MACOS and IS_X86:
    inductor_skips["cpu"]["rsqrt"] = {b8, i32}

inductor_skips["cuda"] = {
    # Jiterator kernel is not expected to work with inductor
    "jiterator_2inputs_2outputs": {b8, f16, f32, f64, i32, i64},
    "jiterator_4inputs_with_extra_args": {b8, f16, f32, f64, i32, i64},
    "jiterator_binary": {b8, f16, f32, f64, i32, i64},
    "jiterator_binary_return_by_ref": {b8, f16, f32, f64, i32, i64},
    "jiterator_unary": {b8, f16, f32, f64, i32, i64},
    # flaky
    "nn.functional.cosine_embedding_loss": {b8},
    "native_batch_norm": {f16, f32, f64},
    "_native_batch_norm_legit": {f16, f32, f64},
}

if not SM80OrLater:
    inductor_skips["cuda"]["bfloat16"] = {b8, f16, f32, f64, i32, i64}

if TEST_WITH_ROCM:
    # Tensors are not alike
    inductor_skips["cuda"]["logcumsumexp"] = {f32}

inductor_expected_failures_single_sample = defaultdict(dict)

inductor_expected_failures_single_sample["cpu"] = {
<<<<<<< HEAD
    "__getitem__": {b8, f16, f32, f64, i32, i64},
    "allclose": {f16, f32, f64},
    "amax": {f16},
    "amin": {f16},
    "angle": {f16, f32, f64},
    "argwhere": {b8, f16, f32, f64, i32, i64},
=======
    ("_segment_reduce", "lengths"): {f16, f32, f64},
    "_upsample_bilinear2d_aa": {f32, f64},
>>>>>>> 256fed02
    "bernoulli": {f32, f64},
    "bincount": {i32, i64},
    "bucketize": {b8, f16, f32, f64, i32, i64},
    "cholesky": {f32, f64},
    "combinations": {b8, f16, f32, f64, i32, i64},
    "corrcoef": {f32, f64, i32, i64},
    "cov": {f32, f64, i32, i64},
    "equal": {b8, f16, f32, f64, i32, i64},
    "index_add": {f16},
    "index_reduce": {f16, f32, f64},
    "istft": {f32, f64},
    # Unsupported: data dependent operator: aten._local_scalar_dense.default
    "item": {b8, f16, f32, f64, i32, i64},
    "linalg.eig": {f32, f64},
    "linalg.eigh": {f32, f64},
    "linalg.eigvals": {f32, f64},
    "linalg.eigvalsh": {f32, f64},
    "linalg.lstsq": {f32, f64},
    # This pair of strings denotes a test variant
    ("linalg.lstsq", "grad_oriented"): {f32, f64},
    "masked.var": {f16},
    "masked_scatter": {f16, f32, f64},
    "masked_select": {b8, f16, f32, f64, i32, i64},
    ("max", "reduction_with_dim"): {b8},
    ("min", "reduction_with_dim"): {b8},
    "multinomial": {f32, f64},
    "nanquantile": {f32, f64},
    "nn.functional.avg_pool1d": {i64},
    "nn.functional.avg_pool2d": {i64},
    "nn.functional.adaptive_avg_pool2d": {f16},
    "nn.functional.ctc_loss": {f32, f64},
    "nn.functional.gaussian_nll_loss": {f16, f32, f64},
    "nn.functional.local_response_norm": {i64},
    "nn.functional.one_hot": {i64},
    "nn.functional.rrelu": {f32, f64},
    "nn.functional.triplet_margin_with_distance_loss": {f16, f32, f64, i32, i64},
    "nonzero": {b8, f16, f32, f64, i32, i64},
    "normal": {f16, f32, f64},
    ("normal", "number_mean"): {f16, f32, f64},
    "polar": {f32, f64},
    "quantile": {f32, f64},
    "rand_like": {f16, f32, f64},
    "randint_like": {f16, f32, f64, i32, i64},
    "randint": {f16, f32, f64, i32, i64},
    "randn_like": {f16, f32, f64},
<<<<<<< HEAD
    "repeat_interleave": {b8, f16, f32, f64, i32, i64},
    "scatter_add": {f16},
    ("scatter_reduce", "sum"): {f16},
    ("scatter_reduce", "prod"): {f16, f32, f64},
    ("_segment_reduce", "lengths"): {f16, f32, f64},
=======
    ("sparse.mm", "reduce"): {f32, f64},
>>>>>>> 256fed02
    "sparse.sampled_addmm": {f32, f64},
    ("sparse.mm", "reduce"): {bf16, f32, f64},
    "stft": {f32, f64},
    "svd": {f32, f64},
    "svd_lowrank": {f32, f64},
    "pca_lowrank": {f32, f64},
    "tensor_split": {b8, f16, f32, f64, i32, i64},
    "to_sparse": {f32, f64},
    # AssertionError: Tensor-likes are not close!
    "cauchy": {f16},
    "exponential": {f16},
    "geometric": {f16},
    "log_normal": {f16},
    ("normal", "in_place"): {f16, f32, f64},
    "uniform": {f16},
    "unique": {b8, f16, f32, f64, i32, i64},
    "unique_consecutive": {b8, f16, f32, f64, i32, i64},
    "var": {f16},
    "var_mean": {f16},
    "view_as_complex": {f16},
    "fft.fft": {b8, f16, f32, f64, i32, i64},
    "fft.fft2": {b8, f16, f32, f64, i32, i64},
    "fft.fftn": {b8, f16, f32, f64, i32, i64},
    "fft.hfft": {b8, f16, f32, f64, i32, i64},
    "fft.hfft2": {b8, f16, f32, f64, i32, i64},
    "fft.hfftn": {b8, f16, f32, f64, i32, i64},
    "fft.ifft": {f16, f32, f64, b8, i32, i64},
    "fft.ifft2": {b8, f16, f32, f64, i32, i64},
    "fft.ifftn": {b8, f16, f32, f64, i32, i64},
    "fft.ihfft": {f16, f32, f64, b8, i32, i64},
    "fft.ihfft2": {f16, f32, f64, b8, i32, i64},
    "fft.ihfftn": {f16, f32, f64, b8, i32, i64},
    "fft.irfft": {b8, f16, f32, f64, i32, i64},
    "fft.irfft2": {b8, f16, f32, f64, i32, i64},
    "fft.irfftn": {b8, f16, f32, f64, i32, i64},
    "fft.rfft": {f16, f32, f64, b8, i32, i64},
    "fft.rfft2": {b8, f16, f32, f64, i32, i64},
    "fft.rfftn": {b8, f16, f32, f64, i32, i64},
    # These return complex tensors
    "cdouble": {b8, i32, i64, f16, f32, f64},
    "cfloat": {b8, i32, i64, f16, f32, f64},
    "chalf": {b8, i32, i64, f16, f32, f64},
    "complex": {f16, f32, f64},
}


inductor_expected_failures_single_sample["cuda"] = {
    "__rdiv__": {b8, f16, f32, f64, i32, i64},
    "addr": {f16},
    "allclose": {f16, f32, f64},
    "angle": {f32, f64},
    "argwhere": {b8, f16, f32, f64, i32, i64},
    ("as_strided", "partial_views"): {b8, f16, f32, f64, i32, i64},
    "baddbmm": {f16},
    "bernoulli": {f16, f32, f64},
    "bincount": {i32, i64},
    "bucketize": {b8, f16, f32, f64, i32, i64},
    "cholesky": {f32, f64},
    "combinations": {b8, f16, f32, f64, i32, i64},
    "corrcoef": {f16, f32, f64, i32, i64},
    "cov": {f16, f32, f64, i32, i64},
    "equal": {b8, f16, f32, f64, i32, i64},
    "index_reduce": {f16, f32, f64},
    "istft": {f32, f64},
    # Unsupported: data dependent operator: aten._local_scalar_dense.default
    "item": {b8, f16, f32, f64, i32, i64},
    "linalg.eig": {f32, f64},
    "linalg.eigh": {f32, f64},
    "linalg.eigvals": {f32, f64},
    "linalg.eigvalsh": {f32, f64},
    "linalg.householder_product": {f32, f64},
    "linalg.lstsq": {f32, f64},
    ("linalg.lstsq", "grad_oriented"): {f32, f64},
    "masked_scatter": {f16, f32, f64},
    "masked_select": {b8, f16, f32, f64, i32, i64},
    ("max", "reduction_with_dim"): {b8},
    ("min", "reduction_with_dim"): {b8},
    "multinomial": {f16, f32, f64},
<<<<<<< HEAD
    "nn.functional.adaptive_avg_pool2d": {f16},
    "nn.functional.ctc_loss": {f32, f64},
    "nn.functional.grid_sample": {f16},
    "grid_sampler_2d": {f16},
    "nn.functional.gaussian_nll_loss": {f16, f32, f64},
    "nn.functional.one_hot": {i64},
=======
    "nanquantile": {f32, f64},
    "nn.functional.batch_norm": {f16},
    ("nn.functional.batch_norm", "without_cudnn"): {f16},
    "nn.functional.cosine_similarity": {f16},
    "nn.functional.instance_norm": {f16},
    "nn.functional.local_response_norm": {f16},
    "nn.functional.normalize": {f16},
>>>>>>> 256fed02
    "nn.functional.rrelu": {f16, f32, f64},
    "nn.functional.triplet_margin_with_distance_loss": {f16, f32, f64, i32, i64},
    "nonzero": {b8, f16, f32, f64, i32, i64},
    "normal": {f16, f32, f64},
    ("normal", "number_mean"): {f16, f32, f64},
    "polar": {f32, f64},
    "rand_like": {f16, f32, f64},
    "randint_like": {f16, f32, f64, i32, i64},
    "randint": {f16, f32, f64, i32, i64},
    "randn_like": {f16, f32, f64},
    "repeat_interleave": {b8, f16, f32, f64, i32, i64},
    ("round", "decimals_3"): {f16},
<<<<<<< HEAD
    ("scatter_reduce", "prod"): {f16, f32, f64},
    ("_segment_reduce", "lengths"): {f16, f32, f64},
    "sparse.sampled_addmm": {f32, f64},
    ("std_mean", "unbiased"): {f16},
    "stft": {f32, f64},
=======
    "sparse.sampled_addmm": {f32, f64},
    ("std_mean", "unbiased"): {f16},
>>>>>>> 256fed02
    "tensor_split": {b8, f16, f32, f64, i32, i64},
    "to_sparse": {f16, f32, f64},
    # AssertionError: Tensor-likes are not close!
    "cauchy": {f16, f32, f64},
    "exponential": {f16, f32, f64},
    "geometric": {f16, f32, f64, i32, i64},
    ("normal", "in_place"): {f16, f32, f64},
    "log_normal": {f16, f32, f64},
    "uniform": {f16, f32, f64},
    "unique": {b8, f16, f32, f64, i32, i64},
    "unique_consecutive": {b8, f16, f32, f64, i32, i64},
    # AssertionError: Tensor-likes are not close!
    "nn.functional.triplet_margin_loss": {f16},
    "pca_lowrank": {f32, f64},
    "svd_lowrank": {f32, f64},
    "svd": {f32, f64},
    # AssertionError: Scalars are not close!
    "nn.functional.soft_margin_loss": {f16},
    "fft.fft": {b8, f16, f32, f64, i32, i64},
    "fft.fft2": {b8, f16, f32, f64, i32, i64},
    "fft.fftn": {b8, f16, f32, f64, i32, i64},
    "fft.hfft": {b8, f16, f32, f64, i32, i64},
    "fft.hfft2": {b8, f16, f32, f64, i32, i64},
    "fft.hfftn": {b8, f16, f32, f64, i32, i64},
    "fft.ifft": {f16, f32, f64, b8, i32, i64},
    "fft.ifft2": {b8, f16, f32, f64, i32, i64},
    "fft.ifftn": {b8, f16, f32, f64, i32, i64},
    "fft.ihfft": {f16, f32, f64, b8, i32, i64},
    "fft.ihfft2": {f16, f32, f64, b8, i32, i64},
    "fft.ihfftn": {f16, f32, f64, b8, i32, i64},
    "fft.irfft": {b8, f16, f32, f64, i32, i64},
    "fft.irfft2": {b8, f16, f32, f64, i32, i64},
    "fft.irfftn": {b8, f16, f32, f64, i32, i64},
    "fft.rfft": {f16, f32, f64, b8, i32, i64},
    "fft.rfft2": {b8, f16, f32, f64, i32, i64},
    "fft.rfftn": {b8, f16, f32, f64, i32, i64},
    # These return complex tensors
    "cdouble": {b8, i32, i64, f16, f32, f64},
    "cfloat": {b8, i32, i64, f16, f32, f64},
    "chalf": {b8, i32, i64, f16, f32, f64},
    "complex": {f16, f32, f64},
}


inductor_gradient_expected_failures_single_sample = defaultdict(dict)

inductor_gradient_expected_failures_single_sample["cuda"] = {
    "asin": {f16},
    "atanh": {f16, f32},
    "cumprod": {f16},
    "linalg.vector_norm": {f64, f64},
    "kron": {f16},
    "nanquantile": {f32, f64},
    ("nn.functional.batch_norm", "without_cudnn"): {f16},
    "nn.functional.batch_norm": {f16},
    "nn.functional.cosine_similarity": {f16},
    "nn.functional.instance_norm": {f16},
    "nn.functional.normalize": {f16},
    "nn.functional.softsign": {f16},
    "nn.functional.local_response_norm": {f16},
    "outer": {f16},
    "quantile": {f32, f64},
}

if not TEST_WITH_ROCM:
    inductor_gradient_expected_failures_single_sample["cuda"]["tanh"] = {f16}
<<<<<<< HEAD
else:
    # aten.miopen_batch_norm is unsupported for lowering
    inductor_expected_failures_single_sample["cuda"]["nn.functional.batch_norm"] = {
        f16,
        f32,
    }
    inductor_expected_failures_single_sample["cuda"]["nn.functional.instance_norm"] = {
        f16,
        f32,
    }
=======

if not TEST_MKL:
    inductor_expected_failures_single_sample["cpu"].update(
        {
            "fft.hfft2": {b8, i32, i64, f32, f64},
            "fft.hfftn": {b8, i32, i64, f32, f64},
            "fft.ihfft2": {b8, i32, i64, f32, f64},
            "fft.ihfftn": {b8, i32, i64, f32, f64},
        }
    )
>>>>>>> 256fed02

inductor_should_fail_with_exception = defaultdict(dict)

inductor_should_fail_with_exception["cpu"] = {}


inductor_should_fail_with_exception["cuda"] = {
    "__rpow__": {
        i32: "Pow input must be floating point.",
        i64: "Pow input must be floating point.",
    }
}


def get_skips_and_xfails(from_dict, xfails=True):
    retval = set()
    for device, d in from_dict.items():
        for op, dtypes in d.items():
            if type(op) is tuple:
                op, variant_name = op
            else:
                variant_name = ""
            retval.add((op, variant_name, device, tuple(dtypes), xfails))
    return retval


# Note: if you get a "AssertionError: Couldn't find OpInfo for ..." error for an OpInfo you are sure
# exists, you might be trying to use a test variant and you need to replace, for example,
# "max.reduction_no_dim" with ("max", "reduction_no_dim") as the key of one of these dictionaries
test_skips_or_fails = (
    get_skips_and_xfails(inductor_skips, xfails=False)
    | get_skips_and_xfails(inductor_expected_failures_single_sample, xfails=True)
    | get_skips_and_xfails(
        inductor_gradient_expected_failures_single_sample, xfails=True
    )
)


def wrapper_set_seed(op, *args, **kwargs):
    """Wrapper to set seed manually for some functions like dropout
    See: https://github.com/pytorch/pytorch/pull/62315#issuecomment-896143189 for more details.
    """
    torch.manual_seed(42)
    return op(*args, **kwargs)


torch.testing._internal.common_methods_invocations.wrapper_set_seed = wrapper_set_seed

# This file does a global patch to `disable_global_flags()` - which we should not invoke in non testing cases.
torch._dynamo.variables.torch.tensor_dunder_fns.append(
    torch.testing._internal.common_utils.disable_functorch
)

# key can be either op_name, or (op_name, deivce_type), or (op_name, device_type, dtype)
inductor_override_kwargs = {
    # the return value of empty is undefined
    "empty": {"assert_equal": False},
    "empty_permuted": {"assert_equal": False},
    "empty_like": {"assert_equal": False},
    "new_empty": {"assert_equal": False},
    "empty_strided": {"assert_equal": False},
    "new_empty_strided": {"assert_equal": False},
    "randn": {"assert_equal": False},
    ("masked.softmin", "cuda", f16): {"atol": 1e-4, "rtol": 0.01},
    ("nn.functional.tanhshrink", "cuda", f16): {"atol": 3e-4, "rtol": 0.001},
    ("nn.functional.softmin", "cuda", f16): {"atol": 1e-4, "rtol": 0.01},
    ("special.log_ndtr", "cuda", f64): {"atol": 1e-6, "rtol": 1e-5},
    ("cummax", "cuda", f16): {"atol": 5e-4, "rtol": 0.002},
    ("softmax", "cuda", f16): {"atol": 1e-4, "rtol": 0.02},
    ("softmax", "cpu", f16): {"atol": 1e-4, "rtol": 0.02},
    ("_softmax_backward_data", "cuda", f16): {"atol": 0.008, "rtol": 0.002},
    "gradient": {"check_gradient": False},  # segfault on check_gradient
    # Following tests failed, and causing subsequent tests failing with unrecoverable CUDA error
    "linalg.solve_triangular": {"check_gradient": False},
    "linalg.lu_factor": {"check_gradient": False},
    "linalg.lu_factor_ex": {"check_gradient": False},
}

# Always test with all sample for following ops
inductor_all_samples = {
    "arange",
    "diagonal",
    "diagonal_copy",
    "diagonal_scatter",
    "softmax.with_dtype",
    "index_add",
    "index_copy",
    "scatter_reduce.sum",
    "select_scatter",
    "squeeze",
    "unsqueeze",
    "sum",
    "amax",
    "amin",
    "all",
    "T",
    "H",
    "isinf",
    "isposinf",
    "isneginf",
    "nan_to_num",
    "mT",
    "mH",
    "rsub",
    "triu",
}


class TestInductorOpInfo(TestCase):
    check_model = check_model
    check_model_cuda = check_model_cuda

    @onlyNativeDeviceTypes
    @suppress_warnings
    @skipCUDAMemoryLeakCheckIf(
        True
    )  # inductor kernels failing this test intermittently
    @skipCUDAIf(not HAS_CUDA, "Skipped! Triton not found")
    @skipCPUIf(not HAS_CPU, "Skipped! Supported CPU compiler not found")
    @unittest.skipIf(TEST_WITH_ASAN, "Skipped under ASAN")
    @skipIfTorchDynamo("Test uses dynamo already")
    @skipIfCrossRef
    @_ops(op_db[START:END])
    @skipOps("TestInductorOpInfo", "test_comprehensive", test_skips_or_fails)
    @patch("torch._dynamo.config.raise_on_unsafe_aot_autograd", True)
    @torch._inductor.config.patch(
        {"implicit_fallbacks": False, "triton.autotune_pointwise": False}
    )
    def test_comprehensive(self, device, dtype, op):
        torch._dynamo.reset()
        with torch.no_grad():
            torch.cuda.empty_cache()
        op_name = op.name
        if op.variant_test_name:
            op_name += f".{op.variant_test_name}"

        device_type = torch.device(device).type

        assert device_type in ("cuda", "cpu")

        # with open("test_output.txt", "a") as f:
        #     print(f"CONSIDERING OP {op_name} on {device_type} with {dtype} |
        # {inductor_skips[device_type].get(op_name, set())}", flush=True, file=f)
        #     print(f"CONSIDERING OP {op_name} on {device_type} with {dtype} |
        # {inductor_skips[device_type].get(op_name, set())}", flush=True)
        if dtype in inductor_skips[device_type].get(op_name, set()):
            test_expect = ExpectedTestResult.SKIP
            # with open("test_output.txt", "a") as f:
            #     print(f"SKIPPING OP {op_name} on {device_type}", flush=True, file=f)
            #     print(f"SKIPPING OP {op_name} on {device_type}", flush=True)
        elif dtype in inductor_expected_failures_single_sample[device_type].get(
            op_name, set()
        ) or dtype in inductor_gradient_expected_failures_single_sample[
            device_type
        ].get(
            op_name, set()
        ):
            test_expect = ExpectedTestResult.XFAILURE
        else:
            test_expect = ExpectedTestResult.SUCCESS

        overridden_kwargs = {}
        if op_name in inductor_override_kwargs:
            overridden_kwargs = inductor_override_kwargs[op_name]
        elif (op_name, device_type) in inductor_override_kwargs:
            overridden_kwargs = inductor_override_kwargs[(op_name, device_type)]
        elif (op_name, device_type, dtype) in inductor_override_kwargs:
            overridden_kwargs = inductor_override_kwargs[(op_name, device_type, dtype)]

        func = op.get_op()

        def fn(*args, **kwargs):
            return func(*args, **kwargs)

        requires_grad = (
            op.supports_autograd
            and dtype in op.supported_backward_dtypes(device_type)
            # TODO: OpInfo really ought to error out for this case, but it's
            # not exercised in test_ops_gradients atm.  The problem is not
            # complex32 per-se (which is supported by data movement only ops)
            # but that when we do backwards we expect other ops like add to work
            and not dtype == torch.complex32
        )
        samples = op.sample_inputs(device, dtype, requires_grad=requires_grad)

        if op_name not in inductor_all_samples and not ALL_SAMPLES:
            if isinstance(samples, (list, tuple)):
                samples = [samples[0]]
            else:
                samples = [next(samples)]

        try:
            for sample_input in samples:
                args = [sample_input.input] + list(sample_input.args)
                kwargs = sample_input.kwargs
                # UNCOMMENT TO DEBUG SEGFAULTS
                # with open("test_output.txt", "a") as f:
                #     print(f"RUNNING OP {op_name} on {device_type} with {dtype}", flush=True, file=f)
                #     print(f"RUNNING OP {op_name} on {device_type} with {dtype}", flush=True)
                if device_type == "cuda":
                    # opinfo test case have already place the input on the correct device
                    # so we don't need do additional copy by setting copy_to_cuda=False
                    adjusted_kwargs = {
                        "check_lowp": False,
                        "nopython": True,
                        "copy_to_cuda": False,
                        "reference_in_float": False,
                        "check_gradient": requires_grad,
                    }
                    adjusted_kwargs.update(overridden_kwargs)
                    self.check_model_cuda(
                        fn,
                        args,
                        kwargs,
                        **adjusted_kwargs,
                    )
                elif device_type == "cpu":
                    adjusted_kwargs = {
                        "check_lowp": False,
                        "nopython": True,
                        # skip checking gradient on CPU for now
                        "check_gradient": False,
                    }
                    adjusted_kwargs.update(overridden_kwargs)

                    self.check_model(
                        fn,
                        args,
                        kwargs,
                        **adjusted_kwargs,
                    )

        except Exception as e:
            if test_expect is ExpectedTestResult.XFAILURE:
                raise e

            seen_failed[device_type].setdefault(op_name, set()).add(dtype)

            if COLLECT_EXPECT:
                return

            known_failure = False
            if dtype in inductor_should_fail_with_exception[device_type].get(
                op_name, set()
            ):
                failure = inductor_should_fail_with_exception[device_type][op_name][
                    dtype
                ]
                if failure in str(e):
                    known_failure = True
            if not known_failure:
                raise e

        # with open("test_output.txt", "a") as f:
        #     print(f"SUCCEEDED OP {op_name} on {device_type} with {dtype}", flush=True, file=f)
        seen_succeeded[device_type].setdefault(op_name, set()).add(dtype)

        if test_expect is ExpectedTestResult.XFAILURE and not COLLECT_EXPECT:
            if FAIL_ON_SUCCESS:
                raise RuntimeError(
                    f"unexpected success {op_name}, {dtype}, {device_type}"
                )


instantiate_device_type_tests(TestInductorOpInfo, globals())

if __name__ == "__main__":
    run_tests()<|MERGE_RESOLUTION|>--- conflicted
+++ resolved
@@ -1,5 +1,6 @@
 # Owner(s): ["module: inductor"]
 import atexit
+import functools
 import os
 import sys
 import unittest
@@ -11,6 +12,11 @@
 import torch
 
 from torch._dynamo.test_case import run_tests
+from torch._subclasses.fake_tensor import (
+    DataDependentOutputException,
+    DynamicOutputShapeException,
+    FakeTensorMode,
+)
 from torch.testing._internal.common_cuda import SM80OrLater
 from torch.testing._internal.common_device_type import (
     instantiate_device_type_tests,
@@ -29,11 +35,13 @@
     skipIfCrossRef,
     skipIfTorchDynamo,
     suppress_warnings,
+    TEST_MKL,
     TEST_WITH_ASAN,
     TEST_WITH_ROCM,
     TestCase,
 )
 from torch.testing._internal.inductor_utils import HAS_CPU, HAS_CUDA
+from torch.utils._pytree import tree_map
 
 try:
     try:
@@ -65,7 +73,6 @@
 ExpectedTestResult = Enum("ExpectedTestResult", ("SUCCESS", "XFAILURE", "SKIP"))
 
 COLLECT_EXPECT = os.getenv("PYTORCH_COLLECT_EXPECT", "0") == "1"
-FAIL_ON_SUCCESS = os.getenv("PYTORCH_FAIL_ON_SUCCESS", "1") == "1"
 ALL_SAMPLES = os.getenv("PYTORCH_ALL_SAMPLES", "0") == "1"
 START = os.getenv("PYTORCH_TEST_RANGE_START", None)
 END = os.getenv("PYTORCH_TEST_RANGE_END", None)
@@ -80,8 +87,7 @@
     START = 0
     END = len(op_db)
 
-seen_succeeded = defaultdict(dict)
-seen_failed = defaultdict(dict)
+seen_failed = defaultdict(set)
 failed_reasons = defaultdict(set)
 
 
@@ -92,20 +98,46 @@
         r = ", ".join(sorted(dtype_abbrs[d] for d in dtypes))
         return "{" + r + "}"
 
-    def process(device_type):
-        for op, failed_dtypes in seen_failed[device_type].items():
-            succeeded_dtypes = seen_succeeded.get(op, set())
-            expected_failures_dtypes = failed_dtypes - succeeded_dtypes
-
-            reasons = ""
-            if failed_reasons[op]:
-                reasons = "  # " + ", ".join(sorted(failed_reasons[op]))
-            if expected_failures_dtypes:
-                expected_failures[device_type].append(
-                    f'   "{op}": {fmt_dtypes(expected_failures_dtypes)},{reasons}'
-                )
-
-        expected_failures[device_type].sort()
+    def sort_key(kv):
+        k, v = kv
+        device_type, op = k
+        if isinstance(op, tuple):
+            return op
+        else:
+            return op, ""
+
+    for (device_type, op), failed_dtypes in sorted(seen_failed.items(), key=sort_key):
+        key = device_type, op
+        reasons = ""
+        if failed_reasons[key]:
+
+            def maybe_truncate(x, length=80):
+                x = str(x).replace("\n", " ")
+
+                idx = x.find("\\n")
+                if idx >= 0:
+                    x = f"{x[:idx]}..."
+                if len(x) > length:
+                    return f"{x[:length - 3]}..."
+                return x
+
+            reasons = sorted(set(map(maybe_truncate, failed_reasons[key])))
+            reasons = "  # " + ", ".join(reasons)
+
+        if failed_dtypes:
+
+            def format_op(op):
+                if isinstance(op, tuple):
+                    return f'("{op[0]}", "{op[1]}")'
+                else:
+                    return f'"{op}"'
+
+            expected_failures[device_type].append(
+                f"    {format_op(op)}: {fmt_dtypes(failed_dtypes)},{reasons}"
+            )
+
+    for device_type in ("cpu", "cuda"):
+        expected_failures[device_type]
         nl = "\n"
         print(
             f"""
@@ -115,9 +147,6 @@
 """
         )
 
-    process("cpu")
-    process("cuda")
-
 
 if COLLECT_EXPECT:
     atexit.register(print_seen)
@@ -137,6 +166,14 @@
 
 if IS_MACOS and IS_X86:
     inductor_skips["cpu"]["rsqrt"] = {b8, i32}
+    inductor_skips["cpu"]["nn.functional.multi_margin_loss"] = {
+        b8,
+        f16,
+        f32,
+        f64,
+        i32,
+        i64,
+    }
 
 inductor_skips["cuda"] = {
     # Jiterator kernel is not expected to work with inductor
@@ -161,157 +198,89 @@
 inductor_expected_failures_single_sample = defaultdict(dict)
 
 inductor_expected_failures_single_sample["cpu"] = {
-<<<<<<< HEAD
-    "__getitem__": {b8, f16, f32, f64, i32, i64},
-    "allclose": {f16, f32, f64},
-    "amax": {f16},
-    "amin": {f16},
-    "angle": {f16, f32, f64},
-    "argwhere": {b8, f16, f32, f64, i32, i64},
-=======
     ("_segment_reduce", "lengths"): {f16, f32, f64},
     "_upsample_bilinear2d_aa": {f32, f64},
->>>>>>> 256fed02
     "bernoulli": {f32, f64},
-    "bincount": {i32, i64},
-    "bucketize": {b8, f16, f32, f64, i32, i64},
+    "cauchy": {f16},
+    "chalf": {f16, f32, f64},
     "cholesky": {f32, f64},
-    "combinations": {b8, f16, f32, f64, i32, i64},
-    "corrcoef": {f32, f64, i32, i64},
-    "cov": {f32, f64, i32, i64},
-    "equal": {b8, f16, f32, f64, i32, i64},
-    "index_add": {f16},
-    "index_reduce": {f16, f32, f64},
-    "istft": {f32, f64},
-    # Unsupported: data dependent operator: aten._local_scalar_dense.default
-    "item": {b8, f16, f32, f64, i32, i64},
-    "linalg.eig": {f32, f64},
+    "complex": {f16},
+    "exponential": {f16},
+    "geometric": {f16},
     "linalg.eigh": {f32, f64},
-    "linalg.eigvals": {f32, f64},
     "linalg.eigvalsh": {f32, f64},
-    "linalg.lstsq": {f32, f64},
-    # This pair of strings denotes a test variant
-    ("linalg.lstsq", "grad_oriented"): {f32, f64},
-    "masked.var": {f16},
+    "log_normal": {f16},
     "masked_scatter": {f16, f32, f64},
-    "masked_select": {b8, f16, f32, f64, i32, i64},
     ("max", "reduction_with_dim"): {b8},
     ("min", "reduction_with_dim"): {b8},
     "multinomial": {f32, f64},
-    "nanquantile": {f32, f64},
     "nn.functional.avg_pool1d": {i64},
     "nn.functional.avg_pool2d": {i64},
-    "nn.functional.adaptive_avg_pool2d": {f16},
-    "nn.functional.ctc_loss": {f32, f64},
-    "nn.functional.gaussian_nll_loss": {f16, f32, f64},
     "nn.functional.local_response_norm": {i64},
-    "nn.functional.one_hot": {i64},
     "nn.functional.rrelu": {f32, f64},
     "nn.functional.triplet_margin_with_distance_loss": {f16, f32, f64, i32, i64},
-    "nonzero": {b8, f16, f32, f64, i32, i64},
+    "nonzero_static": {b8, f16, f32, f64, i32, i64},
     "normal": {f16, f32, f64},
+    ("normal", "in_place"): {f16, f32, f64},
     ("normal", "number_mean"): {f16, f32, f64},
-    "polar": {f32, f64},
-    "quantile": {f32, f64},
     "rand_like": {f16, f32, f64},
+    "randint": {f16, f32, f64, i32, i64},
     "randint_like": {f16, f32, f64, i32, i64},
-    "randint": {f16, f32, f64, i32, i64},
     "randn_like": {f16, f32, f64},
-<<<<<<< HEAD
-    "repeat_interleave": {b8, f16, f32, f64, i32, i64},
-    "scatter_add": {f16},
-    ("scatter_reduce", "sum"): {f16},
-    ("scatter_reduce", "prod"): {f16, f32, f64},
-    ("_segment_reduce", "lengths"): {f16, f32, f64},
-=======
     ("sparse.mm", "reduce"): {f32, f64},
->>>>>>> 256fed02
     "sparse.sampled_addmm": {f32, f64},
-    ("sparse.mm", "reduce"): {bf16, f32, f64},
-    "stft": {f32, f64},
-    "svd": {f32, f64},
-    "svd_lowrank": {f32, f64},
-    "pca_lowrank": {f32, f64},
     "tensor_split": {b8, f16, f32, f64, i32, i64},
     "to_sparse": {f32, f64},
-    # AssertionError: Tensor-likes are not close!
-    "cauchy": {f16},
-    "exponential": {f16},
-    "geometric": {f16},
-    "log_normal": {f16},
-    ("normal", "in_place"): {f16, f32, f64},
     "uniform": {f16},
-    "unique": {b8, f16, f32, f64, i32, i64},
-    "unique_consecutive": {b8, f16, f32, f64, i32, i64},
-    "var": {f16},
-    "var_mean": {f16},
     "view_as_complex": {f16},
-    "fft.fft": {b8, f16, f32, f64, i32, i64},
-    "fft.fft2": {b8, f16, f32, f64, i32, i64},
-    "fft.fftn": {b8, f16, f32, f64, i32, i64},
-    "fft.hfft": {b8, f16, f32, f64, i32, i64},
-    "fft.hfft2": {b8, f16, f32, f64, i32, i64},
-    "fft.hfftn": {b8, f16, f32, f64, i32, i64},
-    "fft.ifft": {f16, f32, f64, b8, i32, i64},
-    "fft.ifft2": {b8, f16, f32, f64, i32, i64},
-    "fft.ifftn": {b8, f16, f32, f64, i32, i64},
-    "fft.ihfft": {f16, f32, f64, b8, i32, i64},
-    "fft.ihfft2": {f16, f32, f64, b8, i32, i64},
-    "fft.ihfftn": {f16, f32, f64, b8, i32, i64},
-    "fft.irfft": {b8, f16, f32, f64, i32, i64},
-    "fft.irfft2": {b8, f16, f32, f64, i32, i64},
-    "fft.irfftn": {b8, f16, f32, f64, i32, i64},
-    "fft.rfft": {f16, f32, f64, b8, i32, i64},
-    "fft.rfft2": {b8, f16, f32, f64, i32, i64},
-    "fft.rfftn": {b8, f16, f32, f64, i32, i64},
-    # These return complex tensors
-    "cdouble": {b8, i32, i64, f16, f32, f64},
-    "cfloat": {b8, i32, i64, f16, f32, f64},
-    "chalf": {b8, i32, i64, f16, f32, f64},
-    "complex": {f16, f32, f64},
 }
 
 
 inductor_expected_failures_single_sample["cuda"] = {
     "__rdiv__": {b8, f16, f32, f64, i32, i64},
+    ("_segment_reduce", "lengths"): {f16, f32, f64},
+    "_upsample_bilinear2d_aa": {f16, f32, f64},
     "addr": {f16},
-    "allclose": {f16, f32, f64},
-    "angle": {f32, f64},
-    "argwhere": {b8, f16, f32, f64, i32, i64},
+    "angle": {f64},
     ("as_strided", "partial_views"): {b8, f16, f32, f64, i32, i64},
+    "asin": {f16},
+    "atanh": {f16, f32},
     "baddbmm": {f16},
     "bernoulli": {f16, f32, f64},
-    "bincount": {i32, i64},
-    "bucketize": {b8, f16, f32, f64, i32, i64},
+    "cauchy": {f16, f32, f64},
+    "chalf": {f16, f32, f64},
     "cholesky": {f32, f64},
-    "combinations": {b8, f16, f32, f64, i32, i64},
-    "corrcoef": {f16, f32, f64, i32, i64},
-    "cov": {f16, f32, f64, i32, i64},
-    "equal": {b8, f16, f32, f64, i32, i64},
-    "index_reduce": {f16, f32, f64},
-    "istft": {f32, f64},
-    # Unsupported: data dependent operator: aten._local_scalar_dense.default
-    "item": {b8, f16, f32, f64, i32, i64},
+    "complex": {f16},
+    "cumprod": {f16},
+    "exponential": {f16, f32, f64},
+    "fft.fft": {f16},
+    "fft.fft2": {f16},
+    "fft.fftn": {f16},
+    "fft.hfft": {f16},
+    "fft.hfft2": {f16},
+    "fft.hfftn": {f16},
+    "fft.ifft": {f16},
+    "fft.ifft2": {f16},
+    "fft.ifftn": {f16},
+    "fft.ihfft": {f16},
+    "fft.ihfft2": {f16, f32, f64},
+    "fft.ihfftn": {f16, f32, f64},
+    "fft.irfft": {f16},
+    "fft.irfft2": {f16},
+    "fft.irfftn": {f16},
+    "fft.rfft": {f16},
+    "fft.rfft2": {f16},
+    "fft.rfftn": {f16},
+    "geometric": {f16, f32, f64, i32, i64},
+    "kron": {f16},
     "linalg.eig": {f32, f64},
     "linalg.eigh": {f32, f64},
-    "linalg.eigvals": {f32, f64},
     "linalg.eigvalsh": {f32, f64},
-    "linalg.householder_product": {f32, f64},
-    "linalg.lstsq": {f32, f64},
-    ("linalg.lstsq", "grad_oriented"): {f32, f64},
+    "log_normal": {f16, f32, f64},
     "masked_scatter": {f16, f32, f64},
-    "masked_select": {b8, f16, f32, f64, i32, i64},
     ("max", "reduction_with_dim"): {b8},
     ("min", "reduction_with_dim"): {b8},
     "multinomial": {f16, f32, f64},
-<<<<<<< HEAD
-    "nn.functional.adaptive_avg_pool2d": {f16},
-    "nn.functional.ctc_loss": {f32, f64},
-    "nn.functional.grid_sample": {f16},
-    "grid_sampler_2d": {f16},
-    "nn.functional.gaussian_nll_loss": {f16, f32, f64},
-    "nn.functional.one_hot": {i64},
-=======
     "nanquantile": {f32, f64},
     "nn.functional.batch_norm": {f16},
     ("nn.functional.batch_norm", "without_cudnn"): {f16},
@@ -319,70 +288,25 @@
     "nn.functional.instance_norm": {f16},
     "nn.functional.local_response_norm": {f16},
     "nn.functional.normalize": {f16},
->>>>>>> 256fed02
     "nn.functional.rrelu": {f16, f32, f64},
+    "nn.functional.soft_margin_loss": {f16},
+    "nn.functional.softsign": {f16},
+    "nn.functional.triplet_margin_loss": {f16},
     "nn.functional.triplet_margin_with_distance_loss": {f16, f32, f64, i32, i64},
-    "nonzero": {b8, f16, f32, f64, i32, i64},
     "normal": {f16, f32, f64},
+    ("normal", "in_place"): {f16, f32, f64},
     ("normal", "number_mean"): {f16, f32, f64},
-    "polar": {f32, f64},
+    "outer": {f16},
     "rand_like": {f16, f32, f64},
+    "randint": {f16, f32, f64, i32, i64},
     "randint_like": {f16, f32, f64, i32, i64},
-    "randint": {f16, f32, f64, i32, i64},
     "randn_like": {f16, f32, f64},
-    "repeat_interleave": {b8, f16, f32, f64, i32, i64},
     ("round", "decimals_3"): {f16},
-<<<<<<< HEAD
-    ("scatter_reduce", "prod"): {f16, f32, f64},
-    ("_segment_reduce", "lengths"): {f16, f32, f64},
     "sparse.sampled_addmm": {f32, f64},
     ("std_mean", "unbiased"): {f16},
-    "stft": {f32, f64},
-=======
-    "sparse.sampled_addmm": {f32, f64},
-    ("std_mean", "unbiased"): {f16},
->>>>>>> 256fed02
     "tensor_split": {b8, f16, f32, f64, i32, i64},
     "to_sparse": {f16, f32, f64},
-    # AssertionError: Tensor-likes are not close!
-    "cauchy": {f16, f32, f64},
-    "exponential": {f16, f32, f64},
-    "geometric": {f16, f32, f64, i32, i64},
-    ("normal", "in_place"): {f16, f32, f64},
-    "log_normal": {f16, f32, f64},
     "uniform": {f16, f32, f64},
-    "unique": {b8, f16, f32, f64, i32, i64},
-    "unique_consecutive": {b8, f16, f32, f64, i32, i64},
-    # AssertionError: Tensor-likes are not close!
-    "nn.functional.triplet_margin_loss": {f16},
-    "pca_lowrank": {f32, f64},
-    "svd_lowrank": {f32, f64},
-    "svd": {f32, f64},
-    # AssertionError: Scalars are not close!
-    "nn.functional.soft_margin_loss": {f16},
-    "fft.fft": {b8, f16, f32, f64, i32, i64},
-    "fft.fft2": {b8, f16, f32, f64, i32, i64},
-    "fft.fftn": {b8, f16, f32, f64, i32, i64},
-    "fft.hfft": {b8, f16, f32, f64, i32, i64},
-    "fft.hfft2": {b8, f16, f32, f64, i32, i64},
-    "fft.hfftn": {b8, f16, f32, f64, i32, i64},
-    "fft.ifft": {f16, f32, f64, b8, i32, i64},
-    "fft.ifft2": {b8, f16, f32, f64, i32, i64},
-    "fft.ifftn": {b8, f16, f32, f64, i32, i64},
-    "fft.ihfft": {f16, f32, f64, b8, i32, i64},
-    "fft.ihfft2": {f16, f32, f64, b8, i32, i64},
-    "fft.ihfftn": {f16, f32, f64, b8, i32, i64},
-    "fft.irfft": {b8, f16, f32, f64, i32, i64},
-    "fft.irfft2": {b8, f16, f32, f64, i32, i64},
-    "fft.irfftn": {b8, f16, f32, f64, i32, i64},
-    "fft.rfft": {f16, f32, f64, b8, i32, i64},
-    "fft.rfft2": {b8, f16, f32, f64, i32, i64},
-    "fft.rfftn": {b8, f16, f32, f64, i32, i64},
-    # These return complex tensors
-    "cdouble": {b8, i32, i64, f16, f32, f64},
-    "cfloat": {b8, i32, i64, f16, f32, f64},
-    "chalf": {b8, i32, i64, f16, f32, f64},
-    "complex": {f16, f32, f64},
 }
 
 
@@ -392,7 +316,6 @@
     "asin": {f16},
     "atanh": {f16, f32},
     "cumprod": {f16},
-    "linalg.vector_norm": {f64, f64},
     "kron": {f16},
     "nanquantile": {f32, f64},
     ("nn.functional.batch_norm", "without_cudnn"): {f16},
@@ -403,23 +326,10 @@
     "nn.functional.softsign": {f16},
     "nn.functional.local_response_norm": {f16},
     "outer": {f16},
-    "quantile": {f32, f64},
 }
 
 if not TEST_WITH_ROCM:
     inductor_gradient_expected_failures_single_sample["cuda"]["tanh"] = {f16}
-<<<<<<< HEAD
-else:
-    # aten.miopen_batch_norm is unsupported for lowering
-    inductor_expected_failures_single_sample["cuda"]["nn.functional.batch_norm"] = {
-        f16,
-        f32,
-    }
-    inductor_expected_failures_single_sample["cuda"]["nn.functional.instance_norm"] = {
-        f16,
-        f32,
-    }
-=======
 
 if not TEST_MKL:
     inductor_expected_failures_single_sample["cpu"].update(
@@ -430,19 +340,10 @@
             "fft.ihfftn": {b8, i32, i64, f32, f64},
         }
     )
->>>>>>> 256fed02
 
 inductor_should_fail_with_exception = defaultdict(dict)
-
 inductor_should_fail_with_exception["cpu"] = {}
-
-
-inductor_should_fail_with_exception["cuda"] = {
-    "__rpow__": {
-        i32: "Pow input must be floating point.",
-        i64: "Pow input must be floating point.",
-    }
-}
+inductor_should_fail_with_exception["cuda"] = {}
 
 
 def get_skips_and_xfails(from_dict, xfails=True):
@@ -521,6 +422,7 @@
     "scatter_reduce.sum",
     "select_scatter",
     "squeeze",
+    "unfold",
     "unsqueeze",
     "sum",
     "amax",
@@ -539,6 +441,23 @@
 }
 
 
+def collection_decorator(fn):
+    @functools.wraps(fn)
+    def inner(self, device, dtype, op):
+        try:
+            fn(self, device, dtype, op)
+        except Exception as e:
+            if COLLECT_EXPECT:
+                variant = op.variant_test_name
+                op_key = op.name if not variant else (op.name, variant)
+                device_type = torch.device(device).type
+                # failed_reasons[device_type, op_key].add(repr(e))
+                seen_failed[device_type, op_key].add(dtype)
+            raise e
+
+    return inner
+
+
 class TestInductorOpInfo(TestCase):
     check_model = check_model
     check_model_cuda = check_model_cuda
@@ -559,6 +478,7 @@
     @torch._inductor.config.patch(
         {"implicit_fallbacks": False, "triton.autotune_pointwise": False}
     )
+    @collection_decorator
     def test_comprehensive(self, device, dtype, op):
         torch._dynamo.reset()
         with torch.no_grad():
@@ -622,6 +542,25 @@
             else:
                 samples = [next(samples)]
 
+        def do_nopython(fn, args, kwargs):
+            try:
+                mode = FakeTensorMode()
+
+                def map_to_fake(e):
+                    if isinstance(e, torch.Tensor):
+                        return mode.from_tensor(e)
+                    else:
+                        return e
+
+                args, kwargs = tree_map(map_to_fake, (args, kwargs))
+                with mode:
+                    fn(*args, **kwargs)
+
+            except (DataDependentOutputException, DynamicOutputShapeException):
+                return False
+
+            return True
+
         try:
             for sample_input in samples:
                 args = [sample_input.input] + list(sample_input.args)
@@ -633,12 +572,15 @@
                 if device_type == "cuda":
                     # opinfo test case have already place the input on the correct device
                     # so we don't need do additional copy by setting copy_to_cuda=False
+
+                    no_python = do_nopython(fn, args, kwargs)
                     adjusted_kwargs = {
                         "check_lowp": False,
-                        "nopython": True,
+                        "nopython": no_python,
                         "copy_to_cuda": False,
                         "reference_in_float": False,
                         "check_gradient": requires_grad,
+                        "check_has_compiled": no_python,
                     }
                     adjusted_kwargs.update(overridden_kwargs)
                     self.check_model_cuda(
@@ -648,9 +590,11 @@
                         **adjusted_kwargs,
                     )
                 elif device_type == "cpu":
+                    no_python = do_nopython(fn, args, kwargs)
                     adjusted_kwargs = {
                         "check_lowp": False,
-                        "nopython": True,
+                        "nopython": no_python,
+                        "check_has_compiled": no_python,
                         # skip checking gradient on CPU for now
                         "check_gradient": False,
                     }
@@ -664,14 +608,6 @@
                     )
 
         except Exception as e:
-            if test_expect is ExpectedTestResult.XFAILURE:
-                raise e
-
-            seen_failed[device_type].setdefault(op_name, set()).add(dtype)
-
-            if COLLECT_EXPECT:
-                return
-
             known_failure = False
             if dtype in inductor_should_fail_with_exception[device_type].get(
                 op_name, set()
@@ -686,13 +622,6 @@
 
         # with open("test_output.txt", "a") as f:
         #     print(f"SUCCEEDED OP {op_name} on {device_type} with {dtype}", flush=True, file=f)
-        seen_succeeded[device_type].setdefault(op_name, set()).add(dtype)
-
-        if test_expect is ExpectedTestResult.XFAILURE and not COLLECT_EXPECT:
-            if FAIL_ON_SUCCESS:
-                raise RuntimeError(
-                    f"unexpected success {op_name}, {dtype}, {device_type}"
-                )
 
 
 instantiate_device_type_tests(TestInductorOpInfo, globals())
