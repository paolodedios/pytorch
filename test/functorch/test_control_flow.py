--- conflicted
+++ resolved
@@ -2992,19 +2992,11 @@
         )
         self.assertEqual(result, expected_result)
 
-<<<<<<< HEAD
         if autograd:
             init_flat = pytree.tree_leaves(init)
             inp_flat = pytree.tree_leaves(inp)
             self.check_autograd(result, expected_result, (*init_flat, *inp_flat))
 
-    @skipIfTorchDynamo("Graph is not captured by backend if test with dynamo")
-    @unittest.skipIf(not SM70OrLater, "triton")
-    @requires_cuda
-    @parametrize("compile_mode", ["none", "eager"])
-    @parametrize("autograd", [False, True])
-    def test_scan_closure_RNN(self, compile_mode, autograd):
-=======
     @skipIfTorchDynamo("don't test compile on compile")
     @skipIfNoDynamoSupport
     @skipIfCrossRef  # Arg order changes with crossref
@@ -3058,8 +3050,12 @@
 """,  # noqa: B950
         )
 
-    def test_scan_RNN(self):
->>>>>>> 71daeddd
+    @skipIfTorchDynamo("Graph is not captured by backend if test with dynamo")
+    @unittest.skipIf(not SM70OrLater, "triton")
+    @requires_cuda
+    @parametrize("compile_mode", ["none", "eager"])
+    @parametrize("autograd", [False, True])
+    def test_scan_closure_RNN(self, compile_mode, autograd):
         dim = 1
         device = torch.device("cpu")
         scan_fct = compile_mode_helper(scan, compile_mode)
