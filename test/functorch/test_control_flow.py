--- conflicted
+++ resolved
@@ -3090,10 +3090,7 @@
         )
         grad_init = [torch.ones_like(el) for el in result_flatten]
         grads = torch.autograd.grad(result_flatten, grad_param, grad_init)
-<<<<<<< HEAD
-=======
-
->>>>>>> 653eab01
+
         self.assertEqual(grads, expected_grads, atol=6e-05, rtol=6e-06)
 
     def _run_test(self, model, model_fake, inputs, autograd_param=None):
@@ -3130,11 +3127,7 @@
             and (params["device"] == torch.device("cpu") or torch.version.hip)
         ),
     )
-<<<<<<< HEAD
-    def test_associative_scan_compile(
-=======
     def test_associative_scan_compile1111(
->>>>>>> 653eab01
         self, combine_mode, reverse, compile_mode, device, autograd
     ):
         x = torch.randn(3, 10, 2, device=device, requires_grad=autograd)
@@ -3298,11 +3291,7 @@
 
     @unittest.skipIf(not SM70OrLater, "triton")
     @requires_cuda
-<<<<<<< HEAD
-    @parametrize("compile_mode", ["none", "eager", "compile", "compile_dynamic_shape"])
-=======
     @parametrize("compile_mode", ["none", "eager", "compile"])
->>>>>>> 653eab01
     @parametrize("reverse", [False, True])
     @parametrize("device", [torch.device("cpu"), torch.device("cuda")])
     @parametrize("autograd", [False, True])
