--- conflicted
+++ resolved
@@ -99,7 +99,7 @@
             )
         r_flat, _ = pytree.tree_flatten(r)
         result_flat.append(r_flat)
-        
+
     results = [
         torch.stack([e[leave_ind] for e in op(result_flat)], dim)
         for leave_ind in range(num_leaves)
@@ -1328,42 +1328,6 @@
 
         x = torch.randn(3, 2, 2, device=torch.device("cuda"))
 
-        def f(op, x, dim, reverse):
-            result = associative_scan(op, x, dim, reverse)
-            return result
-
-<<<<<<< HEAD
-        # TODO: If the number 2 is increased to a larger number,
-        # e.g., 10, then the test fails with some errors arising from
-        # FakeTensors
-        num_dims = [random.randint(2, 5) for _ in range(2)]
-        for num_dim in num_dims:
-            shapes = [random.randint(1, 10) for _ in range(num_dim)]
-            x = torch.randn(*shapes, device=torch.device("cuda"))
-
-            torch.compiler.reset()
-            with torch._dynamo.utils.disable_cache_limit():
-                associative_scan1 = torch.compile(
-                    associative_scan, fullgraph=True, dynamic=False
-                )
-                associative_scan2 = torch.compile(
-                    associative_scan, fullgraph=True, dynamic=True
-                )
-                associative_scan3 = associative_scan
-
-            for op, op_pt in [(add, torch.cumsum), (mul, torch.cumprod)]:
-                cumsum1 = associative_scan1(op, x, 0)
-                cumsum2 = associative_scan2(op, x, 0)
-                cumsum3 = associative_scan3(op, x, 0)
-                cumsum_exp = _fake_associative_scan(op, x, 0)
-                self.assertEqual(cumsum1, cumsum_exp)
-                self.assertEqual(cumsum2, cumsum_exp)
-                self.assertEqual(cumsum3, cumsum_exp)
-                cumsum_exp_PT = op_pt(x, 0)
-                self.assertEqual(cumsum1, cumsum_exp_PT)
-                self.assertEqual(cumsum2, cumsum_exp_PT)
-                self.assertEqual(cumsum3, cumsum_exp_PT)
-
     @unittest.skipIf(not torch.cuda.is_available(), "Test requires CUDA.")
     def test_generic_associative_scan_generic_simple(self):
         import random
@@ -1374,18 +1338,18 @@
         def mul(x: torch.Tensor, y: torch.Tensor):
             return x * y
 
-        def f(op, x, dim, reverse, combine_mode):
-            result = associative_scan(op, x, dim, reverse, combine_mode)
-            return result
-        
+        def non_pointwise(x: torch.Tensor, y: torch.Tensor):
+            W = torch.randn(2, 2, device=torch.device("cuda"))
+            return x @ W + y @ W
+
         x = torch.randn(3, 10, 2, device=torch.device("cuda"))
         for reverse in [False, True]:
             for op, op_pt in [(add, torch.cumsum), (mul, torch.cumprod)]:
                 cumsum1 = associative_scan(
-                    op, x, 0, combine_mode='pointwise', reverse=reverse
+                    op, x, 0, combine_mode="pointwise", reverse=reverse
                 )
                 cumsum2 = associative_scan(
-                    op, x, 0, combine_mode='generic', reverse=reverse
+                    op, x, 0, combine_mode="generic", reverse=reverse
                 )
                 cumsum_exp = _fake_associative_scan(op, x, 0, reverse=reverse)
                 self.assertEqual(cumsum1, cumsum_exp)
@@ -1397,84 +1361,63 @@
 
         # Jax Examples
         x = torch.arange(0, 4, device=torch.device("cuda"))
-        cumsum1 = associative_scan(add, x, 0, combine_mode='pointwise')
-        cumsum2 = associative_scan(add, x, 0, combine_mode='generic')
+        cumsum1 = associative_scan(add, x, 0, combine_mode="pointwise")
+        cumsum2 = associative_scan(add, x, 0, combine_mode="generic")
         cumsum_exp = _fake_associative_scan(add, x, 0)
-        self.assertEqual(
-            cumsum1, torch.tensor([0.0, 1.0, 3.0, 6.0], dtype=torch.int64)
-        )
+        self.assertEqual(cumsum1, torch.tensor([0.0, 1.0, 3.0, 6.0], dtype=torch.int64))
         self.assertEqual(cumsum1, cumsum_exp)
         self.assertEqual(cumsum2, cumsum_exp)
 
-        cumsum1 = associative_scan(add, x, 0, combine_mode='pointwise', reverse=True)
-        cumsum2 = associative_scan(add, x, 0, combine_mode='generic', reverse=True)
+        cumsum1 = associative_scan(add, x, 0, combine_mode="pointwise", reverse=True)
+        cumsum2 = associative_scan(add, x, 0, combine_mode="generic", reverse=True)
         cumsum_exp = _fake_associative_scan(add, x, 0, reverse=True)
-        self.assertEqual(
-            cumsum1, torch.tensor([6.0, 6.0, 5.0, 3.0], dtype=torch.int64)
-        )
+        self.assertEqual(cumsum1, torch.tensor([6.0, 6.0, 5.0, 3.0], dtype=torch.int64))
         self.assertEqual(cumsum1, cumsum_exp)
         self.assertEqual(cumsum2, cumsum_exp)
 
-        # x = torch.randn(3, 2, 2, device=torch.device("cuda"))
-        # gm = make_fx(lambda x, y, z: f(x, y, z, False, False))(add, x, 0)
-        # self.assertExpectedInline(
-        #     gm.print_readable(print_output=False).strip().replace('\n        \n', '\n\n'),
-        #     """""",
-        # )
-        # self.assertRegex(
-        #     gm.print_readable(print_output=False).strip(),
-        #     ".*torch.ops.higher_order.associative_scan.*",
-        # )
-        # gm = make_fx(lambda x, y, z: f(x, y, z, False, True))(add, x, 0)
-        # self.assertExpectedInline(
-        #     gm.print_readable(print_output=False).strip(),
-        #     """""",
-        # )
-        # self.assertNotRegex(
-        #     gm.print_readable(print_output=False).strip(),
-        #     ".*torch.ops.higher_order.associative_scan.*",
-        # )
-        # gm = make_fx(lambda x, y, z: f(x, y, z, True, False))(add, x, 0)
-        # self.assertExpectedInline(
-        #     gm.print_readable(print_output=False).strip().replace('\n        \n', '\n\n'),
-        #     """""",
-        # )
-        # self.assertRegex(
-        #     gm.print_readable(print_output=False).strip(),
-        #     ".*torch.ops.higher_order.associative_scan.*",
-        # )
-        # gm = make_fx(lambda x, y, z: f(x, y, z, True, True))(add, x, 0)
-        # self.assertExpectedInline(
-        #     gm.print_readable(print_output=False).strip(),
-        #     """""",
-        # )
-        # self.assertNotRegex(
-        #     gm.print_readable(print_output=False).strip(),
-        #     ".*torch.ops.higher_order.associative_scan.*",
-        # )
-
-        # TODO: If the number 2 is increased to a larger number,
-        # e.g., 10, then the test fails with some errors arising from
-        # FakeTensors
-        num_dims = [random.randint(2, 5) for _ in range(2)]
+        x = torch.randn(3, 2, 2, device=torch.device("cuda"))
+
+        def f(op, inp, dim, reverse, combine_mode):
+            return associative_scan(op, inp, dim, reverse, combine_mode)
+
+        gm = make_fx(f, tracing_mode="symbolic")(op, x, 0, False, "pointwise")
+        self.assertExpectedInline(
+            gm.code.strip(),
+            """""",  # noqa: B950
+        )
+        self.assertNotRegex(
+            gm.code.strip(),
+            ".*.*",
+        )
+
+        num_dims = [random.randint(2, 5) for _ in range(10)]
         for num_dim in num_dims:
             shapes = [random.randint(1, 10) for _ in range(num_dim)]
+            rnd_scan_dim = random.randint(0, num_dim - 2)
             x = torch.randn(*shapes, device=torch.device("cuda"))
 
             for op, op_pt in [(add, torch.cumsum), (mul, torch.cumprod)]:
-                cumsum1 = associative_scan(op, x, 0, combine_mode='pointwise')
-                cumsum2 = associative_scan(op, x, 0, combine_mode='generic')
-                cumsum_exp = _fake_associative_scan(op, x, 0)
+                cumsum1 = associative_scan(
+                    op, x, rnd_scan_dim, combine_mode="pointwise"
+                )
+                cumsum2 = associative_scan(op, x, rnd_scan_dim, combine_mode="generic")
+                cumsum_exp = _fake_associative_scan(op, x, rnd_scan_dim)
                 self.assertEqual(cumsum1, cumsum_exp)
                 self.assertEqual(cumsum2, cumsum_exp)
-                cumsum_exp_PT = op_pt(x, 0)
+                cumsum_exp_PT = op_pt(x, rnd_scan_dim)
                 self.assertEqual(cumsum1, cumsum_exp_PT)
                 self.assertEqual(cumsum2, cumsum_exp_PT)
-                
+
+        x = torch.randn(3, 10, 2, device=torch.device("cuda"))
+        with self.assertRaisesRegex(Exception, ".*"):
+            out = associative_scan(non_pointwise, x, 0, combine_mode="pointwise")
+
+        result1 = associative_scan(non_pointwise, x, 0, combine_mode="generic")
+        result_expected = _fake_associative_scan(non_pointwise, x, 0)
+        self.assertEqual(result1, result_expected)
+
     @unittest.skipIf(not torch.cuda.is_available(), "Test requires CUDA.")
     def test_generic_associative_scan_generic_compile(self):
-        import random
-
         def add(x: torch.Tensor, y: torch.Tensor):
             return x + y
 
@@ -1484,7 +1427,7 @@
         def f(op, x, dim, reverse, combine_mode):
             result = associative_scan(op, x, dim, reverse, combine_mode)
             return result
-        
+
         x = torch.randn(3, 10, 2, device=torch.device("cuda"))
         torch.compiler.reset()
         with torch._dynamo.utils.disable_cache_limit():
@@ -1496,7 +1439,7 @@
             )
             associative_scan3 = associative_scan
         for reverse in [False, True]:
-            for combine_mode in ['pointwise', 'generic']:
+            for combine_mode in ["pointwise", "generic"]:
                 for op, op_pt in [(add, torch.cumsum), (mul, torch.cumprod)]:
                     cumsum1 = associative_scan1(
                         op, x, 0, combine_mode=combine_mode, reverse=reverse
@@ -1516,8 +1459,7 @@
                         self.assertEqual(cumsum1, cumsum_exp_PT)
                         self.assertEqual(cumsum2, cumsum_exp_PT)
                         self.assertEqual(cumsum3, cumsum_exp_PT)
-=======
->>>>>>> 1c49a809
+
 
 @unittest.skipIf(IS_WINDOWS, "Windows not supported for this test")
 @skipIfNoDynamoSupport
