--- conflicted
+++ resolved
@@ -4842,7 +4842,6 @@
                 output1, meta = torch._structured_sparse_linear(input, weight_sparse, mask, bias=bias)
                 torch.testing.assert_close(output1.to(dtype_dense), output0, rtol=1e-3, atol=1e-3)
 
-<<<<<<< HEAD
                 output1, _ = torch._structured_sparse_linear(input, weight_sparse, meta, bias=bias)
                 torch.testing.assert_close(output1.to(dtype_dense), output0, rtol=1e-3, atol=1e-3)
 
@@ -4858,8 +4857,6 @@
             k = 2 ** k * 128
             run_test(batch_shape, m, n, k, device, dtype, dtype_out[dtype], add_bias)
 
-=======
->>>>>>> ff8775f7
 
 # e.g., TestSparseUnaryUfuncsCPU and TestSparseUnaryUfuncsCUDA
 instantiate_device_type_tests(TestSparseUnaryUfuncs, globals(), except_for='meta')
