--- conflicted
+++ resolved
@@ -2,11 +2,7 @@
 
 from __future__ import annotations
 
-<<<<<<< HEAD
-import multiprocessing.spawn as spawn
-=======
 import json
->>>>>>> 332fa5b3
 import os
 import sys
 from dataclasses import dataclass
@@ -16,6 +12,7 @@
 from unittest.mock import mock_open, patch
 
 import torch
+from torch._utils_internal import signpost_event
 from torch.distributed.elastic.multiprocessing import DefaultLogsSpecs, start_processes
 from torch.distributed.elastic.multiprocessing.subprocess_handler import (
     SubprocessHandler,
@@ -69,13 +66,7 @@
             patch("builtins.open", new=self._mock_open),
             patch("os.listdir", new=self._mock_listdir),
             patch("os.sched_getaffinity", new=self._mock_sched_getaffinity),
-<<<<<<< HEAD
-            patch("shutil.which", return_value="/usr/bin/numactl"),
-            patch("torch.numa.binding.run"),
-            patch("torch.numa.binding.mkstemp", self._mock_mkstemp),
-=======
             patch("torch.numa.binding.signpost_event", self._mock_signpost_event),
->>>>>>> 332fa5b3
         ]
 
         for context_manager in self._context_managers_to_apply_to_all_tests:
@@ -86,18 +77,10 @@
             context_manager.__exit__(None, None, None)
         super().tearDown()
 
-<<<<<<< HEAD
-    def _mock_mkstemp(self, *args, **kwargs):
-        # Just keep track of temp files so we can delete them
-        fd, path = _real_mkstemp(*args, **kwargs)
-        self._temp_file_paths.append(path)
-        return fd, path
-=======
     def _mock_signpost_event(self, *args, **kwargs) -> None:
         # Please keep these parameters JSON serializable for logging purposes
         json.dumps(kwargs["parameters"])
         return signpost_event(*args, **kwargs)
->>>>>>> 332fa5b3
 
     def _add_mock_hardware(
         self,
