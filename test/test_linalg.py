--- conflicted
+++ resolved
@@ -9127,11 +9127,8 @@
         self.assertEqual(out1, out2)
         self.assertEqual(out_ref, out2.cpu())
 
-<<<<<<< HEAD
     @skipIfRocmArch(NAVI_ARCH)
-=======
     @onlyCUDA
->>>>>>> d80a70b5
     @skipCUDAIfNotRocm
     @unittest.skipIf(not blaslt_supported_device(), "blasLt not supported on current device")
     @setBlasBackendsToDefaultFinally
