# Owner(s): ["module: dataloader"]
# ruff: noqa: F841

import ctypes
import errno
import faulthandler
import functools
import gc
import itertools
import math
import operator
import os
import signal
import sys
import tempfile
import time
import unittest
import warnings

import torch
import torch.utils.data.datapipes as dp
from torch import multiprocessing as mp
from torch._utils import ExceptionWrapper
from torch.testing._internal.common_device_type import instantiate_device_type_tests
from torch.testing._internal.common_utils import (
    IS_CI,
    IS_JETSON,
    IS_MACOS,
    IS_S390X,
    IS_SANDCASTLE,
    IS_WINDOWS,
    load_tests,
    parametrize,
    run_tests,
    skipIfNoDill,
    skipIfXpu,
    slowTest,
    TEST_CUDA,
    TEST_NUMPY,
    TEST_WITH_ASAN,
    TEST_WITH_TSAN,
    TestCase,
    xfailIfLinux,
)
from torch.utils.data import (
    _utils,
    ChainDataset,
    ConcatDataset,
    DataLoader,
    dataloader,
    Dataset,
    IterableDataset,
    IterDataPipe,
    StackDataset,
    Subset,
    TensorDataset,
)
from torch.utils.data._utils import MP_STATUS_CHECK_INTERVAL
from torch.utils.data.datapipes.iter import IterableWrapper
from torch.utils.data.dataset import random_split


try:
    import psutil

    HAS_PSUTIL = True
except ModuleNotFoundError:
    HAS_PSUTIL = False
    psutil = None
    err_msg = (
        "psutil not found. Some critical data loader tests relying on it "
        "(e.g., TestDataLoader.test_proper_exit) will not run."
    )
    if IS_CI:
        raise ModuleNotFoundError(err_msg) from None
    else:
        warnings.warn(err_msg)


try:
    import numpy as np

    HAS_NUMPY = True
except ModuleNotFoundError:
    HAS_NUMPY = False
    np = None
skipIfNoNumpy = unittest.skipIf(not HAS_NUMPY, "no NumPy")

# load_tests from torch.testing._internal.common_utils is used to automatically filter tests for
# sharding on sandcastle. This line silences flake warnings
load_tests = load_tests  # noqa: PLW0127

TEST_CUDA_IPC = (
    torch.cuda.is_available()
    and sys.platform != "darwin"
    and sys.platform != "win32"
    and not IS_JETSON
    #    and not TEST_WITH_ROCM
)  # https://github.com/pytorch/pytorch/issues/90940

TEST_MULTIGPU = TEST_CUDA_IPC and torch.cuda.device_count() > 1

# We want to use `spawn` if able because some of our tests check that the
# data loader terminates gracefully. To prevent hanging in the testing
# process, such data loaders are run in a separate subprocess.
#
# We also want to test the `pin_memory=True` configuration, thus `spawn` is
# required to launch such processes and they initialize the CUDA context.
#
# Mixing different start method is a recipe for disaster (e.g., using a fork
# `mp.Event` with a spawn `mp.Process` segfaults). So we set this globally
# to avoid bugs.
#
# Get a multiprocessing context because some test / third party library will
# set start_method when imported, and setting again triggers `RuntimeError`.
mp = mp.get_context(method="spawn")


# 60s of timeout?
# Yes, in environments where physical CPU resources are shared, e.g., CI, the
# time for a inter-process communication can be highly varying.  With 15~17s of
# timeout, we have observed flakiness in some CI builds (see
# pytorch/pytorch#14501, pytorch/pytorch#16608).  We follow the CPython
# multiprocessing setup and set the timeout to 60s here:
#
# https://github.com/python/cpython/blob/e8113f51a8bdf33188ee30a1c038a298329e7bfa/Lib/test/_test_multiprocessing.py#L73
JOIN_TIMEOUT = 60.0  # seconds


supported_multiprocessing_contexts = [None] + list(
    torch.multiprocessing.get_all_start_methods()
)


# The following collate functions are defined globally here for pickle purposes.


# collate_fn that returns the batch cloned
def _clone_collate(b):
    return [x.clone() for x in b]


# collate_fn that returns the batch of sparse coo tensors cloned
def _sparse_coo_collate(b):
    lst = []
    for x in b:
        t = x.clone()
        lst.append(t)
        # Force sparse tensor invariants checks. check_pinning=True
        # reproduces gh-153143.
        torch._validate_sparse_coo_tensor_args(
            t._indices(), t._values(), t.size(), t.is_coalesced(), check_pinning=False
        )
    return lst


@unittest.skipIf(
    TEST_WITH_TSAN,
    "Fails with TSAN with the following error: starting new threads after multi-threaded "
    "fork is not supported. Dying (set die_after_fork=0 to override)",
)
class TestDatasetRandomSplit(TestCase):
    def test_lengths_must_equal_dataset_size(self):
        with self.assertRaises(ValueError):
            random_split([1, 2, 3, 4], [1, 2])

    def test_splits_have_correct_size(self):
        splits = random_split([1, 2, 3, 4, 5, 6], [2, 4])
        self.assertEqual(len(splits), 2)
        self.assertEqual(len(splits[0]), 2)
        self.assertEqual(len(splits[1]), 4)

        splits = random_split([1, 2, 3, 4, 5, 6], [0.5, 0.5])
        self.assertEqual(len(splits), 2)
        self.assertEqual(len(splits[0]), 3)
        self.assertEqual(len(splits[1]), 3)

        # Odd size splits
        self.assertEqual(
            len(
                random_split(
                    range(3), [0.5, 0.5], generator=torch.Generator().manual_seed(1)
                )
            ),
            2,
        )

        # Odd sized round-robin splits
        splits = random_split(
            range(106), [0.1, 0.2, 0.3, 0.4], generator=torch.Generator().manual_seed(1)
        )
        self.assertEqual(len(splits[0]), 11)
        self.assertEqual(len(splits[1]), 22)
        self.assertEqual(len(splits[2]), 31)
        self.assertEqual(len(splits[3]), 42)

    def test_splits_are_mutually_exclusive(self):
        data = [5, 2, 3, 4, 1, 6]
        splits = random_split(data, [2, 4])
        all_values = []
        all_values.extend(list(splits[0]))
        all_values.extend(list(splits[1]))
        data.sort()
        all_values.sort()
        self.assertListEqual(data, all_values)

        splits = random_split(data, [0.33, 0.67])
        all_values = []
        all_values.extend(list(splits[0]))
        all_values.extend(list(splits[1]))
        data.sort()
        all_values.sort()
        self.assertListEqual(data, all_values)

        data = [1, 2, 3, 4]
        splits = random_split(data, [0.25, 0.75])
        all_values = []
        all_values.extend(list(splits[0]))
        all_values.extend(list(splits[1]))
        data.sort()
        all_values.sort()
        self.assertListEqual(data, all_values)

    def test_splits_indexing_type(self):
        r"""Indices generated by random_split
        should be of integer type
        """

        class CustomDataset:
            def __init__(self, test_object, custom_list):
                self.data = custom_list
                self.test_object = test_object

            def __getitem__(self, key):
                self.test_object.assertEqual(type(key), int)
                return self.data[key]

            def __len__(self):
                return len(self.data)

        x = [1, 2, 3, 4, 5]
        dataset = CustomDataset(self, x)
        dataset = random_split(dataset, [5])[0]
        data_loader = DataLoader(dataset)
        for _batch in data_loader:
            pass

        # fractional splitting
        dataset = CustomDataset(self, x)
        dataset = random_split(dataset, [1.0])[0]
        data_loader = DataLoader(dataset)
        for _batch in data_loader:
            pass

    def test_splits_reproducibility(self):
        self.assertEqual(
            [
                list(x)
                for x in random_split(
                    range(10), [3, 7], generator=torch.Generator().manual_seed(1)
                )
            ],
            [[5, 6, 1], [2, 0, 8, 9, 3, 7, 4]],
        )
        self.assertEqual(
            random_split(
                range(100), [60, 40], generator=torch.Generator().manual_seed(42)
            ),
            random_split(
                range(100), [60, 40], generator=torch.Generator().manual_seed(42)
            ),
        )
        self.assertEqual(
            random_split(
                range(100), [0.5, 0.5], generator=torch.Generator().manual_seed(42)
            ),
            random_split(
                range(100), [0.5, 0.5], generator=torch.Generator().manual_seed(42)
            ),
        )
        self.assertEqual(
            random_split(
                range(100),
                [0.33, 0.33, 0.34],
                generator=torch.Generator().manual_seed(42),
            ),
            random_split(
                range(100),
                [0.33, 0.33, 0.34],
                generator=torch.Generator().manual_seed(42),
            ),
        )

    def test_incomplete_fractional_splits(self):
        with self.assertRaises(ValueError):
            # should raise since the sum of fractions is not 1
            random_split([1, 2, 3, 4], [0.1])

        with self.assertRaises(ValueError):
            # should raise since fraction > 1
            random_split([1, 2, 3, 4], [1.1])

    def test_splits_generator(self):
        # A random_split without a specific generator should affect the default one
        state = torch.get_rng_state()
        a = torch.rand(10)
        torch.set_rng_state(state)
        random_split(range(10), [5, 5])
        b = torch.rand(10)
        self.assertNotEqual(a, b)

        # A random_split with a specific generator should not affect the default one
        state = torch.get_rng_state()
        a = torch.rand(10)
        torch.set_rng_state(state)
        random_split(range(10), [5, 5], generator=torch.Generator().manual_seed(42))
        b = torch.rand(10)
        self.assertEqual(a, b)

    def test_slicing_of_subset_of_dataset(self):
        # Testing slicing a subset initialized with a dataset
        dataset = TensorDataset(torch.tensor([1, 2, 3, 4, 5]))
        subset_of_dataset = Subset(dataset, [0, 1, 2, 3, 4])
        self.assertEqual(subset_of_dataset[:], dataset[:])
        self.assertEqual(subset_of_dataset[1:2], dataset[1:2])
        self.assertEqual(subset_of_dataset[0:-1:2], dataset[0:-1:2])
        # Testing slicing of subset from random split
        subset1, subset2 = random_split(dataset, [3, 2])
        self.assertEqual(subset1[:], dataset[subset1.indices[:]])
        self.assertEqual(subset1[0:2], dataset[subset1.indices[0:2]])
        self.assertEqual(subset1[0:-1:2], dataset[subset1.indices[0:-1:2]])

    def test_slicing_of_subset_of_subset(self):
        # Testing slicing a subset initialized with a subset
        dataset = TensorDataset(torch.tensor([1, 2, 3, 4, 5]))
        subset_of_dataset = Subset(dataset, [0, 1, 2, 3, 4])
        subset_of_subset = Subset(subset_of_dataset, [0, 1, 2, 3, 4])
        self.assertEqual(subset_of_subset[:], dataset[:])
        self.assertEqual(subset_of_subset[0:2], dataset[0:2])
        self.assertEqual(subset_of_subset[0:-1:2], dataset[0:-1:2])
        # Testing slicing of subset of subset from random split
        subset1, subset2 = random_split(dataset, [4, 1])
        subset_of_subset1, subset_of_subset2 = random_split(subset1, [3, 1])
        idx = [subset1.indices[i] for i in subset_of_subset1.indices]
        self.assertEqual(subset_of_subset1[:], dataset[idx.copy()])
        self.assertEqual(subset_of_subset1[0:2], dataset[idx[0:2]])
        self.assertEqual(subset_of_subset1[0:-1:2], dataset[idx[0:-1:2]])


class CUDACountingDataset(Dataset):
    def __init__(self, n):
        super().__init__()
        self.n = n

    def __getitem__(self, i):
        return torch.as_tensor(i, device="cuda")

    def __len__(self):
        return self.n


class CountingDataset(Dataset):
    def __init__(self, n):
        super().__init__()
        self.n = n

    def __getitem__(self, i):
        return i

    def __len__(self):
        return self.n


class CountingIterableDataset(IterableDataset):
    def __init__(self, n):
        super().__init__()
        self.n = n

    def __iter__(self):
        return iter(range(self.n))

    def __len__(self):
        return self.n


@unittest.skipIf(
    TEST_WITH_TSAN,
    "Fails with TSAN with the following error: starting new threads after multi-threaded "
    "fork is not supported. Dying (set die_after_fork=0 to override)",
)
class TestTensorDataset(TestCase):
    def test_len(self):
        source = TensorDataset(torch.randn(15, 10, 2, 3, 4, 5), torch.randperm(15))
        self.assertEqual(len(source), 15)

    def test_getitem(self):
        t = torch.randn(15, 10, 2, 3, 4, 5)
        l = torch.randn(15, 10)
        source = TensorDataset(t, l)
        for i in range(15):
            self.assertEqual(t[i], source[i][0])
            self.assertEqual(l[i], source[i][1])

    def test_getitem_1d(self):
        t = torch.randn(15)
        l = torch.randn(15)
        source = TensorDataset(t, l)
        for i in range(15):
            self.assertEqual(t[i], source[i][0])
            self.assertEqual(l[i], source[i][1])

    def test_single_tensor(self):
        t = torch.randn(5, 10)
        source = TensorDataset(t)
        self.assertEqual(len(source), 5)
        for i in range(5):
            self.assertEqual(t[i], source[i][0])

    def test_many_tensors(self):
        t0 = torch.randn(5, 10, 2, 3, 4, 5)
        t1 = torch.randn(5, 10)
        t2 = torch.randn(5, 10, 2, 5)
        t3 = torch.randn(5, 10, 3, 7)
        source = TensorDataset(t0, t1, t2, t3)
        self.assertEqual(len(source), 5)
        for i in range(5):
            self.assertEqual(t0[i], source[i][0])
            self.assertEqual(t1[i], source[i][1])
            self.assertEqual(t2[i], source[i][2])
            self.assertEqual(t3[i], source[i][3])


@unittest.skipIf(
    TEST_WITH_TSAN,
    "Fails with TSAN with the following error: starting new threads after multi-threaded "
    "fork is not supported. Dying (set die_after_fork=0 to override)",
)
class TestStackDataset(TestCase):
    def test_empty(self):
        with self.assertRaisesRegex(
            ValueError, "At least one dataset should be passed"
        ):
            StackDataset()

    def test_mixed(self):
        with self.assertRaisesRegex(ValueError, "Supported either"):
            StackDataset(
                TensorDataset(torch.randn(15, 10)), a=TensorDataset(torch.randn(10, 15))
            )

    def test_size_mismatch(self):
        with self.assertRaisesRegex(ValueError, "Size mismatch between datasets"):
            StackDataset(
                TensorDataset(torch.randn(15, 10)), TensorDataset(torch.randn(10, 15))
            )
        with self.assertRaisesRegex(ValueError, "Size mismatch between datasets"):
            StackDataset(
                a=TensorDataset(torch.randn(15, 10)),
                b=TensorDataset(torch.randn(10, 15)),
            )

    def test_len(self):
        source = StackDataset(
            TensorDataset(torch.randn(15, 10)), TensorDataset(torch.randn(15))
        )
        self.assertEqual(len(source), 15)
        source = StackDataset(TensorDataset(torch.randn(15, 10)))
        self.assertEqual(len(source), 15)
        source = StackDataset(
            a=TensorDataset(torch.randn(15, 10)), b=TensorDataset(torch.randn(15))
        )
        self.assertEqual(len(source), 15)
        source = StackDataset(a=TensorDataset(torch.randn(15, 10)))
        self.assertEqual(len(source), 15)

    def test_single(self):
        t = TensorDataset(torch.randn(15, 10))
        source = StackDataset(t)
        for i in range(15):
            self.assertEqual(t[i], source[i][0])
        source = StackDataset(a=t)
        for i in range(15):
            self.assertEqual(t[i], source[i]["a"])

    def test_getitem(self):
        t = TensorDataset(torch.randn(15, 10))
        l = TensorDataset(torch.randn(15, 5, 4))
        source = StackDataset(t, l)
        for i in range(15):
            self.assertEqual(t[i], source[i][0])
            self.assertEqual(l[i], source[i][1])
        source = StackDataset(a=t, b=l)
        for i in range(15):
            self.assertEqual(t[i], source[i]["a"])
            self.assertEqual(l[i], source[i]["b"])

    def test_getitems(self):
        class GetItemsDataset(Dataset):
            def __init__(self) -> None:
                self.data = torch.randn(4)

            def __getitem__(self, item):
                return self.data[item]

            def __getitems__(self, items):
                return self.data[items]

            def __len__(self):
                return 4

        t = GetItemsDataset()
        l = [1, 2, 3, 4]

        source = StackDataset(t, l)
        batch = source.__getitems__([0, 1, 2, 3])
        for i in range(4):
            self.assertEqual(t[i], batch[i][0])
            self.assertEqual(l[i], batch[i][1])

        source = StackDataset(t=t, l=l)
        batch = source.__getitems__([0, 1, 2, 3])
        for i in range(4):
            self.assertEqual(t[i], batch[i]["t"])
            self.assertEqual(l[i], batch[i]["l"])

    def test_getitems_raises_index_error(self):
        class GetItemsDataset(Dataset):
            def __init__(self) -> None:
                self.data = torch.randn(4)

            def __getitem__(self, item):
                return self.data[item]

            def __getitems__(self, items):
                return self.data[items]

            def __len__(self):
                return 4

        t = GetItemsDataset()
        l = [1, 2, 3, 4]

        source = StackDataset(t, l)

        with self.assertRaises(IndexError):
            source.__getitems__([0, 4])

    def test_getitems_value_error(self):
        class GetItemsDataset(Dataset):
            def __init__(self) -> None:
                self.data = torch.randn(4)

            def __getitem__(self, item):
                return self.data[item]

            def __getitems__(self, items):
                return self.data[items][:-1]  # return less

            def __len__(self):
                return 4

        t = GetItemsDataset()
        l = [1, 2, 3, 4]

        source = StackDataset(t, l)

        with self.assertRaisesRegex(
            ValueError, "Nested dataset's output size mismatch. Expected 4, got 3"
        ):
            source.__getitems__([0, 1, 2, 3])


@unittest.skipIf(
    TEST_WITH_TSAN,
    "Fails with TSAN with the following error: starting new threads after multi-threaded "
    "fork is not supported. Dying (set die_after_fork=0 to override)",
)
class TestConcatDataset(TestCase):
    def test_concat_two_singletons(self):
        result = ConcatDataset([[0], [1]])
        self.assertEqual(2, len(result))
        self.assertEqual(0, result[0])
        self.assertEqual(1, result[1])

    def test_concat_two_non_singletons(self):
        result = ConcatDataset([[0, 1, 2, 3, 4], [5, 6, 7, 8, 9]])
        self.assertEqual(10, len(result))
        self.assertEqual(0, result[0])
        self.assertEqual(5, result[5])

    def test_concat_two_non_singletons_with_empty(self):
        # Adding an empty dataset somewhere is correctly handled
        result = ConcatDataset([[0, 1, 2, 3, 4], [], [5, 6, 7, 8, 9]])
        self.assertEqual(10, len(result))
        self.assertEqual(0, result[0])
        self.assertEqual(5, result[5])

    def test_concat_raises_index_error(self):
        result = ConcatDataset([[0, 1, 2, 3, 4], [5, 6, 7, 8, 9]])
        with self.assertRaises(IndexError):
            # this one goes to 11
            result[11]

    def test_add_dataset(self):
        d1 = TensorDataset(torch.rand(7, 3, 28, 28), torch.rand(7))
        d2 = TensorDataset(torch.rand(7, 3, 28, 28), torch.rand(7))
        d3 = TensorDataset(torch.rand(7, 3, 28, 28), torch.rand(7))
        result = d1 + d2 + d3
        self.assertEqual(21, len(result))
        self.assertEqual(0, (d1[0][0] - result[0][0]).abs().sum())
        self.assertEqual(0, (d2[0][0] - result[7][0]).abs().sum())
        self.assertEqual(0, (d3[0][0] - result[14][0]).abs().sum())

    def test_iterable_dataset_err(self):
        d1 = TensorDataset(torch.rand(7, 3, 28, 28), torch.rand(7))
        it1 = CountingIterableDataset(5)
        it2 = CountingIterableDataset(10)

        with self.assertRaisesRegex(AssertionError, "does not support IterableDataset"):
            ConcatDataset([d1, it2, it1])

        with self.assertRaisesRegex(AssertionError, "does not support IterableDataset"):
            ConcatDataset([it2])

        with self.assertRaisesRegex(AssertionError, "does not support IterableDataset"):
            ConcatDataset([it1, d1])


# takes in dummy var so this can also be used as a `worker_init_fn`
def set_faulthander_if_available(_=None):
    faulthandler.enable(sys.__stderr__)
    if not IS_WINDOWS:
        # windows does not have faulthandler.register
        # chain=False prevents the default behavior of killing the process
        faulthandler.register(signal.SIGUSR1, file=sys.__stderr__, chain=False)


set_faulthander_if_available()


# Process `pid` must have called `set_faulthander_if_available`
def print_traces_of_all_threads(pid):
    if not IS_WINDOWS:
        # use the custom signal if available
        os.kill(pid, signal.SIGUSR1)
    else:
        # otherwise we can still use the handler given by faulthandler.enable()
        # at the cost of killing the process.
        os.kill(pid, signal.SIGSEGV)

    # wait in parent process to give subprocess some time to print
    time.sleep(5)


# The following `ErrorTrackingProcess` stores the first encountered exception in
# its `.exception` attribute.
# Inspired by https://stackoverflow.com/a/33599967
class ErrorTrackingProcess(mp.Process):
    # Why no *args?
    #   py2 doesn't support def fn(x, *args, key=val, **kwargs)
    # Setting disable_stderr=True may generate a lot of unrelated error outputs
    # but could be helpful for debugging.
    def __init__(self, disable_stderr=True, **kwargs):
        super().__init__(**kwargs)
        self._pconn, self._cconn = mp.Pipe()
        self._exception = None
        self.disable_stderr = disable_stderr

    def run(self):
        set_faulthander_if_available()
        if self.disable_stderr:
            # Disable polluting stderr with errors that are supposed to happen.
            with open(os.devnull, "w") as devnull:
                os.dup2(devnull.fileno(), sys.stderr.fileno())
        try:
            super().run()
            self._cconn.send(None)
        except Exception:
            self._cconn.send(ExceptionWrapper(sys.exc_info()))
            raise

    def print_traces_of_all_threads(self):
        assert self.is_alive(), (
            "can only use print_traces_of_all_threads if the process is alive"
        )
        assert not self.disable_stderr, (
            "do not disable stderr if you use print_traces_of_all_threads"
        )
        # On platforms without `SIGUSR1`, `set_faulthander_if_available` sets
        # `faulthandler.enable()`, and `print_traces_of_all_threads` may kill
        # the process. So let's poll the exception first
        _ = self.exception
        print_traces_of_all_threads(self.pid)

    @property
    def exception(self):
        if self._pconn.poll():
            self._exception = self._pconn.recv()
        if self._exception is None:
            return None
        else:
            return self._exception.exc_type(self._exception.exc_msg)

    # ESRCH means that os.kill can't finds alive proc
    def send_signal(self, signum, ignore_ESRCH=False):
        try:
            os.kill(self.pid, signum)
        except OSError as e:
            if not ignore_ESRCH or e.errno != errno.ESRCH:
                raise


class ErrorDataset(Dataset):
    def __init__(self, size):
        self.size = size

    def __len__(self):
        return self.size


class SegfaultDataset(Dataset):
    def __init__(self, size):
        self.size = size

    def __getitem__(self, idx):
        return ctypes.string_at(0)

    def __len__(self):
        return self.size


class SleepDataset(Dataset):
    def __init__(self, size, sleep_sec):
        self.size = size
        self.sleep_sec = sleep_sec
        self.slept = False

    def __getitem__(self, idx):
        if not self.slept:
            time.sleep(self.sleep_sec)
            self.slept = True
        return idx

    def __len__(self):
        return self.size


class SeedDataset(Dataset):
    def __init__(self, size):
        self.size = size

    def __getitem__(self, idx):
        return torch.initial_seed()

    def __len__(self):
        return self.size


class WorkerSpecificIterableDataset(IterableDataset):
    def __init__(self, sizes_for_all_workers):
        self.sizes_for_all_workers = sizes_for_all_workers

    def __iter__(self):
        worker_info = torch.utils.data.get_worker_info()
        assert worker_info is not None
        return iter(range(self.sizes_for_all_workers[worker_info.id]))

    def __len__(self):
        return sum(self.sizes_for_all_workers)


# Inspired by https://stackoverflow.com/a/26703365
# If all workers will call `sync_once`, they will be blocked until all workers
# reach the call (i.e., acting like a barrier).
# This can be used to ensure that each worker at least processes one data.
class SynchronizedDataset(Dataset):
    def __init__(self, size, batch_size, num_workers):
        assert size >= num_workers * batch_size
        self.count = mp.Value("i", 0, lock=True)
        self.barrier = mp.Semaphore(0)
        self.num_workers = num_workers
        self.size = size

    def sync_once(self):
        with self.count.get_lock():
            self.count.value += 1
            if self.count.value == self.num_workers:
                self.barrier.release()
        self.barrier.acquire()
        self.barrier.release()

    def __getitem__(self, idx):
        raise NotImplementedError

    def __len__(self):
        return self.size


class EmptyTensorDataset(torch.utils.data.Dataset):
    def __init__(self, len):
        self.len = len

    def __len__(self):
        return self.len

    def __getitem__(self, any):
        return torch.empty(0)


class SynchronizedSeedDataset(SynchronizedDataset):
    def __getitem__(self, idx):
        self.sync_once()
        return torch.initial_seed()


def _test_timeout(persistent_workers):
    dataset = SleepDataset(10, 3)
    dataloader = DataLoader(
        dataset,
        batch_size=2,
        num_workers=2,
        timeout=1,
        persistent_workers=persistent_workers,
    )
    _ = next(iter(dataloader))


def _test_timeout_pin_memory(persistent_workers):
    dataset = SleepDataset(10, 3)
    dataloader = DataLoader(
        dataset,
        batch_size=2,
        num_workers=2,
        timeout=1,
        pin_memory=True,
        persistent_workers=persistent_workers,
    )
    _ = next(iter(dataloader))


def _test_large_sampler_indices(persistent_workers):
    # See
    #   test_large_sampler_indices
    #   https://github.com/pytorch/pytorch/issues/48666

    dataloader = torch.utils.data.DataLoader(
        EmptyTensorDataset(10000000),
        batch_size=40960,
        persistent_workers=persistent_workers,
        num_workers=1,
    )

    it = iter(dataloader)

    for x in it:
        assert x.numel() == 0
        raise RuntimeError("My Error")


def disable_stderr(worker_id):
    r"""
    Avoids printing "ERROR: Unexpected segmentation fault encountered in worker."
    from workers. Since worker signal handler prints with low-level write(),
    this has to be done on OS level via dup.

    This is used as worker_init_fn for test_segfault.
    """
    sys.stderr.flush()  # flush library buffers that dup2 knows nothing about
    # Can't use a with-block because otherwise the fd will be closed when this
    # function ends.
    with open(os.devnull, "w") as devnull:
        os.dup2(devnull.fileno(), sys.stderr.fileno())


def _test_segfault():
    dataset = SegfaultDataset(10)
    dataloader = DataLoader(
        dataset, batch_size=2, num_workers=2, worker_init_fn=disable_stderr
    )
    _ = next(iter(dataloader))


def _test_no_segfault():
    dataset = [1, 2, 3]
    num_threads = torch.get_num_threads()
    if num_threads < 4:
        torch.set_num_threads(4)
    else:
        torch.set_num_threads(num_threads)
    mp_ctx = torch.multiprocessing.get_context(method="fork")
    dataloader = DataLoader(
        dataset,
        num_workers=1,
        worker_init_fn=disable_stderr,
        multiprocessing_context=mp_ctx,
    )
    _ = next(iter(dataloader))


class TestProperExitDataset(Dataset):
    def __init__(self, size, error_event):
        self.size = size
        self.error_event = error_event

    def __len__(self):
        return self.size

    def __getitem__(self, idx):
        worker_info = torch.utils.data.get_worker_info()
        if (
            self.error_event is not None
            and self.error_event.is_set()
            and worker_info.id == worker_info.num_workers - 1
        ):
            # only error in the last worker
            raise RuntimeError("Worker error")
        return torch.tensor([idx])


class TestProperExitIterableDataset(IterableDataset):
    def __init__(self, size, error_event):
        self.error_event = error_event
        self.size = size
        self.remaining = size

    def __len__(self):
        return self.size

    def __iter__(self):
        return self

    def __next__(self):
        worker_info = torch.utils.data.get_worker_info()
        if (
            self.error_event is not None
            and self.error_event.is_set()
            and worker_info.id == worker_info.num_workers - 1
        ):
            # only error in the last worker
            raise RuntimeError("Worker error")
        self.remaining -= 1
        if self.remaining < 0:
            raise StopIteration
        return torch.tensor(-1000)


# See TestDataLoader.test_proper_exit for usage
def _test_proper_exit(
    is_iterable_dataset,
    use_workers,
    pin_memory,
    exit_method,
    hold_iter_reference,
    loader_setup_event,
    tester_setup_event,
    persistent_workers,
):
    num_workers = 2 if use_workers else 0

    if exit_method == "worker_error" or exit_method == "worker_kill":
        assert use_workers is True

    if exit_method == "worker_error":
        worker_error_event = mp.Event()
    else:
        worker_error_event = None

    if is_iterable_dataset:
        ds = TestProperExitIterableDataset(7, worker_error_event)
    else:
        ds = TestProperExitDataset(12, worker_error_event)

    loader = DataLoader(
        ds,
        batch_size=1,
        shuffle=False,
        num_workers=num_workers,
        pin_memory=pin_memory,
        worker_init_fn=set_faulthander_if_available,
        persistent_workers=persistent_workers,
    )

    error_it = 2

    if use_workers:
        # 2 is the magical per-worker prefetch number...
        # FIXME: change this after the number becomes configurable.
        if is_iterable_dataset:
            assert len(ds) * num_workers > (error_it + 2 + 1)
        else:
            assert len(loader) > (error_it + 2 + 1) * num_workers
    else:
        if is_iterable_dataset:
            assert len(ds) > error_it + 1
        else:
            assert len(loader) > error_it + 1

    it = iter(loader)
    if use_workers:
        workers = it._workers

    def kill_pid(pid):
        psutil_p = psutil.Process(pid)
        psutil_p.kill()
        psutil_p.wait(JOIN_TIMEOUT)
        assert not psutil_p.is_running()

    for i, _ in enumerate(it):
        if i == 0:
            if not hold_iter_reference:
                del it
                del loader
            loader_setup_event.set()
            tester_setup_event.wait()
            # ensure that the workers are still alive
            if use_workers:
                for w in workers:
                    assert w.is_alive()
            if worker_error_event is not None:
                worker_error_event.set()

        if i == error_it:
            if exit_method == "loader_error":
                raise RuntimeError("Loader error")
            elif exit_method == "loader_kill":
                kill_pid(os.getpid())
            elif exit_method == "worker_kill":
                kill_pid(workers[-1].pid)  # kill last worker

    if not hold_iter_reference:
        # Tries to trigger the __del__ clean-up rather than the automatic
        # exiting of daemonic children. Technically it should be automatically
        # triggered, but I don't want to rely on the implementation detail of
        # Python gc.
        gc.collect()


class TestWorkerInfoDataset(SynchronizedDataset):
    def __getitem__(self, idx):
        self.sync_once()
        return torch.tensor(self.value)


# Should be used as worker_init_fn with TestWorkerInfoDataset.
# See _test_get_worker_info below for usage.
def _test_worker_info_init_fn(worker_id):
    worker_info = torch.utils.data.get_worker_info()
    assert worker_id == worker_info.id, (
        "worker_init_fn and worker_info should have consistent id"
    )
    assert worker_id < worker_info.num_workers, (
        "worker_init_fn and worker_info should have valid id"
    )
    assert worker_info.seed == torch.initial_seed(), (
        "worker_init_fn and worker_info should have consistent seed"
    )
    dataset = worker_info.dataset
    assert isinstance(dataset, TestWorkerInfoDataset), (
        "worker_info should have correct dataset copy"
    )
    assert not hasattr(dataset, "value"), "worker_info should have correct dataset copy"
    # test that WorkerInfo attributes are read-only
    try:
        worker_info.id = 3999
    except RuntimeError as e:
        assert str(e) == "Cannot assign attributes to WorkerInfo objects"
    try:
        worker_info.a = 3
    except RuntimeError as e:
        assert str(e) == "Cannot assign attributes to WorkerInfo objects"
    for k in ["id", "num_workers", "seed", "dataset"]:
        assert f"{k}=" in repr(worker_info)
    dataset.value = [worker_id, os.getpid()]


def _test_get_worker_info():
    # get_worker_info returns None in main proc
    assert torch.utils.data.get_worker_info() is None
    num_workers = 2
    batch_size = 2
    dataset = TestWorkerInfoDataset(6, batch_size, num_workers)
    dataloader = DataLoader(
        dataset,
        batch_size=batch_size,
        num_workers=num_workers,
        worker_init_fn=_test_worker_info_init_fn,
    )
    it = iter(dataloader)
    data = []
    for d in it:
        data.append(d)  # noqa: PERF402
    worker_pids = [w.pid for w in it._workers]
    data = torch.cat(data, 0)
    for d in data:
        # each `d` is a [worker_id, worker_pid] pair, which is set in
        # _test_worker_info_init_fn
        assert d[1] == worker_pids[d[0]]
    # get_worker_info returns None in main proc after data loading
    assert torch.utils.data.get_worker_info() is None
    # main proc dataset was never assigned this attribute
    assert not hasattr(dataset, "value")
    try:
        _ = dataset[0]
    except AttributeError:
        return
    raise RuntimeError("Expected AttributeError")


# test custom init function
def init_fn(worker_id):
    torch.manual_seed(12345)


# used with test_error_in_init
class ErrorIterableDataset(IterableDataset):
    def __iter__(self):
        raise RuntimeError("Error in __iter__")


# used with test_error_in_init
def error_worker_init_fn(_):
    raise RuntimeError("Error in worker_init_fn")


class BulkLoadingDataset(Dataset):
    def __init__(self, length):
        self.length = length

    def __getitem__(self, indices):
        assert isinstance(indices, (list, tuple))
        return torch.as_tensor(indices)

    def __len__(self):
        return self.length


class BulkLoadingSampler(torch.utils.data.Sampler):
    def __init__(self, dataset, batch_size):
        self.dataset = dataset
        self.batch_size = batch_size

    def __iter__(self):
        for x in torch.randperm(len(self.dataset)).split(self.batch_size):
            yield x.tolist()

    def __len__(self):
        return int(math.ceil(len(self.dataset) / float(self.batch_size)))


class TestMultiEpochDataset(IterableDataset):
    def __init__(self, length):
        self.length = length

    def __iter__(self):
        worker_info = torch.utils.data.get_worker_info()
        assert worker_info is not None
        worker_id = worker_info.id
        for _ in range(self.length // worker_info.num_workers):
            yield worker_id

    def __len__(self):
        return self.length


class CustomList(list):
    pass


class CustomDict(dict):
    pass


def row_processor(row):
    return np.add(row, 1)


def filter_len(row):
    return len(row) == 4


@unittest.skipIf(
    TEST_WITH_TSAN,
    "Fails with TSAN with the following error: starting new threads after multi-threaded "
    "fork is not supported. Dying (set die_after_fork=0 to override)",
)
@unittest.skipIf(
    TEST_WITH_ASAN,
    "DataLoader tests hang in ASAN, see: https://github.com/pytorch/pytorch/issues/66223",
)
class TestDataLoader(TestCase):
    def setUp(self):
        super().setUp()
        self.data = torch.randn(100, 2, 3, 5)
        self.labels = torch.randperm(50).repeat(2)
        self.dataset = TensorDataset(self.data, self.labels)
        self.persistent_workers = False

    def _get_data_loader(self, dataset, **kwargs):
        persistent_workers = kwargs.get("persistent_workers", self.persistent_workers)
        if persistent_workers and kwargs.get("num_workers", 0) == 0:
            persistent_workers = False
        kwargs["persistent_workers"] = persistent_workers
        return DataLoader(dataset, **kwargs)

    def _test_sequential(self, loader):
        batch_size = loader.batch_size
        if batch_size is None:
            for idx, (sample, target) in enumerate(loader):
                self.assertEqual(sample, self.data[idx])
                self.assertEqual(target, self.labels[idx])
            self.assertEqual(idx, len(self.dataset) - 1)
        else:
            for i, (sample, target) in enumerate(loader):
                idx = i * batch_size
                self.assertEqual(sample, self.data[idx : idx + batch_size])
                self.assertEqual(target, self.labels[idx : idx + batch_size])
            self.assertEqual(i, math.floor((len(self.dataset) - 1) / batch_size))

    def _test_shuffle(self, loader):
        found_data = dict.fromkeys(range(self.data.size(0)), 0)
        found_labels = dict.fromkeys(range(self.labels.size(0)), 0)
        batch_size = loader.batch_size
        if batch_size is None:
            for i, (batch_samples, batch_targets) in enumerate(loader):
                sample, target = (batch_samples, batch_targets)
                for data_point_idx, data_point in enumerate(self.data):
                    if data_point.eq(sample).all():
                        self.assertFalse(found_data[data_point_idx])
                        found_data[data_point_idx] += 1
                        break
                self.assertEqual(target, self.labels[data_point_idx])
                found_labels[data_point_idx] += 1
                self.assertEqual(sum(found_data.values()), (i + 1))
                self.assertEqual(sum(found_labels.values()), (i + 1))
            self.assertEqual(i, (len(self.dataset) - 1))
        else:
            for i, (batch_samples, batch_targets) in enumerate(loader):
                for sample, target in zip(batch_samples, batch_targets):
                    for data_point_idx, data_point in enumerate(self.data):
                        if data_point.eq(sample).all():
                            self.assertFalse(found_data[data_point_idx])
                            found_data[data_point_idx] += 1
                            break
                    self.assertEqual(target, self.labels[data_point_idx])
                    found_labels[data_point_idx] += 1
                self.assertEqual(sum(found_data.values()), (i + 1) * batch_size)
                self.assertEqual(sum(found_labels.values()), (i + 1) * batch_size)
            self.assertEqual(i, math.floor((len(self.dataset) - 1) / batch_size))

    def _test_error(self, loader):
        it = iter(loader)
        errors = 0
        while True:
            try:
                next(it)
            except NotImplementedError:
                errors += 1
            except StopIteration:
                self.assertEqual(
                    errors, math.ceil(float(len(loader.dataset)) / loader.batch_size)
                )
                return

    def test_error_in_init(self):
        for num_workers in [0, 2]:
            loader = self._get_data_loader(
                ErrorIterableDataset(), num_workers=num_workers
            )
            with self.assertRaisesRegex(RuntimeError, "Error in __iter__"):
                list(iter(loader))

        loader = self._get_data_loader(
            self.dataset, num_workers=2, worker_init_fn=error_worker_init_fn
        )
        with self.assertRaisesRegex(RuntimeError, "Error in worker_init_fn"):
            list(iter(loader))

    def test_typing(self):
        # Make sure there is no TypeError

        class SomeDatasetClass(Dataset[list[torch.Tensor]]):
            pass

        def _create_dataloader(is_train: bool) -> DataLoader[list[torch.Tensor]]:
            pass

    @unittest.skipIf(IS_SANDCASTLE, "subprocess doesn't work in FB internal CI")
    @unittest.skipIf(IS_WINDOWS, "No 'resource' module on Windows")
    def test_fd_limit_exceeded(self):
        # See NOTE [ DataLoader on Linux and open files limit ]
        import subprocess

        subprocess.check_output(
            [
                sys.executable,
                "-c",
                """\
import torch
import resource
from torch.utils.data import DataLoader, IterableDataset

class RandomDataset(IterableDataset):
    def __init__(self, len, size):
        super(RandomDataset).__init__()
        self.len = len
        self.size = size

    def __iter__(self):
        return self

    def __next__(self):
        if self.len <= 0:
            raise StopIteration
        self.len -= 1
        return torch.randn(self.size)

try:
    keep_fds_alive = []
    resource.setrlimit(resource.RLIMIT_NOFILE, (100, 100))
    for random_t in DataLoader(RandomDataset(200, (2,2)), multiprocessing_context="fork",
                               num_workers=1):
      random_t.max(dim=0)
      keep_fds_alive.append(random_t)
except RuntimeError as e:
    assert "ulimit -n" in str(e)
    assert "set_sharing_strategy" in str(e)
""",
            ]
        )

    def test_invalid_assign_after_init(self):
        dl = self._get_data_loader(self.dataset)
        for attr in ("batch_size", "sampler", "batch_sampler", "drop_last", "dataset"):

            def fn():
                setattr(dl, attr, {})

            self.assertRaises(ValueError, fn)

    def test_sequential_nonbatch(self):
        self._test_sequential(self._get_data_loader(self.dataset, batch_size=None))

    def test_sequential_batch(self):
        self._test_sequential(self._get_data_loader(self.dataset))
        self._test_sequential(self._get_data_loader(self.dataset, batch_size=2))

    def test_bulk_loading_nobatch(self):
        n = 35
        bs = 4
        ds = BulkLoadingDataset(n)
        sampler = BulkLoadingSampler(ds, batch_size=4)

        for num_workers in [0, 4]:
            dl = self._get_data_loader(
                ds,
                num_workers=num_workers,
                batch_size=None,
                sampler=sampler,
                pin_memory=TEST_CUDA,
            )
            self.assertFalse(dl._auto_collation)
            samples = list(dl)
            self.assertEqual(samples[0].is_pinned(), TEST_CUDA)
            self.assertEqual(set(torch.cat(samples, 0).tolist()), set(range(n)))

    def test_growing_dataset(self):
        dataset = [torch.ones(4) for _ in range(4)]
        dataloader_seq = self._get_data_loader(dataset, shuffle=False)
        dataloader_shuffle = self._get_data_loader(dataset, shuffle=True)
        dataset.append(torch.ones(4))
        self.assertEqual(len(dataloader_seq), 5)
        self.assertEqual(len(dataloader_shuffle), 5)

    @unittest.skipIf(not TEST_CUDA, "CUDA unavailable")
    def test_sequential_pin_memory(self):
        loader = self._get_data_loader(self.dataset, batch_size=2, pin_memory=True)
        for input, target in loader:
            self.assertTrue(input.is_pinned())
            self.assertTrue(target.is_pinned())

    @unittest.skipIf(not TEST_CUDA_IPC, "CUDA IPC not available")
    def test_multiple_dataloaders(self):
        for multiprocessing_context in supported_multiprocessing_contexts:
            loader1_it = iter(self._get_data_loader(self.dataset, num_workers=1))
            loader2_it = iter(
                self._get_data_loader(
                    self.dataset,
                    num_workers=2,
                    multiprocessing_context=multiprocessing_context,
                )
            )
            next(loader1_it)
            next(loader1_it)
            next(loader2_it)
            next(loader2_it)
            next(loader1_it)
            next(loader2_it)
            del loader1_it
            del loader2_it

    # This case pass on Intel GPU, but currently expected failure on other device,
    # please don't forget to remove this skip when remove the xfailIfLinux.
    @skipIfXpu
    # This case passes on s390x too.
    # please don't forget to remove this skip when remove the xfailIfLinux.
    @unittest.skipIf(IS_S390X, "Unexpectedly succeeds on s390x")
    # https://github.com/pytorch/pytorch/issues/128551
    @xfailIfLinux
    def test_segfault(self):
        p = ErrorTrackingProcess(target=_test_segfault)
        p.start()
        p.join(JOIN_TIMEOUT)
        try:
            self.assertFalse(p.is_alive())
            self.assertNotEqual(p.exitcode, 0)
            if IS_WINDOWS:
                self.assertIsInstance(p.exception, OSError)
                self.assertRegex(str(p.exception), r"access violation reading ")
            else:
                self.assertIsInstance(p.exception, RuntimeError)
                self.assertRegex(
                    str(p.exception),
                    r"DataLoader worker \(pid \d+\) is killed by signal: ",
                )
        finally:
            p.terminate()

    # Tests if the child process forked by the DataLoader segfaults due to having more than 3 threads
    # in the parent process after at least one set_num_threads invocation in the parent process.
    # After forking, set_num_threads(1) in the child process entails handling some inherited data-structures
    # of the Caffe2 thread-pool of the parent process, culminating in a segfault.
    # Reference: https://github.com/pytorch/pytorch/issues/54752
    @unittest.skipIf(IS_WINDOWS, "Needs fork")
    def test_no_segfault(self):
        p = ErrorTrackingProcess(target=_test_no_segfault)
        p.start()
        p.join(JOIN_TIMEOUT)
        try:
            self.assertFalse(p.is_alive())
            if p.exception:
                self.assertIsInstance(p.exception, RuntimeError)
                self.assertRegex(
                    str(p.exception),
                    r"DataLoader worker \(pid \d+\) is killed by signal: ",
                )
                self.fail("Segfault occurred in worker process after fork")
        finally:
            p.terminate()

    def test_timeout(self):
        if TEST_CUDA:
            # This test runs in a subprocess, which can only initialize CUDA with spawn.
            # _test_timeout_pin_memory with pin_memory=True initializes CUDA when the iterator is
            # constructed.
            targets = (_test_timeout, _test_timeout_pin_memory)
        else:
            targets = (_test_timeout,)
        for target in targets:
            p = ErrorTrackingProcess(target=target, args=(self.persistent_workers,))
            p.start()
            p.join(JOIN_TIMEOUT)
            try:
                self.assertFalse(p.is_alive())
                self.assertNotEqual(p.exitcode, 0)
                self.assertIsInstance(p.exception, RuntimeError)
                self.assertRegex(
                    str(p.exception), r"DataLoader timed out after \d+ seconds"
                )
            finally:
                p.terminate()

    def test_large_sampler_indices(self):
        # Test that the data loader cleanly exit when the process errors
        #   1. having an reference to the iterator
        #   2. using a sampler that yields big elements s.t. _index_queues putters block
        #
        # More context: https://github.com/pytorch/pytorch/issues/48666

        p = ErrorTrackingProcess(
            target=_test_large_sampler_indices, args=(self.persistent_workers,)
        )
        p.start()
        p.join(JOIN_TIMEOUT)
        try:
            self.assertFalse(p.is_alive())
            self.assertNotEqual(p.exitcode, 0)
            self.assertIsInstance(p.exception, RuntimeError)
            self.assertRegex(str(p.exception), r"My Error")
        finally:
            p.terminate()

    def test_invalid_ctor_args_combinations(self):
        # general
        with self.assertRaisesRegex(
            ValueError, "num_workers option should be non-negative"
        ):
            self._get_data_loader(self.dataset, num_workers=-1)
        with self.assertRaisesRegex(
            ValueError, "timeout option should be non-negative"
        ):
            self._get_data_loader(self.dataset, timeout=-1)

        # disable auto-batching
        with self.assertRaisesRegex(
            ValueError,
            "batch_size=None option disables auto-batching and is mutually exclusive",
        ):
            self._get_data_loader(self.dataset, batch_size=None, drop_last=True)

        valid_ctx = list(torch.multiprocessing.get_all_start_methods())[-1]
        with self.assertRaisesRegex(
            ValueError, r"multi-process loading \(num_workers > 0\), but got"
        ):
            self._get_data_loader(
                self.dataset, num_workers=0, multiprocessing_context=valid_ctx
            )
        with self.assertRaisesRegex(
            ValueError, "should specify a valid start method in"
        ):
            self._get_data_loader(
                self.dataset, num_workers=1, multiprocessing_context="bad"
            )
        with self.assertRaisesRegex(
            TypeError, "multiprocessing_context option should be a valid context "
        ):
            self._get_data_loader(
                self.dataset, num_workers=1, multiprocessing_context=object()
            )

        # map-style
        sampler = torch.utils.data.SequentialSampler(self.dataset)
        batch_sampler = torch.utils.data.BatchSampler(sampler, 3, False)
        with self.assertRaisesRegex(
            ValueError, "sampler option is mutually exclusive with shuffle"
        ):
            self._get_data_loader(
                self.dataset, batch_size=11, sampler=sampler, shuffle=True
            )
        with self.assertRaisesRegex(
            ValueError, "sampler option is mutually exclusive with shuffle"
        ):
            self._get_data_loader(
                self.dataset, batch_sampler=batch_sampler, sampler=sampler, shuffle=True
            )
        with self.assertRaisesRegex(
            ValueError, "sampler option is mutually exclusive with shuffle"
        ):
            self._get_data_loader(
                self.dataset, batch_sampler=batch_sampler, sampler=sampler, shuffle=3
            )
        with self.assertRaisesRegex(
            ValueError, "batch_sampler option is mutually exclusive with"
        ):
            self._get_data_loader(
                self.dataset, batch_size=11, batch_sampler=batch_sampler
            )
        with self.assertRaisesRegex(
            ValueError, "batch_sampler option is mutually exclusive with"
        ):
            self._get_data_loader(
                self.dataset, shuffle=True, batch_sampler=batch_sampler
            )
        with self.assertRaisesRegex(
            ValueError, "batch_sampler option is mutually exclusive with"
        ):
            self._get_data_loader(
                self.dataset, drop_last=True, batch_sampler=batch_sampler
            )
        with self.assertRaisesRegex(
            ValueError, "batch_sampler option is mutually exclusive with"
        ):
            self._get_data_loader(
                self.dataset, drop_last=3, batch_sampler=batch_sampler
            )

        # iterable-style
        dataset = CountingIterableDataset(20)
        with self.assertRaisesRegex(
            ValueError, "DataLoader with IterableDataset: expected unspecified shuffle"
        ):
            self._get_data_loader(dataset, shuffle=True)
        with self.assertRaisesRegex(
            ValueError, "DataLoader with IterableDataset: expected unspecified shuffle"
        ):
            self._get_data_loader(dataset, shuffle=3)
        with self.assertRaisesRegex(
            ValueError, "DataLoader with IterableDataset: expected unspecified sampler"
        ):
            self._get_data_loader(
                dataset, sampler=torch.utils.data.SequentialSampler(dataset)
            )
        with self.assertRaisesRegex(
            ValueError, "DataLoader with IterableDataset: expected unspecified sampler"
        ):
            self._get_data_loader(dataset, sampler=3)
        with self.assertRaisesRegex(
            ValueError,
            "DataLoader with IterableDataset: expected unspecified batch_sampler",
        ):
            self._get_data_loader(
                dataset,
                batch_sampler=torch.utils.data.BatchSampler(
                    torch.utils.data.SequentialSampler(dataset), 3, False
                ),
            )
        with self.assertRaisesRegex(
            ValueError,
            "DataLoader with IterableDataset: expected unspecified batch_sampler",
        ):
            self._get_data_loader(dataset, batch_sampler=3)

    def test_builtin_collection_conversion(self):
        for coll_ty in (list, tuple):
            for num_workers in (0, 1):
                # map-style dataset
                dataset = CountingDataset(20)
                # no auto-batching
                fetched = coll_ty(
                    self._get_data_loader(
                        dataset, batch_size=None, num_workers=num_workers
                    )
                )
                self.assertEqual(fetched, coll_ty(range(20)))
                # auto-batching
                fetched = coll_ty(
                    self._get_data_loader(
                        dataset, batch_size=2, num_workers=num_workers
                    )
                )
                self.assertEqual(
                    fetched, coll_ty(torch.tensor([i, i + 1]) for i in range(0, 20, 2))
                )

                # iterable-style dataset
                dataset = CountingIterableDataset(20)
                # no auto-batching
                fetched = coll_ty(
                    self._get_data_loader(
                        dataset, batch_size=None, num_workers=num_workers
                    )
                )
                self.assertEqual(fetched, coll_ty(range(20)))
                # auto-batching
                # this IterableDataset isn't configured for each worker, so for
                # the equality test below to be valid, we cannot have more than 1 workers.
                assert num_workers in [0, 1], "invalid test"
                fetched = coll_ty(
                    self._get_data_loader(
                        dataset, batch_size=2, num_workers=num_workers
                    )
                )
                self.assertEqual(
                    fetched, coll_ty(torch.tensor([i, i + 1]) for i in range(0, 20, 2))
                )

    def test_iterable_style_dataset(self):
        # [no auto-batching] single process loading
        dataset = CountingIterableDataset(20)
        dataloader = self._get_data_loader(dataset, batch_size=None)
        fetched = list(dataloader)
        self.assertEqual(len(fetched), 20)
        for i, d in enumerate(fetched):
            # non-batched should not convert ints into tensors
            self.assertIsInstance(d, int)
            self.assertEqual(d, i)
        # DataLoader should match len of the iterable-style dataset (if implemented)
        self.assertEqual(len(dataloader), len(dataset))

        # [no auto-batching] multiprocessing loading
        num_workers = 3
        sizes_for_all_workers = [0, 4, 20]
        expected = sorted(
            functools.reduce(
                operator.iadd, (list(range(s)) for s in sizes_for_all_workers), []
            )
        )
        assert len(sizes_for_all_workers) == num_workers, "invalid test case"
        for prefetch_factor in [2, 3, 4]:
            dataset = WorkerSpecificIterableDataset(sizes_for_all_workers)
            dataloader = self._get_data_loader(
                dataset,
                num_workers=num_workers,
                batch_size=None,
                worker_init_fn=set_faulthander_if_available,
                prefetch_factor=prefetch_factor,
            )
            dataloader_iter = iter(dataloader)
            fetched = sorted(dataloader_iter)
            for a, b in zip(fetched, expected):
                # non-batched should not convert ints into tensors
                self.assertIsInstance(a, int)
                self.assertEqual(a, b)
            # DataLoader should match len of the iterable-style dataset (if implemented)
            self.assertEqual(len(dataloader), len(dataset))
            # When loading more than len(dataset) data, after accessing len(dataloader),
            # we should get a warning. See NOTE [ IterableDataset and __len__ ].
            dataset = CountingIterableDataset(20)
            dataloader = self._get_data_loader(
                dataset,
                num_workers=num_workers,
                worker_init_fn=set_faulthander_if_available,
                prefetch_factor=prefetch_factor,
            )
            it = iter(dataloader)
            for _ in range(40):
                self.assertNotWarn(
                    lambda: next(it), "Should not warn before accessing len(dataloader)"
                )
            self.assertEqual(len(dataloader), len(dataset))
            self.assertEqual(len(dataloader), 20)
            it = iter(dataloader)
            for _ in range(20):
                self.assertNotWarn(
                    lambda: next(it), "Should not warn before exceeding length"
                )
            for _ in range(3):
                with self.assertWarnsRegex(
                    UserWarning,
                    r"but [0-9]+ samples have been fetched\. For multiprocessing data-loading, this",
                    msg="Should always warn after exceeding length",
                ):
                    next(it)
        # [no auto-batching] test that workers exit gracefully
        workers = dataloader_iter._workers
        del dataloader_iter
        del dataloader
        try:
            for w in workers:
                w.join(JOIN_TIMEOUT)
                self.assertFalse(w.is_alive())
                self.assertEqual(w.exitcode, 0)
        finally:
            for w in workers:
                w.terminate()

        # [auto-batching] single process loading
        dataset = CountingIterableDataset(20)
        fetched = list(self._get_data_loader(dataset, batch_size=7))
        self.assertEqual(len(fetched), 3)
        self.assertEqual(fetched[0].tolist(), list(range(7)))
        self.assertEqual(fetched[1].tolist(), list(range(7, 14)))
        self.assertEqual(fetched[2].tolist(), list(range(14, 20)))

        # [auto-batching] multiprocessing loading
        num_workers = 3
        sizes_for_all_workers = [0, 4, 20]
        expected = sorted(
            functools.reduce(
                operator.iadd, (list(range(s)) for s in sizes_for_all_workers), []
            )
        )
        assert len(sizes_for_all_workers) == num_workers, "invalid test case"
        for prefetch_factor in [2, 3, 4]:
            dataset = WorkerSpecificIterableDataset(sizes_for_all_workers)
            # worker 0 should return 0 batches
            # worker 1 should return 1 batches
            # worker 2 should return 3 batches
            dataloader = self._get_data_loader(
                dataset,
                num_workers=num_workers,
                batch_size=7,
                prefetch_factor=prefetch_factor,
            )
            dataloader_iter = iter(dataloader)
            fetched = list(dataloader_iter)
            self.assertEqual(len(fetched), 4)
            fetched = {tuple(t.tolist()) for t in fetched}
            self.assertEqual(
                fetched,
                {
                    tuple(range(4)),
                    tuple(range(7)),
                    tuple(range(7, 14)),
                    tuple(range(14, 20)),
                },
            )

            # [auto-batching] test that workers exit gracefully
            workers = dataloader_iter._workers
            del dataloader_iter
            del dataloader
            try:
                for w in workers:
                    w.join(JOIN_TIMEOUT)
                    self.assertFalse(w.is_alive())
                    self.assertEqual(w.exitcode, 0)
            finally:
                for w in workers:
                    w.terminate()
        # [auto-batching & drop_last] single process loading
        dataset = CountingIterableDataset(20)
        fetched = list(self._get_data_loader(dataset, batch_size=7, drop_last=True))
        self.assertEqual(len(fetched), 2)
        self.assertEqual(fetched[0].tolist(), list(range(7)))
        self.assertEqual(fetched[1].tolist(), list(range(7, 14)))

        # [auto-batching & drop_last] multiprocessing loading
        num_workers = 3
        sizes_for_all_workers = [0, 4, 20]
        expected = sorted(
            functools.reduce(
                operator.iadd, (list(range(s)) for s in sizes_for_all_workers), []
            )
        )
        assert len(sizes_for_all_workers) == num_workers, "invalid test case"
        for prefetch_factor in [2, 3, 4]:
            dataset = WorkerSpecificIterableDataset(sizes_for_all_workers)
            # worker 0 should return 0 batches
            # worker 1 should return 1 batches
            # worker 2 should return 3 batches
            dataloader = self._get_data_loader(
                dataset,
                num_workers=num_workers,
                batch_size=7,
                drop_last=True,
                worker_init_fn=set_faulthander_if_available,
                prefetch_factor=prefetch_factor,
            )
            dataloader_iter = iter(dataloader)
            fetched = list(dataloader_iter)
            self.assertEqual(len(fetched), 2)
            fetched = {tuple(t.tolist()) for t in fetched}
            self.assertEqual(fetched, {tuple(range(7)), tuple(range(7, 14))})

            # [auto-batching & drop_last] test that workers exit gracefully
            workers = dataloader_iter._workers
            del dataloader_iter
            del dataloader
            try:
                for w in workers:
                    w.join(JOIN_TIMEOUT)
                    self.assertFalse(w.is_alive())
                    self.assertEqual(w.exitcode, 0)
            finally:
                for w in workers:
                    w.terminate()

    def test_chain_iterable_style_dataset(self):
        # chaining (concatenation)
        dataset1 = CountingIterableDataset(20)
        dataset2 = CountingIterableDataset(15)
        expected = list(range(20)) + list(range(15))
        for num_workers in [0, 1]:
            for chained_dataset in [
                dataset1 + dataset2,
                ChainDataset([dataset1, dataset2]),
            ]:
                fetched = list(
                    self._get_data_loader(chained_dataset, num_workers=num_workers)
                )
                self.assertEqual(len(fetched), len(expected))
                for e, d in zip(expected, fetched):
                    self.assertIsInstance(d, torch.Tensor)
                    self.assertEqual(e, d)

        with self.assertRaisesRegex(
            AssertionError, "ChainDataset only supports IterableDataset"
        ):
            list(iter(dataset1 + self.dataset))

        with self.assertRaisesRegex(
            AssertionError, "ChainDataset only supports IterableDataset"
        ):
            list(iter(ChainDataset([dataset1, self.dataset])))

    @unittest.skipIf(not TEST_CUDA_IPC, "CUDA IPC not available")
    def test_multiprocessing_contexts(self):
        reference = [
            torch.arange(3),
            torch.arange(3, 6),
            torch.arange(6, 9),
            torch.arange(9, 11),
        ]
        counting_ds_n = 11
        dl_common_args = dict(num_workers=3, batch_size=3, pin_memory=(not TEST_CUDA))
        for ctx in supported_multiprocessing_contexts:
            # windows and jetson devices don't support sharing cuda tensor; ROCm does not yet fully support IPC
            if (
                ctx in ["spawn", "forkserver"]
                and TEST_CUDA
                and not IS_WINDOWS
                and not IS_JETSON
            ):
                ds_cls = CUDACountingDataset
            else:
                ds_cls = CountingDataset
            self.assertEqual(
                reference,
                list(
                    self._get_data_loader(
                        ds_cls(counting_ds_n),
                        multiprocessing_context=ctx,
                        **dl_common_args,
                    )
                ),
            )
            if ctx is not None:
                # test ctx object
                ctx = mp.get_context(ctx)
                self.assertEqual(
                    reference,
                    list(
                        self._get_data_loader(
                            ds_cls(counting_ds_n),
                            multiprocessing_context=ctx,
                            **dl_common_args,
                        )
                    ),
                )

    def _test_multiprocessing_iterdatapipe(self, with_dill):
        # Testing to make sure that function from global scope (e.g. imported from library) can be serialized
        # and used with multiprocess DataLoader

        reference = [
            torch.as_tensor([[2, 3, 4, 5]], dtype=torch.int64),
            torch.as_tensor([[2, 3, 4, 5]], dtype=torch.int64),
        ]
        datapipe: IterDataPipe = IterableWrapper([[1, 2, 3, 4], [1, 2, 3, 4, 5, 6]])
        datapipe = datapipe.map(row_processor)
        datapipe = (
            datapipe.filter(lambda row: len(row) == 4)
            if with_dill
            else datapipe.filter(filter_len)
        )

        dl_common_args = dict(
            num_workers=2, batch_size=2, shuffle=True, pin_memory=(not TEST_CUDA)
        )
        for ctx in supported_multiprocessing_contexts:
            self.assertEqual(
                reference,
                [
                    t.type(torch.int64)
                    for t in self._get_data_loader(
                        datapipe, multiprocessing_context=ctx, **dl_common_args
                    )
                ],
            )
            if ctx is not None:
                # test ctx object
                ctx = mp.get_context(ctx)
                self.assertEqual(
                    reference,
                    [
                        t.type(torch.int64)
                        for t in self._get_data_loader(
                            datapipe, multiprocessing_context=ctx, **dl_common_args
                        )
                    ],
                )

    @skipIfNoNumpy
    @unittest.skipIf(not TEST_CUDA_IPC, "CUDA IPC not available")
    def test_multiprocessing_iterdatapipe(self):
        self._test_multiprocessing_iterdatapipe(with_dill=False)

    @unittest.expectedFailure
    @skipIfNoNumpy
    @unittest.skipIf(not TEST_CUDA_IPC, "CUDA IPC not available")
    @skipIfNoDill
    def test_multiprocessing_iterdatapipe_with_dill(self):
        self._test_multiprocessing_iterdatapipe(with_dill=True)

    def test_worker_seed(self):
        num_workers = 6
        batch_size = 1
        dataset = SynchronizedSeedDataset(num_workers, batch_size, num_workers)
        dataloader = self._get_data_loader(
            dataset, batch_size=batch_size, num_workers=num_workers
        )
        seeds = set()
        seeds.update(batch[0] for batch in dataloader)
        self.assertEqual(len(seeds), num_workers)

    def test_worker_seed_reproducibility(self):
        def get_dataloader():
            return DataLoader(
                dataset,
                batch_size=batch_size,
                num_workers=num_workers,
                generator=torch.Generator().manual_seed(42),
            )

        num_workers = 6
        batch_size = 1
        dataset = SynchronizedSeedDataset(num_workers, batch_size, num_workers)
        self.assertEqual(
            {int(batch) for batch in get_dataloader()},
            {int(batch) for batch in get_dataloader()},
        )

    def test_multi_epochs_reproducibility(self):
        num_workers = 2
        batch_size = 10
        num_epochs = 3

        dataset = TestMultiEpochDataset(batch_size * num_workers)
        dataloader = self._get_data_loader(
            dataset, batch_size=batch_size, shuffle=False, num_workers=num_workers
        )

        for _ in range(num_epochs):
            for batch_idx, sample in enumerate(dataloader):
                self.assertEqual(
                    sample.tolist(), [batch_idx % num_workers] * batch_size
                )

    def test_worker_init_fn(self):
        dataset = SeedDataset(4)
        dataloader = self._get_data_loader(
            dataset, batch_size=2, num_workers=2, worker_init_fn=init_fn
        )
        for batch in dataloader:
            self.assertEqual(12345, batch[0])
            self.assertEqual(12345, batch[1])

    @unittest.skipIf(
        IS_WINDOWS or IS_MACOS,
        "`ValueError: cannot find context for 'forkserver'` in Windows",
    )
    def test_worker_init_fn_forkserver(self):
        def local_init_fn(worker_id):
            torch.manual_seed(12345)

        import multiprocessing as py_mp

        py_mp.set_start_method("forkserver", force=True)

        dataset = SeedDataset(4)
        dataloader = self._get_data_loader(
            dataset, batch_size=2, num_workers=2, worker_init_fn=local_init_fn
        )
        with self.assertWarnsRegex(UserWarning, "Got pickle error when"):
            with self.assertRaises(Exception):
                next(iter(dataloader))

    def test_get_worker_info(self):
        p = ErrorTrackingProcess(target=_test_get_worker_info)
        p.start()
        p.join(JOIN_TIMEOUT)
        try:
            self.assertFalse(p.is_alive())
            self.assertEqual(p.exitcode, 0)
        finally:
            p.terminate()

    def test_shuffle(self):
        self._test_shuffle(self._get_data_loader(self.dataset, shuffle=True))

    def test_shuffle_batch_none(self):
        self._test_shuffle(DataLoader(self.dataset, batch_size=None, shuffle=True))

    def test_shuffle_batch(self):
        self._test_shuffle(
            self._get_data_loader(self.dataset, batch_size=2, shuffle=True)
        )

    def test_shuffle_reproducibility(self):
        for fn in (
            lambda: DataLoader(
                self.dataset,
                shuffle=True,
                num_workers=0,
                generator=torch.Generator().manual_seed(42),
            ),
            lambda: DataLoader(
                self.dataset,
                shuffle=True,
                num_workers=2,
                generator=torch.Generator().manual_seed(42),
            ),
        ):
            self.assertEqual(list(fn()), list(fn()))

    def test_sequential_workers(self):
        self._test_sequential(self._get_data_loader(self.dataset, num_workers=4))

    def test_seqential_batch_workers(self):
        self._test_sequential(
            self._get_data_loader(self.dataset, batch_size=2, num_workers=4)
        )

    def test_seqential_batch_workers_prefetch(self):
        self._test_sequential(
            DataLoader(self.dataset, batch_size=2, num_workers=4, prefetch_factor=3)
        )

    def test_shuffle_workers(self):
        self._test_shuffle(
            self._get_data_loader(self.dataset, shuffle=True, num_workers=4)
        )

    def test_shuffle_batch_workers(self):
        self._test_shuffle(
            self._get_data_loader(
                self.dataset, batch_size=2, shuffle=True, num_workers=4
            )
        )

    def test_shuffle_batch_workers_prefetch(self):
        self._test_shuffle(
            DataLoader(
                self.dataset,
                batch_size=2,
                shuffle=True,
                num_workers=4,
                prefetch_factor=3,
            )
        )

    def test_random_sampler(self):
        from collections import Counter

        from torch.utils.data import RandomSampler

        def sample_stat(sampler, num_samples):
            counts = Counter(sampler)
            count_repeated = sum(val > 1 for val in counts.values())
            return (
                count_repeated,
                min(counts.keys()),
                max(counts.keys()),
                sum(counts.values()),
            )

        # test sample with replacement
        n = len(self.dataset) + 1  # ensure at least one sample is drawn more than once
        sampler_with_replacement = RandomSampler(
            self.dataset, replacement=True, num_samples=n
        )
        count_repeated, minval, maxval, count_total = sample_stat(
            sampler_with_replacement, n
        )
        self.assertTrue(count_repeated > 0)
        self.assertTrue(minval >= 0)
        self.assertTrue(maxval < len(self.dataset))
        self.assertTrue(count_total == n)

        # test sample without replacement and without specified num_samples
        sampler_without_replacement = RandomSampler(self.dataset)
        count_repeated, minval, maxval, count_total = sample_stat(
            sampler_without_replacement, len(self.dataset)
        )
        self.assertTrue(count_repeated == 0)
        self.assertTrue(minval == 0)
        self.assertTrue(maxval == len(self.dataset) - 1)
        self.assertTrue(count_total == len(self.dataset))

        # test sample without replacement and with specified num_samples
        n = len(self.dataset) * 2
        sampler_without_replacement = RandomSampler(self.dataset, num_samples=n)
        count_repeated, minval, maxval, count_total = sample_stat(
            sampler_without_replacement, len(self.dataset)
        )
        self.assertTrue(count_repeated == len(self.dataset))
        self.assertTrue(minval == 0)
        self.assertTrue(maxval == len(self.dataset) - 1)
        self.assertTrue(count_total == n)

        n = len(self.dataset) - 1
        sampler_without_replacement = RandomSampler(self.dataset, num_samples=n)
        count_repeated, minval, maxval, count_total = sample_stat(
            sampler_without_replacement, len(self.dataset)
        )
        self.assertTrue(count_repeated == 0)
        self.assertTrue(minval >= 0)
        self.assertTrue(maxval < len(self.dataset))
        self.assertTrue(count_total == n)

        n = len(self.dataset) + 1
        sampler_without_replacement = RandomSampler(self.dataset, num_samples=n)
        count_repeated, minval, maxval, count_total = sample_stat(
            sampler_without_replacement, len(self.dataset)
        )
        self.assertTrue(count_repeated == 1)
        self.assertTrue(minval == 0)
        self.assertTrue(maxval == len(self.dataset) - 1)
        self.assertTrue(count_total == n)

        # raise error when replacement is non-boolean
        with self.assertRaisesRegex(
            TypeError, "replacement should be a boolean value, but got replacement=0"
        ):
            RandomSampler(self.dataset, replacement=0)

    def test_random_sampler_len_with_replacement(self):
        from torch.utils.data import RandomSampler

        # add 5 extra samples
        num_samples = len(self.dataset) + 5
        sampler = RandomSampler(self.dataset, replacement=True, num_samples=num_samples)
        # test len method
        self.assertEqual(num_samples, len(sampler))

        # test with iteration
        count_num_samples = sum(1 for _ in sampler)
        self.assertEqual(num_samples, count_num_samples)

        # test with dataloader, batch_size = 1
        batch_size = 1
        count_num_samples_in_data_loader = len(
            self._get_data_loader(self.dataset, batch_size=batch_size, sampler=sampler)
        )
        self.assertEqual(num_samples, count_num_samples_in_data_loader)

        # test with dataloader, batch_size = 6
        batch_size = 6
        count_num_samples_in_data_loader = len(
            self._get_data_loader(self.dataset, batch_size=batch_size, sampler=sampler)
        )
        self.assertEqual(
            int(math.ceil(float(num_samples) / batch_size)),
            count_num_samples_in_data_loader,
        )

    def test_random_sampler_len_without_replacement(self):
        from torch.utils.data import RandomSampler

        # add 5 extra samples
        num_samples = len(self.dataset) + 5
        sampler = RandomSampler(
            self.dataset, replacement=False, num_samples=num_samples
        )
        # test len method
        self.assertEqual(num_samples, len(sampler))

        # test with iteration
        count_num_samples = sum(1 for _ in sampler)
        self.assertEqual(num_samples, count_num_samples)

        # test with dataloader, batch_size = 1
        batch_size = 1
        count_num_samples_in_data_loader = len(
            self._get_data_loader(self.dataset, batch_size=batch_size, sampler=sampler)
        )
        self.assertEqual(num_samples, count_num_samples_in_data_loader)

        # test with dataloader, batch_size = 6
        batch_size = 6
        count_num_samples_in_data_loader = len(
            self._get_data_loader(self.dataset, batch_size=batch_size, sampler=sampler)
        )
        self.assertEqual(
            num_samples // batch_size + (num_samples % batch_size > 0),
            count_num_samples_in_data_loader,
        )

    def test_distributed_sampler_invalid_rank(self):
        from torch.utils.data.distributed import DistributedSampler

        dataset = torch.IntTensor(range(10))
        with self.assertRaisesRegex(ValueError, "Invalid rank"):
            sampler = DistributedSampler(dataset, 3, 3)

        with self.assertRaisesRegex(ValueError, "Invalid rank"):
            sampler = DistributedSampler(dataset, 3, -1)

    def test_duplicating_data_with_drop_last(self):
        from torch.utils.data.distributed import DistributedSampler

        num_processes = 4
        num_batches = 9
        data_set = torch.IntTensor(range(num_batches))
        scanned_data = torch.IntTensor([])
        for i in range(num_processes):
            s = DistributedSampler(data_set, num_processes, i)
            d_loader = self._get_data_loader(
                data_set,
                batch_size=int(num_batches / num_processes),
                drop_last=True,
                sampler=s,
            )
            for data in d_loader:
                scanned_data = torch.cat((scanned_data, data), 0)

        self.assertEqual(scanned_data.size(), scanned_data.unique().size())

    def test_sampler_reproducibility(self):
        from torch.utils.data import (
            RandomSampler,
            SubsetRandomSampler,
            WeightedRandomSampler,
        )

        weights = [0.1, 0.9, 0.4, 0.7, 3.0, 0.6]
        for fn in (
            lambda: RandomSampler(
                self.dataset,
                num_samples=5,
                replacement=True,
                generator=torch.Generator().manual_seed(42),
            ),
            lambda: RandomSampler(
                self.dataset,
                replacement=False,
                generator=torch.Generator().manual_seed(42),
            ),
            lambda: WeightedRandomSampler(
                weights,
                num_samples=5,
                replacement=True,
                generator=torch.Generator().manual_seed(42),
            ),
            lambda: WeightedRandomSampler(
                weights,
                num_samples=5,
                replacement=False,
                generator=torch.Generator().manual_seed(42),
            ),
            lambda: SubsetRandomSampler(
                range(10), generator=torch.Generator().manual_seed(42)
            ),
        ):
            self.assertEqual(list(fn()), list(fn()))

        for sampler in (
            RandomSampler(self.dataset, num_samples=5, replacement=True),
            RandomSampler(self.dataset, replacement=False),
            WeightedRandomSampler(weights, num_samples=5, replacement=True),
            WeightedRandomSampler(weights, num_samples=5, replacement=False),
            SubsetRandomSampler(range(10)),
        ):
            torch.manual_seed(0)
            l1 = list(sampler) + list(sampler)

            torch.manual_seed(0)
            l2 = list(sampler) + list(sampler)
            self.assertEqual(l1, l2)

            its = (iter(sampler), iter(sampler))
            ls = ([], [])
            for idx in range(len(sampler)):
                for i in range(2):
                    if idx == 0:
                        torch.manual_seed(0)
                    ls[i].append(next(its[i]))
            self.assertEqual(ls[0], ls[1])

    def _test_sampler(self, **kwargs):
        indices = range(2, 12)  # using a regular iterable
        dl = self._get_data_loader(
            self.dataset, sampler=indices, batch_size=2, **kwargs
        )
        self.assertEqual(len(dl), 5)
        for i, (input, _target) in enumerate(dl):
            self.assertEqual(len(input), 2)
            self.assertEqual(input, self.data[i * 2 + 2 : i * 2 + 4])

    def test_sampler(self):
        self._test_sampler()
        self._test_sampler(num_workers=4)
        self._test_batch_sampler(num_workers=4, multiprocessing_context="spawn")

    def _test_batch_sampler(self, **kwargs):
        # [(0, 1), (2, 3, 4), (5, 6), (7, 8, 9), ...]
        batches = []  # using a regular iterable
        for i in range(0, 20, 5):
            batches.append(tuple(range(i, i + 2)))
            batches.append(tuple(range(i + 2, i + 5)))

        dl = self._get_data_loader(self.dataset, batch_sampler=batches, **kwargs)
        self.assertEqual(len(dl), 8)
        for i, (input, _target) in enumerate(dl):
            if i % 2 == 0:
                offset = i * 5 // 2
                self.assertEqual(len(input), 2)
                self.assertEqual(input, self.data[offset : offset + 2])
            else:
                offset = i * 5 // 2
                self.assertEqual(len(input), 3)
                self.assertEqual(input, self.data[offset : offset + 3])

    def test_batch_sampler(self):
        self._test_batch_sampler()
        self._test_batch_sampler(num_workers=4)
        self._test_batch_sampler(num_workers=4, multiprocessing_context="spawn")

    @unittest.skipIf(not TEST_CUDA, "CUDA unavailable")
    def test_shuffle_pin_memory(self):
        loader = self._get_data_loader(
            self.dataset, batch_size=2, shuffle=True, num_workers=4, pin_memory=True
        )
        for input, target in loader:
            self.assertTrue(input.is_pinned())
            self.assertTrue(target.is_pinned())

    @unittest.skipIf(not TEST_NUMPY, "numpy unavailable")
    def test_numpy(self):
        import numpy as np

        class TestDataset(torch.utils.data.Dataset):
            def __getitem__(self, i):
                return np.ones((2, 3, 4)) * i

            def __len__(self):
                return 1000

        loader = self._get_data_loader(TestDataset(), batch_size=12)
        batch = next(iter(loader))
        self.assertIsInstance(batch, torch.DoubleTensor)
        self.assertEqual(batch.size(), torch.Size([12, 2, 3, 4]))

    @unittest.skipIf(not TEST_NUMPY, "numpy unavailable")
    def test_numpy_gen_state(self):
        from torch.utils.data._utils.worker import _generate_state

        # Using NumPy generated states as the reference to test `_generate_state`
        # having the same result.
        # Test case: ((worker_id, base_seed), expected_state)
        test_cases = [
            (
                (4, 13434589827475259383),
                (2884386318, 1088094898, 3523808998, 3860348662),
            ),
            ((1, 15014285634777110771), (1934848465, 763213760, 2959016433, 179751970)),
            (
                (10, 978296274032934101),
                (1759791917, 3550927336, 1225977135, 1036538043),
            ),
            (
                (12, 11868770762134256968),
                (3974661794, 3331131333, 3630387033, 2885815368),
            ),
            (
                (9, 15378787925219019706),
                (3815056996, 3162224466, 2735102421, 3190253477),
            ),
            ((5, 9055612723125076328), (3522565701, 3368424109, 959377806, 621878693)),
            (
                (15, 14617792358407278405),
                (3402479508, 1588702753, 1169536393, 3675067356),
            ),
            (
                (9, 17363320784006640087),
                (957989458, 2518334477, 1421725660, 3086155459),
            ),
            (
                (12, 480002904169484764),
                (2732851467, 1762620729, 4055801988, 1277640511),
            ),
            (
                (15, 16803975943592702950),
                (3479415043, 4022359553, 295994005, 3358606349),
            ),
            (
                (9, 11704776406047813044),
                (1968928009, 710113752, 2442656196, 1587420279),
            ),
            (
                (10, 16357891985431864516),
                (1271733898, 4197047399, 3727213786, 2338547348),
            ),
            (
                (2, 17423369006318065007),
                (544294336, 1911284083, 3299147734, 3231058347),
            ),
            ((2, 2889492011444113593), (3721591783, 2595811276, 2212881745, 977682627)),
            ((0, 8979703111668486195), (4276723937, 2556068849, 2962827292, 233130238)),
            (
                (6, 6269787272229682235),
                (2548857855, 1216457374, 1012973562, 2999759647),
            ),
        ]

        for (worker_id, base_seed), exp in test_cases:
            self.assertEqual(exp, _generate_state(base_seed, worker_id))

    def test_error(self):
        self._test_error(
            self._get_data_loader(ErrorDataset(100), batch_size=2, shuffle=True)
        )

    def test_error_workers(self):
        self._test_error(
            self._get_data_loader(
                ErrorDataset(41), batch_size=2, shuffle=True, num_workers=4
            )
        )

    @unittest.skipIf(IS_WINDOWS, "FIXME: stuck test")
    def test_partial_workers(self):
        r"""Check that workers exit even if the iterator is not exhausted."""
        if TEST_CUDA:
            pin_memory_configs = (True, False)
        else:
            pin_memory_configs = (False,)

        for pin_memory in pin_memory_configs:
            loader = iter(
                self._get_data_loader(
                    self.dataset, batch_size=2, num_workers=4, pin_memory=pin_memory
                )
            )
            workers = loader._workers
            if pin_memory:
                pin_memory_thread = loader._pin_memory_thread
            for i, _ in enumerate(loader):
                if i == 10:
                    break
            assert i == 10
            del loader
            for w in workers:
                w.join(JOIN_TIMEOUT)
                self.assertFalse(w.is_alive(), "subprocess not terminated")
            if pin_memory:
                pin_memory_thread.join(JOIN_TIMEOUT)
                self.assertFalse(pin_memory_thread.is_alive())

    # Takes 2.5min to finish, see https://github.com/pytorch/pytorch/issues/46065
    @unittest.skipIf(not HAS_PSUTIL, "psutil not found")
    @slowTest
    def test_proper_exit(self):
        """There might be ConnectionResetError or leaked semaphore warning
        (due to dirty process exit), but they are all safe to ignore"""

        # TODO: test the case where the pin_memory_thread triggers an
        #       error/fatal signal. I haven't found out how to properly do that.

        for (
            is_iterable_dataset,
            use_workers,
            pin_memory,
            hold_iter_reference,
        ) in itertools.product([True, False], repeat=4):
            # `hold_iter_reference` specifies whether we hold a reference to the
            # iterator. This is interesting because Python3 error traces holds a
            # reference to the frames, which hold references to all the local
            # variables including the iterator, and then the iterator dtor may
            # not be called before process end. It is important to see that the
            # processes still exit in both cases.

            if pin_memory and (not TEST_CUDA or IS_WINDOWS):
                # This test runs in a subprocess, which can only initialize CUDA with spawn.
                # DataLoader with pin_memory=True initializes CUDA when its iterator is constructed.
                # For windows, pin_memory sometimes causes CUDA oom.
                continue

            # `exit_method` controls the way the loader process ends.
            #   - `*_kill` means that `*` is killed by OS.
            #   - `*_error` means that `*` raises an error.
            #   - `None` means that no error happens.
            # In all cases, all processes should end properly.
            if use_workers:
                # TODO: Fix test for 'loader_kill' that would cause running out of shared memory.
                # Killing loader process would prevent DataLoader iterator clean up all queues
                # and worker processes
                exit_methods = [None, "loader_error", "worker_error", "worker_kill"]
                persistent_workers = self.persistent_workers
            else:
                exit_methods = [None, "loader_error", "loader_kill"]
                persistent_workers = False

            for exit_method in exit_methods:
                if exit_method == "worker_kill":
                    # FIXME: This sometimes hangs. See #16608.
                    continue

                desc = []
                desc.append(f"is_iterable_dataset={is_iterable_dataset}")
                desc.append(f"use_workers={use_workers}")
                desc.append(f"pin_memory={pin_memory}")
                desc.append(f"hold_iter_reference={hold_iter_reference}")
                desc.append(f"exit_method={exit_method}")
                desc = "test_proper_exit with " + ", ".join(desc)

                # Event that the loader process uses to signal testing process
                # that various things are setup, including that the worker pids
                # are specified in `worker_pids` array.
                loader_setup_event = mp.Event()

                # Event that this process has finished setting up, and the
                # loader process can now proceed to trigger error events or
                # finish normally.
                tester_setup_event = mp.Event()

                loader_p = ErrorTrackingProcess(
                    target=_test_proper_exit,
                    args=(
                        is_iterable_dataset,
                        use_workers,
                        pin_memory,
                        exit_method,
                        hold_iter_reference,
                        loader_setup_event,
                        tester_setup_event,
                        persistent_workers,
                    ),
                    disable_stderr=False,
                )
                loader_p.start()
                loader_psutil_p = psutil.Process(loader_p.pid)

                # Wait for loader process to set everything up, e.g., starting
                # workers.
                loader_setup_event.wait(timeout=JOIN_TIMEOUT)
                if not loader_setup_event.is_set():
                    fail_msg = (
                        desc + ": loader process failed to setup within given time"
                    )
                    if loader_p.exception is not None:
                        fail_msg += f", and had exception {loader_p.exception}"
                    elif not loader_p.is_alive():
                        fail_msg += f", and exited with code {loader_p.exitcode} but had no exception"
                    else:
                        fail_msg += ", and is still alive."
                    if loader_p.is_alive():
                        # this may kill the process, needs to run after the above lines
                        loader_p.print_traces_of_all_threads()
                    self.fail(fail_msg)

                # We are certain that the workers have started now.
                worker_psutil_ps = loader_psutil_p.children()

                def fail(reason):
                    report_psutil_attrs = [
                        "pid",
                        "name",
                        "cpu_times",
                        "io_counters",
                        "memory_full_info",
                        "num_ctx_switches",
                        "open_files",
                        "threads",
                        "status",
                        "nice",
                        "ionice",
                    ]
                    if reason is None:
                        err_msg = desc
                    else:
                        err_msg = f"{desc}: {reason}"
                    err_msg += "\nLoader info:\n\t"
                    if loader_psutil_p.is_running():
                        err_msg += str(
                            loader_psutil_p.as_dict(attrs=report_psutil_attrs)
                        )
                        # this may kill the process, needs to run after the above line
                        loader_p.print_traces_of_all_threads()
                    else:
                        err_msg += f"exited with code {loader_p.exitcode}"
                    if use_workers:
                        err_msg += "\nWorker(s) info:"
                        for idx, worker_psutil_p in enumerate(worker_psutil_ps):
                            err_msg += f"\n\tWorker {idx}:\n\t\t"
                            if worker_psutil_p.is_running():
                                err_msg += str(
                                    worker_psutil_p.as_dict(attrs=report_psutil_attrs)
                                )
                                # this may kill the process, needs to run after the above line
                                print_traces_of_all_threads(worker_psutil_p.pid)
                            else:
                                err_msg += "exited with unknown code"
                    self.fail(err_msg)

                tester_setup_event.set()

                try:
                    loader_p.join(JOIN_TIMEOUT + MP_STATUS_CHECK_INTERVAL)
                    if loader_p.is_alive():
                        fail_reason = "loader process did not terminate"
                        if loader_p.exception is not None:
                            fail(
                                fail_reason
                                + f", and had exception {loader_p.exception}"
                            )
                        else:
                            fail(fail_reason + ", and had no exception")
                    _, alive = psutil.wait_procs(
                        worker_psutil_ps,
                        timeout=(MP_STATUS_CHECK_INTERVAL + JOIN_TIMEOUT),
                    )
                    if len(alive) > 0:
                        fail(
                            "worker process (pid(s) {}) did not terminate".format(
                                ", ".join(str(p.pid) for p in alive)
                            )
                        )
                    if exit_method is None:
                        if loader_p.exitcode != 0:
                            fail(
                                f"loader process had nonzero exitcode {loader_p.exitcode}"
                            )
                    else:
                        if loader_p.exitcode == 0:
                            fail("loader process had zero exitcode")
                        if exit_method == "loader_error":
                            if not isinstance(
                                loader_p.exception, RuntimeError
                            ) or "Loader error" not in str(loader_p.exception):
                                fail(
                                    f"loader process did not raise expected exception, but had {loader_p.exception}"
                                )
                        elif exit_method == "worker_kill":
                            if isinstance(loader_p.exception, RuntimeError):
                                if "DataLoader worker (pid" not in str(
                                    loader_p.exception
                                ):
                                    fail(
                                        f"loader process did not raise expected exception, but had {loader_p.exception}"
                                    )
                            elif isinstance(loader_p.exception, ConnectionRefusedError):
                                # Sometimes, when the worker is being killed and is freeing its
                                # resources, the unpickling in loader process will be met an
                                # a `ConnectionRefusedError` as it can not open a socket to receive
                                # resource. In such cases, the worker may not have fully exited,
                                # and the loader can't know this via `is_alive` check or `SIGCHLD`
                                # handler. So we permit this as an allowed error as well.
                                # After all, we are happy as long as it terminates.
                                pass
                            else:
                                fail(
                                    f"loader process did not raise expected exception, but had {loader_p.exception}"
                                )
                        elif exit_method == "worker_error":
                            if not isinstance(
                                loader_p.exception, RuntimeError
                            ) or "Worker error" not in str(loader_p.exception):
                                fail(
                                    f"loader process did not raise expected exception, but had {loader_p.exception}"
                                )
                finally:
                    loader_p.terminate()

    def test_len(self):
        def check_len(dl, expected):
            self.assertEqual(len(dl), expected)
            n = 0
            for _ in dl:
                n += 1
            self.assertEqual(n, expected)

        check_len(self.dataset, 100)
        check_len(self._get_data_loader(self.dataset, batch_size=2), 50)
        check_len(self._get_data_loader(self.dataset, batch_size=3), 34)

    def test_iterabledataset_len(self):
        class IterableDataset(torch.utils.data.IterableDataset):
            def __len__(self):
                return 10

            def __iter__(self):
                return iter(range(10))

        iterable_loader = DataLoader(IterableDataset(), batch_size=1)
        self.assertEqual(len(iterable_loader), 10)
        iterable_loader = DataLoader(IterableDataset(), batch_size=1, drop_last=True)
        self.assertEqual(len(iterable_loader), 10)

        iterable_loader = DataLoader(IterableDataset(), batch_size=2)
        self.assertEqual(len(iterable_loader), 5)
        iterable_loader = DataLoader(IterableDataset(), batch_size=2, drop_last=True)
        self.assertEqual(len(iterable_loader), 5)

        iterable_loader = DataLoader(IterableDataset(), batch_size=3)
        self.assertEqual(len(iterable_loader), 4)
        iterable_loader = DataLoader(IterableDataset(), batch_size=3, drop_last=True)
        self.assertEqual(len(iterable_loader), 3)

    @unittest.skipIf(not TEST_NUMPY, "numpy unavailable")
    def test_numpy_scalars(self):
        import numpy as np

        class ScalarDataset(torch.utils.data.Dataset):
            def __init__(self, dtype):
                self.dtype = dtype

            def __getitem__(self, i):
                return self.dtype()

            def __len__(self):
                return 4

        dtypes = {
            np.float64: torch.DoubleTensor,
            np.float32: torch.FloatTensor,
            np.float16: torch.HalfTensor,
            np.int64: torch.LongTensor,
            np.int32: torch.IntTensor,
            np.int16: torch.ShortTensor,
            np.int8: torch.CharTensor,
            np.uint8: torch.ByteTensor,
        }
        for dt, tt in dtypes.items():
            dset = ScalarDataset(dt)
            loader = self._get_data_loader(dset, batch_size=2)
            batch = next(iter(loader))
            self.assertIsInstance(batch, tt)

    def test_default_convert_mapping_keep_type(self):
        data = CustomDict({"a": 1, "b": 2})
        converted = dataloader.default_convert(data)

        self.assertEqual(converted, data)

    def test_default_convert_sequence_keep_type(self):
        data = CustomList([1, 2, 3])
        converted = dataloader.default_convert(data)

        self.assertEqual(converted, data)

    def test_default_convert_sequence_dont_keep_type(self):
        data = range(2)
        converted = dataloader.default_convert(data)

        self.assertEqual(converted, [0, 1])

    def test_default_collate_dtype(self):
        arr = [1, 2, -1]
        collated = dataloader.default_collate(arr)
        self.assertEqual(collated, torch.tensor(arr))
        self.assertEqual(collated.dtype, torch.int64)

        arr = [1.1, 2.3, -0.9]
        collated = dataloader.default_collate(arr)
        self.assertEqual(collated, torch.tensor(arr, dtype=torch.float64))

        arr = [True, False]
        collated = dataloader.default_collate(arr)
        self.assertEqual(collated, torch.tensor(arr))
        self.assertEqual(collated.dtype, torch.bool)

        # Should be a no-op
        arr = ["a", "b", "c"]
        self.assertEqual(arr, dataloader.default_collate(arr))

    def test_default_collate_mapping_keep_type(self):
        batch = [CustomDict({"a": 1, "b": 2}), CustomDict({"a": 3, "b": 4})]
        collated = dataloader.default_collate(batch)

        expected = CustomDict({"a": torch.tensor([1, 3]), "b": torch.tensor([2, 4])})
        self.assertEqual(collated, expected)

    def test_default_collate_sequence_keep_type(self):
        batch = [CustomList([1, 2, 3]), CustomList([4, 5, 6])]
        collated = dataloader.default_collate(batch)

        expected = CustomList(
            [
                torch.tensor([1, 4]),
                torch.tensor([2, 5]),
                torch.tensor([3, 6]),
            ]
        )
        self.assertEqual(collated, expected)

    def test_default_collate_sequence_dont_keep_type(self):
        batch = [range(2), range(2)]
        collated = dataloader.default_collate(batch)

        self.assertEqual(collated, [torch.tensor([0, 0]), torch.tensor([1, 1])])

    @unittest.skipIf(not TEST_NUMPY, "numpy unavailable")
    def test_default_collate_bad_numpy_types(self):
        import numpy as np

        # Should be a no-op
        arr = np.array(["a", "b", "c"])
        self.assertEqual(arr, dataloader.default_collate(arr))

        arr = np.array([[["a", "b", "c"]]])
        self.assertRaises(TypeError, lambda: dataloader.default_collate(arr))

        arr = np.array([object(), object(), object()])
        self.assertRaises(TypeError, lambda: dataloader.default_collate(arr))

        arr = np.array([[[object(), object(), object()]]])
        self.assertRaises(TypeError, lambda: dataloader.default_collate(arr))

    @unittest.skipIf(not TEST_NUMPY, "numpy unavailable")
    def test_default_collate_numpy_memmap(self):
        import numpy as np

        with tempfile.TemporaryFile() as f:
            arr = np.array([[0, 1], [2, 3], [4, 5], [6, 7]])
            arr_memmap = np.memmap(f, dtype=arr.dtype, mode="w+", shape=arr.shape)
            arr_memmap[:] = arr[:]
            arr_new = np.memmap(f, dtype=arr.dtype, mode="r", shape=arr.shape)
            tensor = dataloader.default_collate(list(arr_new))

        self.assertTrue(
            (tensor == tensor.new_tensor([[0, 1], [2, 3], [4, 5], [6, 7]])).all().item()
        )

    def test_default_collate_bad_sequence_type(self):
        batch = [["X"], ["X", "X"]]
        self.assertRaises(RuntimeError, lambda: dataloader.default_collate(batch))
        self.assertRaises(RuntimeError, lambda: dataloader.default_collate(batch[::-1]))

    @unittest.skipIf(not TEST_NUMPY, "numpy unavailable")
    def test_default_collate_shared_tensor(self):
        import numpy as np

        t_in = torch.zeros(1)
        n_in = np.zeros(1)

        self.assertEqual(t_in.is_shared(), False)

        self.assertEqual(dataloader.default_collate([t_in]).is_shared(), False)
        self.assertEqual(dataloader.default_collate([n_in]).is_shared(), False)

        # FIXME: fix the following hack that makes `default_collate` believe
        #        that it is in a worker process (since it tests
        #        `get_worker_info() != None`), even though it is not.
        old = _utils.worker._worker_info
        try:
            _utils.worker._worker_info = "x"
            self.assertEqual(dataloader.default_collate([t_in]).is_shared(), True)
            self.assertEqual(dataloader.default_collate([n_in]).is_shared(), True)
        finally:
            _utils.worker._worker_info = old

    def test_excessive_thread_creation_warning(self):
        with self.assertWarnsRegex(
            UserWarning,
            r"excessive worker creation might get DataLoader running slow or even freeze",
        ):
            dataloader = DataLoader(self.dataset, batch_size=2, num_workers=1000)


class TestDataLoaderDeviceType(TestCase):
    @parametrize(
        "context",
        [ctx for ctx in supported_multiprocessing_contexts if ctx is not None],
    )
    @unittest.skipIf(not TEST_CUDA_IPC, "CUDA IPC not available")
    def test_nested_tensor_multiprocessing(self, device, context):
        # The 'fork' multiprocessing context doesn't work for CUDA so skip it
        if "cuda" in device and context == "fork":
            self.skipTest(
                f"{context} multiprocessing context not supported for {device}"
            )

        dataset = [
            torch.nested.nested_tensor([torch.randn(5)], device=device)
            for _ in range(10)
        ]

        pin_memory_settings = [False]
        if device == "cpu" and torch.cuda.is_available():
            pin_memory_settings.append(True)

        for pin_memory in pin_memory_settings:
            loader = torch.utils.data.DataLoader(
                dataset,
                batch_size=1,
                num_workers=4,
                collate_fn=_clone_collate,
                pin_memory=pin_memory,
                multiprocessing_context=context,
            )

            for i, batch in enumerate(loader):
                self.assertEqual(batch[0], dataset[i])

        # Error case: default collate_fn doesn't currently support batches of nested tensors.
        # Following the current semantics, we'd need to stack them, which isn't possible atm.
        with self.assertRaisesRegex(
            RuntimeError, "not currently supported by the default collate_fn"
        ):
            loader = torch.utils.data.DataLoader(
                dataset,
                batch_size=1,
                num_workers=4,
                multiprocessing_context=context,
            )

            next(iter(loader))

    @parametrize(
        "context",
        [ctx for ctx in supported_multiprocessing_contexts if ctx is not None],
    )
    @unittest.skipIf(not TEST_CUDA_IPC, "CUDA IPC not available")
    def test_sparse_tensor_multiprocessing(self, device, context):
        # The 'fork' multiprocessing context doesn't work for CUDA so skip it
        if "cuda" in device and context == "fork":
            self.skipTest(
                f"{context} multiprocessing context not supported for {device}"
            )

        dataset = [torch.randn(5, 5).to_sparse().to(device) for _ in range(10)]

        pin_memory_settings = [False]
        if device == "cpu" and torch.cuda.is_available():
            pin_memory_settings.append(True)

        for pin_memory in pin_memory_settings:
            loader = torch.utils.data.DataLoader(
                dataset,
                batch_size=1,
                num_workers=4,
                collate_fn=_sparse_coo_collate,
                pin_memory=pin_memory,
                multiprocessing_context=context,
            )

            for i, batch in enumerate(loader):
                self.assertEqual(batch[0], dataset[i])


class IntegrationTestDataLoaderDataPipe(TestCase):
    r"""
    Verify the behavior of a certain ``DataPipes`` with ``DataLoader``
    """

    def test_shuffler_iterdatapipe(self):
        r"""
        Verify ``IterDataPipe.shuffle`` is controlled by ``DataLoader``
        to generate different seeds deterministically per epoch.
        """
        exp = list(range(100))

        def _create_dp(buffer_size):
            input_ds = dp.iter.IterableWrapper(exp)
            return input_ds.shuffle(buffer_size=buffer_size).sharding_filter()

        for bs in (5, 20, 33):
            # Test Deterministic
            for num_workers, pw in itertools.product((0, 1, 2), (True, False)):
                if num_workers == 0 and pw:
                    continue

                shuffle_dp = _create_dp(bs)

                mp_ctx = "spawn" if num_workers > 0 else None
                dl = DataLoader(
                    shuffle_dp,
                    num_workers=num_workers,
                    shuffle=True,
                    multiprocessing_context=mp_ctx,
                    persistent_workers=pw,
                )

                # No seed
                dl_res_ns = list(dl)
                self.assertEqual(sorted(dl_res_ns), exp)

                # Same seeds
                dl_res = []
                for _epoch in range(2):
                    torch.manual_seed(123)
                    dl_res.append(list(dl))
                self.assertEqual(dl_res[0], dl_res[1])
                self.assertEqual(sorted(dl_res[0]), exp)

                # Different seeds
                torch.manual_seed(321)
                dl_res.append(list(dl))

                self.assertEqual(len(dl_res[0]), len(dl_res[2]))
                self.assertNotEqual(dl_res[0], dl_res[2])
                self.assertEqual(sorted(dl_res[0]), sorted(dl_res[2]))

                if dl._iterator is not None:
                    dl._iterator._shutdown_workers()
                    dl._iterator = None
                del dl


class StringDataset(Dataset):
    def __init__(self) -> None:
        self.s = "12345"

    def __len__(self):
        return len(self.s)

    def __getitem__(self, ndx):
        return (self.s[ndx], ndx)


@unittest.skipIf(
    TEST_WITH_TSAN,
    "Fails with TSAN with the following error: starting new threads after multi-threaded "
    "fork is not supported. Dying (set die_after_fork=0 to override)",
)
class TestStringDataLoader(TestCase):
    def setUp(self):
        super().setUp()
        self.dataset = StringDataset()

    @unittest.skipIf(not TEST_CUDA, "CUDA unavailable")
    def test_shuffle_pin_memory(self):
        loader = DataLoader(
            self.dataset, batch_size=2, shuffle=True, num_workers=4, pin_memory=True
        )
        for s, n in loader:
            self.assertIsInstance(s[0], str)
            self.assertTrue(n.is_pinned())


class DictDataset(Dataset):
    def __len__(self):
        return 4

    def __getitem__(self, ndx):
        return {
            "a_tensor": torch.empty(4, 2).fill_(ndx),
            "another_dict": {"a_number": ndx},
        }


@unittest.skipIf(
    TEST_WITH_TSAN,
    "Fails with TSAN with the following error: starting new threads after multi-threaded "
    "fork is not supported. Dying (set die_after_fork=0 to override)",
)
class TestDictDataLoader(TestCase):
    def setUp(self):
        super().setUp()
        self.dataset = DictDataset()

    def test_sequential_batch(self):
        for persistent_workers in (False, True):
            if persistent_workers:
                loader = DataLoader(
                    self.dataset,
                    batch_size=2,
                    shuffle=False,
                    persistent_workers=persistent_workers,
                    num_workers=1,
                )
            else:
                loader = DataLoader(
                    self.dataset,
                    batch_size=2,
                    shuffle=False,
                    persistent_workers=persistent_workers,
                )
            batch_size = loader.batch_size
            for i, sample in enumerate(loader):
                idx = i * batch_size
                self.assertEqual(set(sample.keys()), {"a_tensor", "another_dict"})
                self.assertEqual(set(sample["another_dict"].keys()), {"a_number"})

                t = sample["a_tensor"]
                self.assertEqual(t.size(), torch.Size([batch_size, 4, 2]))
                self.assertTrue((t[0] == idx).all())
                self.assertTrue((t[1] == idx + 1).all())

                n = sample["another_dict"]["a_number"]
                self.assertEqual(n.size(), torch.Size([batch_size]))
                self.assertEqual(n[0], idx)
                self.assertEqual(n[1], idx + 1)

    @unittest.skipIf(not TEST_CUDA, "CUDA unavailable")
    def test_pin_memory(self):
        loader = DataLoader(self.dataset, batch_size=2, pin_memory=True)
        for sample in loader:
            self.assertTrue(sample["a_tensor"].is_pinned())
            self.assertTrue(sample["another_dict"]["a_number"].is_pinned())

    @skipIfXpu
    @unittest.skipIf(TEST_CUDA, "Test for when CUDA is not available")
    def test_pin_memory_no_cuda(self):
        loader = DataLoader(self.dataset, batch_size=2, pin_memory=True)
        for sample in loader:
            self.assertFalse(sample["a_tensor"].is_pinned())
            self.assertFalse(sample["another_dict"]["a_number"].is_pinned())

    @unittest.skipIf(not TEST_CUDA, "CUDA unavailable")
    def test_pin_memory_device(self):
        loader = DataLoader(
            self.dataset, batch_size=2, pin_memory=True, pin_memory_device="cuda"
        )
        for sample in loader:
            self.assertTrue(sample["a_tensor"].is_pinned())
            self.assertTrue(sample["another_dict"]["a_number"].is_pinned())

    @unittest.skipIf(not TEST_CUDA, "CUDA unavailable")
    def test_pin_memory_with_only_device(self):
        loader = DataLoader(self.dataset, batch_size=2, pin_memory_device="cuda")
        for sample in loader:
            self.assertFalse(sample["a_tensor"].is_pinned())
            self.assertFalse(sample["another_dict"]["a_number"].is_pinned())


class DummyDataset(torch.utils.data.Dataset):
    def __init__(self) -> None:
        self.data = list(range(10))

    def __len__(self):
        return len(self.data)

    def __getitem__(self, idx):
        if torch.is_tensor(idx):
            idx = idx.tolist()
        # The persistent workers always maintain the original
        # dataset through the dataloader lifetime
        # so the attributes will remain the same as the
        # first time the workers where spawned (dataloader iteration)
        assert self.start == 0
        return self.data[idx]


@unittest.skipIf(
    TEST_WITH_TSAN,
    "Fails with TSAN with the following error: starting new threads after multi-threaded "
    "fork is not supported. Dying (set die_after_fork=0 to override)",
)
class TestDataLoaderPersistentWorkers(TestDataLoader):
    def setUp(self):
        super().setUp()
        self.persistent_workers = True

    @unittest.skipIf(IS_SANDCASTLE, "subprocess doesn't work in FB internal CI")
    @unittest.skipIf(IS_WINDOWS, "No 'resource' module on Windows")
    def test_fd_limit_exceeded(self):
        # See NOTE [ DataLoader on Linux and open files limit ]
        import subprocess

        subprocess.check_output(
            [
                sys.executable,
                "-c",
                """\
import torch
import resource
from torch.utils.data import DataLoader, IterableDataset

class RandomDataset(IterableDataset):
    def __init__(self, len, size):
        super(RandomDataset).__init__()
        self.len = len
        self.size = size

    def __iter__(self):
        return self

    def __next__(self):
        if self.len <= 0:
            raise StopIteration
        self.len -= 1
        return torch.randn(self.size)

try:
    keep_fds_alive = []
    resource.setrlimit(resource.RLIMIT_NOFILE, (100, 100))
    for random_t in DataLoader(RandomDataset(200, (2,2)), multiprocessing_context="fork",
                               num_workers=1, persistent_workers=True):
      random_t.max(dim=0)
      keep_fds_alive.append(random_t)
except RuntimeError as e:
    assert "ulimit -n" in str(e)
    assert "set_sharing_strategy" in str(e)
""",
            ]
        )

    def test_dataset_not_reset(self):
        dataset = DummyDataset()
        pin_memory_configs = [False]
        if TEST_CUDA:
            pin_memory_configs.append(True)
        for pin_memory in pin_memory_configs:
            dataloader = self._get_data_loader(
                dataset, num_workers=2, pin_memory=pin_memory
            )
            dataset.start = 0
            for i in range(10):
                for _ in dataloader:
                    pass
                # Changing the start value here doesn't have any effect in the dataset
                # cached by the workers. since they are not recreated between epochs
                # and can cache values safely
                dataset.start = i

    @unittest.skipIf(IS_SANDCASTLE, "subprocess doesn't work in FB internal CI")
    @unittest.skipIf(IS_WINDOWS, "Needs fork")
    def test_early_exit(self):
        import subprocess

        proc = subprocess.check_output(
            [
                sys.executable,
                "-c",
                """\
import torch
from torch.utils.data import DataLoader, IterableDataset

class RandomDataset(IterableDataset):
    def __init__(self, len, size):
        super(RandomDataset).__init__()
        self.len = len
        self.size = size

    def __iter__(self):
        return self

    def __next__(self):
        if self.len <= 0:
            raise StopIteration
        self.len -= 1
        return torch.randn(self.size)

if __name__ == '__main__':
    dl = DataLoader(
        RandomDataset(64, (28, 28)),
        batch_size=16,
        num_workers=2,
        pin_memory=True,
        persistent_workers=True,
        multiprocessing_context="fork",
    )

    for _ in dl:
        break
""",
            ]
        )


class NamedTupleDataset(Dataset):
    from collections import namedtuple

    Batch = namedtuple("Batch", ["data", "label", "random_tensor"])
    Data = namedtuple("Data", ["positive", "negative"])

    def __len__(self):
        return 4

    def __getitem__(self, ndx):
        return self.Batch(
            data=self.Data(positive=ndx, negative=-ndx),
            label=str(ndx),
            random_tensor=torch.randn(3),
        )


@unittest.skipIf(
    TEST_WITH_TSAN,
    "Fails with TSAN with the following error: starting new threads after multi-threaded "
    "fork is not supported. Dying (set die_after_fork=0 to override)",
)
class TestNamedTupleDataLoader(TestCase):
    def setUp(self):
        super().setUp()
        self.dataset = NamedTupleDataset()

    def test_dataloader_with_namedtuple(self):
        # auto-collation
        loader = DataLoader(self.dataset, batch_size=2, pin_memory=TEST_CUDA)
        for batch in loader:
            self.assertIsInstance(batch, NamedTupleDataset.Batch)
            self.assertEqual(batch.random_tensor.is_pinned(), TEST_CUDA)
            self.assertIsInstance(batch.data, NamedTupleDataset.Data)
            self.assertIsInstance(batch.data.positive, torch.Tensor)
            self.assertEqual(batch.data.positive.is_pinned(), TEST_CUDA)
        # no auto-collation
        loader = DataLoader(self.dataset, batch_size=None, pin_memory=TEST_CUDA)
        for batch in loader:
            self.assertIsInstance(batch, NamedTupleDataset.Batch)
            self.assertEqual(batch.random_tensor.is_pinned(), TEST_CUDA)
            self.assertIsInstance(batch.data, NamedTupleDataset.Data)
            self.assertNotIsInstance(batch.data.positive, torch.Tensor)


class SimpleCustomBatch:
    def __init__(self, data):
        transposed_data = list(zip(*data))
        self.inp = torch.stack(transposed_data[0], 0)
        self.tgt = torch.stack(transposed_data[1], 0)

    def pin_memory(self):
        self.inp = self.inp.pin_memory()
        self.tgt = self.tgt.pin_memory()
        return self

    def is_pinned(self):
        return self.inp.is_pinned() and self.tgt.is_pinned()


# Workaround for https://github.com/pytorch/pytorch/issues/50661
# Classes from  `__main__` can not be correctly unpickled from spawned module
# See https://docs.python.org/3/library/multiprocessing.html#multiprocessing-programming
self_module = __import__(os.path.splitext(os.path.basename(__file__))[0])


def collate_wrapper(batch):
    return self_module.SimpleCustomBatch(batch)


def collate_into_packed_sequence(batch):
    data = torch.stack([sample[0] for sample in batch], 1)
    t, b = data.size()
    lengths = torch.randint(1, t, size=(b,), dtype=torch.int64)
    return torch.nn.utils.rnn.pack_padded_sequence(data, lengths, enforce_sorted=False)


def collate_into_packed_sequence_batch_first(batch):
    data = torch.stack([sample[0] for sample in batch], 0)
    b, t = data.size()
    lengths = torch.randint(1, t, size=(b,), dtype=torch.int64)
    return torch.nn.utils.rnn.pack_padded_sequence(
        data, lengths, batch_first=True, enforce_sorted=False
    )


@unittest.skipIf(
    TEST_WITH_TSAN,
    "Fails with TSAN with the following error: starting new threads after multi-threaded "
    "fork is not supported. Dying (set die_after_fork=0 to override)",
)
class TestCustomPinFn(TestCase):
    def setUp(self):
        super().setUp()
        inps = torch.arange(10 * 5, dtype=torch.float32).view(10, 5)
        tgts = torch.arange(10 * 5, dtype=torch.float32).view(10, 5)
        self.dataset = TensorDataset(inps, tgts)

    @unittest.skipIf(not TEST_CUDA, "CUDA unavailable")
    def test_custom_batch_pin(self):
        test_cases = [
            (collate_wrapper, self_module.SimpleCustomBatch),
            (collate_into_packed_sequence, torch.nn.utils.rnn.PackedSequence),
            (
                collate_into_packed_sequence_batch_first,
                torch.nn.utils.rnn.PackedSequence,
            ),
        ]
        for collate_fn, elem_cls in test_cases:
            loader = DataLoader(
                self.dataset, batch_size=2, collate_fn=collate_fn, pin_memory=True
            )
            for sample in loader:
                self.assertIsInstance(sample, elem_cls)
                self.assertTrue(sample.is_pinned())

    @unittest.skipIf(not TEST_CUDA, "CUDA unavailable")
    def test_custom_batch_pin_worker(self):
        test_cases = [
            (collate_wrapper, self_module.SimpleCustomBatch),
            (collate_into_packed_sequence, torch.nn.utils.rnn.PackedSequence),
            (
                collate_into_packed_sequence_batch_first,
                torch.nn.utils.rnn.PackedSequence,
            ),
        ]
        for collate_fn, elem_cls in test_cases:
            loader = DataLoader(
                self.dataset,
                batch_size=2,
                collate_fn=collate_fn,
                pin_memory=True,
                num_workers=1,
            )
            for sample in loader:
                self.assertIsInstance(sample, elem_cls)
                self.assertTrue(sample.is_pinned())


class TestWorkerQueueDataset(Dataset):
    def __init__(self, data):
        self.data = data
        self.worker_id = None

    def worker_init_fn(self, worker_id):
        self.worker_id = worker_id

    def __getitem__(self, item):
        return self.worker_id, self.data[item]

    def __len__(self):
        return len(self.data)


@unittest.skipIf(
    TEST_WITH_TSAN,
    "Fails with TSAN with the following error: starting new threads after multi-threaded "
    "fork is not supported. Dying (set die_after_fork=0 to override)",
)
class TestIndividualWorkerQueue(TestCase):
    def setUp(self):
        super().setUp()
        self.dataset = TestWorkerQueueDataset(list(range(128)))

    def _run_ind_worker_queue_test(self, batch_size, num_workers):
        loader = DataLoader(
            self.dataset,
            batch_size=batch_size,
            shuffle=False,
            num_workers=num_workers,
            timeout=JOIN_TIMEOUT,
            worker_init_fn=self.dataset.worker_init_fn,
        )
        current_worker_idx = 0
        for i, (worker_ids, sample) in enumerate(loader):
            self.assertEqual(worker_ids.tolist(), [current_worker_idx] * batch_size)
            self.assertEqual(
                sample.tolist(), list(range(i * batch_size, (i + 1) * batch_size))
            )
            current_worker_idx += 1
            if current_worker_idx == num_workers:
                current_worker_idx = 0

    @unittest.skipIf(
        IS_WINDOWS or IS_MACOS,
        "Flaky on Windows and MacOS https://github.com/pytorch/pytorch/issues/68643",
    )
    def test_ind_worker_queue(self):
        for batch_size in (8, 32, 64):
            for num_workers in range(1, 6):
                self._run_ind_worker_queue_test(
                    batch_size=batch_size, num_workers=num_workers
                )


class SetAffinityDataset(IterableDataset):
    def __init__(self, expected_affinity=None):
        self.expected_affinity = expected_affinity

    def __iter__(self):
        affinity_mask = os.sched_getaffinity(0)
        return iter(affinity_mask)


def _worker_set_affinity_init(worker_id):
    worker_info = torch.utils.data.get_worker_info()
    if worker_info is not None:
        dataset = worker_info.dataset
        if (
            isinstance(dataset, SetAffinityDataset)
            and dataset.expected_affinity is not None
        ):
            os.sched_setaffinity(0, [dataset.expected_affinity])


@unittest.skipIf(
    not hasattr(os, "sched_setaffinity"), "os.sched_setaffinity is not available"
)
class TestSetAffinity(TestCase):
    def test_set_affinity_in_worker_init(self):
        # Query the current affinity mask to avoid setting a disallowed one
        old_affinity = os.sched_getaffinity(0)
        if not old_affinity:
            self.skipTest("No affinity information")
        # Choose any
        expected_affinity = list(old_affinity)[-1]

<<<<<<< HEAD
        def worker_set_affinity(_):
            os.sched_setaffinity(0, [expected_affinity])

        dataset = SetAffinityDataset()

        if not IS_WINDOWS and not IS_MACOS:
            import multiprocessing as py_mp

            py_mp.set_start_method("fork", force=True)

=======
        # Pass expected affinity through the dataset
        dataset = SetAffinityDataset(expected_affinity=expected_affinity)
>>>>>>> b1cd563c
        dataloader = torch.utils.data.DataLoader(
            dataset,
            num_workers=2,
            worker_init_fn=_worker_set_affinity_init,
        )

        for sample in dataloader:
            self.assertEqual(sample, [expected_affinity])


class ConvDataset(Dataset):
    def __init__(self) -> None:
        self.x = torch.ones(1, 1, 24000)
        # Call convolution on parent process
        self[0]

    def __len__(self):
        return 1

    def __getitem__(self, index):
        return torch.nn.functional.conv1d(self.x, torch.ones(1, 1, 2))


@unittest.skipIf(IS_WINDOWS, "Needs fork")
class TestConvAfterFork(TestCase):
    # Tests crash reported in https://github.com/pytorch/pytorch/issues/53565
    def test_conv_after_fork(self):
        loader = DataLoader(ConvDataset(), num_workers=1)
        for x in loader:
            self.assertEqual(x.shape, (1, 1, 1, 23999))


class TestSlowIndexDataset(Dataset):
    def __init__(self, end: int, slow_index: int):
        self.end = end
        self.slow_index = slow_index
        self._worker_id = None

    def __getitem__(self, idx):
        if not self._worker_id:
            worker_info = torch.utils.data.get_worker_info()
            self._worker_id = worker_info.id
        if idx == self.slow_index:
            time.sleep(1.0)
        return (self._worker_id, idx)

    def __len__(self):
        return self.end


class TestSlowIterableDataset(IterableDataset):
    def __init__(self, start: int, end: int):
        self.start = start
        self.end = end
        self.mid = math.ceil((self.end - self.start) / 2)

    def give_data(self, worker_id, iter_start, iter_end):
        for i in range(iter_start, iter_end):
            if i == self.mid:
                time.sleep(1.0)
            yield (worker_id, i)

    def __iter__(self):
        worker_info = torch.utils.data.get_worker_info()
        per_worker = int(
            math.ceil((self.end - self.start) / float(worker_info.num_workers))
        )
        worker_id = worker_info.id
        iter_start = self.start + worker_id * per_worker
        iter_end = min(iter_start + per_worker, self.end)
        return self.give_data(worker_id, iter_start, iter_end)


class TestOutOfOrderDataLoader(TestCase):
    def test_in_order_index_ds(self):
        dataset = TestSlowIndexDataset(end=10, slow_index=0)

        dataloader = torch.utils.data.DataLoader(
            dataset,
            num_workers=2,
            in_order=True,
        )

        expected_worker_ids = [0, 1, 0, 1, 0, 1, 0, 1, 0, 1]
        expected_data = [0, 1, 2, 3, 4, 5, 6, 7, 8, 9]
        outputs = list(dataloader)
        worker_ids = [o[0] for o in outputs]
        data = [o[1] for o in outputs]
        self.assertEqual(expected_worker_ids, worker_ids)
        self.assertEqual(expected_data, data)

    def test_out_of_order_index_ds(self):
        dataset = TestSlowIndexDataset(end=10, slow_index=0)

        dataloader = torch.utils.data.DataLoader(
            dataset,
            num_workers=2,
            prefetch_factor=2,
            in_order=False,
        )

        # worker_id = 0 gets 'stuck' on 0 and also has 2 in it's queue
        # due to prefetch_factor being 2
        # this makes the test more deterministic as [0, 2] will be the last elements
        expected_worker_ids = [1, 1, 1, 1, 1, 1, 1, 1, 0, 0]
        expected_data = [1, 3, 4, 5, 6, 7, 8, 9, 0, 2]
        outputs = list(dataloader)
        worker_ids = [o[0].item() for o in outputs]
        data = [o[1].item() for o in outputs]
        self.assertEqual(expected_worker_ids, worker_ids)
        self.assertNotEqual(data, list(range(10)))
        self.assertEqual(expected_data, data)

    def test_in_order_iterable_ds(self):
        dataset = TestSlowIterableDataset(start=0, end=10)

        dataloader = torch.utils.data.DataLoader(
            dataset,
            num_workers=2,
            in_order=True,
        )

        expected_worker_ids = [0, 1, 0, 1, 0, 1, 0, 1, 0, 1]
        expected_data = [0, 5, 1, 6, 2, 7, 3, 8, 4, 9]
        outputs = list(dataloader)
        worker_ids = [o[0] for o in outputs]
        data = [o[1] for o in outputs]
        self.assertEqual(expected_worker_ids, worker_ids)
        self.assertEqual(expected_data, data)

    def test_out_of_order_iterable_ds(self):
        dataset = TestSlowIterableDataset(start=0, end=10)

        dataloader = torch.utils.data.DataLoader(
            dataset,
            num_workers=2,
            in_order=False,
        )

        # worker 0 has [0, 1, 2, 3, 4], worker 1 has [5, 6, 7, 8, 9]
        # index 5 is slow, so expect all of worker 0 before worker 1
        expected_worker_ids = [0, 0, 0, 0, 0, 1, 1, 1, 1, 1]
        expected_data = [0, 1, 2, 3, 4, 5, 6, 7, 8, 9]
        outputs = list(dataloader)
        worker_ids = [o[0] for o in outputs]
        data = [o[1] for o in outputs]
        self.assertEqual(expected_worker_ids, worker_ids)
        self.assertEqual(sum(worker_ids), 5)
        self.assertNotEqual(data, [0, 5, 1, 6, 2, 7, 3, 8, 4, 9])
        self.assertEqual(expected_data, data)


instantiate_device_type_tests(TestDataLoaderDeviceType, globals())


if __name__ == "__main__":
    run_tests()<|MERGE_RESOLUTION|>--- conflicted
+++ resolved
@@ -3537,21 +3537,8 @@
         # Choose any
         expected_affinity = list(old_affinity)[-1]
 
-<<<<<<< HEAD
-        def worker_set_affinity(_):
-            os.sched_setaffinity(0, [expected_affinity])
-
-        dataset = SetAffinityDataset()
-
-        if not IS_WINDOWS and not IS_MACOS:
-            import multiprocessing as py_mp
-
-            py_mp.set_start_method("fork", force=True)
-
-=======
         # Pass expected affinity through the dataset
         dataset = SetAffinityDataset(expected_affinity=expected_affinity)
->>>>>>> b1cd563c
         dataloader = torch.utils.data.DataLoader(
             dataset,
             num_workers=2,
