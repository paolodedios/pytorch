# Owner(s): ["module: dynamo"]
import functools
import re
import unittest
import weakref
from unittest.mock import patch

import torch
import torch._dynamo.test_case
import torch._dynamo.testing
from torch._dynamo.graph_bytecode_inputs import (
    reset_user_object_tracking,
    store_user_object_weakrefs,
)
from torch._dynamo.testing import extract_graph, remove_trailing_space
from torch.testing._internal.common_cuda import TEST_MULTIGPU
from torch.testing._internal.common_utils import requires_cuda


requires_multigpu = functools.partial(
    unittest.skipIf, not TEST_MULTIGPU, "requires multiple cuda devices"
)


def remove_file_comment(gm_str: str) -> str:
    return remove_trailing_space(re.sub(r"File.*\n", "\n", gm_str))


def print_graph(graph: torch.fx.GraphModule) -> str:
    return remove_file_comment(graph.print_readable(print_output=False))


class TestStreams(torch._dynamo.test_case.TestCase):
    @classmethod
    def setUpClass(cls):
        super().setUpClass()

    @classmethod
    def tearDownClass(cls):
        super().tearDownClass()

    @requires_cuda
    def test_stream_weakref(self):
        s = torch.Stream()
        weakref.ref(s)

    @requires_cuda
    def test_event_weakref(self):
        e = torch.Event()
        weakref.ref(e)

    @requires_cuda
    def test_stream_enter_exit(self):
        def fn(x, y, s1, s2):
            with s1:
                z1 = torch.add(x, y)
            with s2:
                z = torch.add(x, y)
                y = z + 2 + z1

            return y

        inp = (torch.ones(2, 2) + 1, torch.ones(2, 2), torch.Stream(), torch.Stream())
        expected = fn(*inp)
        (
            actual,
            _,
            fw_graphs,
            _,
        ) = extract_graph(fn, *inp)
        self.assertEqual(len(fw_graphs), 1)
        self.assertEqual(expected, actual)
        self.assertExpectedInline(
            print_graph(fw_graphs[0]),
            """\
class <lambda>(torch.nn.Module):
    def forward(self, arg0_1: "f32[2, 2]", arg1_1: "f32[2, 2]"):
        # Annotation: {'stream': 0}
        add: "f32[2, 2]" = torch.ops.aten.add.Tensor(arg0_1, arg1_1)

        # Annotation: {'stream': 1}
        add_1: "f32[2, 2]" = torch.ops.aten.add.Tensor(arg0_1, arg1_1);  arg0_1 = arg1_1 = None

        # Annotation: {'stream': 1}
        add_2: "f32[2, 2]" = torch.ops.aten.add.Tensor(add_1, 2);  add_1 = None
        add_3: "f32[2, 2]" = torch.ops.aten.add.Tensor(add_2, add);  add_2 = add = None
        return (add_3,)
""",
        )

    @requires_cuda
    @unittest.skip("Needs graph break support with annotation context")
    def test_stream_context_graph_break(self):
        def fn(x, y):
            s2 = torch.Stream()
            s1 = torch.Stream()
            with s1:
                z1 = torch.add(x, y)
            with s2:
                z = torch.add(x, y)
                y = z + 2 + z1
                torch._dynamo.graph_break()
                y = y + 1

            return y

        inp = (torch.ones(2, 2) + 1, torch.ones(2, 2))
        expected = fn(*inp)
        (
            actual,
            _,
            fw_graphs,
            _,
        ) = extract_graph(fn, *inp)
        self.assertEqual(expected, actual)
        self.assertEqual(len(fw_graphs), 2)
        self.assertExpectedInline(print_graph(fw_graphs[0]), """""")
        self.assertExpectedInline(print_graph(fw_graphs[1]), """""")

    @requires_cuda
    def test_stream_input(self):
        def fn(x, y, s):
            z = torch.add(x, y)
            y = z + 2
            return y, s

        inp = (torch.ones(2, 2) + 1, torch.ones(2, 2), torch.Stream(device="cuda"))
        expected = fn(*inp)
        fn_opt = torch.compile(fn, fullgraph=True)
        actual = fn_opt(*inp)
        self.assertEqual(expected, actual)

    @requires_cuda
    def test_local_stream_return(self):
        def fn(x, y):
            s = torch.Stream()
            z = torch.add(x, y)
            y = z + 2
            return y, s

        inp = (torch.ones(2, 2) + 1, torch.ones(2, 2))
        fn_opt = torch.compile(fn, fullgraph=True)
        _, s0 = fn_opt(*inp)
        _, s1 = fn_opt(*inp)
        # Streams will be different values for each invocation
        # so don't check for equality
        self.assertIsInstance(s0, torch.Stream)
        # Stream should be newly allocated on each call
        self.assertNotEqual(s0, s1)

    @requires_cuda
    def test_get_current_stream_return(self):
        def fn(x, s):
            with s:
                s0 = torch.accelerator.current_stream()
            return x, s0

        s_inp = torch.Stream(device="cuda")
        inp = (torch.ones(2, 2) + 1, s_inp)
        fn_opt = torch.compile(fn, fullgraph=True)
        _, s0 = fn_opt(*inp)
        _, s1 = fn_opt(*inp)
        self.assertEqual(s_inp, s0)
        self.assertEqual(s0, s1)

    @requires_cuda
    @requires_multigpu()
    def test_get_current_stream_return_different_device(self):
        def fn(x, s0, s1):
            with s1:
                with s0:
                    s = torch.accelerator.current_stream(torch.device("cuda:1"))
            return s

        s0 = torch.Stream(device="cuda:0")
        s1 = torch.Stream(device="cuda:1")
        inp = (torch.ones(2, 2) + 1, s0, s1)
        fn_opt = torch.compile(fn, fullgraph=True)
        s_act = fn_opt(*inp)
        s_exp = fn(*inp)
        self.assertEqual(s_act, s_exp)

    @requires_cuda
    @requires_multigpu()
    def test_get_current_stream_return_no_index(self):
        def fn(x, s0, s1):
            with s1:
                with s0:
                    s = torch.accelerator.current_stream(torch.device("cuda"))
            return s

        s0 = torch.Stream(device="cuda:0")
        s1 = torch.Stream(device="cuda:1")
        inp = (torch.ones(2, 2) + 1, s0, s1)
        fn_opt = torch.compile(fn, fullgraph=True)
        s_act = fn_opt(*inp)
        s_exp = fn(*inp)
        self.assertEqual(s_act, s_exp)

    @requires_cuda
    def test_nested_stream_enter_exit(self):
        def fn(x, y, s0, s1, s2):
            with s1:
                with s2:
                    z1 = torch.add(x, y)
            with s0:
                z0 = torch.add(x, y)
                with s2:
                    y = 2 + z1

            return z0, y

        inp = (
            torch.ones(2, 2) + 1,
            torch.ones(2, 2),
            torch.Stream(),
            torch.Stream(),
            torch.Stream(),
        )
        expected = fn(*inp)
        (
            actual,
            _,
            fw_graphs,
            _,
        ) = extract_graph(fn, *inp)
        self.assertEqual(len(fw_graphs), 1)
        self.assertEqual(expected, actual)
        self.assertExpectedInline(
            print_graph(fw_graphs[0]),
            """\
class <lambda>(torch.nn.Module):
    def forward(self, arg0_1: "f32[2, 2]", arg1_1: "f32[2, 2]"):
        # Annotation: {'stream': 1}
        add: "f32[2, 2]" = torch.ops.aten.add.Tensor(arg0_1, arg1_1)

        # Annotation: {'stream': 2}
        add_1: "f32[2, 2]" = torch.ops.aten.add.Tensor(arg0_1, arg1_1);  arg0_1 = arg1_1 = None

        # Annotation: {'stream': 1}
        add_2: "f32[2, 2]" = torch.ops.aten.add.Tensor(add, 2);  add = None
        return (add_1, add_2)
""",
        )

    @unittest.skip("Needs graph break support with annotation context")
    def test_stream_enter_exit_graph_break(self):
        pass

    @unittest.skip("Needs graph break support with annotation context")
    def test_nested_stream_enter_exit_graph_break(self):
        pass

    @requires_cuda
    def test_local_stream_enter_exit(self):
        def fn(x, y):
            s2 = torch.Stream()
            s1 = torch.Stream()
            with s1:
                z1 = torch.add(x, y)
            with s2:
                z = torch.add(x, y)
                y = z + 2 + z1

            return y

        inp = (torch.ones(2, 2) + 1, torch.ones(2, 2))
        expected = fn(*inp)
        (
            actual,
            _,
            fw_graphs,
            _,
        ) = extract_graph(fn, *inp)
        self.assertEqual(len(fw_graphs), 1)
        self.assertEqual(expected, actual)
        self.assertExpectedInline(
            print_graph(fw_graphs[0]),
            """\
class <lambda>(torch.nn.Module):
    def forward(self, arg0_1: "f32[2, 2]", arg1_1: "f32[2, 2]"):
        # Annotation: {'stream': 1}
        add: "f32[2, 2]" = torch.ops.aten.add.Tensor(arg0_1, arg1_1)

        # Annotation: {'stream': 0}
        add_1: "f32[2, 2]" = torch.ops.aten.add.Tensor(arg0_1, arg1_1);  arg0_1 = arg1_1 = None

        # Annotation: {'stream': 0}
        add_2: "f32[2, 2]" = torch.ops.aten.add.Tensor(add_1, 2);  add_1 = None
        add_3: "f32[2, 2]" = torch.ops.aten.add.Tensor(add_2, add);  add_2 = add = None
        return (add_3,)
""",
        )

    @requires_cuda
    def test_local_stream_nested_enter_exit(self):
        def fn(x, y):
            s2 = torch.Stream()
            s1 = torch.Stream()
            s0 = torch.Stream()
            with s1:
                with s2:
                    z1 = torch.add(x, y)
            with s0:
                z0 = torch.add(x, y)
                with s2:
                    y = 2 + z1

            return z0, y

        inp = (torch.ones(2, 2) + 1, torch.ones(2, 2))
        expected = fn(*inp)
        (
            actual,
            _,
            fw_graphs,
            _,
        ) = extract_graph(fn, *inp)
        self.assertEqual(len(fw_graphs), 1)
        self.assertEqual(expected, actual)
        self.assertExpectedInline(
            print_graph(fw_graphs[0]),
            """\
class <lambda>(torch.nn.Module):
    def forward(self, arg0_1: "f32[2, 2]", arg1_1: "f32[2, 2]"):
        # Annotation: {'stream': 0}
        add: "f32[2, 2]" = torch.ops.aten.add.Tensor(arg0_1, arg1_1)

        # Annotation: {'stream': 2}
        add_1: "f32[2, 2]" = torch.ops.aten.add.Tensor(arg0_1, arg1_1);  arg0_1 = arg1_1 = None

        # Annotation: {'stream': 0}
        add_2: "f32[2, 2]" = torch.ops.aten.add.Tensor(add, 2);  add = None
        return (add_1, add_2)
""",
        )

    @requires_cuda
    @requires_multigpu()
    def test_new_event_api(self) -> None:
        from torch._dynamo.graph_bytecode_inputs import get_external_object_by_index
        from torch._dynamo.variables.streams import new_event

        def event_generation_backend(gm, *args, **kwargs):  # type: ignore[no-untyped-def]
            e0_ind = new_event()
            with torch.Stream(device="cuda:1"):
                get_external_object_by_index(e0_ind).record()
            e1_ind = new_event()
            self.assertNotEqual(e0_ind, e1_ind)
            self.assertNotEqual(
                get_external_object_by_index(e0_ind),
                get_external_object_by_index(e1_ind),
            )
            with gm.graph.inserting_after(next(iter(gm.graph.nodes))):
                gm.graph.call_function(
                    get_external_object_by_index, args=(1,), kwargs={}
                )
            return gm

        @torch.compile(backend=event_generation_backend)
        def fn(x):
            return x + 1

        fn(torch.ones(2, 2, device="cuda:0"))

    @requires_cuda
    def test_new_stream_api(self) -> None:
        from torch._dynamo.graph_bytecode_inputs import get_external_object_by_index
        from torch._dynamo.variables.streams import new_stream

        def stream_generation_backend(gm, *args, **kwargs):  # type: ignore[no-untyped-def]
            s0_ind = new_stream()
            s1_ind = new_stream()
            self.assertNotEqual(s0_ind, s1_ind)
            self.assertNotEqual(
                get_external_object_by_index(s0_ind),
                get_external_object_by_index(s1_ind),
            )
            with gm.graph.inserting_after(next(iter(gm.graph.nodes))):
                gm.graph.call_function(
                    get_external_object_by_index, args=(1,), kwargs={}
                )
            return gm

        @torch.compile(backend=stream_generation_backend)
        def fn(x):
            return x + 1

        fn(torch.ones(2, 2, device="cuda:0"))

    @requires_cuda
    def test_current_stream_api(self) -> None:
        from torch._dynamo.graph_bytecode_inputs import get_external_object_by_index
        from torch._dynamo.variables.streams import get_current_stream

        cur_stream = torch.accelerator.current_stream()
        s0 = None

        def stream_generation_backend(gm, *args, **kwargs):  # type: ignore[no-untyped-def]
            nonlocal s0
            s0_ind = get_current_stream(torch.device("cuda:0"))
            self.assertEqual(get_external_object_by_index(s0_ind), cur_stream)
            with gm.graph.inserting_after(next(iter(gm.graph.nodes))):
                gm.graph.call_function(
                    get_external_object_by_index, args=(s0_ind,), kwargs={}
                )
                gm.graph.call_function(
                    lambda x: self.assertEqual(
                        cur_stream, get_external_object_by_index(x)
                    ),
                    args=(s0_ind,),
                    kwargs={},
                )
            return gm

        @torch.compile(backend=stream_generation_backend)
        def fn(x):
            return x + 1

        fn(torch.ones(2, 2, device="cuda:0"))

    @requires_cuda
    def test_stream_with_mutation(self):
        def fn(x, y):
            s2 = torch.Stream()
            s1 = torch.Stream()
            s0 = torch.Stream()
            with s1:
                with s2:
                    x.add_(y)
            with s0:
                z1 = torch.add(y, y)
                z0 = torch.add(z1, y)
                with s2:
                    y = 2 + z1

            return z0, y

        inp = (torch.ones(2, 2) + 1, torch.ones(2, 2))
        expected = fn(*inp)
        (
            actual,
            _,
            fw_graphs,
            _,
        ) = extract_graph(fn, *inp)
        self.assertEqual(len(fw_graphs), 1)
        self.assertEqual(expected, actual)
        self.assertExpectedInline(
            print_graph(fw_graphs[0]),
            """\
class <lambda>(torch.nn.Module):
    def forward(self, arg0_1: "f32[2, 2]", arg1_1: "f32[2, 2]"):
        # Annotation: {'stream': 0}
        add: "f32[2, 2]" = torch.ops.aten.add.Tensor(arg0_1, arg1_1)

        # Annotation: {'stream': 2}
        add_1: "f32[2, 2]" = torch.ops.aten.add.Tensor(arg1_1, arg1_1)

        # Annotation: {'stream': 2}
        add_2: "f32[2, 2]" = torch.ops.aten.add.Tensor(add_1, arg1_1);  arg1_1 = None

        # Annotation: {'stream': 0}
        add_3: "f32[2, 2]" = torch.ops.aten.add.Tensor(add_1, 2);  add_1 = None

        #
        copy_: "f32[2, 2]" = torch.ops.aten.copy_.default(arg0_1, add);  arg0_1 = add = copy_ = None
        return (add_2, add_3)
""",
        )

    @requires_cuda
    def test_stream_backward_simple(self) -> None:
        def fn(x, y):
            s2 = torch.Stream()
            s0 = torch.Stream()
            with s0:
                y0 = 2 * x + y
            with s2:
                z = 2 * x + y

            return y0, z

        inp = (
            torch.ones(2, 2, requires_grad=True) + 1,
            torch.ones(2, 2, requires_grad=True),
        )
        expected = fn(*inp)
        (
            actual,
            _,
            fw_graphs,
            bw_graphs,
        ) = extract_graph(fn, *inp)
        self.assertEqual(len(fw_graphs), 1)
        self.assertEqual(expected, actual)
        self.assertExpectedInline(
            print_graph(fw_graphs[0]),
            """\
class GraphModule(torch.nn.Module):
    def forward(self, primals_1: "f32[2, 2]", primals_2: "f32[2, 2]"):
        # Annotation: {'stream': 1}
        mul: "f32[2, 2]" = torch.ops.aten.mul.Tensor(primals_1, 2);  primals_1 = None
        add: "f32[2, 2]" = torch.ops.aten.add.Tensor(mul, primals_2)

        # Annotation: {'stream': 0}
        add_1: "f32[2, 2]" = torch.ops.aten.add.Tensor(mul, primals_2);  mul = primals_2 = None
        return (add, add_1)
""",
        )

        actual[1].sum().backward()
        self.assertExpectedInline(
            print_graph(bw_graphs[0]),
            """\
class GraphModule(torch.nn.Module):
    def forward(self, tangents_1: "f32[2, 2]", tangents_2: "f32[2, 2]"):
        # Annotation: {'stream': 0}
        mul_2: "f32[2, 2]" = torch.ops.aten.mul.Tensor(tangents_2, 2)

        #
        add_2: "f32[2, 2]" = torch.ops.aten.add.Tensor(tangents_2, tangents_1);  tangents_2 = None

        # Annotation: {'stream': 1}
        mul_3: "f32[2, 2]" = torch.ops.aten.mul.Tensor(tangents_1, 2);  tangents_1 = None

        # Annotation: {'stream': 0}
        add_3: "f32[2, 2]" = torch.ops.aten.add.Tensor(mul_2, mul_3);  mul_2 = None

        # No stacktrace found for following nodes
        record_event_default = torch.ops.streams.record_event.default(2, 0);  record_event_default = None
        sync_dealloc_default = torch.ops.streams.sync_dealloc.default(2, 1, mul_3);  mul_3 = sync_dealloc_default = None
        return (add_3, add_2)
""",
        )

    @requires_cuda
    def test_stream_backward_sync(self) -> None:
        def fn(x, y):
            s2 = torch.Stream()
            s0 = torch.Stream()
            with s0:
                y0 = 2 * x + y
            with s2:
                z = 2 * x + y

            return y0, z

        inp = (
            torch.ones(2, 2, device="cuda:0", requires_grad=True) + 1,
            torch.ones(2, 2, device="cuda:0", requires_grad=True),
        )
        expected = fn(*inp)
        (
            actual,
            _,
            fw_graphs,
            bw_graphs,
        ) = extract_graph(fn, *inp)
        self.assertEqual(len(fw_graphs), 1)
        self.assertEqual(expected, actual)
        self.assertExpectedInline(
            print_graph(fw_graphs[0]),
            """\
class GraphModule(torch.nn.Module):
    def forward(self, primals_1: "f32[2, 2]", primals_2: "f32[2, 2]"):
        # Annotation: {'stream': 1}
        mul: "f32[2, 2]" = torch.ops.aten.mul.Tensor(primals_1, 2);  primals_1 = None
        add: "f32[2, 2]" = torch.ops.aten.add.Tensor(mul, primals_2)

        # Annotation: {'stream': 0}
        add_1: "f32[2, 2]" = torch.ops.aten.add.Tensor(mul, primals_2);  mul = primals_2 = None
        return (add, add_1)
""",
        )

        actual[1].sum().backward()
        self.assertExpectedInline(
            print_graph(bw_graphs[0]),
            """\
class GraphModule(torch.nn.Module):
    def forward(self, tangents_1: "f32[2, 2]", tangents_2: "f32[2, 2]"):
        # Annotation: {'stream': 0}
        mul_2: "f32[2, 2]" = torch.ops.aten.mul.Tensor(tangents_2, 2)

        #
        add_2: "f32[2, 2]" = torch.ops.aten.add.Tensor(tangents_2, tangents_1);  tangents_2 = None

        # Annotation: {'stream': 1}
        mul_3: "f32[2, 2]" = torch.ops.aten.mul.Tensor(tangents_1, 2);  tangents_1 = None

        # No stacktrace found for following nodes
        record_event_default = torch.ops.streams.record_event.default(2, 1);  record_event_default = None
        wait_event_default = torch.ops.streams.wait_event.default(2, 0);  wait_event_default = None

        # Annotation: {'stream': 0}
        add_3: "f32[2, 2]" = torch.ops.aten.add.Tensor(mul_2, mul_3);  mul_2 = None

        # No stacktrace found for following nodes
        record_event_default_1 = torch.ops.streams.record_event.default(3, 0);  record_event_default_1 = None
        sync_dealloc_default = torch.ops.streams.sync_dealloc.default(3, 1, mul_3);  mul_3 = sync_dealloc_default = None
        return (add_3, add_2)
""",
        )

    @requires_cuda
    def test_event_tracing(self):
        def fn(x) -> None:
            e = torch.Event()
            e.record()
            x.add_(1)
            return x

        inp = (torch.ones(2, 2, device="cuda"),)
        (
            _,
            _,
            fw_graphs,
            _,
        ) = extract_graph(fn, *inp)

        self.assertExpectedInline(
            print_graph(fw_graphs[0]),
            """\
class <lambda>(torch.nn.Module):
    def forward(self, arg0_1: "f32[2, 2]"):
        #
        record_event = torch.ops.streams.record_event.default(0, 1);  record_event = None

        #
        add: "f32[2, 2]" = torch.ops.aten.add.Tensor(arg0_1, 1)
        copy_: "f32[2, 2]" = torch.ops.aten.copy_.default(arg0_1, add);  arg0_1 = add = None
        return (copy_,)
""",
        )

    @requires_cuda
    def test_run_opcheck_fork_join(self):
        from torch._dynamo.variables.streams import fork_stream, join_stream
        from torch.library import opcheck

        original_stream = torch.accelerator.current_stream()
        try:
            s0 = torch.Stream()
            s1 = torch.Stream()
            store_user_object_weakrefs(s0, s1)

            sample_inputs = [
                (0, 1),
                (1, 0),
            ]
            for args in sample_inputs:
                opcheck(fork_stream, args)
                opcheck(join_stream, args)
        finally:
            torch.accelerator.set_stream(original_stream)
            reset_user_object_tracking()

    @requires_cuda
    def test_run_opcheck_wait_record(self):
        from torch._dynamo.variables.streams import record_event, wait_event
        from torch.library import opcheck

        original_stream = torch.accelerator.current_stream()
        try:
            s0 = torch.Stream()
            s1 = torch.Stream()
            e0 = torch.Event()
            e1 = torch.Event()
            store_user_object_weakrefs(s0, s1, e0, e1)

            sample_inputs = [
                (2, 0),
                (3, 1),
            ]
            for args in sample_inputs:
                opcheck(wait_event, args)
                opcheck(record_event, args)
        finally:
            torch.accelerator.set_stream(original_stream)
            reset_user_object_tracking()

    @requires_cuda
    def test_run_opcheck_wait_record_stream(self):
        from torch._dynamo.variables.streams import wait_stream
        from torch.library import opcheck

        s0 = torch.Stream()
        s1 = torch.Stream()
        s2 = torch.Stream()
        store_user_object_weakrefs(s0, s1, s2)

        sample_inputs = [
            (0, 1),
            (2, 0),
        ]
        for args in sample_inputs:
            opcheck(wait_stream, args)

    @requires_cuda
    def test_record_stream_problem_basic(self):
        # see https://docs.pytorch.org/docs/stable/generated/torch.Tensor.record_stream.html#torch.Tensor.record_stream
        # for what this tests/solves for
        # We expect there to be a sync_dealloc op added to the graph for y
        # synchronizing the first stream w/ the second stream after the second stream is finished
        def fn(x):
            e = torch.Event()
            with torch.Stream(device="cuda:0"):
                y = torch.ones(2, 2, device="cuda:0")
                e.record()
                z = y * x

            with torch.Stream(device="cuda:0"):
                e.wait()
                z0 = y * 2 * x

            return z0, z

        inp = (torch.ones(2, 2, device="cuda", requires_grad=True),)
        (
            actual,
            _,
            fw_graphs,
            bw_graphs,
        ) = extract_graph(fn, *inp)

        actual[1].sum().backward()

        self.assertExpectedInline(
            print_graph(bw_graphs[0]),
            """\
class GraphModule(torch.nn.Module):
    def forward(self, tangents_1: "f32[2, 2]", tangents_2: "f32[2, 2]"):
        # Annotation: {'stream': 1}
        ones: "f32[2, 2]" = torch.ops.aten.ones.default([2, 2], device = device(type='cuda', index=0), pin_memory = False)

        # Annotation: {'stream': 2}
        mul_1: "f32[2, 2]" = torch.ops.aten.mul.Tensor(ones, 2)
        mul_3: "f32[2, 2]" = torch.ops.aten.mul.Tensor(tangents_1, mul_1);  tangents_1 = mul_1 = None

        # Annotation: {'stream': 1}
        mul_4: "f32[2, 2]" = torch.ops.aten.mul.Tensor(tangents_2, ones);  tangents_2 = ones = None

        # No stacktrace found for following nodes
        record_event_default = torch.ops.streams.record_event.default(3, 1);  record_event_default = None
        wait_event_default = torch.ops.streams.wait_event.default(3, 2);  wait_event_default = None

        # Annotation: {'stream': 2}
        add: "f32[2, 2]" = torch.ops.aten.add.Tensor(mul_3, mul_4);  mul_3 = None

        # No stacktrace found for following nodes
        record_event_default_1 = torch.ops.streams.record_event.default(4, 2);  record_event_default_1 = None
        sync_dealloc_default = torch.ops.streams.sync_dealloc.default(4, 1, mul_4);  mul_4 = sync_dealloc_default = None
        return (add,)
""",
        )

    @requires_cuda
    def test_record_stream_problem_interleaved(self):
        # see https://docs.pytorch.org/docs/stable/generated/torch.Tensor.record_stream.html#torch.Tensor.record_stream
        # for what this tests/solves for
        # This will have interleaved computation where y is
        # first allocated on the first stream used on the second stream
        # used on the first stream again then finally used on the last stream
        def fn(x):
            e = torch.Event()
            with torch.Stream(device="cuda:0"):
                y = torch.ones(2, 2, device="cuda:0")
                z = y * x
                e.record()

            with torch.Stream(device="cuda:0"):
                e.wait()
                z0 = y * 2 * z
                e.record()

            with torch.Stream(device="cuda:0"):
                e.wait()
                z1 = y * x * z0
                e.record()

            with torch.Stream(device="cuda:0"):
                e.wait()
                z2 = y * 4 * z1
                e.record()

            e.wait()
            return z, z1, z2

        inp = (torch.ones(2, 2, device="cuda", requires_grad=True),)
        (
            actual,
            _,
            fw_graphs,
            bw_graphs,
        ) = extract_graph(fn, *inp)

        actual[1].sum().backward()

        self.assertExpectedInline(
            print_graph(bw_graphs[0]),
            """\
class GraphModule(torch.nn.Module):
    def forward(self, primals_1: "f32[2, 2]", mul: "f32[2, 2]", tangents_1: "f32[2, 2]", \
tangents_2: "f32[2, 2]", tangents_3: "f32[2, 2]"):
        # Annotation: {'stream': 1}
        ones: "f32[2, 2]" = torch.ops.aten.ones.default([2, 2], device = device(type='cuda', index=0), pin_memory = False)

        # Annotation: {'stream': 4}
        mul_5: "f32[2, 2]" = torch.ops.aten.mul.Tensor(ones, 4)
        mul_7: "f32[2, 2]" = torch.ops.aten.mul.Tensor(tangents_3, mul_5);  tangents_3 = mul_5 = None

        # No stacktrace found for following nodes
        record_event_default = torch.ops.streams.record_event.default(6, 4);  record_event_default = None
        wait_event_default = torch.ops.streams.wait_event.default(6, 3);  wait_event_default = None

        # Annotation: {'stream': 3}
        add: "f32[2, 2]" = torch.ops.aten.add.Tensor(tangents_2, mul_7);  tangents_2 = None

        # No stacktrace found for following nodes
        record_event_default_4 = torch.ops.streams.record_event.default(10, 3);  record_event_default_4 = None
        sync_dealloc_default = torch.ops.streams.sync_dealloc.default(10, 4, mul_7);  mul_7 = sync_dealloc_default = None

        # Annotation: {'stream': 3}
        mul_3: "f32[2, 2]" = torch.ops.aten.mul.Tensor(ones, primals_1);  primals_1 = None
        mul_8: "f32[2, 2]" = torch.ops.aten.mul.Tensor(add, mul_3);  mul_3 = None

        # No stacktrace found for following nodes
        record_event_default_1 = torch.ops.streams.record_event.default(7, 3);  record_event_default_1 = None

        # Annotation: {'stream': 2}
        mul_1: "f32[2, 2]" = torch.ops.aten.mul.Tensor(ones, 2)
        mul_2: "f32[2, 2]" = torch.ops.aten.mul.Tensor(mul_1, mul);  mul = None

        # Annotation: {'stream': 3}
        mul_9: "f32[2, 2]" = torch.ops.aten.mul.Tensor(add, mul_2);  add = mul_2 = None
        mul_10: "f32[2, 2]" = torch.ops.aten.mul.Tensor(mul_9, ones);  mul_9 = None

        # No stacktrace found for following nodes
        wait_event_default_1 = torch.ops.streams.wait_event.default(7, 2);  wait_event_default_1 = None

        # Annotation: {'stream': 2}
        mul_11: "f32[2, 2]" = torch.ops.aten.mul.Tensor(mul_8, mul_1);  mul_1 = None

        # No stacktrace found for following nodes
        record_event_default_5 = torch.ops.streams.record_event.default(11, 2);  record_event_default_5 = None
        sync_dealloc_default_1 = torch.ops.streams.sync_dealloc.default(11, 3, mul_8);  mul_8 = sync_dealloc_default_1 = None
        record_event_default_2 = torch.ops.streams.record_event.default(8, 2);  record_event_default_2 = None
        wait_event_default_2 = torch.ops.streams.wait_event.default(8, 1);  wait_event_default_2 = None

        # Annotation: {'stream': 1}
        add_1: "f32[2, 2]" = torch.ops.aten.add.Tensor(tangents_1, mul_11);  tangents_1 = None

        # No stacktrace found for following nodes
        record_event_default_6 = torch.ops.streams.record_event.default(12, 1);  record_event_default_6 = None
        sync_dealloc_default_2 = torch.ops.streams.sync_dealloc.default(12, 2, mul_11);  mul_11 = sync_dealloc_default_2 = None

        # Annotation: {'stream': 1}
        mul_12: "f32[2, 2]" = torch.ops.aten.mul.Tensor(add_1, ones);  add_1 = ones = None

        # No stacktrace found for following nodes
        record_event_default_3 = torch.ops.streams.record_event.default(9, 1);  record_event_default_3 = None
        wait_event_default_3 = torch.ops.streams.wait_event.default(9, 3);  wait_event_default_3 = None

        # Annotation: {'stream': 3}
        add_2: "f32[2, 2]" = torch.ops.aten.add.Tensor(mul_10, mul_12);  mul_10 = None

        # No stacktrace found for following nodes
        record_event_default_7 = torch.ops.streams.record_event.default(13, 3);  record_event_default_7 = None
        sync_dealloc_default_3 = torch.ops.streams.sync_dealloc.default(13, 1, mul_12);  mul_12 = sync_dealloc_default_3 = None
        return (add_2,)
""",
        )

    @requires_cuda
<<<<<<< HEAD
    def test_epilogue_copy_streams_inference(self):
        def fn(x):
            with torch.Stream(device="cuda:0"):
                with torch.no_grad():
                    x.add_(2)

            return x

        x = torch.ones(2, 2, requires_grad=True, device="cuda:0")

        inp = (x,)
=======
    def test_epilogue_copy_stream_tracking(self):
        """
        Test that epilogue copies for mutated inputs use the correct stream.
        This verifies that ViewAndMutationMeta.mutated_inp_stream_indices is
        properly populated and used at runtime.
        Uses a custom autograd.Function where the backward mutates a saved
        tensor on a specific stream.
        """

        class BwMutationWithStream(torch.autograd.Function):
            @staticmethod
            def forward(ctx, x, y):
                ctx.save_for_backward(x)
                ctx.s1 = torch.Stream(device="cuda:0")
                ctx.s2 = torch.Stream(device="cuda:0")
                # Do computation on stream s2
                with ctx.s2:
                    result = x * 2 + y
                return result

            @staticmethod
            def backward(ctx, grad_output):
                (x,) = ctx.saved_tensors
                # Mutate saved tensor x on stream s1 in backward
                with ctx.s1:
                    x.mul_(2)
                # Compute gradients on stream s2
                with ctx.s2:
                    grad_x = grad_output * 2
                    grad_y = grad_output.clone()
                return grad_x, grad_y, None, None

        def fn(x, y):
            result = BwMutationWithStream.apply(x, y)
            return result

        x = torch.ones(2, 2, requires_grad=True, device="cuda:0")
        y = torch.ones(2, 2, requires_grad=True, device="cuda:0")
>>>>>>> 29a4eb89
        (
            actual,
            _,
            fw_graphs,
            bw_graphs,
<<<<<<< HEAD
        ) = extract_graph(fn, *inp)

        actual.sum().backward()
        self.assertExpectedInline(
            print_graph(fw_graphs[0]),
            """\
class <lambda>(torch.nn.Module):
    def forward(self, arg0_1: "f32[2, 2]"):
        # Annotation: {'stream': 0}
        add: "f32[2, 2]" = torch.ops.aten.add.Tensor(arg0_1, 2)
        copy_: "f32[2, 2]" = torch.ops.aten.copy_.default(arg0_1, add);  arg0_1 = add = None
        return (copy_,)
""",
        )

    @requires_cuda
    def test_epilogue_copy_streams_external(self):
        @torch.compile
        def fn(x):
            with torch.Stream(device="cuda:0"):
                x.mul_(3)
            return x.sin()

        x = torch.ones(2, 2, requires_grad=True, device="cuda:0")
        inp = (x.clone(),)
        (
            actual,
            _,
            fw_graphs,
            bw_graphs,
        ) = extract_graph(fn, *inp)

        actual.sum().backward()
=======
        ) = extract_graph(fn, x.clone(), y.clone())
        self.assertEqual(len(fw_graphs), 1)
        # Forward graph should show computation on stream 1 (s2)
>>>>>>> 29a4eb89
        self.assertExpectedInline(
            print_graph(fw_graphs[0]),
            """\
class GraphModule(torch.nn.Module):
<<<<<<< HEAD
    def forward(self, primals_1: "f32[2, 2]"):
        # No stacktrace found for following nodes
        clone: "f32[2, 2]" = torch.ops.aten.clone.default(primals_1);  primals_1 = None

        # Annotation: {'stream': 0}
        mul: "f32[2, 2]" = torch.ops.aten.mul.Tensor(clone, 3);  clone = None

        #
        sin: "f32[2, 2]" = torch.ops.aten.sin.default(mul)
        return (mul, sin, mul)
""",
        )

=======
    def forward(self, primals_1: "f32[2, 2]", primals_2: "f32[2, 2]"):
        # Annotation: {'stream': 1}
        mul: "f32[2, 2]" = torch.ops.aten.mul.Tensor(primals_1, 2)
        add: "f32[2, 2]" = torch.ops.aten.add.Tensor(mul, primals_2);  primals_2 = None
        return (add, primals_1, mul)
""",
        )
        # Run backward and check that the epilogue copy uses stream 0 (s1)
        actual.sum().backward()
        # The backward graph should show:
        # 1. Mutation happening on stream 0 (s1)
        # 2. Gradient computation on stream 1 (s2)
        # 3. Epilogue copy for the mutated tensor on stream 0 (s1)
>>>>>>> 29a4eb89
        self.assertExpectedInline(
            print_graph(bw_graphs[0]),
            """\
class GraphModule(torch.nn.Module):
<<<<<<< HEAD
    def forward(self, mul: "f32[2, 2]", tangents_1: "f32[2, 2]", tangents_2: "f32[2, 2]"):
        #
        cos: "f32[2, 2]" = torch.ops.aten.cos.default(mul);  mul = None
        mul_1: "f32[2, 2]" = torch.ops.aten.mul.Tensor(tangents_2, cos);  tangents_2 = cos = None

        # No stacktrace found for following nodes
        record_event_default = torch.ops.streams.record_event.default(1, 2);  record_event_default = None
        wait_event_default = torch.ops.streams.wait_event.default(1, 0);  wait_event_default = None

        # Annotation: {'stream': 0}
        add: "f32[2, 2]" = torch.ops.aten.add.Tensor(tangents_1, mul_1);  tangents_1 = None

        # No stacktrace found for following nodes
        record_event_default_1 = torch.ops.streams.record_event.default(3, 0);  record_event_default_1 = None
        sync_dealloc_default = torch.ops.streams.sync_dealloc.default(3, 4, mul_1);  mul_1 = sync_dealloc_default = None

        # Annotation: {'stream': 0}
        mul_2: "f32[2, 2]" = torch.ops.aten.mul.Tensor(add, 3);  add = None
        return (mul_2,)
""",
        )

        self.assertExpectedInline(
            str(
                torch._functorch._aot_autograd.runtime_wrappers.side_stream_epilogue_copies
            ),
            """1""",
        )

=======
    def forward(self, primals_1: "f32[2, 2]", mul: "f32[2, 2]", tangents_1: "f32[2, 2]"):
        # Annotation: {'stream': 1}
        mul_2: "f32[2, 2]" = torch.ops.aten.mul.Tensor(tangents_1, 2)

        # Annotation: {'stream': 1}
        clone: "f32[2, 2]" = torch.ops.aten.clone.default(tangents_1);  tangents_1 = None

        # No stacktrace found for following nodes
        copy_: "f32[2, 2]" = torch.ops.aten.copy_.default(primals_1, mul);  primals_1 = mul = copy_ = None
        return (mul_2, clone)
""",
        )

>>>>>>> 29a4eb89
    @requires_cuda
    def test_inductor_lowering(self):
        with patch("torch._inductor.config.implicit_fallbacks", False):

            @torch.compile()
            def fn(x):
                e = torch.Event()
                x += x + 1
                e.record()
                return x

            inp = (torch.ones(2, 2, device="cuda"),)
            fn(*inp)

    def test_is_marked_side_effectful(self):
        self.assertIn(
            torch.ops.streams.fork.default, torch.fx.node._side_effectful_functions
        )
        self.assertIn(
            torch.ops.streams.join.default, torch.fx.node._side_effectful_functions
        )
        self.assertIn(
            torch.ops.streams.wait_event.default,
            torch.fx.node._side_effectful_functions,
        )
        self.assertIn(
            torch.ops.streams.record_event.default,
            torch.fx.node._side_effectful_functions,
        )


if __name__ == "__main__":
    from torch._dynamo.test_case import run_tests

    run_tests()<|MERGE_RESOLUTION|>--- conflicted
+++ resolved
@@ -463,7 +463,7 @@
         # Annotation: {'stream': 0}
         add_3: "f32[2, 2]" = torch.ops.aten.add.Tensor(add_1, 2);  add_1 = None
 
-        #
+        # Annotation: {'stream': 0}
         copy_: "f32[2, 2]" = torch.ops.aten.copy_.default(arg0_1, add);  arg0_1 = add = copy_ = None
         return (add_2, add_3)
 """,
@@ -873,7 +873,6 @@
         )
 
     @requires_cuda
-<<<<<<< HEAD
     def test_epilogue_copy_streams_inference(self):
         def fn(x):
             with torch.Stream(device="cuda:0"):
@@ -885,7 +884,95 @@
         x = torch.ones(2, 2, requires_grad=True, device="cuda:0")
 
         inp = (x,)
-=======
+        (
+            actual,
+            _,
+            fw_graphs,
+            bw_graphs,
+        ) = extract_graph(fn, *inp)
+
+        actual.sum().backward()
+        self.assertExpectedInline(
+            print_graph(fw_graphs[0]),
+            """\
+class <lambda>(torch.nn.Module):
+    def forward(self, arg0_1: "f32[2, 2]"):
+        # Annotation: {'stream': 0}
+        add: "f32[2, 2]" = torch.ops.aten.add.Tensor(arg0_1, 2)
+        copy_: "f32[2, 2]" = torch.ops.aten.copy_.default(arg0_1, add);  arg0_1 = add = None
+        return (copy_,)
+""",
+        )
+
+    @requires_cuda
+    def test_epilogue_copy_streams_external(self):
+        @torch.compile
+        def fn(x):
+            with torch.Stream(device="cuda:0"):
+                x.mul_(3)
+            return x.sin()
+
+        x = torch.ones(2, 2, requires_grad=True, device="cuda:0")
+        inp = (x.clone(),)
+        (
+            actual,
+            _,
+            fw_graphs,
+            bw_graphs,
+        ) = extract_graph(fn, *inp)
+
+        actual.sum().backward()
+        self.assertExpectedInline(
+            print_graph(fw_graphs[0]),
+            """\
+class GraphModule(torch.nn.Module):
+    def forward(self, primals_1: "f32[2, 2]"):
+        # No stacktrace found for following nodes
+        clone: "f32[2, 2]" = torch.ops.aten.clone.default(primals_1);  primals_1 = None
+
+        # Annotation: {'stream': 0}
+        mul: "f32[2, 2]" = torch.ops.aten.mul.Tensor(clone, 3);  clone = None
+
+        #
+        sin: "f32[2, 2]" = torch.ops.aten.sin.default(mul)
+        return (mul, sin, mul)
+""",
+        )
+
+        self.assertExpectedInline(
+            print_graph(bw_graphs[0]),
+            """\
+class GraphModule(torch.nn.Module):
+    def forward(self, mul: "f32[2, 2]", tangents_1: "f32[2, 2]", tangents_2: "f32[2, 2]"):
+        #
+        cos: "f32[2, 2]" = torch.ops.aten.cos.default(mul);  mul = None
+        mul_1: "f32[2, 2]" = torch.ops.aten.mul.Tensor(tangents_2, cos);  tangents_2 = cos = None
+
+        # No stacktrace found for following nodes
+        record_event_default = torch.ops.streams.record_event.default(1, 2);  record_event_default = None
+        wait_event_default = torch.ops.streams.wait_event.default(1, 0);  wait_event_default = None
+
+        # Annotation: {'stream': 0}
+        add: "f32[2, 2]" = torch.ops.aten.add.Tensor(tangents_1, mul_1);  tangents_1 = None
+
+        # No stacktrace found for following nodes
+        record_event_default_1 = torch.ops.streams.record_event.default(3, 0);  record_event_default_1 = None
+        sync_dealloc_default = torch.ops.streams.sync_dealloc.default(3, 4, mul_1);  mul_1 = sync_dealloc_default = None
+
+        # Annotation: {'stream': 0}
+        mul_2: "f32[2, 2]" = torch.ops.aten.mul.Tensor(add, 3);  add = None
+        return (mul_2,)
+""",
+        )
+
+        self.assertExpectedInline(
+            str(
+                torch._functorch._aot_autograd.runtime_wrappers.side_stream_epilogue_copies
+            ),
+            """1""",
+        )
+
+    @requires_cuda
     def test_epilogue_copy_stream_tracking(self):
         """
         Test that epilogue copies for mutated inputs use the correct stream.
@@ -924,70 +1011,18 @@
 
         x = torch.ones(2, 2, requires_grad=True, device="cuda:0")
         y = torch.ones(2, 2, requires_grad=True, device="cuda:0")
->>>>>>> 29a4eb89
         (
             actual,
             _,
             fw_graphs,
             bw_graphs,
-<<<<<<< HEAD
-        ) = extract_graph(fn, *inp)
-
-        actual.sum().backward()
-        self.assertExpectedInline(
-            print_graph(fw_graphs[0]),
-            """\
-class <lambda>(torch.nn.Module):
-    def forward(self, arg0_1: "f32[2, 2]"):
-        # Annotation: {'stream': 0}
-        add: "f32[2, 2]" = torch.ops.aten.add.Tensor(arg0_1, 2)
-        copy_: "f32[2, 2]" = torch.ops.aten.copy_.default(arg0_1, add);  arg0_1 = add = None
-        return (copy_,)
-""",
-        )
-
-    @requires_cuda
-    def test_epilogue_copy_streams_external(self):
-        @torch.compile
-        def fn(x):
-            with torch.Stream(device="cuda:0"):
-                x.mul_(3)
-            return x.sin()
-
-        x = torch.ones(2, 2, requires_grad=True, device="cuda:0")
-        inp = (x.clone(),)
-        (
-            actual,
-            _,
-            fw_graphs,
-            bw_graphs,
-        ) = extract_graph(fn, *inp)
-
-        actual.sum().backward()
-=======
         ) = extract_graph(fn, x.clone(), y.clone())
         self.assertEqual(len(fw_graphs), 1)
         # Forward graph should show computation on stream 1 (s2)
->>>>>>> 29a4eb89
         self.assertExpectedInline(
             print_graph(fw_graphs[0]),
             """\
 class GraphModule(torch.nn.Module):
-<<<<<<< HEAD
-    def forward(self, primals_1: "f32[2, 2]"):
-        # No stacktrace found for following nodes
-        clone: "f32[2, 2]" = torch.ops.aten.clone.default(primals_1);  primals_1 = None
-
-        # Annotation: {'stream': 0}
-        mul: "f32[2, 2]" = torch.ops.aten.mul.Tensor(clone, 3);  clone = None
-
-        #
-        sin: "f32[2, 2]" = torch.ops.aten.sin.default(mul)
-        return (mul, sin, mul)
-""",
-        )
-
-=======
     def forward(self, primals_1: "f32[2, 2]", primals_2: "f32[2, 2]"):
         # Annotation: {'stream': 1}
         mul: "f32[2, 2]" = torch.ops.aten.mul.Tensor(primals_1, 2)
@@ -1001,42 +1036,10 @@
         # 1. Mutation happening on stream 0 (s1)
         # 2. Gradient computation on stream 1 (s2)
         # 3. Epilogue copy for the mutated tensor on stream 0 (s1)
->>>>>>> 29a4eb89
         self.assertExpectedInline(
             print_graph(bw_graphs[0]),
             """\
 class GraphModule(torch.nn.Module):
-<<<<<<< HEAD
-    def forward(self, mul: "f32[2, 2]", tangents_1: "f32[2, 2]", tangents_2: "f32[2, 2]"):
-        #
-        cos: "f32[2, 2]" = torch.ops.aten.cos.default(mul);  mul = None
-        mul_1: "f32[2, 2]" = torch.ops.aten.mul.Tensor(tangents_2, cos);  tangents_2 = cos = None
-
-        # No stacktrace found for following nodes
-        record_event_default = torch.ops.streams.record_event.default(1, 2);  record_event_default = None
-        wait_event_default = torch.ops.streams.wait_event.default(1, 0);  wait_event_default = None
-
-        # Annotation: {'stream': 0}
-        add: "f32[2, 2]" = torch.ops.aten.add.Tensor(tangents_1, mul_1);  tangents_1 = None
-
-        # No stacktrace found for following nodes
-        record_event_default_1 = torch.ops.streams.record_event.default(3, 0);  record_event_default_1 = None
-        sync_dealloc_default = torch.ops.streams.sync_dealloc.default(3, 4, mul_1);  mul_1 = sync_dealloc_default = None
-
-        # Annotation: {'stream': 0}
-        mul_2: "f32[2, 2]" = torch.ops.aten.mul.Tensor(add, 3);  add = None
-        return (mul_2,)
-""",
-        )
-
-        self.assertExpectedInline(
-            str(
-                torch._functorch._aot_autograd.runtime_wrappers.side_stream_epilogue_copies
-            ),
-            """1""",
-        )
-
-=======
     def forward(self, primals_1: "f32[2, 2]", mul: "f32[2, 2]", tangents_1: "f32[2, 2]"):
         # Annotation: {'stream': 1}
         mul_2: "f32[2, 2]" = torch.ops.aten.mul.Tensor(tangents_1, 2)
@@ -1044,13 +1047,12 @@
         # Annotation: {'stream': 1}
         clone: "f32[2, 2]" = torch.ops.aten.clone.default(tangents_1);  tangents_1 = None
 
-        # No stacktrace found for following nodes
+        # Annotation: {'stream': 0} No stacktrace found for following nodes
         copy_: "f32[2, 2]" = torch.ops.aten.copy_.default(primals_1, mul);  primals_1 = mul = copy_ = None
         return (mul_2, clone)
 """,
         )
 
->>>>>>> 29a4eb89
     @requires_cuda
     def test_inductor_lowering(self):
         with patch("torch._inductor.config.implicit_fallbacks", False):
