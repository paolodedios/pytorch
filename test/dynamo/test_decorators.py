--- conflicted
+++ resolved
@@ -474,13 +474,28 @@
         res = opt_fn(x)
         self.assertEqual(ref, res)
 
-<<<<<<< HEAD
-    def test_mark_traceable_on_method(self):
+    def test_nonstrict_trace_inside_compiled_function_kwarg(self):
+        def trace_me(x):
+            torch._dynamo.graph_break()
+            return x + 42
+
+        def fn(x):
+            res = torch._dynamo.nonstrict_trace(traceable_fn=trace_me)(x)
+            return res + 1
+
+        x = torch.randn(10)
+        opt_fn = torch.compile(fn, fullgraph=True, backend="aot_eager")
+
+        ref = fn(x)
+        res = opt_fn(x)
+        self.assertEqual(ref, res)
+
+    def test_nonstrict_trace_on_method(self):
         class Num:
             def __init__(self, n):
                 self.n = n
 
-            @torch._dynamo.mark_traceable
+            @torch._dynamo.nonstrict_trace
             def trace_me(self, t):
                 torch._dynamo.graph_break()
                 return t + self.n
@@ -502,26 +517,7 @@
         res = opt_fn(x, n)
         self.assertEqual(ref, res)
 
-    def test_mark_traceable_no_action_at_a_distance(self):
-=======
-    def test_nonstrict_trace_inside_compiled_function_kwarg(self):
-        def trace_me(x):
-            torch._dynamo.graph_break()
-            return x + 42
-
-        def fn(x):
-            res = torch._dynamo.nonstrict_trace(traceable_fn=trace_me)(x)
-            return res + 1
-
-        x = torch.randn(10)
-        opt_fn = torch.compile(fn, fullgraph=True, backend="aot_eager")
-
-        ref = fn(x)
-        res = opt_fn(x)
-        self.assertEqual(ref, res)
-
     def test_nonstrict_trace_no_action_at_a_distance(self):
->>>>>>> 862c8db8
         def trace_me(x):
             torch._dynamo.graph_break()
             return x + 42
