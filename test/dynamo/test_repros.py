--- conflicted
+++ resolved
@@ -856,11 +856,7 @@
 
         self.assertGreaterEqual(torch._dynamo.utils.counters["frames"]["ok"], 3)
         self.assertEqual(
-<<<<<<< HEAD
-            torch._dynamo.utils.counters["frames"]["total"],
-=======
             cnt.frame_count,
->>>>>>> 8b0dac13
             torch._dynamo.utils.counters["frames"]["ok"],
         )
 
