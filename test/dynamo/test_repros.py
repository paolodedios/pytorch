--- conflicted
+++ resolved
@@ -1193,7 +1193,7 @@
         self.assertEqual(cnt.frame_count, 2)
         self.assertEqual(cnt.op_count, 3)  # rand, rand
         try:
-            graph, _ = torch._dynamo.export(fn)
+            graph, _ = torch._dynamo.export(fn)()
             # See https://github.com/pytorch/pytorch/pull/87490
             self.fail("unexpected export success")
         except torch._dynamo.exc.Unsupported:
@@ -2637,7 +2637,7 @@
         # https://github.com/pytorch/pytorch/issues/93781
         @torch.compile
         def f():
-            _generator_type = type((_ for _ in ()))
+            _generator_type = type(_ for _ in ())
 
         self.assertNoUnraisable(f)
 
@@ -2655,15 +2655,9 @@
         self.assertEqual(cnt.op_count, 6)
         self.assertEqual(cnt.frame_count, 1)
 
-        exported, _ = torch._dynamo.export(f, torch.Tensor([3, 4, 5]))
+        exported, _ = torch._dynamo.export(f)(torch.Tensor([3, 4, 5]))
         self.assertTrue(same(exported(*args), f(*args)))
 
-<<<<<<< HEAD
-        with self.assertRaisesRegex(RuntimeError, "First dim need to be 3"):
-            exported, _ = torch._dynamo.export(f, torch.Tensor([4, 4, 5]))
-
-=======
->>>>>>> 256fed02
     def test_not_rewrite_assert_for_other_errors(self):
         def f(x):
             b = x.sin()
@@ -2676,6 +2670,17 @@
         with self.assertRaisesRegex(ValueError, "input sum needs to be 3"):
             opt_fn(*args)
 
+    def test_rewrite_assert_dont_change_bytecode(self):
+        def fn(x):
+            with torch.no_grad():
+                assert x.max() < 5, f"invalid max {x.max()}"
+                x = torch.sin(x)
+            return x
+
+        x = torch.ones(4)
+        opt_fn = torch._dynamo.optimize("eager")(fn)
+        self.assertTrue(same(fn(x), opt_fn(x)))
+
     def test_rewrite_assert_without_msg(self):
         def f(x):
             b = x.sin()
@@ -2683,15 +2688,11 @@
             return x.cos() + b
 
         args = (torch.Tensor([3, 4, 5]),)
-        exported, _ = torch._dynamo.export(f, torch.Tensor([3, 4, 5]))
+        exported, _ = torch._dynamo.export(f)(torch.Tensor([3, 4, 5]))
         self.assertTrue(same(exported(*args), f(*args)))
 
         with self.assertRaisesRegex(RuntimeError, "assertion error"):
-<<<<<<< HEAD
-            exported, _ = torch._dynamo.export(f, torch.Tensor([4, 4, 5]))
-=======
             exported(torch.Tensor([5, 6, 7]))
->>>>>>> 256fed02
 
     def test_rewrite_assert_with_non_string_msg(self):
         def f(x):
@@ -2719,7 +2720,7 @@
             return x.cos() + b
 
         args = (torch.Tensor([3, 4, 5]),)
-        exported, _ = torch._dynamo.export(f, torch.Tensor([3, 4, 5]))
+        exported, _ = torch._dynamo.export(f)(torch.Tensor([3, 4, 5]))
         self.assertTrue(same(exported(*args), f(*args)))
 
         cnt = torch._dynamo.testing.CompileCounter()
@@ -2729,7 +2730,7 @@
         self.assertEqual(cnt.op_count, 3)
         self.assertEqual(cnt.frame_count, 1)
 
-        exported, _ = torch._dynamo.export(f, torch.Tensor([4, 4, 5]))
+        exported, _ = torch._dynamo.export(f)(torch.Tensor([4, 4, 5]))
         self.assertTrue(same(exported(*args), f(*args)))
 
     def test_size_typematch(self):
@@ -2886,7 +2887,7 @@
 
         inp = torch.randn(6, 5)
 
-        gm, _ = torch._dynamo.export(f, torch.randn(4, 5), aten_graph=True)
+        gm, _ = torch._dynamo.export(f, aten_graph=True)(torch.randn(4, 5))
         self.assertEqual(gm(inp).shape, f(inp).shape)
 
     @torch._dynamo.config.patch("specialize_int", False)
@@ -3059,9 +3060,10 @@
 
         gm, _ = torch._dynamo.export(
             f,
+            aten_graph=True,
+        )(
             torch.zeros(6, 4),
             torch.tensor(1),
-            aten_graph=True,
         )
         self.assertEqual(
             f(torch.zeros(6, 4), torch.tensor(1)),
@@ -3159,8 +3161,9 @@
 
         gm, _ = torch._dynamo.export(
             f,
+            aten_graph=True,
+        )(
             torch.zeros(6, 4),
-            aten_graph=True,
         )
 
         self.assertEqual(f(torch.ones(8, 4)), gm(torch.ones(8, 4)))
@@ -3431,8 +3434,6 @@
 
         make_fn(None)()
 
-<<<<<<< HEAD
-=======
     def test_string_format(self):
         s = "temp{i}"
 
@@ -3457,7 +3458,6 @@
         compiled_fn = torch._dynamo.optimize(counter)(fn)(torch.randn([2, 2]), [])
         self.assertEqual(counter.frame_count, 1)
 
->>>>>>> 256fed02
 
 if __name__ == "__main__":
     from torch._dynamo.test_case import run_tests
