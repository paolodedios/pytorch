--- conflicted
+++ resolved
@@ -8192,8 +8192,6 @@
 
         self.assertEqual(fn(torch.ones(3)), torch.ones(3) + 1)
 
-<<<<<<< HEAD
-=======
     def test_pytree_get_node_type_not_traced(self):
         # Test that torch.utils._pytree._get_node_type is not traced into
         # and doesn't cause excessive trace time overhead
@@ -8318,7 +8316,6 @@
         # Should compile successfully with fullgraph=True
         self.assertEqual(cnt.frame_count, 1)
 
->>>>>>> 93fef4bd
 
 instantiate_parametrized_tests(ReproTests)
 
