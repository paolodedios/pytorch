"""
PYTEST_DONT_REWRITE (prevents pytest from rewriting assertions, which interferes
with test_rewrite_assert_with_msg and test_rewrite_assert_without_msg)
"""

# Owner(s): ["module: dynamo"]
import collections
import contextlib
import copy
import dataclasses
import functools
import gc
import importlib
import inspect
import itertools
import os
import random
import typing
import unittest
import warnings
import weakref
from abc import ABC
from collections import namedtuple
from collections.abc import Iterator
from copy import deepcopy
from enum import Enum, IntEnum
from functools import wraps
from typing import Any, Dict, List, Literal, Tuple, TypedDict
from unittest import mock

import numpy as np

import torch
import torch._dynamo.test_case
import torch._dynamo.testing
import torch._dynamo.utils
import torch._functorch.config
import torch.distributed as dist
import torch.library
import torch.utils._pytree as pytree
from torch import nn
from torch._dynamo.debug_utils import same_two_models
from torch._dynamo.testing import CompileCounter, rand_strided, same, skipIfPy312
from torch._inductor.utils import fresh_inductor_cache
from torch.nn import functional as F
from torch.testing._internal.common_cuda import (
    PLATFORM_SUPPORTS_FLASH_ATTENTION,
    TEST_CUDA,
)
from torch.testing._internal.common_utils import (
    disable_translation_validation_if_dynamic_shapes,
    instantiate_parametrized_tests,
    parametrize,
    skipIfWindows,
    TEST_WITH_ROCM,
)
from torch.testing._internal.two_tensor import TwoTensor


_orig_module_call = torch.nn.Module.__call__

# Custom operator that only supports CPU and Meta
lib = torch.library.Library("test_sample", "DEF")  # noqa: TOR901
lib.define("foo(Tensor self) -> Tensor")
lib.impl("foo", torch.sin, "CPU")


requires_cuda = unittest.skipUnless(torch.cuda.is_available(), "requires cuda")


_GLOBAL_CPU_TENSOR = torch.randn(3)

HAS_MSGSPEC = importlib.util.find_spec("msgspec")
if HAS_MSGSPEC:
    import msgspec


HAS_OMEGACONG = importlib.util.find_spec("omegaconf")
if HAS_OMEGACONG:
    from omegaconf import OmegaConf


def exists(val):
    return val is not None


def maybe(fn):
    @wraps(fn)
    def inner(x, *args, **kwargs):
        if not exists(x):
            return x
        return fn(x, *args, **kwargs)

    return inner


def is_fx_tracing_test() -> bool:
    """
    Copied from the hpc trainer codebase
    """
    return torch.nn.Module.__call__ is not _orig_module_call


def has_detectron2():
    try:
        from detectron2.layers.mask_ops import _paste_masks_tensor_shape

        return _paste_masks_tensor_shape is not None
    except ImportError:
        return False


def _do_paste_mask(masks, boxes, img_h: int, img_w: int, skip_empty: bool = True):
    # from detectron2 mask_ops.py

    device = masks.device

    if skip_empty and not torch.jit.is_scripting():
        x0_int, y0_int = torch.clamp(boxes.min(dim=0).values.floor()[:2] - 1, min=0).to(
            dtype=torch.int32
        )
        x1_int = torch.clamp(boxes[:, 2].max().ceil() + 1, max=img_w).to(
            dtype=torch.int32
        )
        y1_int = torch.clamp(boxes[:, 3].max().ceil() + 1, max=img_h).to(
            dtype=torch.int32
        )
    else:
        x0_int, y0_int = 0, 0
        x1_int, y1_int = img_w, img_h
    x0, y0, x1, y1 = torch.split(boxes, 1, dim=1)  # each is Nx1

    N = masks.shape[0]

    img_y = torch.arange(y0_int, y1_int, device=device, dtype=torch.float32) + 0.5
    img_x = torch.arange(x0_int, x1_int, device=device, dtype=torch.float32) + 0.5
    img_y = (img_y - y0) / (y1 - y0) * 2 - 1
    img_x = (img_x - x0) / (x1 - x0) * 2 - 1
    # img_x, img_y have shapes (N, w), (N, h)

    gx = img_x[:, None, :].expand(N, img_y.size(1), img_x.size(1))
    gy = img_y[:, :, None].expand(N, img_y.size(1), img_x.size(1))
    grid = torch.stack([gx, gy], dim=3)

    if not torch.jit.is_scripting():
        if not masks.dtype.is_floating_point:
            masks = masks.float()
    img_masks = F.grid_sample(masks, grid.to(masks.dtype), align_corners=False)

    if skip_empty and not torch.jit.is_scripting():
        return img_masks[:, 0], (slice(y0_int, y1_int), slice(x0_int, x1_int))
    else:
        return img_masks[:, 0], ()


def global_fn(x):
    return torch.sin(x)


def cat(tensors, dim=0):
    # from detectron2 wrappers.py
    assert isinstance(tensors, (list, tuple))
    if len(tensors) == 1:
        return tensors[0]
    return torch.cat(tensors, dim)


def shapes_to_tensor(x, device=None):
    # from detectron2 wrappers.py
    if torch.jit.is_scripting():
        return torch.as_tensor(x, device=device)
    if torch.jit.is_tracing():
        assert all(
            isinstance(t, torch.Tensor) for t in x
        ), "Shape should be tensor during tracing!"
        # as_tensor should not be used in tracing because it records a constant
        ret = torch.stack(x)
        if ret.device != device:  # avoid recording a hard-coded device if not necessary
            ret = ret.to(device=device)
        return ret
    return torch.as_tensor(x, device=device)


fw_graph = [None]
bw_graph = [None]


def aot_graph_capture_backend(gm, args):
    from functorch.compile import min_cut_rematerialization_partition
    from torch._functorch.aot_autograd import aot_module_simplified

    def fw_compiler(gm, _):
        fw_graph[0] = gm
        return gm

    def bw_compiler(gm, _):
        bw_graph[0] = gm
        return gm

    return aot_module_simplified(
        gm,
        args,
        fw_compiler,
        bw_compiler,
        partition_fn=min_cut_rematerialization_partition,
        keep_inference_input_mutations=True,
    )


class Boxes:
    # from detectron2 poolers.py
    def __init__(self, tensor: torch.Tensor):
        """
        Args:
            tensor (Tensor[float]): a Nx4 matrix.  Each row is (x1, y1, x2, y2).
        """
        device = (
            tensor.device if isinstance(tensor, torch.Tensor) else torch.device("cpu")
        )
        tensor = torch.as_tensor(tensor, dtype=torch.float32, device=device)
        if tensor.numel() == 0:
            # Use reshape, so we don't end up creating a new tensor that does not depend on
            # the inputs (and consequently confuses jit)
            tensor = tensor.reshape((-1, 4)).to(dtype=torch.float32, device=device)
        assert tensor.dim() == 2 and tensor.size(-1) == 4, tensor.size()
        self.tensor = tensor

    def __len__(self) -> int:
        return self.tensor.shape[0]

    @property
    def device(self):
        return self.tensor.device


def convert_boxes_to_pooler_format(box_lists):
    # from detectron2 structures.py
    boxes = torch.cat([x.tensor for x in box_lists], dim=0)
    # __len__ returns Tensor in tracing.
    sizes = shapes_to_tensor([x.__len__() for x in box_lists], device=boxes.device)
    indices = torch.repeat_interleave(
        torch.arange(len(box_lists), dtype=boxes.dtype, device=boxes.device), sizes
    )
    return cat([indices[:, None], boxes], dim=1)


ReformerBackwardOutput = namedtuple(
    "ReformerBackwardOutput",
    ["attn_output", "hidden_states", "grad_attn_output", "grad_hidden_states"],
)
ReformerEncoderOutput = namedtuple(
    "ReformerEncoderOutput",
    ["hidden_states", "all_hidden_states", "all_attentions", "past_buckets_states"],
)


class _ReversibleFunction(torch.autograd.Function):
    # taken from modeling_reformer.py in huggingface
    @staticmethod
    def forward(
        ctx,
        hidden_states,
        layers,
        attention_mask,
        head_mask,
        num_hashes,
        all_hidden_states,
        all_attentions,
        past_buckets_states,
        use_cache,
        orig_sequence_length,
        output_hidden_states,
        output_attentions,
    ):
        all_buckets = ()

        # split duplicated tensor
        hidden_states, attn_output = torch.chunk(hidden_states, 2, dim=-1)

        for layer in layers:
            if output_hidden_states is True:
                all_hidden_states.append(hidden_states)

            attn_output = layer(attn_output)
            all_buckets = all_buckets + (attn_output,)

        # Add last layer
        if output_hidden_states is True:
            all_hidden_states.append(hidden_states)

        # attach params to ctx for backward
        ctx.save_for_backward(attn_output.detach(), hidden_states.detach())
        ctx.layers = layers
        ctx.all_buckets = all_buckets
        ctx.head_mask = head_mask
        ctx.attention_mask = attention_mask

        # Concatenate 2 RevNet outputs
        return torch.cat([attn_output, hidden_states], dim=-1)

    @staticmethod
    def backward(ctx, grad_hidden_states):
        grad_attn_output, grad_hidden_states = torch.chunk(
            grad_hidden_states, 2, dim=-1
        )

        # free memory
        del grad_attn_output

        # num of return vars has to match num of forward() args
        # return gradient for hidden_states arg and None for other args
        return (
            grad_hidden_states,
            None,
            None,
            None,
            None,
            None,
            None,
            None,
            None,
            None,
            None,
            None,
        )


class ReformerEncoder(torch.nn.Module):
    def __init__(self) -> None:
        super().__init__()
        self.dropout = 0.5
        self.layer_norm = torch.nn.LayerNorm(512, eps=1.0e-12)
        self.layers = [torch.nn.Linear(256, 256)]

    def forward(
        self,
        hidden_states,
        attention_mask=None,
        head_mask=[None] * 6,
        num_hashes=None,
        use_cache=False,
        orig_sequence_length=64,
        output_hidden_states=False,
        output_attentions=False,
    ):
        # hidden_states and attention lists to be filled if wished
        all_hidden_states = []
        all_attentions = []
        past_buckets_states = [((None), (None)) for i in range(len(self.layers))]

        # concat same tensor for reversible ResNet
        hidden_states = torch.cat([hidden_states, hidden_states], dim=-1)
        hidden_states = _ReversibleFunction.apply(
            hidden_states,
            self.layers,
            attention_mask,
            head_mask,
            num_hashes,
            all_hidden_states,
            all_attentions,
            past_buckets_states,
            use_cache,
            orig_sequence_length,
            output_hidden_states,
            output_attentions,
        )

        # Apply layer norm to concatenated hidden states
        hidden_states = self.layer_norm(hidden_states)

        # Apply dropout
        hidden_states = torch.nn.functional.dropout(
            hidden_states, p=self.dropout, training=self.training
        )

        return ReformerEncoderOutput(
            hidden_states=hidden_states,
            all_hidden_states=all_hidden_states,
            all_attentions=all_attentions,
            past_buckets_states=past_buckets_states,
        )


class ListConfig:
    class ValueNode:
        def __init__(self, value):
            self.value = value

        def _dereference_node(self):
            return self

        def _is_missing(self):
            return False

        def _value(self):
            return self.value

    # Based on an example from omegaconfig.listconfig
    class ListIterator(Iterator[Any]):
        def __init__(self, lst: Any, resolve: bool) -> None:
            self.resolve = resolve
            self.iterator = iter(lst.__dict__["_content"])
            self.index = 0

        def __next__(self) -> Any:
            x = next(self.iterator)
            if self.resolve:
                x = x._dereference_node()
                if x._is_missing():
                    raise AssertionError

            self.index = self.index + 1
            if isinstance(x, ListConfig.ValueNode):
                return x._value()
            raise AssertionError

    def __iter__(self):
        return self._iter_ex(True)

    def _iter_ex(self, resolve: bool) -> Iterator[Any]:
        try:
            return ListConfig.ListIterator(self, resolve)
        except Exception:
            raise AssertionError from None

    def __init__(self) -> None:
        self._content = [
            ListConfig.ValueNode(1),
            ListConfig.ValueNode(3),
            ListConfig.ValueNode(torch.tensor([7.0])),
        ]


def longformer_chunk(hidden_states, window_overlap=256):
    """convert into overlapping chunks. Chunk size = 2w, overlap size = w"""

    # non-overlapping chunks of size = 2w
    hidden_states = hidden_states.view(
        hidden_states.size(0),
        hidden_states.size(1) // (window_overlap * 2),
        window_overlap * 2,
        hidden_states.size(2),
    )

    # use `as_strided` to make the chunks overlap with an overlap size = window_overlap
    chunk_size = list(hidden_states.size())
    chunk_size[1] = chunk_size[1] * 2 - 1

    chunk_stride = list(hidden_states.stride())
    chunk_stride[1] = chunk_stride[1] // 2
    return hidden_states.as_strided(size=chunk_size, stride=chunk_stride)


class PartialT5(torch.nn.Module):
    # Highly simplified T5Attention prefix
    def __init__(self) -> None:
        super().__init__()
        self.q = torch.nn.Linear(512, 512)
        self.k = torch.nn.Linear(512, 512)
        self.v = torch.nn.Linear(512, 512)

    def forward(
        self,
        hidden_states,
        key_value_states=None,
        past_key_value=None,
        query_length=None,
    ):
        batch_size, seq_length = hidden_states.shape[:2]

        real_seq_length = seq_length

        if past_key_value is not None:
            assert (
                len(past_key_value) == 2
            ), f"past_key_value should have 2 past states: keys and values. Got {len(past_key_value)} past states"
            real_seq_length += (
                past_key_value[0].shape[2] if query_length is None else query_length
            )

        def shape(states):
            """projection"""
            return states.view(batch_size, -1, 8, 64).transpose(1, 2)

        def project(hidden_states, proj_layer, key_value_states, past_key_value):
            """projects hidden states correctly to key/query states"""
            if key_value_states is None:
                # self-attn
                # (batch_size, n_heads, seq_length, dim_per_head)
                hidden_states = shape(proj_layer(hidden_states))
            elif past_key_value is None:
                # cross-attn
                # (batch_size, n_heads, seq_length, dim_per_head)
                hidden_states = shape(proj_layer(key_value_states))

            if past_key_value is not None:
                if key_value_states is None:
                    # self-attn
                    # (batch_size, n_heads, key_length, dim_per_head)
                    hidden_states = torch.cat([past_key_value, hidden_states], dim=2)
                else:
                    # cross-attn
                    hidden_states = past_key_value
            return hidden_states

        # get query states
        query_states = shape(
            self.q(hidden_states)
        )  # (batch_size, n_heads, seq_length, dim_per_head)

        # get key/value states
        key_states = project(
            hidden_states,
            self.k,
            key_value_states,
            past_key_value[0] if past_key_value is not None else None,
        )
        value_states = project(
            hidden_states,
            self.v,
            key_value_states,
            past_key_value[1] if past_key_value is not None else None,
        )

        # compute scores
        scores = torch.matmul(query_states, key_states.transpose(3, 2))

        # (truncated here )
        return scores, value_states


class ChunkReformerFeedForward(torch.nn.Module):
    # simplified from HF modeling_reformer.py
    def __init__(self) -> None:
        super().__init__()
        self.layer_norm = torch.nn.LayerNorm(256, eps=1e-12)
        self.dense = torch.nn.Linear(256, 256)
        self.output = torch.nn.Linear(256, 256)

    def forward(self, attention_output):
        return apply_chunking_to_forward(
            self.forward_chunk,
            attention_output + 1,
        )

    def forward_chunk(self, hidden_states):
        hidden_states = self.layer_norm(hidden_states)
        hidden_states = self.dense(hidden_states)
        return self.output(hidden_states)


def apply_chunking_to_forward(forward_fn, *input_tensors):
    # simplified from HF model_utils.py
    assert len(input_tensors) > 0
    tensor_shape = input_tensors[0].shape[1]
    assert all(input_tensor.shape[1] == tensor_shape for input_tensor in input_tensors)
    num_args_in_forward_chunk_fn = len(inspect.signature(forward_fn).parameters)
    if num_args_in_forward_chunk_fn != len(input_tensors):
        raise ValueError

    return forward_fn(*input_tensors)


def _validate_model_kwargs(fn, model_kwargs):
    # simplified from transformers.generation.utils._validate_model_kwargs
    unused_model_args = []
    model_args = set(inspect.signature(fn).parameters)
    for key, value in model_kwargs.items():
        if value is not None and key not in model_args:
            unused_model_args.append(key)
    if unused_model_args:
        raise ValueError(
            f"The following `model_kwargs` are not used by the model: {unused_model_args} (note: typos in the"
            " generate arguments will also show up in this list)"
        )


class FakeMamlInner(torch.nn.Module):
    def __init__(self) -> None:
        super().__init__()
        self.linear = torch.nn.Linear(784, 5)

    def forward(self, x, ignored=None, bn_training=False):
        return self.linear(x.view(x.shape[0], -1))


class PartialMaml(torch.nn.Module):
    # Highly simplified version of maml.meta.Meta.finetuning
    def __init__(self) -> None:
        super().__init__()
        self.net = FakeMamlInner()
        self.update_step_test = 10
        self.update_lr = 0.4

    def forward(self, x_spt, y_spt, x_qry, y_qry):
        querysz = x_qry.size(0)

        corrects = [0 for _ in range(self.update_step_test + 1)]

        # in order to not ruin the state of running_mean/variance and bn_weight/bias
        # we finetuning on the copied model instead of self.net
        net = deepcopy(self.net)

        # 1. run the i-th task and compute loss for k=0
        logits = net(x_spt)
        loss = F.cross_entropy(logits, y_spt)
        grad = torch.autograd.grad(loss, net.parameters())
        fast_weights = [
            p[1] - self.update_lr * p[0] for p in zip(grad, net.parameters())
        ]

        # this is the loss and accuracy before first update
        with torch.no_grad():
            # [setsz, nway]
            logits_q = net(x_qry, net.parameters(), bn_training=True)
            # [setsz]
            pred_q = F.softmax(logits_q, dim=1).argmax(dim=1)
            # scalar
            correct = torch.eq(pred_q, y_qry).sum().item()
            corrects[0] = corrects[0] + correct

        # this is the loss and accuracy after the first update
        with torch.no_grad():
            # [setsz, nway]
            logits_q = net(x_qry, fast_weights, bn_training=True)
            # [setsz]
            pred_q = F.softmax(logits_q, dim=1).argmax(dim=1)
            # scalar
            correct = torch.eq(pred_q, y_qry).sum().item()
            corrects[1] = corrects[1] + correct

        del net

        accs = torch.tensor(corrects) / querysz

        return accs


def softmax_backward_data(parent, grad_output, output, dim, self):
    from torch import _softmax_backward_data

    return _softmax_backward_data(grad_output, output, parent.dim, self.dtype)


class XSoftmax(torch.autograd.Function):
    # transformers.models.deberta.modeling_deberta.XSoftmax
    @staticmethod
    def forward(self, input, mask, dim):
        self.dim = dim
        rmask = ~(mask.to(torch.bool))
        output = input.masked_fill(rmask, torch.tensor(torch.finfo(input.dtype).min))
        output = torch.softmax(output, self.dim)
        output.masked_fill_(rmask, 0)
        self.save_for_backward(output, rmask)
        return output

    @staticmethod
    def backward(self, grad_output):
        output, _ = self.saved_tensors
        inputGrad = softmax_backward_data(self, grad_output, output, self.dim, output)
        return inputGrad, None, None


class ModelOutput(collections.OrderedDict):
    """based on file_utils.py in HuggingFace"""

    def __getitem__(self, k):
        if isinstance(k, str):
            inner_dict = dict(self.items())
            return inner_dict[k]
        else:
            return self.to_tuple()[k]

    def __setattr__(self, name, value):
        if name in self.keys() and value is not None:
            # Don't call self.__setitem__ to avoid recursion errors
            super().__setitem__(name, value)
        super().__setattr__(name, value)

    def __setitem__(self, key, value):
        # Will raise a KeyException if needed
        super().__setitem__(key, value)
        # Don't call self.__setattr__ to avoid recursion errors
        super().__setattr__(key, value)

    def to_tuple(self):
        return tuple(self[k] for k in self.keys())


def create_rand_mask_from_inputs(
    from_blocked_mask,
    to_blocked_mask,
    rand_attn,
    num_attention_heads,
    num_rand_blocks,
    batch_size,
    from_seq_length,
    from_block_size,
):
    """taken from HF modeling_big_bird.py"""
    num_windows = from_seq_length // from_block_size - 2
    rand_mask = torch.stack(
        [p1[i1.flatten()] for p1, i1 in zip(to_blocked_mask, rand_attn)]
    )
    rand_mask = rand_mask.view(
        batch_size, num_attention_heads, num_windows, num_rand_blocks * from_block_size
    )
    rand_mask = torch.einsum("blq,bhlk->bhlqk", from_blocked_mask[:, 1:-1], rand_mask)
    return rand_mask


class SequentialAppendList(torch.nn.Sequential):
    """from timm/models/vovnet.py"""

    def forward(self, x: torch.Tensor, concat_list: List[torch.Tensor]) -> torch.Tensor:
        for i, module in enumerate(self):
            if i == 0:
                concat_list.append(module(x))
            else:
                concat_list.append(module(concat_list[-1]))
        x = torch.cat(concat_list, dim=1)
        return x, concat_list


class BatchNormAct2d(torch.nn.BatchNorm2d):
    """Taken from timm"""

    def __init__(
        self,
        num_features,
        eps=1e-5,
        momentum=0.1,
        affine=True,
        track_running_stats=True,
        act_layer=torch.nn.ReLU,
        inplace=True,
    ):
        super().__init__(
            num_features,
            eps=eps,
            momentum=momentum,
            affine=affine,
            track_running_stats=track_running_stats,
        )
        self.act = act_layer(inplace=inplace)

    @torch.jit.ignore
    def _forward_python(self, x):
        return super().forward(x)

    def forward(self, x):
        if torch.jit.is_scripting():
            x = self._forward_jit(x)
        else:
            x = self._forward_python(x)
        x = self.act(x)
        return x


def get_parameter_dtype(parameter):
    """from huggingface model_utils.py"""
    try:
        return next(parameter.parameters()).dtype
    except StopIteration:
        # For nn.DataParallel compatibility in PyTorch 1.5

        def find_tensor_attributes(module):
            tuples = [(k, v) for k, v in module.__dict__.items() if torch.is_tensor(v)]
            return tuples

        gen = parameter._named_members(get_members_fn=find_tensor_attributes)
        first_tuple = next(gen)
        return first_tuple[1].dtype


class DummyConfig:
    attn_layers = ["local", "lsh", "local", "lsh", "local", "lsh"]
    lsh_attn_chunk_length = 64
    local_attn_chunk_length = 64


def _get_min_chunk_len(config):
    """from hf_Reformer"""
    attn_types = config.attn_layers
    attn_types_set = set(attn_types)
    if len(attn_types_set) == 1 and attn_types[0] == "lsh":
        return config.lsh_attn_chunk_length
    elif len(attn_types_set) == 1 and attn_types[0] == "local":
        return config.local_attn_chunk_length
    elif len(attn_types_set) == 2 and attn_types_set == {"lsh", "local"}:
        return min(config.lsh_attn_chunk_length, config.local_attn_chunk_length)
    else:
        raise NotImplementedError(
            f"Only attn layer types 'lsh' and 'local' exist, but `config.attn_layers`: {config.attn_layers}. Select "
            "attn layer types from ['lsh', 'local'] only."
        )


def _stable_argsort(vector, dim):
    """from hf_Reformer"""
    # this function scales the vector so that torch.argsort is stable.
    # torch.argsort is not stable on its own
    scale_offset = torch.arange(vector.shape[dim], device=vector.device).view(1, 1, -1)
    scale_offset = scale_offset.expand(vector.shape)
    scaled_vector = vector.shape[dim] * vector + (scale_offset % vector.shape[dim])
    return torch.argsort(scaled_vector, dim=dim)


def _get_sorted_bucket_idx_and_undo_sorted_bucket_idx(buckets):
    """from hf_Reformer"""
    # no gradients are needed
    with torch.no_grad():
        # hash-based sort
        sorted_bucket_idx = _stable_argsort(buckets, dim=-1)

        # create simple indices to scatter to, to have undo sort
        indices = (
            torch.arange(sorted_bucket_idx.shape[-1], device=buckets.device)
            .view(1, 1, -1)
            .expand(sorted_bucket_idx.shape)
        )

        # get undo sort
        undo_sorted_bucket_idx = sorted_bucket_idx.new(*sorted_bucket_idx.size())
        undo_sorted_bucket_idx.scatter_(-1, sorted_bucket_idx, indices)

    return sorted_bucket_idx, undo_sorted_bucket_idx


class CustomList1(list):
    def __call__(self, x):
        for processor in self:
            x = processor(x)
        return x

    def clear(self):
        pass  # this prevents RestrictedListSubclassVariable from kicking in


class CustomList2(list):
    def __call__(self, x):
        for processor in self:
            x = processor(x)
        return x

    def length_times_10(self):
        return len(self) * 10

    def append_twice(self, x):
        self.extend([x, x])


def _merge_criteria_processor_list(default_list, custom_list):
    # simplified transformers/generation/utils.py
    if len(custom_list) == 0:
        return default_list
    for default in default_list:
        for custom in custom_list:
            if type(custom) is type(default):
                raise ValueError
    default_list.extend(custom_list)
    return default_list


class FeedForwardLayer(nn.Module):
    def __init__(self, d_model, dim_feedforward, activation, dropout) -> None:
        super().__init__()
        self.linear1 = nn.Linear(d_model, dim_feedforward)
        self.activation = activation
        self.dropout1 = nn.Dropout(dropout)
        self.linear2 = nn.Linear(dim_feedforward, d_model)
        self.dropout2 = nn.Dropout(dropout)

    def forward(self, x):
        return self.dropout2(
            self.linear2(self.dropout1(self.activation(self.linear1(x))))
        )


class TransformerEncoderLayer(nn.Module):
    def __init__(
        self,
        d_model,
        nhead,
        dim_feedforward=2048,
        dropout=0.1,
        activation=nn.ReLU(),
        layer_norm_eps=1e-5,
    ):
        super().__init__()
        self.self_attn = nn.MultiheadAttention(d_model, nhead, dropout=dropout)
        self.norm1 = nn.LayerNorm(d_model, eps=layer_norm_eps)
        self.norm2 = nn.LayerNorm(d_model, eps=layer_norm_eps)
        self.dropout = nn.Dropout(dropout)
        self.ff_block = FeedForwardLayer(d_model, dim_feedforward, activation, dropout)

    def forward(self, src, src_mask=None, src_key_padding_mask=None):
        x = src
        x = self.norm1(x + self._sa_block(x, src_mask, src_key_padding_mask))
        x = self.norm2(x + self._ff_block(x))
        return x

    # self-attention block
    def _sa_block(self, x, attn_mask, key_padding_mask):
        x = self.self_attn(
            x,
            x,
            x,
            attn_mask=attn_mask,
            key_padding_mask=key_padding_mask,
            need_weights=False,
        )[0]
        return self.dropout(x)

    # feed forward block
    def _ff_block(self, x):
        return self.ff_block(x)


class MockModule(torch.nn.Module):
    def inner_fn(self, left, right):
        return tuple(left) == tuple(right)

    def fn(self, tensor):
        if type(tensor) is int:
            return False

        torch.add(tensor, tensor)
        return self.inner_fn(tensor.shape, (1, 2, 3))


class IncByOne:
    def __init__(self, x):
        self.x = x + 1


class IncByTwo:
    def __init__(self, x):
        self.x = x + 2


class ReproTests(torch._dynamo.test_case.TestCase):
    def setUp(self) -> None:
        try:
            from .utils import install_guard_manager_testing_hook
        except ImportError:
            from utils import install_guard_manager_testing_hook

        self.exit_stack = contextlib.ExitStack()
        self.exit_stack.enter_context(
            install_guard_manager_testing_hook(self.guard_manager_clone_hook_fn)
        )
        super().setUp()

    def tearDown(self) -> None:
        self.exit_stack.close()
        super().tearDown()

    def guard_manager_clone_hook_fn(self, guard_manager_wrapper, f_locals):
        root = guard_manager_wrapper.root
        cloned_root = root.clone_manager(lambda x: True)
        cloned_wrapper = torch._dynamo.guards.GuardManagerWrapper(cloned_root)
        self.assertEqual(str(guard_manager_wrapper), str(cloned_wrapper))
        self.assertTrue(cloned_root.check(f_locals))
        if guard_manager_wrapper.diff_guard_root:
            self.assertTrue(guard_manager_wrapper.diff_guard_root.check(f_locals))

    def test_do_paste_mask(self):
        torch._dynamo.utils.counters.clear()
        cnt = torch._dynamo.testing.CompileCounter()
        opt__do_paste_mask = torch.compile(_do_paste_mask, backend=cnt)
        opt__do_paste_mask(
            torch.randn(1, 1, 28, 28),
            torch.tensor([[0.0, 1, 2, 4]]) * 1,
            427,
            640,
            True,
        )
        opt__do_paste_mask(
            torch.randn(1, 1, 28, 28),
            torch.tensor([[0.0, 1, 2, 4]]) * 2,
            427,
            640,
            True,
        )
        opt__do_paste_mask(
            torch.randn(1, 1, 28, 28),
            torch.tensor([[0.0, 1, 2, 4]]) * 3,
            612,
            612,
            True,
        )
        opt__do_paste_mask(
            torch.randn(1, 1, 28, 28),
            torch.tensor([[0.0, 1, 2, 4]]) * 4,
            612,
            612,
            True,
        )
        opt__do_paste_mask(
            torch.randn(1, 1, 28, 28),
            torch.tensor([[0.0, 1, 2, 4]]) * 2,
            427,
            640,
            False,
        )
        # (dynamic shapes, static shapes)
        self.assertIn(cnt.frame_count, (5, 7))
        self.assertIn(cnt.op_count, (92, 106, 119))

    def test_convert_boxes_to_pooler_format(self):
        boxes1 = [
            Boxes(torch.arange(0, 8).reshape((2, 4))),
            Boxes(torch.arange(8, 16).reshape((2, 4))),
        ]
        boxes2 = [
            Boxes(torch.arange(16, 20).reshape((1, 4))),
            Boxes(torch.arange(20, 24).reshape((1, 4))),
        ]
        correct1 = convert_boxes_to_pooler_format(boxes1)
        correct2 = convert_boxes_to_pooler_format(boxes2)
        fn = convert_boxes_to_pooler_format
        cnt = torch._dynamo.testing.CompileCounter()
        opt_fn = torch.compile(fn, backend=cnt)
        self.assertTrue(same(opt_fn(boxes1), correct1))
        self.assertTrue(same(opt_fn(boxes2), correct2))

        # repeat_interleave is a dynamic shape operator we do not execute/
        # In the future, we could reduce the frame_count down to 1
        # by guarding on the exact values of `Tensor repeats` arg
        if torch._dynamo.config.assume_static_by_default:
            self.assertExpectedInline(cnt.frame_count, """4""")
            self.assertExpectedInline(cnt.op_count, """10""")
        else:
            self.assertExpectedInline(cnt.frame_count, """4""")
            self.assertExpectedInline(cnt.op_count, """14""")

    def test_boxes_len(self):
        def fn(boxes):
            return len(boxes) + boxes.__len__() + boxes.tensor

        boxes1 = Boxes(torch.arange(0, 8).reshape((2, 4)))
        cnt = torch._dynamo.testing.CompileCounter()
        opt_fn = torch._dynamo.optimize_assert(cnt)(fn)
        self.assertTrue(same(opt_fn(boxes1), boxes1.tensor + 4.0))

        if torch._dynamo.config.assume_static_by_default:
            self.assertExpectedInline(cnt.frame_count, """1""")
            self.assertExpectedInline(cnt.op_count, """1""")
        else:
            self.assertExpectedInline(cnt.frame_count, """1""")
            self.assertExpectedInline(cnt.op_count, """2""")

    def _reformer(self, nopython):
        input = torch.randn([1, 64, 256])
        model = ReformerEncoder()
        torch.manual_seed(1337)
        correct = copy.deepcopy(model)(input)
        cnt = torch._dynamo.testing.CompileCounter()
        torch.manual_seed(1337)
        opt_model = torch.compile(model, backend=cnt, fullgraph=nopython)
        self.assertTrue(same(opt_model(input), correct))
        return cnt

    @requires_cuda
    def test_sub_alpha_scalar_repro(self):
        @torch.compile(backend="aot_eager")
        def f(x):
            return x.sub(1, alpha=2)

        f(torch.ones(2, device="cuda", dtype=torch.float64))

    # https://github.com/pytorch/pytorch/issues/113010
    def test_out_overload_non_contiguous(self):
        def f(x, y):
            return torch.abs(x, out=y.T)

        f_compiled = torch.compile(f, backend="aot_eager")

        x_ref = torch.arange(4, dtype=torch.float32).reshape(2, 2)
        y_ref = torch.arange(4, dtype=torch.float32).reshape(2, 2)
        x_test = torch.arange(4, dtype=torch.float32).reshape(2, 2)
        y_test = torch.arange(4, dtype=torch.float32).reshape(2, 2)

        out_ref = f(x_ref, y_ref)
        out_test = f_compiled(x_test, y_test)
        self.assertEqual(out_ref, out_test)
        self.assertEqual(y_ref, y_test)

    # https://github.com/pytorch/pytorch/issues/109053
    def test_view_dtype_overload(self):
        def f(x):
            return x.view(torch.int32)

        f_compiled = torch.compile(f, backend="aot_eager")

        x1 = torch.ones(4, requires_grad=True)
        out_ref = f(x1)
        out_test = f_compiled(x1)
        self.assertEqual(out_ref, out_test)

        x2 = torch.ones(4, requires_grad=False)
        out_ref = f(x2)
        out_test = f_compiled(x2)
        self.assertEqual(out_ref, out_test)

    # https://github.com/pytorch/pytorch/issues/90552
    def test_intermediate_leaf_requires_grad(self):
        def f(x):
            leaf = torch.ones(2, requires_grad=True)
            return leaf, leaf * 2

        f_compiled = torch.compile(f, backend="aot_eager")
        x = torch.arange(4, dtype=torch.float32).reshape(2, 2)

        leaf, out = f(x)
        leaf_test, out_test = f_compiled(x)
        out.sum().backward()
        out_test.sum().backward()
        self.assertEqual(leaf.grad, leaf_test.grad)

    # https://github.com/pytorch/pytorch/issues/113263
    def test_unpack_hooks_dont_run_during_tracing(self):
        def f(x, y):
            return x * y

        f_compiled = torch.compile(f, backend="aot_eager")

        pack_count = 0
        unpack_count = 0

        def pack_hook(x):
            nonlocal pack_count
            pack_count += 1
            return x

        # unpack hook shouldn't run during compilation, while we trace the forward
        def unpack_hook(x):
            nonlocal unpack_count
            unpack_count += 1
            return x

        x = torch.ones(4, requires_grad=True)
        y = torch.ones(4, requires_grad=False)
        with torch.autograd.graph.saved_tensors_hooks(pack_hook, unpack_hook):
            out_test = f_compiled(x, y)
            self.assertEqual(pack_count, 1)
            self.assertEqual(unpack_count, 0)
            out_test.sum().backward()
            self.assertEqual(pack_count, 1)
            self.assertEqual(unpack_count, 1)

    # https://github.com/pytorch/pytorch/issues/113263
    def test_unpack_hooks_can_be_disabled(self):
        def f(x, y):
            return x * y

        f_compiled = torch.compile(f, backend="aot_eager")

        x = torch.ones(4, requires_grad=True)
        y = torch.ones(4, requires_grad=False)
        with torch.autograd.graph.disable_saved_tensors_hooks("hooks are disabled"):
            out_test = f_compiled(x, y)
            out_test.sum().backward()

    # https://github.com/pytorch/pytorch/issues/113263
    def test_disabling_unpack_hooks_within_compiled_region(self):
        def g(z):
            with torch.autograd.graph.disable_saved_tensors_hooks("hooks are disabled"):
                return z + 5

        def f(x, y):
            z = x * y
            return g(z)

        f_compiled = torch.compile(f, backend="aot_eager")

        x = torch.ones(4, requires_grad=True)
        y = torch.ones(4, requires_grad=False)
        out_test = f_compiled(x, y)
        out_test.sum().backward()

    # See https://github.com/pytorch/pytorch/issues/97745
    def test_gan_repro_trying_to_backward_through_the_graph_a_second_time(self):
        def f(a, b):
            c = torch.ones(2, 2)
            d = torch.ones(2, 2)
            e = torch.matmul(a, c)
            g_loss = torch.abs(e - d).mean()
            g_loss.backward()
            fake_d_pred = torch.matmul(b, e.detach())
            d_loss = fake_d_pred.mean()
            d_loss.backward()

        a_ref = torch.randn(2, 2, requires_grad=True)
        b_ref = torch.randn(2, 2, requires_grad=True)
        out_ref = f(a_ref, b_ref)

        a_test = a_ref.detach().clone().requires_grad_(True)
        b_test = b_ref.detach().clone().requires_grad_(True)
        out_test = torch.compile(f, backend="aot_eager")(a_test, b_test)

        self.assertEqual(out_ref, out_test)
        self.assertEqual(a_ref.grad, a_test.grad)
        self.assertEqual(b_ref.grad, b_test.grad)

    # https://github.com/pytorch/pytorch/issues/111603
    def test_tuple_enum_as_key_dict(self):
        class MyEnum(Enum):
            A = "a"

        class SomeModel(torch.nn.Module):
            def __init__(self) -> None:
                super().__init__()
                self.linear = torch.nn.Linear(1, 1)

            def forward(self, x) -> torch.Tensor:
                return self.linear(x[MyEnum.A])

        x = {MyEnum.A: torch.rand(8, 1)}
        model_pytorch = SomeModel()
        model = torch.compile(model_pytorch)
        # Executing twice works
        model(x)
        y = model(x)
        self.assertEqual(y, model_pytorch(x))

    def test_embedding_backward_broadcasting_decomp(self):
        def f(grad_output, indices):
            num_weights = 10
            padding_idx = 1
            scale_grad_by_freq = True
            return torch.ops.aten.embedding_dense_backward(
                grad_output, indices, num_weights, padding_idx, scale_grad_by_freq
            )

        f_compiled = torch.compile(f, backend="aot_eager")

        grad_output = torch.ones(2, 4, 3, dtype=torch.float16)
        indices = torch.ones(2, 4, dtype=torch.int64)

        out_ref = f(grad_output, indices)
        out_test = f_compiled(grad_output, indices)

        self.assertEqual(out_ref, out_test)

    def test_reformer_eval(self):
        with torch.no_grad():
            cnt = self._reformer(nopython=True)
        self.assertEqual(cnt.frame_count, 1)
        self.assertEqual(cnt.op_count, 11)

    def test_reformer_train(self):
        with torch.enable_grad():
            cnt = self._reformer(nopython=False)
        expected_op_count = (
            """11""" if torch._dynamo.config.inline_inbuilt_nn_modules else """5"""
        )

        self.assertExpectedInline(cnt.frame_count, """1""")
        self.assertExpectedInline(cnt.op_count, expected_op_count)

    @disable_translation_validation_if_dynamic_shapes
    def test_longformer_chunk(self):
        input1 = torch.randn([1, 4096, 1])
        input2 = torch.randn([12, 4096, 64])
        correct1 = longformer_chunk(input1)
        correct2 = longformer_chunk(input2)
        fn = longformer_chunk
        cnt = torch._dynamo.testing.CompileCounter()
        opt_fn = torch._dynamo.optimize_assert(cnt)(fn)
        self.assertTrue(same(opt_fn(input1), correct1))
        self.assertTrue(same(opt_fn(input2), correct2))
        self.assertTrue(same(opt_fn(input1), correct1))
        self.assertTrue(same(opt_fn(input2), correct2))

        if torch._dynamo.config.assume_static_by_default:
            if torch._dynamo.config.automatic_dynamic_shapes:
                self.assertExpectedInline(cnt.frame_count, """2""")
                self.assertExpectedInline(cnt.op_count, """8""")
            else:
                self.assertExpectedInline(cnt.frame_count, """2""")
                self.assertExpectedInline(cnt.op_count, """4""")
        else:
            self.assertExpectedInline(cnt.frame_count, """2""")
            self.assertExpectedInline(cnt.op_count, """19""")

    def test_hf_t5_forward(self):
        input = torch.randn([1, 2048, 512])
        model = PartialT5()
        correct = model(input)
        cnt = torch._dynamo.testing.CompileCounter()
        opt_model = torch._dynamo.optimize_assert(cnt)(model)
        self.assertTrue(same(opt_model(input), correct))

        if torch._dynamo.config.assume_static_by_default:
            self.assertExpectedInline(cnt.frame_count, """1""")
            self.assertExpectedInline(cnt.op_count, """11""")
        else:
            self.assertExpectedInline(cnt.frame_count, """1""")
            self.assertExpectedInline(cnt.op_count, """11""")

    def test_module_in_skipfiles(self):
        model = nn.Linear(10, 10)
        cnt = torch._dynamo.testing.CompileCounter()
        torch.compile(model, backend=cnt, fullgraph=True)(torch.randn([5, 10]))
        self.assertEqual(cnt.frame_count, 1)
        self.assertEqual(cnt.op_count, 1)

    def test_function_in_skipfiles(self):
        cnt = torch._dynamo.testing.CompileCounter()
        torch.compile(torch.sin, backend=cnt, fullgraph=True)(torch.randn([5, 10]))
        self.assertEqual(cnt.frame_count, 1)
        self.assertEqual(cnt.op_count, 1)

    def test_slicing_dynamic_shape(self):
        def fn(y):
            x = torch.ones(8)
            idx = y[0]
            out = x[idx:]
            return (out + 3) * 5

        counter = torch._dynamo.testing.CompileCounter()
        opt_fn = torch.compile(fn, backend=counter)
        out = opt_fn(torch.ones(10, dtype=torch.long))
        # idx should be 1 -> slicing off [1:] of 8 elem tensor
        self.assertEqual(list(out.shape), [7])

        self.assertEqual(counter.op_count, 2)
        self.assertEqual(counter.frame_count, 1)

        self.assertEqual(list(opt_fn(torch.tensor([4])).shape), [4])

    def test_slicing_dynamic_shape_setitem(self):
        def fn(input_lengths: torch.Tensor, new_ones_1):
            getitem_13 = input_lengths[3]
            new_ones_1[(3, slice(getitem_13, None, None))] = 0
            setitem_13 = new_ones_1
            return (setitem_13,)

        x = torch.randn(10).to(dtype=torch.int64)
        y = torch.randn(10, 204)
        ref = fn(x, y)
        opt_fn = torch.compile(fn, backend="aot_eager")
        res = opt_fn(x, y)
        self.assertTrue(same(ref, res))

    @torch._dynamo.config.patch(error_on_recompile=True)
    @torch.fx.experimental._config.patch(use_duck_shape=False)
    def test_dynamic_shape_disable_duck_size(self):
        # noqa: F841

        class TestModel(nn.Module):
            def __init__(
                self,
            ):
                super().__init__()

            def forward(self, x: torch.Tensor, val: int) -> torch.Tensor:
                return x + val

        main_model = TestModel().to(memory_format=torch.channels_last)
        opt_model = torch.compile(main_model, backend="eager", dynamic=True)

        x1 = torch.rand(2, 5, 10, 10).to(memory_format=torch.channels_last)
        x2 = torch.rand(2, 5, 4, 8).to(memory_format=torch.channels_last)

        main_model(x1, 4)
        opt_model(x1, 4)

        main_model(x2, 20)
        opt_model(x2, 20)

    def test_chunk_reformer_ff(self):
        input = torch.randn([1, 4096, 256])
        model = ChunkReformerFeedForward()
        correct = model(input)
        cnt = torch._dynamo.testing.CompileCounter()
        opt_model = torch._dynamo.optimize_assert(cnt)(model)
        self.assertTrue(same(opt_model(input), correct))

        self.assertEqual(cnt.frame_count, 1)
        self.assertLessEqual(cnt.op_count, 10)

    # see: https://github.com/pytorch/pytorch/issues/80067
    # NB: When you remove the expectedFailure, don't forget to
    # uncomment/adjust the assertEqual below
    @unittest.expectedFailure
    @torch._dynamo.config.patch(
        fake_tensor_propagation=True, capture_scalar_outputs=True
    )
    def test_maml_item_capture(self):
        a = torch.randn(5, 1, 28, 28)
        b = torch.zeros(5, dtype=torch.int64)
        c = torch.randn(75, 1, 28, 28)
        d = torch.zeros(75, dtype=torch.int64)
        model = PartialMaml()
        correct = model(a, b, c, d)
        cnt = torch._dynamo.testing.CompileCounter()
        opt_model = torch.compile(model, backend=cnt)
        for _ in range(10):
            self.assertTrue(same(opt_model(a, b, c, d), correct))

        # if torch._dynamo.config.assume_static_by_default:
        #     self.assertExpectedInline(cnt.frame_count, """2""")
        # else:
        #     self.assertExpectedInline(cnt.frame_count, """3""")
        # TODO(jansel): figure out why op count depends on imports
        self.assertIn(cnt.op_count, (36, 35, 34, 29, 28, 27))

    # see: https://github.com/pytorch/pytorch/issues/80067
    @torch._dynamo.config.patch(capture_scalar_outputs=False)
    def test_maml_no_item_capture(self):
        a = torch.randn(5, 1, 28, 28)
        b = torch.zeros(5, dtype=torch.int64)
        c = torch.randn(75, 1, 28, 28)
        d = torch.zeros(75, dtype=torch.int64)
        model = PartialMaml()
        correct = model(a, b, c, d)
        cnt = torch._dynamo.testing.CompileCounter()
        opt_model = torch.compile(model, backend=cnt)
        for _ in range(10):
            self.assertTrue(same(opt_model(a, b, c, d), correct))

        if torch._dynamo.config.assume_static_by_default:
            self.assertExpectedInline(cnt.frame_count, """4""")
        else:
            self.assertExpectedInline(cnt.frame_count, """5""")

    def test_hf_model_output(self):
        ex = ModelOutput(a=torch.randn(10), b=torch.randn(10), c=torch.randn(10))

        def fn1(x):
            return x["a"] + 1

        def fn2(x):
            return x.a + 1

        def fn3(x):
            return x.to_tuple()[0] + 1

        def fn4(x):
            return x[0] + 1

        cnt = torch._dynamo.testing.CompileCounter()
        for fn in (fn1, fn2, fn3, fn4):
            cnt.clear()
            opt_fn = torch._dynamo.optimize_assert(cnt)(fn)
            self.assertTrue(same(opt_fn(ex), ex.a + 1))
            self.assertEqual(cnt.frame_count, 1)
            self.assertEqual(cnt.op_count, 1)

    @disable_translation_validation_if_dynamic_shapes
    def test_create_rand_mask_from_inputs(self):
        args = [
            torch.randn([1, 64, 64]),
            torch.randn([1, 64, 64]),
            torch.zeros([1, 12, 62, 3], dtype=torch.int64),
            12,
            3,
            1,
            4096,
            64,
        ]
        correct = create_rand_mask_from_inputs(*args)
        fn = create_rand_mask_from_inputs

        cnt = torch._dynamo.testing.CompileCounter()
        opt_fn = torch._dynamo.optimize_assert(cnt)(fn)
        self.assertTrue(same(opt_fn(*args), correct))
        if torch._dynamo.config.assume_static_by_default:
            self.assertExpectedInline(cnt.frame_count, """1""")
            self.assertExpectedInline(cnt.op_count, """8""")
        else:
            self.assertExpectedInline(cnt.frame_count, """1""")
            self.assertExpectedInline(cnt.op_count, """11""")

    def test_rng_state(self):
        def fn():
            state = torch.get_rng_state()
            before = torch.rand(1000)
            torch.set_rng_state(state)
            after = torch.rand(1000)
            return before, after

        cnt = torch._dynamo.testing.CompileCounter()
        opt_fn = torch.compile(fn, backend=cnt)

        before, after = opt_fn()
        self.assertTrue(same(before, after))
        self.assertEqual(cnt.frame_count, 2)
        self.assertEqual(cnt.op_count, 2)  # rand, rand
        try:
            _, _ = torch._dynamo.export(fn)()
            # See https://github.com/pytorch/pytorch/pull/87490
            self.fail("unexpected export success")
        except torch._dynamo.exc.Unsupported:
            pass

    def test_threading_local(self):
        import threading

        foo = threading.local()
        foo.x = torch.rand(1)

        def f(x):
            return torch.cat([x, foo.x])

        cnt = torch._dynamo.testing.CompileCounter()
        opt_f = torch.compile(f, backend=cnt, fullgraph=True)

        inp = torch.ones(1)
        out = f(inp)
        opt_out = opt_f(inp)
        self.assertEqual(opt_out, out)
        self.assertEqual(cnt.frame_count, 1)

    def test_seq_append_list(self):
        x = torch.randn(4, 10)
        model = SequentialAppendList(
            torch.nn.Linear(10, 10),
            torch.nn.ReLU(),
            torch.nn.Linear(10, 10),
            torch.nn.ReLU(),
        )
        # this one is tricky because it mutates the list provided as an input
        l1 = [x]
        l2 = [x]
        correct, _ = model(x, l1)
        cnt = torch._dynamo.testing.CompileCounter()
        opt_model = torch._dynamo.optimize_assert(cnt)(model)
        result, l3 = opt_model(x, l2)
        self.assertTrue(same(result, correct))
        self.assertTrue(same(l1, l2))
        self.assertIs(l2, l3)
        self.assertEqual(cnt.frame_count, 1)
        self.assertEqual(cnt.op_count, 5)

    def test_batch_norm_act(self):
        a = torch.randn(5, 1, 28, 28)
        model = BatchNormAct2d(1).eval()
        correct = model(a)
        cnt = torch._dynamo.testing.CompileCounter()
        if not torch._dynamo.config.specialize_int:
            # _local_scalar_dense causes graph break w 0-dim tensor
            opt_model = torch.compile(model, backend=cnt)
            self.assertTrue(same(opt_model(a), correct))
            return

        opt_model = torch._dynamo.optimize_assert(cnt)(model)
        self.assertTrue(same(opt_model(a), correct))
        self.assertEqual(cnt.frame_count, 1)
        self.assertEqual(cnt.op_count, 2)

    def test_get_parameter_dtype(self):
        model = SequentialAppendList(
            torch.nn.Linear(10, 10),
            torch.nn.ReLU(),
        )

        def fn(model, x):
            return x + torch.randn(10, dtype=get_parameter_dtype(model))

        cnt = torch._dynamo.testing.CompileCounter()
        opt_fn = torch._dynamo.optimize_assert(cnt)(fn)
        self.assertEqual(opt_fn(model, torch.randn(10)).dtype, torch.float32)
        self.assertEqual(cnt.frame_count, 1)
        self.assertEqual(cnt.op_count, 2)

    def test_nn_parameter(self):
        def test_fn():
            a = torch.nn.Parameter(torch.randn(5, 5))
            # Checks that TensorVariable stores the type information correctly
            self.assertTrue(isinstance(a, torch.nn.Parameter))
            return a

        cnt = torch._dynamo.testing.CompileCounter()
        opt_test_fn = torch.compile(test_fn, backend=cnt)
        out = opt_test_fn()
        self.assertTrue(isinstance(out, torch.nn.Parameter))

    def test_Size(self):
        def test_fn():
            a = torch.randn(4)
            x = torch.Size([1, 2, 3])
            # Checks that SizeVariable return torch.Size object
            assert isinstance(x, torch.Size)
            # Causes graph breaks and checks reconstruction of SizeVariable
            # object
            self.assertIsInstance(x, torch.Size)
            return a

        cnt = torch._dynamo.testing.CompileCounter()
        opt_test_fn = torch.compile(test_fn, backend=cnt)
        opt_test_fn()

    # See https://github.com/pytorch/pytorch/issues/100067
    def test_copy_weird_strides(self):
        # This test requires inductor's copy() decomp to preserve strides properly.
        def test_fn(a):
            b = torch.zeros(48, 4, 256, 513)
            b[:, 0, 1:256, 1:256] = a
            c = b.view(4, 12, 1024, 513)
            d = c.transpose(2, 1)
            d.add_(1)
            return d

        sh, st, dt, dev, rg = (
            (48, 255, 255),
            (787968, 513, 1),
            torch.float16,
            "cpu",
            True,
        )
        a = rand_strided(sh, st, dt, dev).requires_grad_(rg)
        compiled_f = torch.compile(test_fn, backend="aot_eager_decomp_partition")
        out1 = test_fn(a)
        out2 = compiled_f(a)
        self.assertEqual(out1, out2)

    def test_indexing_with_list(self):
        def test_fn():
            def run_test(tensor, *idx):
                npt = tensor.numpy()
                assert npt[idx].shape == tensor[idx].shape

            x = torch.arange(0, 10)
            cases = [
                [None, None],
                [1, None],
            ]

            for case in cases:
                run_test(x, *case)

            return torch.randn(4)

        cnt = torch._dynamo.testing.CompileCounter()
        opt_test_fn = torch.compile(test_fn, backend=cnt)
        opt_test_fn()

    def test_reformer_min_chunk_len(self):
        def fn(cfg):
            t = torch.empty(10)
            t.fill_(_get_min_chunk_len(cfg))
            return t[0]

        cfg = DummyConfig()
        cnt = torch._dynamo.testing.CompileCounter()
        opt_fn = torch._dynamo.optimize_assert(cnt)(fn)
        self.assertEqual(opt_fn(cfg), 64)
        # With unspec int, maximum computation is preserved
        self.assertExpectedInline(cnt.frame_count, """1""")
        self.assertExpectedInline(cnt.op_count, """3""")

    def test_reformer_sorting(self):
        x = torch.zeros([1, 12, 4096], dtype=torch.int64)
        correct = _get_sorted_bucket_idx_and_undo_sorted_bucket_idx(x)
        fn = _get_sorted_bucket_idx_and_undo_sorted_bucket_idx

        cnt = torch._dynamo.testing.CompileCounter()
        opt_fn = torch._dynamo.optimize_assert(cnt)(fn)
        self.assertTrue(same(opt_fn(x), correct))
        if torch._dynamo.config.assume_static_by_default:
            self.assertExpectedInline(cnt.frame_count, """1""")
            self.assertExpectedInline(cnt.op_count, """14""")
        else:
            self.assertExpectedInline(cnt.frame_count, """1""")
            self.assertExpectedInline(cnt.op_count, """16""")

    def test_recursive_map(self):
        # https://github.com/pytorch/torchdynamo/issues/132
        def _recursive_map(struct, batch_dim=0):
            for k, v in struct.items():
                if v is not None:
                    if isinstance(v, dict):
                        _recursive_map(v)
                    else:
                        struct[k] = v

        def toy_example(a, b, v):
            x = a / (torch.abs(a) + 1)
            if v is not None:
                _recursive_map(v)
            return x * b

        cnt = torch._dynamo.testing.CompileCounter()
        opt_toy_example = torch.compile(toy_example, backend=cnt)
        opt_toy_example(
            torch.randn(10),
            torch.randn(10),
            {"layer0": {"memory_keys": torch.randn(10)}},
        )
        self.assertEqual(cnt.frame_count, 1)
        self.assertEqual(cnt.op_count, 4)

    def test_issue114171(self):
        device = torch.device("cpu")

        def fcnn(in_dim, out_dim, hidden_dim, activation=torch.nn.GELU):
            layers = [
                torch.nn.Linear(in_dim, hidden_dim, device=device),
                activation(),
                torch.nn.Linear(hidden_dim, out_dim, device=device),
            ]
            return torch.nn.Sequential(*layers)

        class testmodel(torch.nn.Module):
            def __init__(self) -> None:
                super().__init__()
                self.interaction_networks = torch.nn.ModuleList(
                    [fcnn(262, 1174, 400) for _ in range(4)]
                )

            def interact(self, x, cycle):
                return self.interaction_networks[cycle](x)

        model = testmodel()
        forward_aot = torch.compile(
            model.interact, fullgraph=True, dynamic=True, backend="eager"
        )

        x = torch.rand([111, 262], device=device)
        forward_aot(x, 2)  # previously failed

    def test_issue175(self):
        n_heads = 2
        d_model = 64
        model = TransformerEncoderLayer(d_model, n_heads)
        inp = torch.randn(1, d_model)
        cnt = torch._dynamo.testing.CompileCounter()
        opt_model = torch.compile(model, backend=cnt, fullgraph=True)
        opt_model(inp)
        opt_model(inp)
        self.assertEqual(cnt.frame_count, 1)
        self.assertEqual(12, cnt.op_count)

    def test_exec_import(self):
        def fn1():
            exec("import math")

        def fn2():
            try:
                math.sqrt(4)
                return False
            except NameError:
                return True

        def fn3():
            fn1()
            return fn2()

        self.assertTrue(fn3())
        opt_fn3 = torch.compile(fn3, backend="eager")
        self.assertTrue(opt_fn3())

    def test_exec_wildcard_import(self):
        # Test that globals are not carried over from frame to frame
        def fn1():
            exec("from torch import *")

        def fn2():
            x = torch.zeros(4)
            for i in range(5):
                x = x + i
            return x

        def fn3():
            fn1()
            return fn2()

        ref = fn3()
        opt_fn3 = torch.compile(fn3, backend="eager")
        res = opt_fn3()
        self.assertTrue(same(ref, res))

    def test_with_on_graph_break_inst(self):
        def reversible(x):
            print("Hello world")  # Cause graph break so inline fails
            return torch.sin(torch.cos(x))

        def fn(x):
            with torch.enable_grad():
                a = torch.sin(x)
                b = reversible(a)
                c = torch.sigmoid(b)
                c.sum().backward()
                return x.grad

        x = torch.randn(3, requires_grad=True)
        x.grad = None
        with torch.no_grad():
            ref = fn(x)

        x.grad = None
        opt_fn = torch.compile(fn, backend="eager")
        with torch.no_grad():
            res = opt_fn(x)
        self.assertTrue(same(ref, res))

    def test_with_on_graph_break_nested(self):
        def reversible(x):
            torch._dynamo.graph_break()  # Cause graph break so inline fails
            return torch.sin(torch.cos(x))

        def fn(x):
            # nested context manager failed previously
            with torch.no_grad():
                with torch.enable_grad():
                    a = torch.sin(x)
                    b = reversible(a)
                    c = torch.sigmoid(b)
                    c.sum().backward()
                    return x.grad

        x = torch.randn(3, requires_grad=True)
        x.grad = None
        with torch.no_grad():
            ref = fn(x)

        x.grad = None
        opt_fn = torch.compile(fn, backend="eager")
        with torch.no_grad():
            res = opt_fn(x)
        self.assertTrue(same(ref, res))

    # https://github.com/pytorch/torchdynamo/issues/1446
    def test_grad_mode_carrying_correct_state_after_graph_break(self):
        def fn(x):
            with torch.no_grad():
                y = x * 3
                print("Break")
                z = x + 2
            return y, z

        x = torch.randn(3, requires_grad=True)
        opt_fn = torch.compile(fn, backend="eager")
        y, z = opt_fn(x)
        self.assertFalse(y.requires_grad)
        self.assertFalse(z.requires_grad)

    def test_abc_setattr(self):
        # tests that we correctly bail out of __setattr__ calls

        # TODO: does not ensure ABC classes are correctly inferred as ClassVariables
        # (doesn't test the fix for 'super()')

        class BaseModule(torch.nn.Module, ABC):
            def blah(self, x):
                return x + 1

        class Derived(BaseModule):
            def __setattr__(self, name, value) -> None:
                super().__setattr__(name, value)

            def forward(self, x):
                # expect a graph break on __setattr__
                self.foo = 0
                return self.blah(x)

            def blah(self, x):
                return super().blah(x)

        x = torch.randn(3, requires_grad=True)
        mod = Derived()
        opt_mod = torch.compile(mod, backend="eager")
        opt_mod(x)

        # Not sure what this test is testing. It was earlier graph breaking on
        # __dict__, so the counter >= 2. With __dict__ support, there is no
        # graph break.
        self.assertGreaterEqual(torch._dynamo.utils.counters["frames"]["ok"], 1)
        self.assertGreaterEqual(torch._dynamo.utils.counters["frames"]["total"], 1)

    @torch._dynamo.config.patch("suppress_errors", True)
    def test_guard_fail_tensor_bool(self):
        @torch._dynamo.disable(recursive=False)
        def fn():
            condition_shape = (5, 5)
            dtypes = (torch.bool,)
            shapes = (
                (),
                (5,),
                (1, 5),
            )

            tensors = [
                torch.empty(shape, dtype=dtype).fill_(17)
                for shape, dtype in itertools.product(shapes, dtypes)
            ]

            x_vals = (5.0, *tensors)
            y_vals = (6.0, *tensors)

            @torch._dynamo.disable
            def get_expected(condition, x, y):
                x_np = x.cpu().numpy() if isinstance(x, torch.Tensor) else x
                y_np = y.cpu().numpy() if isinstance(y, torch.Tensor) else y
                return torch.from_numpy(
                    np.where(condition.cpu().numpy(), x_np, y_np)
                ).to(common_dtype)

            for x, y in zip(x_vals, y_vals):
                condition = torch.empty(*condition_shape, dtype=torch.bool).bernoulli_()
                common_dtype = torch.result_type(x, y)

                def check_equal(condition, x, y):
                    # NumPy aggressively promotes to double, hence cast to output to correct dtype
                    expected = get_expected(condition, x, y)
                    result = torch.where(condition, x, y)
                    assert torch.allclose(expected, result)

                check_equal(condition, x, y)
                check_equal(condition, y, x)

        fn()
        opt_fn = torch.compile(fn, backend="eager")
        opt_fn()

    def test_guard_fail_nested_tuple(self):
        def fn(args):
            return torch.ones(()), args[0] * 2

        # This adds a tensor check on args[1][0] and args[1][1]
        args1 = (torch.ones(1), (torch.ones(1), torch.ones(1)))
        args2 = (torch.ones(1), torch.ones(1))
        opt_fn = torch.compile(fn, backend="eager")
        ref = opt_fn(args1)
        res = opt_fn(args2)

        self.assertTrue(same(ref, res))

    def test_nullcontext1(self):
        @torch.compile(fullgraph=True, backend="eager")
        def fn(x, ctx):
            x = x.sin()
            with ctx:
                x = x.cos()
            x = x.sin()
            return x

        y = torch.randn(10)
        self.assertTrue(same(fn(y, contextlib.nullcontext()), y.sin().cos().sin()))

    def test_nullcontext2(self):
        @torch.compile(fullgraph=True, backend="eager")
        def fn(x, ctx):
            x = x.sin()
            with ctx():
                x = x.cos()
            x = x.sin()
            return x

        y = torch.randn(10)
        self.assertTrue(same(fn(y, contextlib.nullcontext), y.sin().cos().sin()))

    def test_no_grad_inline(self):
        @torch.no_grad()
        def a(x):
            return x.sin()

        @torch.compile(backend="eager", fullgraph=True)
        def b(x):
            return a(x).cos()

        y = torch.randn(10)
        self.assertTrue(same(b(y), y.sin().cos()))

    @skipIfWindows(
        msg="torch._dynamo.exc.TorchRuntimeError: Failed running call_function <class 'torch.LongTensor'>(*(FakeTensor(..., size=(10,), dtype=torch.int32),), **{}):"  # noqa: B950
    )
    def test_longtensor_list(self):
        for partition in [0, 5, 10]:

            @torch._dynamo.disable
            def rand_gen():
                rand_vals = [random.randint(5, 10) for _ in range(10)]
                # List of tensors mixed with np.arrays
                return list(np.array(rand_vals[:partition])) + [
                    torch.tensor(val) for val in rand_vals[partition:]
                ]

            def fn(x):
                random_list = rand_gen()
                z = torch.LongTensor(random_list)
                return x * z

            x = torch.ones(10) * 2

            random.seed(0)
            ref0 = fn(x)
            ref1 = fn(x)

            random.seed(0)
            opt_fn = torch.compile(fn, backend="eager")
            res0 = opt_fn(x)
            res1 = opt_fn(x)

            self.assertTrue(same(ref0, res0))
            self.assertTrue(same(ref1, res1))

    def test_primtorch(self):
        @torch.compile(backend="eager")
        def fn(x):
            torch._refs.abs(x)

        fn(torch.randn(3))

    @unittest.expectedFailure
    # inline_call [('inline in skipfiles: bind ...python3.10/inspect.py', 1)]
    def test_primtorch_no_graph_break(self):
        @torch.compile(backend="eager", fullgraph=True)
        def fn(x):
            torch._refs.abs(x)

        fn(torch.randn(3))

    def test_torch_tensor_ops_no_graph_break(self):
        @torch.compile(backend="eager", fullgraph=True)
        def fn(x):
            torch.Tensor.abs_(x)

        fn(torch.randn(3))

    @unittest.skipIf(
        not isinstance(torch.ops.aten.abs, torch._ops.OpOverloadPacket),
        "old pt doesn't work",
    )
    def test_torch_ops_aten(self):
        # Picked an op that doesn't show up in the default list
        @torch.compile(backend="eager", fullgraph=True)
        def fn(x):
            return torch.ops.aten.absolute(x)

        fn(torch.randn(3))

    def test_hf_gelu_inline(self):
        class GELUActivation(nn.Module):
            def __init__(self) -> None:
                super().__init__()
                self.act = nn.functional.gelu

            def forward(self, input):
                return self.act(input)

        @torch.compile(backend="eager", fullgraph=True)
        def fn(x):
            return GELUActivation()(x)

        y = torch.randn(10)
        self.assertTrue(same(fn(y), nn.functional.gelu(y)))

        @torch.compile(backend="eager", fullgraph=True)
        def fn_returns(x):
            return GELUActivation(), x + 1

        act, _ = fn_returns(y)
        self.assertIsInstance(act, GELUActivation)
        self.assertIs(act.act, nn.functional.gelu)
        self.assertTrue(hasattr(act, "_buffers"))  # check that __init__ got called

    def test_dropout_inline(self):
        @torch.compile(backend="eager")
        def fn(x):
            return torch.nn.Dropout(0.1)(x)

        y = torch.randn(10)
        torch.manual_seed(1337)
        ref = nn.functional.dropout(y, 0.1)
        torch.manual_seed(1337)
        res = fn(y)
        self.assertTrue(same(ref, res))

    def test_setitem_boolean_mask_diff(self):
        def fn(x, b, y):
            x = x.clone()
            x[b] = y
            return x

        opt_fn = torch.compile(fn, backend="aot_eager")
        x = torch.randn(4, requires_grad=True)
        b = torch.tensor([True, False, True, False])
        y = torch.randn(2, requires_grad=True)
        opt_fn(x, b, y)

    def test_setitem_tuple_boolean_mask_diff(self):
        def fn(x, b, y):
            x = x.clone()
            x[:, b] = y
            return x

        opt_fn = torch.compile(fn, backend="aot_eager")
        x = torch.randn(8, 4, requires_grad=True)
        b = torch.tensor([True, False, True, False])
        y = torch.randn(2, requires_grad=True)
        opt_fn(x, b, y)

    def test_torch_tensor_ops(self):
        def fn(x):
            return torch.Tensor.abs_(x)

        x = torch.randn(3)
        opt_fn = torch.compile(fn, backend="eager", fullgraph=True)
        y = fn(x)
        y_ = opt_fn(x)
        self.assertTrue(same(y, y_))

    def test_guard_ordering_shape_fail(self):
        # If a function which takes a tensor has an inner function which
        # is compiled and generates a guard on its shape,
        # they are evaluated in the wrong order. So if on a subsequent call
        # an int is passed instead of a tensor, guard evaluation will crash
        # with a "no attribute: shape" error
        m = MockModule()
        opt_m = torch.compile(m, backend="eager")
        opt_m.fn(torch.ones((5, 5)))
        opt_m.fn(-3)

    def test_tensor_isinstance_tuple(self):
        @torch.compile(backend="eager")
        def fn():
            t = torch.ones(5, 5)
            if not isinstance(t, (int, torch.Tensor)):
                msg = str.format(
                    "{0} is not an instance of {1}",
                    type(t),
                    (int, torch.Tensor),
                )
                raise ValueError(msg)
            return True

        fn()

    def test_isinstance_dtype(self):
        @torch.compile(backend="eager", fullgraph=True)
        def fn(x):
            isinstance(torch.bfloat16, torch.dtype)
            return x

        fn(torch.randn(3))

    def test_isinstance_storage(self):
        @torch.compile(backend="eager")
        def fn(x):
            f = bytearray([0x00, 0x01, 0x02, 0x03, 0x04, 0x05, 0x10, 0x40])
            bools = torch.BoolStorage.from_buffer(f, "big")
            assert isinstance(bools, torch.BoolStorage)
            return x

        fn(torch.randn(3))

    def test_issue111522(self):
        @torch.compile(backend="eager", fullgraph=True)
        def f(x, y):
            return x + y.a

        class A:
            a = 2

        self.assertEqual(f(torch.zeros(2), A()), torch.full([2], 2.0))

        del A.a

        # graph break on missing attr
        with self.assertRaises(torch._dynamo.exc.Unsupported):
            f(torch.zeros(2), A())

    def test_dict_list_values(self):
        def inner_fn(args):
            return [x[1].shape for x in args]

        @torch.compile(backend="eager")
        def fn(tensors):
            return inner_fn(zip(itertools.count(), tensors["args"]))

        fn({"args": [torch.ones(5, 5), torch.ones(5, 6), torch.ones(5, 7)]})
        fn({"args": [torch.ones(5, 5)]})

    def test_dict_iter(self):
        class MyMod(torch.nn.Module):
            def forward(self, x):
                z = {"my": 1, "const": 2, "dict": 3, "variable": 4}
                tot = 0
                for key in z:
                    tot += z[key]

                return tot

        x = torch.tensor([0])
        model = MyMod()
        opt_model = torch.compile(model, backend="eager", fullgraph=True)
        y = opt_model(x)

        self.assertEqual(y, 10)

    def test_sort_out(self):
        dtype = torch.float32
        device = "cpu"

        def fn():
            tensor = torch.randn((3, 5), dtype=dtype, device=device)[:, 0]
            values1 = torch.tensor(0, dtype=dtype, device=device)
            indices1 = torch.tensor(0, dtype=torch.long, device=device)
            torch.sort(tensor, out=(values1, indices1))
            self.assertEqual(values1.stride(), (1,))
            self.assertEqual(indices1.stride(), (1,))

        fn()
        opt_fn = torch.compile(fn, backend="eager")
        opt_fn()

    def test_sort_out2(self):
        class MyModule(torch.nn.Module):
            def __init__(self) -> None:
                super().__init__()
                self.sorted = torch.nn.Buffer(torch.ones(4, 4))
                self.indices = torch.nn.Buffer(torch.ones(4, 4, dtype=torch.long))

            def forward(self, x):
                torch.sort(x, out=(self.sorted, self.indices))
                return (x + 1, self.sorted, self.indices)

        x = torch.randn(4, 4)
        m = MyModule()
        ref = m(x)
        opt_m = torch.compile(m, backend="eager")
        res = opt_m(x)
        self.assertTrue(same(ref, res))

    def test_sigmoid_out(self):
        dtype = torch.float32
        device = "cpu"

        def fn():
            inp = torch.randn((3, 5), dtype=dtype, device=device)
            out1 = torch.tensor(0, dtype=dtype, device=device)
            torch.sigmoid(inp, out=out1)
            self.assertEqual(out1.numel(), 15)

        fn()
        opt_fn = torch.compile(fn, backend="eager")
        opt_fn()

    def test_sigmoid_out2(self):
        class MyModule(torch.nn.Module):
            def __init__(self) -> None:
                super().__init__()
                self.base = torch.nn.Buffer(torch.ones(4, 4))

            def forward(self, x):
                torch.sigmoid(x, out=self.base)
                return x + self.base

        x = torch.randn(4, 4)
        m = MyModule()
        ref = m(x)
        opt_m = torch.compile(m, backend="eager")
        res = opt_m(x)
        self.assertTrue(same(ref, res))

    def test_out_root_cell_shape_change(self):
        @torch.compile(backend="eager")
        def fn():
            out = torch.empty(0)

            def run():
                x = torch.zeros(3, 5)
                torch.sigmoid(x, out=out)
                return out.size()

            return run()

        res = fn()
        self.assertEqual((3, 5), res)

    def test_out_nested_cell_shape_change(self):
        @torch.compile(backend="eager")
        def fn():
            def run():
                x = torch.zeros(3, 5)
                out = torch.empty(0)

                def capture():
                    return out  # Force `out` to be a nested cell

                torch.sigmoid(x, out=out)
                return out.size()

            return run()

        res = fn()
        self.assertEqual((3, 5), res)

    def test_out_root_cell_tuple_shape_change(self):
        @torch.compile(backend="eager")
        def fn():
            out1 = torch.empty(0)
            out2 = torch.empty(0, dtype=torch.long)

            def run():
                x = torch.zeros(3, 5)
                torch.sort(x, out=(out1, out2))
                return out1.size(), out2.size()

            return run()

        res = fn()
        self.assertEqual(((3, 5), (3, 5)), res)

    def test_out_nested_cell_tuple_shape_change(self):
        @torch.compile(backend="eager")
        def fn():
            def run():
                x = torch.zeros(3, 5)
                out1 = torch.empty(0)
                out2 = torch.empty(0, dtype=torch.long)

                def capture():
                    # Force `out1` and `out2` to be nested cells
                    return out1, out2

                torch.sort(x, out=(out1, out2))
                return out1.size(), out2.size()

            return run()

        res = fn()
        self.assertEqual(((3, 5), (3, 5)), res)

    def test_slice_into_list_mutable(self):
        class Mod(torch.nn.Module):
            def forward(self, listy):
                x = listy[3:5]
                for _ in range(10):
                    z = torch.abs(torch.randn(10)) + 1
                    x[0] = z
                return x

        m = Mod()
        listy = [torch.randn(10)] * 10

        cnt = torch._dynamo.testing.CompileCounter()
        opt_m = torch.compile(m, backend=cnt, fullgraph=True)
        opt_m.forward(listy)

        self.assertEqual(cnt.frame_count, 1)

    @torch._dynamo.config.patch(capture_scalar_outputs=True)
    def test_issue111918(self):
        cnt = CompileCounter()

        @torch.compile(backend=cnt, dynamic=True)
        def fn(x):
            x = x + 1
            y = x.item()
            if y > 2:
                return x * 2
            else:
                return x * 3

        x = torch.tensor([3.0])
        fn(x)
        self.assertEqual(cnt.frame_count, 2)
        self.assertEqual(cnt.op_count, 4)

        torch._dynamo.reset()
        fn = torch.compile(fn, fullgraph=True, backend="eager")
        with self.assertRaises(torch._dynamo.exc.UserError):
            fn(x)

    def test_vdd_duplicate_error(self):
        def fn(a, dt):
            keys = list(dt._jt_dict.keys())
            p = torch.cos(dt._jt_dict[keys[0]]._value)
            q = torch.sin(a)
            r = torch.sigmoid(dt._jt_dict[keys[0]]._value)
            return p + q + r

        class Value:
            def __init__(self) -> None:
                self._value = torch.randn(4)

        class Sample:
            def __init__(self) -> None:
                self._jt_dict = {}
                self._jt_dict["POSITION_ID"] = Value()

        a = torch.randn(4)
        sample = Sample()

        ref = fn(a, sample)

        optimized_fn = torch.compile(fn, backend="eager", fullgraph=True)
        res = optimized_fn(a, sample)

        self.assertTrue(same(ref, res))

    def test_specialized_stride(self):
        def f():
            e = torch.empty(4)
            x = e[::2]
            return x.stride()

        self.assertEqual(f(), torch.compile(f, backend="eager")())

    def test_out_none(self):
        # https://github.com/pytorch/pytorch/issues/92814
        def fn(input):
            return torch.nn.functional.normalize(input, dim=0, out=None)

        x = torch.rand([1])
        self.assertEqual(fn(x), torch.compile(fn, backend="eager")(x))

    def test_multi_import(self):
        if not has_detectron2():
            raise unittest.SkipTest("requires detectron2")

        @torch.compile(backend="eager", fullgraph=True)
        def to_bitmasks(boxes):
            from detectron2.layers.mask_ops import (
                _paste_masks_tensor_shape,
                paste_masks_in_image,
            )

            if (
                paste_masks_in_image is not None
                and _paste_masks_tensor_shape is not None
            ):
                return boxes + 1

        self.assertTrue((to_bitmasks(torch.zeros(10)) == torch.ones(10)).all())

    def test_multi_dot_import(self):
        def fn1(x):
            return torch.sin(x)

        def fn(x):
            import torch.fx

            _ = torch.fx.symbolic_trace(fn1)
            return x * 2

        x = torch.randn(10)
        fn(x)
        cnt = torch._dynamo.testing.CompileCounter()
        opt_fn = torch.compile(fn, backend=cnt)
        opt_fn(x)
        self.assertEqual(cnt.frame_count, 1)

    def test_relative_import(self):
        try:
            from . import utils as _  # noqa: F401

            def fn(x):
                from .utils import tensor_for_import_testing

                return x * 2 * tensor_for_import_testing

        except ImportError:

            def fn(x):
                from utils import tensor_for_import_testing

                return x * 2 * tensor_for_import_testing

        x = torch.randn(10)
        fn(x)
        cnt = torch._dynamo.testing.CompileCounter()
        opt_fn = torch.compile(fn, backend=cnt, fullgraph=True)
        opt_fn(x)
        self.assertEqual(cnt.frame_count, 1)

    def test_relative_import_no_modulename(self):
        try:
            from . import utils as _  # noqa: F401

            def fn(x):
                from . import utils

                return x * 2 * utils.tensor_for_import_testing

        except ImportError:

            def fn(x):
                import utils

                return x * 2 * utils.tensor_for_import_testing

        x = torch.randn(10)
        fn(x)
        cnt = torch._dynamo.testing.CompileCounter()
        opt_fn = torch.compile(fn, backend=cnt, fullgraph=True)
        opt_fn(x)
        self.assertEqual(cnt.frame_count, 1)

    def test_bigbird_unsqueeze_inplace(self):
        def fn(reshape_2):
            view_2 = reshape_2.clone()
            view_2.unsqueeze_(2)
            cat_11 = torch.cat([view_2], dim=2)
            view_13 = cat_11.view((2, 12, 64, -1))
            return (view_13,)

        x = torch.randn(2, 12, 64, 64, requires_grad=True)
        ref = fn(x)
        opt_fn = torch.compile(fn, backend="aot_eager")
        res = opt_fn(x)
        self.assertTrue(same(ref, res))

    def test_issue1466_size_aot_autograd(self):
        def fn(x):
            # do a tensor op and a size compute
            y = x * 2
            x_size = x.size()
            # trigger a graph break
            print("arf")
            # use the tensor op and size compute
            z = y.view(x_size) + 1
            return z

        x = torch.randn(2, 3, requires_grad=True)
        ref = fn(x)
        opt_fn = torch.compile(fn, backend="aot_eager")
        res = opt_fn(x)
        self.assertTrue(same(ref, res))

    def test_ellipsis(self):
        class Repro(torch.nn.Module):
            def __init__(self) -> None:
                super().__init__()
                self.lnorm = torch.nn.LayerNorm(
                    (256,), eps=1e-06, elementwise_affine=True
                )
                self.linear = torch.nn.Linear(
                    in_features=256, out_features=256, bias=True
                )

            def forward(self, cat_10):
                lnorm = self.lnorm(cat_10)
                getitem_64 = lnorm[
                    (slice(None, None, None), slice(0, 1, None), Ellipsis)
                ]
                linear = self.linear(getitem_64)
                return (linear,)

        args = [torch.randn(2, 197, 256)]

        mod = Repro()
        opt_mod = torch.compile(mod, backend="eager", fullgraph=True)

        self.assertTrue(same(mod(*args), opt_mod(*args)))

    def test_reinplacing(self):
        class MockModule(torch.nn.Module):
            def __init__(self) -> None:
                super().__init__()
                self.self_layoutlm_embeddings_x_position_embeddings = (
                    torch.nn.Embedding(1024, 768)
                )
                self.self_layoutlm_embeddings_y_position_embeddings = (
                    torch.nn.Embedding(1024, 768)
                )

            def forward(self, getitem_1, getitem_2, add):
                self_layoutlm_embeddings_x_position_embeddings = (
                    self.self_layoutlm_embeddings_x_position_embeddings(getitem_1)
                )
                self_layoutlm_embeddings_y_position_embeddings = (
                    self.self_layoutlm_embeddings_y_position_embeddings(getitem_2)
                )
                add_1 = add + self_layoutlm_embeddings_x_position_embeddings
                add_2 = add_1 + self_layoutlm_embeddings_y_position_embeddings
                return (add_2,)

        mod = MockModule()
        opt_mod = torch.compile(mod, backend="aot_eager_decomp_partition")

        args = [
            ((2, 512), (2048, 4), torch.int64, "cpu", False),
            ((2, 512), (2048, 4), torch.int64, "cpu", False),
            ((2, 512, 768), (393216, 768, 1), torch.float32, "cpu", True),
        ]
        args = [
            rand_strided(sh, st, dt, dev).requires_grad_(rg)
            for (sh, st, dt, dev, rg) in args
        ]
        self.assertTrue(same_two_models(mod, opt_mod, args))

    def test_optimized_deepcopy(self):
        # See https://github.com/pytorch/pytorch/pull/88629
        class Foo(torch.nn.Module):
            def __init__(self) -> None:
                super().__init__()
                self.fc = torch.nn.Linear(in_features=2, out_features=3, bias=True)

            def forward(self, x):
                return self.fc(x)

        mod = Foo()
        opt_mod = torch.compile(mod, backend="eager")
        args = [torch.randn(1, 2)]
        self.assertTrue(same_two_models(mod, opt_mod, args))

    def test_class_member(self):
        class Foo(torch.nn.Module):
            a = 4
            b = torch.ones(3, 4)

            def __init__(self) -> None:
                super().__init__()
                self.c = 4

            def forward(self, x):
                return x.cos() + self.a + self.b + self.c

        mod = Foo()
        opt_mod = torch.compile(mod, backend="eager", fullgraph=True)
        args = (torch.randn(3, 4),)
        self.assertTrue(same(mod(*args), opt_mod(*args)))

    def test_named_buffers(self):
        class Foo(torch.nn.Module):
            def __init__(self) -> None:
                super().__init__()
                self.x = torch.nn.Buffer(torch.ones(3))
                self.y = torch.nn.Buffer(torch.ones(3))

            def forward(self, inp):
                res = 0
                for _, buffer in self.named_buffers():
                    res += buffer.sum()

                return inp.cos() + res

        mod = Foo()
        opt_mod = torch.compile(mod, backend="eager", fullgraph=True)
        args = (torch.randn(3, 4),)
        self.assertTrue(same(mod(*args), opt_mod(*args)))

    def test_requires_grad_guards_with_grad_mode1(self):
        def f(x):
            if x.requires_grad:
                return x + 1
            else:
                return x + 2

        x = torch.ones(2, requires_grad=True)

        f_compiled = torch.compile(f)
        with torch.no_grad():
            # compile an inference graph
            f_compiled(x)

        # Test: we should fail guards and recompile (even though it's still an inference graph)
        out_ref = f(x.detach())
        out = f_compiled(x.detach())

        self.assertEqual(out_ref, out)
        self.assertEqual(out_ref.requires_grad, out.requires_grad)

    def test_requires_grad_guards_with_grad_mode2(self):
        x = torch.ones(2, requires_grad=True)
        x_ref = x.detach().clone().requires_grad_(True)

        m = torch.nn.Linear(2, 2)
        m_compiled = torch.compile(m)

        with torch.no_grad():
            # compile an inference graph
            m_compiled(x)

        # Test: we should fail guards and recompile a training graph
        out_ref = m(x_ref)
        out = m_compiled(x)
        self.assertEqual(out_ref, out)
        self.assertEqual(out_ref.requires_grad, out.requires_grad)

    def test_is_symbolic_tracing(self):
        # Ensure no graph break here
        def fn(x):
            if is_fx_tracing_test():
                return x * 2
            return x * 4

        a = torch.randn(4)
        ref = fn(a)
        opt_fn = torch.compile(fn, backend="eager", fullgraph=True)
        res = opt_fn(a)
        self.assertTrue(same(ref, res))

    def test_tokenization(self):
        from collections import UserDict

        class BatchEncoding(UserDict):
            """
            Copied from tokenization
            """

            def __init__(
                self,
                data,
            ):
                super().__init__(data)

            def __getattr__(self, item: str):
                try:
                    return self.data[item]
                except KeyError as e:
                    raise AttributeError from e

        def tokenization(x):
            encoding = BatchEncoding({"key": x})
            return encoding["key"]

        opt_fn = torch.compile(tokenization, backend="eager")
        x = torch.rand((1, 4))
        ref = tokenization(x)
        res = opt_fn(x)
        self.assertTrue(same(ref, res))

    def test_modules(self):
        class Foo(torch.nn.Module):
            def __init__(self) -> None:
                super().__init__()
                self.fc = torch.nn.Linear(4, 3)

            def forward(self, inp):
                res = torch.zeros(3, 3)
                for _ in self.modules():
                    res += self.fc(inp)
                return res

        mod = Foo()
        args = (torch.ones(3, 4),)
        cnt = torch._dynamo.testing.CompileCounter()
        opt_mod = torch.compile(mod, backend=cnt, fullgraph=True)
        self.assertTrue(same(mod(*args), opt_mod(*args)))
        self.assertEqual(cnt.op_count, 5)
        self.assertEqual(cnt.frame_count, 1)

    def test_omegaconf_listconfig_iter(self):
        obj = ListConfig()
        x = torch.zeros(2)

        def fn():
            y = x
            for i in obj:
                y += i
            return y

        expected = fn()
        actual = torch.compile(fn, fullgraph=True, backend="eager")()
        self.assertEqual(actual, expected)

    def test_user_defined_iter(self):
        class MyIter:
            def __init__(self) -> None:
                self.i = 0

            def __iter__(self):
                return self

            def __next__(self):
                if self.i < 3:
                    self.i += 1
                    return self.i
                raise StopIteration

        @torch.compile(backend="eager", fullgraph=True)
        def fn(x):
            for i in MyIter():
                x += i
            return x

        self.assertEqual(fn(torch.zeros(1)), torch.full([1], 6.0))

    def test_stop_iteration_reconstruct(self):
        @torch.compile(backend="eager", fullgraph=True)
        def fn(x):
            return x.sin(), StopIteration(1, 2, 3)

        _, res = fn(torch.ones(1))
        self.assertEqual(str(res), str(StopIteration(1, 2, 3)))

    def test_tensor_data_kwarg(self):
        # https://github.com/pytorch/pytorch/issues/96278
        def f():
            return torch.tensor(data=[[1.0, -1.0]])

        cnt = torch._dynamo.testing.CompileCounter()
        opt_fn = torch.compile(f, backend=cnt, fullgraph=True)
        self.assertTrue(same(f(), opt_fn()))
        self.assertEqual(cnt.frame_count, 1)

    @requires_cuda
    def test_norm_dtype(self):
        def foo(_stack0):
            getitem = _stack0[(slice(None, None, None), -1)]
            _stack0 = None
            normalize = torch.nn.functional.normalize(getitem, p=2, dim=1)
            getitem = None
            return (normalize,)

        args = [((2, 50, 256), (1, 256, 1), torch.float16, "cuda", False)]
        args = [
            rand_strided(sh, st, dt, dev).requires_grad_(rg)
            for (sh, st, dt, dev, rg) in args
        ]

        torch.compile(foo, backend="aot_eager_decomp_partition")
        with torch.cuda.amp.autocast(enabled=True):
            ref = foo(*args)[0]
            res = foo(*args)[0]
            self.assertEqual(ref.dtype, res.dtype)

            self.assertTrue(same(res, ref))

    def test_for_loop_graph_break(self):
        def inner(x):
            return torch.sin(x)

        def fn(x):
            for _ in range(100):
                inner(x)
                torch._dynamo.graph_break()
            return x

        cnt = torch._dynamo.testing.CompileCounter()
        opt_fn = torch.compile(fn, backend=cnt)
        x = torch.randn(4)
        opt_fn(x)
        self.assertEqual(cnt.frame_count, 1)
        self.assertEqual(cnt.op_count, 1)

    def test_for_loop_graph_break_before(self):
        # Checks that the backedge is calculated correctly
        def inner(x):
            return torch.sin(x)

        def fn(x):
            torch._dynamo.graph_break()
            for _ in range(100):
                inner(x)
            return x

        cnt = torch._dynamo.testing.CompileCounter()
        opt_fn = torch.compile(fn, backend=cnt)
        x = torch.randn(4)
        opt_fn(x)
        self.assertEqual(cnt.frame_count, 1)
        self.assertEqual(cnt.op_count, 100)

    def test_avoid_dupe_specialization(self):
        def f(x, y):
            return (x + y) * 1

        opt_f = torch.compile(f, backend="aot_eager")

        for b in [True, False]:
            x = torch.randn(4, requires_grad=b)
            y = torch.randn(4, requires_grad=b)
            self.assertEqual(f(x, x), opt_f(x, x))
            self.assertEqual(f(x, y), opt_f(x, y))

    def test_validate_model_kwargs(self):
        cnt = CompileCounter()

        def f1(a, b):
            return torch.sin(a) + torch.cos(b)

        @torch.compile(backend=cnt, fullgraph=True)
        def f2(**kwargs):
            _validate_model_kwargs(f1, kwargs)
            return f1(**kwargs)

        x = torch.randn(10)
        y = torch.randn(10)

        self.assertEqual(f2(a=x, b=y), f1(x, y))
        self.assertEqual(cnt.frame_count, 1)
        self.assertEqual(cnt.op_count, 3)

    def test_swin_base_tensor_attr(self):
        class Foo(torch.nn.Module):
            def __init__(self) -> None:
                super().__init__()
                # NB: not a parameter or buffer
                self.t = torch.randn(3)

            def forward(self, x):
                return x + torch.cat((self.t, self.t))

        mod = Foo()
        opt_mod = torch.compile(mod, backend="eager")
        args = [torch.randn(6)]
        self.assertTrue(same_two_models(mod, opt_mod, args))
        opt_mod(*args)

    def test_pointless_graph_removal(self):
        cnt = torch._dynamo.testing.CompileCounter()

        @torch.compile(backend=cnt)
        def fn(x):
            with torch.no_grad():
                torch._dynamo.graph_break()
                return x + 1

        fn(torch.randn(4))
        self.assertEqual(cnt.frame_count, 1)
        self.assertEqual(cnt.op_count, 3)

    def test_output_aliases_intermediate(self):
        def f(x):
            intermediate = x.mul(2)
            return intermediate.view(-1), intermediate

        opt_f = torch.compile(f, backend="aot_eager")

        for b in [True, False]:
            x = torch.randn(4, requires_grad=b)
            out = f(x)
            out_test = opt_f(x)
            self.assertEqual(out[0], out_test[0])
            self.assertEqual(out[1], out_test[1])
            self.assertEqual(out[0].requires_grad, out_test[0].requires_grad)
            self.assertEqual(out[1].requires_grad, out_test[1].requires_grad)
            # test that the aliasing relationship of outputs is preserved
            out[0].mul_(2)
            out_test[0].mul_(2)
            self.assertEqual(out[0], out_test[0])
            self.assertEqual(out[1], out_test[1])

    def test_while_loop_graph_break(self):
        # Repro of tacotron2 cache_size_recompilation
        def inner(x):
            return torch.sin(x)

        def fn(x):
            i = 20
            while i > 10:
                x = inner(x)
                i -= 1
                torch._dynamo.graph_break()
            return x

        cnt = torch._dynamo.testing.CompileCounter()
        opt_fn = torch.compile(fn, backend=cnt)
        x = torch.randn(4)
        opt_fn(x)
        self.assertEqual(cnt.frame_count, 1)
        self.assertEqual(cnt.op_count, 1)

    def test_nested_while_loop_graph_break(self):
        def inner_loop(x):
            i = 3
            while i > 0:
                i -= 1
                x += 1
                torch._dynamo.graph_break()
            return x

        def inner(x):
            inner_loop(x)
            return torch.sin(x)

        def fn(x):
            i = 20
            while i > 10:
                x = inner(x)
                i -= 1
                torch._dynamo.graph_break()
            return x

        cnt = torch._dynamo.testing.CompileCounter()
        opt_fn = torch.compile(fn, backend=cnt)
        x = torch.randn(4)
        opt_fn(x)
        self.assertEqual(cnt.frame_count, 1)
        self.assertEqual(cnt.op_count, 1)

    def test_while_loop_graph_break_inside_call_function(self):
        # Repro of huggingface graph break inside loop in `get_parameter_dtype`.
        # Skip only the inner frame that has loop that contains graph break.
        def inner(x):
            for _ in range(3):
                x += 1
                torch._dynamo.graph_break()
            return x

        def fn(x):
            x += 2
            inner(x)
            x += 3
            return x

        cnt = torch._dynamo.testing.CompileCounter()
        opt_fn = torch.compile(fn, backend=cnt)
        x = torch.randn(4)
        opt_fn(x)
        self.assertEqual(cnt.frame_count, 2)
        self.assertEqual(cnt.op_count, 2)

    def test_exception_in_dynamo_handling(self):
        hit_handler = False

        # See https://github.com/pytorch/pytorch/pull/96488
        @contextlib.contextmanager
        def ctx():
            try:
                yield
            except RuntimeError:
                nonlocal hit_handler
                hit_handler = True

        @torch.compile(backend="eager")
        def f():
            with ctx():
                h()

        def h():
            raise RuntimeError("boof")

        # Should not error
        f()
        self.assertTrue(hit_handler)

    def test_generator_dealloc(self):
        # See https://github.com/pytorch/pytorch/pull/96488
        #
        # NB: yes, [(...)] is intentional, this is a list containing a
        # generator
        generator_box = [(x for x in [1, 2, 3])]

        counter = torch._dynamo.testing.CompileCounter()

        def g(x):
            return x + 2

        # TODO: This test is pretty delicate.  To test if it's actually doing
        # anything, rebuild eval_frame.c with '#define TORCHDYNAMO_DEBUG 1'
        # and then look at the logs for:
        #
        # TRACE[_custom_eval_frame:650] begin <genexpr> test_repros.py 2276 -1 0 0
        # TRACE[_custom_eval_frame:664] throw <genexpr>
        #
        # This means we're actually hitting the relevant codepath

        # NB: Make sure we don't actually Dynamo this frame; if we do Dynamo
        # this frame, Dynamo actually DOES understand list.clear and will
        # arrange for the generator deallocation to happen when the eval frame
        # handler is disabled, which will prevent the bug from happening (we
        # specifically want to trigger the generator deallocation WHILE the
        # dynamo eval frame handler is active), as that will cause the
        # generator to become exhausted and trigger the throw_flag == TRUE
        # case.
        @torch._dynamo.disable(recursive=False)
        def f(x):
            generator_box.clear()
            return g(x)

        self.assertNoUnraisable(
            lambda: torch.compile(f, backend=counter)(torch.randn(3))
        )

        # Make sure the x + 2 is captured (a previous incorrect implementation
        # of this fix would have disabled the eval frame callback, which means
        # g wouldn't get traced
        self.assertEqual(counter.op_count, 1)

    def test_error_return_without_exception_set(self):
        # https://github.com/pytorch/pytorch/issues/93781
        @torch.compile
        def f():
            _generator_type = type(_ for _ in ())

        self.assertNoUnraisable(f)

    def common_merge_criteria_processor_list(self, list_cls, fullgraph):
        cnt = CompileCounter()

        @torch.compile(backend=cnt, fullgraph=fullgraph)
        def f(x, left, right):
            combined = _merge_criteria_processor_list(left, right)
            return combined(x)

        l1 = list_cls([torch.nn.ReLU(), torch.nn.Sigmoid()])
        l2 = list_cls([])
        input = torch.randn(16)
        result = f(input, l1, l2)
        self.assertEqual(result, l1(input))
        self.assertEqual(cnt.frame_count, 1)
        self.assertEqual(cnt.op_count, 2)

        cnt.clear()
        l3 = list_cls([torch.nn.SiLU()])
        expected = l3(l1(input))
        result = f(input, l1, l3)
        self.assertEqual(len(l1), 3)
        self.assertEqual(result, expected)
        self.assertEqual(cnt.frame_count, 1)
        self.assertEqual(cnt.op_count, 3)

    def test_merge_criteria_processor_list1(self):
        self.common_merge_criteria_processor_list(CustomList1, False)

    def test_merge_criteria_processor_list2(self):
        self.common_merge_criteria_processor_list(CustomList2, True)

    def test_restricted_list_subclass1(self):
        cnt = CompileCounter()

        @torch.compile(backend=cnt, fullgraph=True)
        def fn(a, b):
            l = CustomList2()
            l.extend([True])
            l.append(a)
            l.extend([b])
            l.pop(0)
            l.append(l.length_times_10())
            return sum(l)

        x = torch.randn(10)
        y = torch.randn(10)
        self.assertEqual(fn(x, y), x + y + 20)
        self.assertEqual(cnt.op_count, 3)

    def test_restricted_list_subclass2(self):
        cnt = CompileCounter()

        @torch.compile(backend=cnt, fullgraph=True)
        def fn(a, b):
            l1 = CustomList2([a + 1])
            l2 = CustomList2([b + 2])
            l1.extend(l2)
            return l1

        x = torch.randn(10)
        y = torch.randn(10)
        z = fn(x, y)
        self.assertEqual(type(z), CustomList2)
        self.assertEqual(len(z), 2)
        self.assertEqual(z.length_times_10(), 20)
        self.assertEqual(list(z), [x + 1, y + 2])

    def test_restricted_list_subclass3(self):
        cnt = CompileCounter()

        @torch.compile(backend=cnt, fullgraph=True)
        def fn(a: CustomList2, b: CustomList2):
            a.extend(b)
            a.append_twice(b[2] + 1)
            a.append(b[3] + 2)
            return b

        x = torch.randn(10)
        y = torch.randn(10)
        l = CustomList2([x, y])
        self.assertIs(fn(l, l), l)
        self.assertEqual(len(l), 7)
        self.assertIs(l[0], x)
        self.assertIs(l[1], y)
        self.assertIs(l[2], x)
        self.assertIs(l[3], y)
        self.assertEqual(l[4], x + 1)
        self.assertIs(l[5], l[4])
        self.assertEqual(l[6], y + 2)

    def test_rewrite_assert_with_msg(self):
        def f(x):
            b = x.sin()
            assert x[0] == 3, "First dim need to be 3"
            return x.cos() + b

        args = (torch.Tensor([3, 4, 5]),)
        cnt = torch._dynamo.testing.CompileCounter()

        opt_f = torch.compile(f, backend=cnt, fullgraph=True)
        self.assertTrue(same(f(*args), opt_f(*args)))
        self.assertEqual(cnt.op_count, 6)
        self.assertEqual(cnt.frame_count, 1)

        exported, _ = torch._dynamo.export(f)(torch.Tensor([3, 4, 5]))
        self.assertTrue(same(exported(*args), f(*args)))

    def test_list_aliasing(self):
        cnt = CompileCounter()

        @torch.compile(backend=cnt, fullgraph=True)
        def fn(a):
            a.append(torch.sin(a[0]))
            return a

        x = torch.randn(10)
        l = [x]
        self.assertIs(fn(l), l)
        self.assertEqual(len(l), 2)
        self.assertIs(l[0], x)
        self.assertEqual(l[1], torch.sin(x))
        self.assertEqual(cnt.frame_count, 1)
        self.assertEqual(cnt.op_count, 1)

    def test_not_rewrite_assert_for_other_errors(self):
        def f(x):
            b = x.sin()
            if not x.sum() <= 3:
                raise ValueError("input sum needs to be 3")
            return x.cos() + b

        args = (torch.Tensor([3, 4, 5]),)
        opt_fn = torch.compile(f, backend="eager")
        with self.assertRaisesRegex(ValueError, "input sum needs to be 3"):
            opt_fn(*args)

    def test_rewrite_assert_dont_change_bytecode(self):
        def fn(x):
            with torch.no_grad():
                assert x.max() < 5, f"invalid max {x.max()}"
                x = torch.sin(x)
            return x

        x = torch.ones(4)
        opt_fn = torch.compile(fn, backend="eager")
        self.assertTrue(same(fn(x), opt_fn(x)))

    def test_rewrite_assert_without_msg(self):
        def f(x):
            b = x.sin()
            assert x[0] == 3
            return x.cos() + b

        args = (torch.Tensor([3, 4, 5]),)
        exported, _ = torch._dynamo.export(f)(torch.Tensor([3, 4, 5]))
        self.assertTrue(same(exported(*args), f(*args)))

        with self.assertRaisesRegex(RuntimeError, "assertion error"):
            exported(torch.Tensor([5, 6, 7]))

    def test_rewrite_assert_with_non_string_msg(self):
        def f(x):
            b = x.sin()
            assert x[0] == 2, x.size()
            return x.cos() + b

        torch._dynamo.utils.counters.clear()
        args = torch.Tensor([3, 4, 5])
        opt_f = torch.compile(f, backend="eager")
        with self.assertRaisesRegex(AssertionError, "torch.Size"):
            opt_f(args)
        self.assertEqual(
            torch._dynamo.utils.counters["graph_break"][
                "assert with non-string message"
            ],
            1,
        )

    def test_rewrite_assert_noop(self):
        def f(x):
            b = x.sin()
            assert True
            assert x.dtype == torch.float32
            return x.cos() + b

        args = (torch.Tensor([3, 4, 5]),)
        exported, _ = torch._dynamo.export(f)(torch.Tensor([3, 4, 5]))
        self.assertTrue(same(exported(*args), f(*args)))

        cnt = torch._dynamo.testing.CompileCounter()
        opt_f = torch.compile(f, backend=cnt, fullgraph=True)
        self.assertTrue(same(f(*args), opt_f(*args)))
        # torch._assert shouldn't be in the graph
        self.assertEqual(cnt.op_count, 3)
        self.assertEqual(cnt.frame_count, 1)

        exported, _ = torch._dynamo.export(f)(torch.Tensor([4, 4, 5]))
        self.assertTrue(same(exported(*args), f(*args)))

    def test_size_typematch(self):
        def f(x, y):
            if isinstance(x, torch.Size):
                return y + 1
            else:
                return y + 2

        y = torch.zeros(1)
        x1 = torch.Size((3,))
        x2 = (3,)

        cnt = torch._dynamo.testing.CompileCounter()
        opt_f = torch.compile(f, backend=cnt, fullgraph=True)
        self.assertTrue(same(f(x1, y), opt_f(x1, y)))
        self.assertTrue(same(f(x2, y), opt_f(x2, y)))
        self.assertEqual(cnt.frame_count, 2)

    def test_dict_subclass_contains(self):
        # pattern from huggingface
        class ClassInstantier(collections.OrderedDict):
            pass

        @torch.compile(fullgraph=True, backend="eager")
        def f(x, d):
            if "key1" in d:
                x = x + 2
            if "key2" in d:
                x = x + 4
            x = x + 8
            return x

        result = f(torch.ones(8), ClassInstantier({"key1": torch.ones(8)}))
        self.assertTrue(same(result, torch.full([8], 11.0)))

        result = f(torch.ones(8), ClassInstantier({"key2": torch.ones(8)}))
        self.assertTrue(same(result, torch.full([8], 13.0)))

    def test_hf_classinstantier(self):
        # hf activations.py
        class ClassInstantier(collections.OrderedDict):
            def __getitem__(self, key):
                content = super().__getitem__(key)
                cls, kwargs = content if isinstance(content, tuple) else (content, {})
                return cls(**kwargs)

        ACT2CLS = ClassInstantier(
            {
                "relu": (nn.ReLU, {"inplace": False}),
                "tanh": nn.Tanh,
            }
        )

        @torch.compile(fullgraph=True, backend="eager")
        def f(x, act):
            return ACT2CLS[act](x)

        y = torch.randn(10)
        self.assertTrue(same(f(y, "tanh"), torch.tanh(y)))
        self.assertTrue(same(f(y, "relu"), torch.relu(y)))

    def test_ephemeral_module(self):
        # hf activations.py
        class ReLUSquaredActivation(nn.Module):
            def forward(self, input):
                relu_applied = torch.nn.functional.relu(input)
                squared = torch.square(relu_applied)
                return squared

        @torch.compile(fullgraph=True, backend="eager")
        def f(x):
            x = x + 0.2
            x = ReLUSquaredActivation()(x)
            x = x + 1
            return x

        y = torch.randn(10)
        self.assertTrue(same(f(y), ReLUSquaredActivation()(y + 0.2) + 1))

    def test_inplace_unsqueeze_input(self):
        def backend(gm, example_inputs):
            self.assertEqual(example_inputs[-1].size(), torch.Size([1, 3, 4]))
            return gm

        @torch.compile(backend=backend)
        def fn(x):
            x.unsqueeze_(0)
            return x + 1

        inputs = [torch.randn(3, 4)]
        self.assertEqual(fn(*inputs).size(), torch.Size([1, 3, 4]))
        self.assertEqual(inputs[0].size(), torch.Size([1, 3, 4]))

    def test_batchnorm_e2e(self):
        class Repro(torch.nn.Module):
            def __init__(self) -> None:
                super().__init__()
                self.bn = torch.nn.BatchNorm2d(
                    64, eps=1e-05, momentum=0.1, affine=True, track_running_stats=True
                )
                self.conv1 = torch.nn.Conv2d(
                    64,
                    64,
                    kernel_size=(3, 3),
                    stride=(1, 1),
                    padding=(1, 1),
                    bias=False,
                )

            def forward(self, x):
                x1 = self.bn(x)
                x2 = self.conv1(x1)
                out = torch.nn.functional.relu(x2)
                return (out,)

        torch.manual_seed(1337)

        m_ref = Repro()
        m_test = deepcopy(m_ref)

        @torch.compile(backend="aot_eager_decomp_partition")
        def compiled_fn(x):
            return m_test(x)

        x_ref = torch.randn(2, 64, 32, 32, requires_grad=True)
        x_test = x_ref.clone()

        # Loop multiple times: each iteration the running_mean/var on batchnorm will update,
        # which changes the output of the next iteration
        for _ in range(3):
            ref = m_ref(x_ref)
            res = compiled_fn(x_test)

            self.assertTrue(same(ref, res))

            for r in ref:
                if r.requires_grad:
                    r.sum().backward()
            for r in res:
                if r.requires_grad:
                    r.sum().backward()

            for param_ref, param_test in zip(m_ref.parameters(), m_test.parameters()):
                self.assertTrue(same(param_ref, param_test))
            # Assert running_mean/var
            for buffer_ref, buffer_test in zip(m_ref.buffers(), m_test.buffers()):
                self.assertTrue(same(buffer_ref, buffer_test))

    @torch._dynamo.config.patch("assume_static_by_default", False)
    def test_dynamic_shapes_right_side(self):
        def f(x):
            return torch.ones(5 * x.shape[0])

        inp = torch.randn(6, 5)

        gm, _ = torch._dynamo.export(f, aten_graph=True)(torch.randn(4, 5))
        self.assertEqual(gm(inp).shape, f(inp).shape)

    @torch._dynamo.config.patch("specialize_int", False)
    def test_maybe_multiply_symint(self):
        # https://github.com/pytorch/pytorch/issues/97346
        from torch._functorch.aot_autograd import aot_module_simplified

        def my_aot_compiler(gm, example_inputs):
            def my_compiler(gm, example_inputs):
                return gm.forward

            # Invoke AOTAutograd
            return aot_module_simplified(gm, example_inputs, fw_compiler=my_compiler)

        def my_example(t1, t2, d):
            out = torch.add(t1, t2, alpha=d)
            return out

        compiled_fn = torch.compile(backend=my_aot_compiler, dynamic=True)(my_example)

        t1 = torch.arange(3, dtype=torch.float32).requires_grad_(True)
        t2 = torch.arange(3, dtype=torch.float32).requires_grad_(True)

        ra = compiled_fn(t1, t2, 5)
        self.assertEqual(ra, torch.tensor([0.0, 6.0, 12.0]))

        ra = compiled_fn(t1, t2, 6)
        self.assertEqual(ra, torch.tensor([0.0, 7.0, 14.0]))

    def test_build_map_unpack_with_call(self):
        def forward_with_cond_scale(x, t, cond_scale, self_cond, other1, other2):
            return x.sin() + t + cond_scale + self_cond + other1 + other2

        @torch.compile(backend="eager", fullgraph=True)
        def fn(x):
            d1 = dict(other1=5)
            d2 = dict(other2=4)
            text_cond = {**d1, **d2}
            return forward_with_cond_scale(x, 1, cond_scale=2, self_cond=3, **text_cond)

        self.assertTrue(same(fn(torch.ones(4)), torch.ones(4).sin() + 15))

    @torch._dynamo.config.patch(verbose=True)
    def test_graph_break_unsupported_fake(self):
        counter = torch._dynamo.testing.CompileCounter()

        @torch.compile(backend=counter)
        def f(x):
            return torch.ops.test_sample.foo(x + 1) + 1

        f(torch.randn(3))

        self.assertEqual(counter.op_count, 2)
        self.assertEqual(counter.frame_count, 2)

    def test_delattr(self):
        class MyObj:
            def __init__(self, a, b):
                self.a = a
                self.b = b

        @torch.compile(backend="eager", fullgraph=True)
        def fn(x, obj):
            del obj.a
            obj.c = x + 1
            del obj.c
            tmp = MyObj(x + 2, x + 3)
            del tmp.b
            if hasattr(obj, "a"):
                return x + 1
            return tmp

        x = torch.zeros([])
        obj1 = MyObj(x, x)
        obj2 = fn(x, obj1)
        self.assertFalse(hasattr(obj1, "a"))
        self.assertFalse(hasattr(obj1, "c"))
        self.assertFalse(hasattr(obj2, "b"))
        self.assertEqual(obj1.b.item(), 0)
        self.assertEqual(obj2.a.item(), 2)

    def test_delattr_raises(self):
        class MyObj:
            def __init__(self, a, b):
                self.a = a
                self.b = b

        @torch.compile(backend="eager")
        def fn(x, obj):
            del obj.a
            x = x + 1
            obj.a  # will raise
            return x

        x = torch.zeros([])
        obj1 = MyObj(x, x)
        self.assertRaises(AttributeError, lambda: fn(x, obj1))

    def test_delsubscr(self):
        @torch.compile(backend="eager")
        def fn(x):
            del x["a"]
            y = x["b"] + 1
            return y

        x = {"a": torch.tensor([1]), "b": torch.tensor([1])}
        result = fn(x)
        self.assertFalse(hasattr(x, "a"))
        self.assertEqual(result.item(), 2)

    def test_delsubscr_raises(self):
        @torch.compile(backend="eager")
        def fn(x):
            del x["a"]
            y = x["a"] + 1  # should raise KeyError
            return y

        x = {"a": torch.tensor([1]), "b": torch.tensor([1])}
        self.assertRaises(KeyError, lambda: fn(x))

    def test_attached_attribute_in_dir(self):
        class MyModule(torch.nn.Module):
            def __init__(self) -> None:
                super().__init__()
                self.linear = torch.nn.Linear(16, 16)
                self.relu = torch.nn.ReLU()

            def forward(self, x):
                return self.relu(self.linear(x))

        mod = torch.compile(MyModule(), backend="eager")
        mod.is_compiled = True
        self.assertTrue("is_compiled" in dir(mod))

    @torch._dynamo.config.patch("automatic_dynamic_shapes", False)
    def test_dynamic_shapes_implicit_guard(self):
        def f(x):
            y = x * x.size(x.shape[0])
            torch.sum(y, [y.shape[0]])
            return y

        cnt = torch._dynamo.testing.CompileCounter()
        opt_fn = torch.compile(f, backend=cnt, fullgraph=True)
        opt_fn(torch.randn(3, 1, 1, 1, 1))
        self.assertEqual(cnt.frame_count, 1)

    def test_dalle2_maybe(self):
        def normalize(x):
            return x.cos()

        @torch.compile(backend="eager", fullgraph=True)
        def fn(x, normalize_img):
            lowres_cond_img = x.sin()
            lowres_cond_img = maybe(normalize_img)(lowres_cond_img)
            return lowres_cond_img

        self.assertEqual(fn(torch.ones([]), normalize), torch.ones([]).sin().cos())

    def test_functools_wraps(self):
        def cool_name(x):
            return x.sin()

        @torch.compile(backend="eager", fullgraph=True)
        def fn(x):
            y = x.cos()

            @functools.wraps(cool_name)
            def uncool_name():
                return cool_name(y)

            return uncool_name

        result = fn(torch.ones([]))
        self.assertEqual(result.__name__, "cool_name")
        self.assertEqual(result(), torch.ones([]).cos().sin())

    def test_dynamic_shapes_float_guard(self):
        def f(x):
            return torch.nn.functional.dropout(x, x.shape[0] / 6)

        cnt = torch._dynamo.testing.CompileCounter()
        opt_fn = torch.compile(f, backend=cnt, fullgraph=True)
        opt_fn(torch.randn(3))
        self.assertEqual(cnt.frame_count, 1)

    @torch._dynamo.config.patch(capture_scalar_outputs=True)
    def test_tensor_item(self):
        def f(x, y):
            val = y.item()
            return x.sum() + val

        gm, _ = torch._dynamo.export(
            f,
            aten_graph=True,
        )(
            torch.zeros(6, 4),
            torch.tensor(1),
        )
        self.assertEqual(
            f(torch.zeros(6, 4), torch.tensor(1)),
            gm(torch.zeros(6, 4), torch.tensor(1)),
        )
        self.assertEqual(
            f(torch.zeros(6, 4), torch.tensor(2)),
            gm(torch.zeros(6, 4), torch.tensor(2)),
        )

    def test_dataclass_init_with_default_factory_with_inputs(self):
        @dataclasses.dataclass
        class DClass:
            sharding_contexts: Any = dataclasses.field(default_factory=list)
            a: int = 1

        def fn(x, inp_list):
            d = DClass(inp_list)
            d.sharding_contexts.append(x.sin() + d.a)
            return d

        x = torch.randn(4)
        inp_list1 = [1, 2, 3]
        inp_list2 = [2, 3, 4]
        inp_list3 = [1, 2]
        ref1 = fn(x, inp_list1)
        ref2 = fn(x, inp_list2)
        ref3 = fn(x, inp_list3)

        opt_fn = torch.compile(fn, fullgraph=True)

        opt_ret1 = opt_fn(x, inp_list1)
        opt_ret2 = opt_fn(x, inp_list2)
        opt_ret3 = opt_fn(x, inp_list3)
        self.assertEqual(ref1.sharding_contexts, opt_ret1.sharding_contexts)
        self.assertEqual(ref2.sharding_contexts, opt_ret2.sharding_contexts)
        self.assertEqual(ref3.sharding_contexts, opt_ret3.sharding_contexts)

    def test_list_index(self):
        for i, list_type in enumerate(
            (
                list,
                tuple,
                torch.Size,
                collections.deque,
                namedtuple("FourElems", "one two three four", defaults=[0, 0, 0, 0]),
            )
        ):
            torch._dynamo.reset()
            for index in ([], [2], [0, 3]):

                def f(t):
                    if i == 4:  # namedtuple
                        xs = list_type(1, 2, 3, 4)
                    else:
                        xs = list_type([1, 2, 3, 4])
                    res = xs.index(3, *index)
                    return t + res

                res = torch.compile(f, backend="eager", fullgraph=True)(torch.zeros(1))

                self.assertEqual(res, torch.tensor([2.0]))

    def test_list_index_not_found(self):
        def f(t):
            xs = ["bar", "foo", "baz", "buzz"]
            res = xs.index("non-existent")
            return t + res

        # Raising ValueError from item not found is unsupported
        with self.assertRaises(
            torch._dynamo.exc.Unsupported,
        ):
            torch.compile(f, backend="eager", fullgraph=True)(torch.zeros(1))

    def test_list_index_tensor_unsupported(self):
        for index in ([], [2], [0, 3]):

            def f(t):
                xs = [torch.tensor([i]) for i in range(4)]
                res = xs.index(torch.tensor([2]), *index)
                return t + res

            with self.assertRaisesRegex(
                torch._dynamo.exc.UserError, "Dynamic control flow is not supported"
            ):
                torch.compile(f, backend="eager", fullgraph=True)(torch.zeros(1))

    def test_hf_xsoftmax_inference(self):
        def fn(input, mask):
            return XSoftmax.apply(input + 1, mask, 1) + 2

        fn_opt = torch.compile(fn, backend="eager", fullgraph=True)

        inputs = [
            torch.randn(4, 10),
            torch.randn(4, 10) < 0,
        ]
        expected = fn(*inputs)
        actual = fn_opt(*inputs)
        self.assertTrue(same(actual, expected))

    @mock.patch("torch._dynamo.config.guard_nn_modules", True)
    def test_hf_xsoftmax_training(self):
        from torch._dynamo.utils import counters

        counters.clear()

        def fn(input, mask):
            return XSoftmax.apply(input, mask, 1)

        cnt = torch._dynamo.testing.CompileCounter()
        fn_opt = torch.compile(fn, backend=cnt, fullgraph=False)

        torch.manual_seed(1234)
        inputs1 = [
            torch.randn(4, 10, requires_grad=True),
            torch.randn(4, 10) < 0,
        ]
        torch.manual_seed(1234)
        inputs2 = [
            torch.randn(4, 10, requires_grad=True),
            torch.randn(4, 10) < 0,
        ]

        expected = fn(*inputs1)
        actual = fn_opt(*inputs2)
        self.assertTrue(same(actual, expected))
        self.assertEqual(dict(counters["frames"]), {"total": 1, "ok": 1})
        self.assertEqual(cnt.op_count, 2)
        self.assertEqual(cnt.frame_count, 1)
        cnt.clear()
        counters.clear()

        expected.sum().backward()
        actual.sum().backward()
        self.assertTrue(same(inputs1[0].grad, inputs2[0].grad))

        # currently we don't capture the backwards frame
        self.assertEqual(cnt.frame_count, 0)
        self.assertEqual(cnt.op_count, 0)
        self.assertEqual(dict(counters["frames"]), {})
        self.assertEqual(dict(counters["graph_break"]), {})

    def test_autograd_function_graph_break(self):
        class MySin(torch.autograd.Function):
            @staticmethod
            def forward(ctx, x):
                torch._dynamo.graph_break()
                ctx.save_for_backward(x)
                return x.sin()

            @staticmethod
            def backward(ctx, gx):
                (x,) = ctx.saved_tensors
                return gx * x.cos()

        x = torch.randn([], requires_grad=True)

        @torch.compile(backend="eager")
        def fn(x):
            return MySin.apply(x)

        y = fn(x)
        self.assertEqual(y, x.sin())

        (gx,) = torch.autograd.grad(y, x)
        self.assertEqual(gx, x.cos())

    def test_jit_trace_errors(self):
        @torch.compile(backend="eager", dynamic=True)
        def f(x):
            return x + 1

        with self.assertRaises(RuntimeError):
            torch.jit.trace(f, torch.randn(3))

    @torch._dynamo.config.patch("assume_static_by_default", False)
    def test_tensor_split(self):
        def f(x):
            return torch.split(x, x.shape[0] // 2, dim=0)[0]

        gm, _ = torch._dynamo.export(
            f,
            aten_graph=True,
        )(
            torch.zeros(6, 4),
        )

        self.assertEqual(f(torch.ones(8, 4)), gm(torch.ones(8, 4)))

    def test_optim_state_references_cleared(self):
        model = torch.nn.Linear(2048, 2048, bias=False)
        x = torch.ones(2048)
        state_ref = 0

        optimizer = torch.optim.Adadelta(model.parameters(), lr=0.01)

        def opt_step():
            optimizer.step()

        compiled_opt_step = torch.compile(opt_step, backend="eager")

        def compiled_model_step(x):
            optimizer.zero_grad()
            y = model(x)
            torch.sum(y).backward()
            compiled_opt_step()

        compiled_model_step(x)

        # Picked "square_avg" arbitrarily to check that
        # optimizer state tensors are deallocated
        state_ref = weakref.ref(
            optimizer.state[optimizer.param_groups[0]["params"][0]]["square_avg"]
        )
        optimizer = None

        self.assertIsNone(state_ref())

    def test_grad_references_cleared(self):
        model = torch.nn.Linear(2048, 2048, bias=False)
        x = torch.ones(2048)
        optimizer = torch.optim.Adadelta(model.parameters(), lr=0.01)

        def opt_step():
            optimizer.step()

        compiled_opt_step = torch.compile(opt_step, backend="eager")

        def compiled_model_step(x):
            optimizer.zero_grad(True)
            y = model(x)
            torch.sum(y).backward()
            compiled_opt_step()

        compiled_model_step(x)
        param_grad_ref = weakref.ref(next(iter(model.parameters())).grad)
        optimizer.zero_grad(True)
        self.assertIsNone(param_grad_ref())

    def test_batch_encoding_clone_inputs(self):
        class BatchEncoding(dict):
            """
            Copied from test_tokenization
            """

            def __init__(
                self,
                data,
            ):
                super().__init__(data)

            def __getattr__(self, item: str):
                try:
                    return self.data[item]
                except KeyError as e:
                    raise AttributeError from e

        encoding = BatchEncoding({"key": torch.rand((1, 4))})
        cloned_encoding = torch._dynamo.utils.clone_inputs(encoding)
        self.assertTrue(type(cloned_encoding) is not dict)

    def test_iadd_graph_break(self):
        def fn(x):
            a = ()
            x = torch.sin(x)
            a += (x,)
            return a

        x = torch.randn(4)
        ref = fn(x)

        opt_fn = torch.compile(fn, backend="eager", fullgraph=True)
        res = opt_fn(x)
        self.assertTrue(same(ref, res))

    def test_odict_get_item_index_name(self):
        d = {float: torch.float32, np.float16: torch.float16}

        @torch.compile(backend="eager")
        def f(x, y1, y2):
            return torch.zeros(5, dtype=d[y1]), torch.zeros(5, dtype=d[y2])

        f(torch.zeros(4), float, np.float16)

    def test_dedup_global(self):
        @torch.compile()
        def f():
            return _GLOBAL_CPU_TENSOR + _GLOBAL_CPU_TENSOR

        self.assertEqual(f(), _GLOBAL_CPU_TENSOR + _GLOBAL_CPU_TENSOR)

    def test_randint_out_dynamic(self):
        def randint_fn(high, size, out):
            return torch.randint(high, size, out=out)

        opt_model = torch.compile(randint_fn)

        out1 = torch.empty(10, dtype=torch.int32)
        opt_model(17, (10,), out1)

        out2 = torch.empty(12, dtype=torch.int32)
        opt_model(17, (12,), out2)

    @requires_cuda
    def test_guard_default_device(self):
        try:
            torch.set_default_device("cuda")

            counter = torch._dynamo.testing.CompileCounter()

            @torch.compile(backend=counter)
            def f():
                x = torch.randn(3)
                return x * 2

            self.assertEqual(f().device.type, "cuda")
            self.assertEqual(counter.frame_count, 1)

            torch.set_default_device("cpu")

            self.assertEqual(f().device.type, "cpu")
            self.assertEqual(counter.frame_count, 2)

        finally:
            torch.set_default_device(None)

    def test_list_self_reference(self):
        # Issue - https://github.com/pytorch/pytorch/issues/100150
        root = []
        root[:] = [root, root, None, None]

        @torch.compile(fullgraph=True, backend="eager")
        def test_bug():
            return root[0]

        test_bug()

    def test_hf_bigbird_unsqueeze(self):
        def torch_bmm_nd(inp_1, inp_2, ndim=None):
            torch._dynamo.graph_break()
            return torch.bmm(inp1, inp2)

        def fn(inp1, inp2, inp3, inp4, c):
            a = torch_bmm_nd(inp1, inp2, 4)
            a.unsqueeze_(2)
            a = a * 2

            b = torch_bmm_nd(inp3, inp4, 4)
            b.unsqueeze_(2)
            l = a + b

            out = torch.cat([a, b, c], dim=2)
            return out, l

        inp1 = torch.rand(1, 64, 448)
        inp2 = torch.rand(1, 448, 64)
        inp3 = torch.rand(1, 64, 448)
        inp4 = torch.rand(1, 448, 64)
        c = torch.rand(1, 64, 1, 64)

        cnt = torch._dynamo.testing.CompileCounter()
        opt_fn = torch.compile(fn, backend=cnt)
        opt_fn(inp1, inp2, inp3, inp4, c)
        self.assertEqual(cnt.frame_count, 3)

    def test_torch_variable_type(self):
        # from torchvision
        def check_type(obj, types_or_checks):
            for type_or_check in types_or_checks:
                if (
                    isinstance(obj, type_or_check)
                    if isinstance(type_or_check, type)
                    else type_or_check(obj)
                ):
                    return True
            return False

        opt_check_type = torch.compile(check_type, backend="eager")
        ref = check_type(torch.randn(4), [torch.Tensor])
        res = opt_check_type(torch.randn(4), [torch.Tensor])
        self.assertEqual(ref, res)

    # Test for https://github.com/pytorch/pytorch/issues/103132
    @torch._dynamo.config.patch("assume_static_by_default", False)
    def test_inference_mode_dynamic_shapes(self):
        class Repro(torch.nn.Module):
            def __init__(self) -> None:
                super().__init__()

            def forward(self, param):
                z = torch.matmul(param, param)
                return z

        model = Repro()
        # Need a 3d tensor to actually cause the error:
        # we go down a path of the C++ matmul decomp that calls sizes().
        inp = torch.randn(4, 4, 4, requires_grad=True)
        model = torch.compile(model, backend="aot_eager", dynamic=True)
        with torch.inference_mode():
            model(inp)

    def test_kwargs_out_list_variable(self):
        class Repro(torch.nn.Module):
            def __init__(self) -> None:
                super().__init__()

            def forward(self, param):
                z = torch.frexp(**param)
                return z

        model = Repro()
        params = {"input": torch.tensor([[0.0, 1, 2, 4]])}
        params["out"] = [
            torch.empty(0, dtype=torch.float32),  # mantissa
            torch.empty(0, dtype=torch.int32),  # exponent
        ]

        model = torch.compile(model, backend="eager")
        mantissa, exponent = model(params)
        ref_mantissa = torch.tensor([[0.0000, 0.5000, 0.5000, 0.5000]])
        ref_exponent = torch.tensor([[0, 1, 2, 3]], dtype=torch.int32)
        self.assertEqual(ref_mantissa, mantissa)
        self.assertEqual(ref_exponent, exponent)

    @torch._dynamo.config.patch(capture_scalar_outputs=True)
    def test_split_with_sizes_aot_autograd(self):
        def fn(result, split_sizes):
            rs = torch.ops.aten.split_with_sizes(result, split_sizes.tolist())
            return rs

        example_inputs = (
            torch.randn(32, requires_grad=True),
            torch.tensor((7, 16, 9)),
        )
        actual = torch.compile(fn, fullgraph=True, backend="aot_eager")(*example_inputs)
        expected = fn(*example_inputs)
        self.assertEqual(actual, expected)

    def test_unspecialized_nn_module_with_torch_variable_attribute(self):
        """
        In this case self.fn = something that should be a TorchVariable.
        When it's not a TorchVariable, dynamo tries to trace through and fails.
        This makes sure that the self.fn is handled as a TorchVariable.
        """

        class UserModule(torch.nn.Module):
            torchdynamo_force_dynamic = True  # forced to be a UnspecializedNNModule

            def __init__(self, fn):
                super().__init__()
                self.fn = fn

            def forward(self, **inp):
                return self.fn(**inp)

        inputs = {
            "input": torch.randn([2, 9]).uniform_(0, 1),
            "target": torch.randn([2, 9]).uniform_(0, 1),
            "reduction": "mean",
        }

        mod = UserModule(torch.nn.functional.binary_cross_entropy)
        ref = mod(**inputs)
        res = torch.compile(mod, backend="eager", fullgraph=True)(**inputs)
        self.assertEqual(ref, res)

    def test_call_finally_python_3_8(self):
        # Issue - https://github.com/pytorch/pytorch/issues/97811
        def make_fn(g):
            def fn():
                while True:
                    try:
                        print(g)
                        break
                    except Exception as _:
                        break

            return torch.compile(fn, backend="eager")

        make_fn(None)()

    def test_call_finally_python_3_8_2(self):
        def f(x):
            while x:
                try:
                    pass
                except Exception as _:
                    continue

        torch.compile(f, backend="eager")(0)

    def test_call_finally_opcode_python_3_8(self):
        def fn():
            try:
                return torch.zeros(4)
            finally:
                return torch.ones(4)  # noqa: SIM107, B012

        result = torch.compile(fn, backend="aot_eager")()
        self.assertEqual(result, torch.ones(4))

    def test_string_format(self):
        s = "temp{i}"

        @torch.compile(backend="eager", fullgraph=True)
        def fn(x):
            if s.format(i=4) == "temp4":
                return torch.sin(x)
            return torch.cos(x)

        x = torch.randn(4)
        self.assertEqual(fn(x), torch.sin(x))

    # Repro of torch._dynamo.exc.InternalTorchDynamoError: 'NoneType' object has no attribute 'guards'
    # due to bad empty list handling
    def test_empty_list_contains_with_jump(self):
        def fn(x, l):
            if x in l:
                return x.cos()
            return x.sin()

        counter = CompileCounter()
        torch.compile(fn, backend=counter)(torch.randn([2, 2]), [])
        self.assertEqual(counter.frame_count, 1)

    def test_graph_break_on_jit_isinstance(self):
        @torch.compile(backend="eager")
        def fn(x):
            if torch.jit.isinstance(x, List[str]):
                return x * 2
            return x

        opt_fn = torch.compile(fn, backend="eager")
        x = torch.rand(4)
        self.assertTrue(same(fn(x), opt_fn(x)))

    def test_add_sub_alpha_out(self):
        inp = torch.randn(2, 3, 4)
        other = 1
        alpha = 2
        for op in [torch.add, torch.sub]:
            out = torch.zeros(2, 3, 4)
            compile_out = torch.zeros(2, 3, 4)
            op(inp, other, alpha=alpha, out=out)
            compiled_fn = torch.compile(op, dynamic=True)
            compiled_fn(inp, other, alpha=alpha, out=compile_out)
            self.assertTrue(same(out, compile_out))

    def test_negative_shape_guard(self):
        def fn(x):
            if x.size() != (5, 1, 2, 3):
                return x.cos()
            return x.sin()

        counter = torch._dynamo.testing.CompileCounter()
        opt_fn = torch.compile(fn, backend=counter, dynamic=True)

        x = torch.ones(5, 1, 3, 4)
        x2 = torch.ones(5, 1, 2, 3)
        self.assertEqual(fn(x), opt_fn(x))
        self.assertEqual(fn(x2), opt_fn(x2))
        self.assertEqual(counter.frame_count, 2)

    @torch._dynamo.config.patch(capture_scalar_outputs=True)
    def test_deferred_runtime_asserts(self):
        @torch.compile(fullgraph=True)
        def f(x):
            y = x.item()
            torch._check_is_size(y)
            if y >= 0:
                return x * 2
            else:
                return x * 3

        f(torch.tensor([3]))
        self.assertRaises(RuntimeError, lambda: f(torch.tensor([-2])))

    def test_addr_alpha_beta_out(self):
        inp = torch.randn(2, 3)
        vec1 = torch.randn(2)
        vec2 = torch.randn(3)
        alpha = 2
        beta = 5

        out = torch.zeros(2, 3)
        compile_out = torch.zeros(2, 3)

        torch.addr(inp, vec1, vec2, alpha=alpha, beta=beta, out=out)
        compiled_fn = torch.compile(torch.addr, dynamic=True)
        compiled_fn(inp, vec1, vec2, alpha=alpha, beta=beta, out=compile_out)
        self.assertTrue(same(out, compile_out))

    def test_setattr_requires_grad_graph_breaks(self):
        def fn(x):
            z = x + 4
            x.requires_grad = True
            y = x * z
            return y

        for backend in ["count", "eager", "aot_eager"]:
            if backend == "count":
                backend = CompileCounter()
            opt_fn = torch.compile(fn, backend=backend)

            eager = torch.zeros(5)
            compiled = eager.clone()

            out_eager = fn(eager)
            out_opt = opt_fn(compiled)

            self.assertEqual(out_eager, out_opt)

            out_eager.sum().backward()
            out_opt.sum().backward()

            self.assertEqual(eager, compiled)
            if isinstance(backend, CompileCounter):
                self.assertEqual(backend.frame_count, 2)  # graph breaks

    def test_dynamic_shapes_double_not_equal(self):
        # https://github.com/pytorch/pytorch/issues/113393
        def fn(x):
            if x.size() != (5, 1, 2, 3):
                return x.cos()
            return x.sin()

        opt_fn = torch.compile(fn, backend="eager")

        x = torch.ones(5, 1, 2, 3)
        x2 = torch.ones(5, 1, 3, 4)
        self.assertEqual(fn(x), opt_fn(x))
        self.assertEqual(fn(x2), opt_fn(x2))

    def test_inductor_no_recursionerror_on_for_loops(self):
        def forward(x):
            for _ in range(10000):
                x = 1.0 * x
            return x

        self.assertTrue(
            same(torch.compile(forward)(torch.tensor([1.0])), torch.tensor([1.0]))
        )

    def test_user_defined_object_callable(self):
        # https://github.com/pytorch/pytorch/issues/114019
        class MyCallable:
            def __call__(self, x):
                return x + 1

        def fn(x):
            # Create in graph - will not have source
            return MyCallable()(x)

        fn_opt = torch.compile(fn, backend="eager", fullgraph=True)
        self.assertEqual(fn_opt(torch.zeros(1)), fn(torch.zeros(1)))

    @torch._dynamo.config.patch(log_compilation_metrics=True)
    def test_many_views_with_mutation(self):
        # When symbolic storage offsets were added in #113734, tensors_definitely_do_not_overlap
        # began adding shape guards - a quadratic amount relative to the number of inputs.
        # Test this configuration, and test that a reasonable number of guards are added.
        # Note, when dynamic shapes are turned on, this test fails and we still get quadratic guards.
        def fn(x):
            x[0].relu_()
            return torch.cat(x).sum()

        AMT = 32
        src = torch.rand(16 * (AMT + 1))

        x = [src.as_strided((4, 4), (4, 1), 3 + 16 * i) for i in range(AMT)]

        torch._dynamo.reset()
        torch._dynamo.utils.clear_compilation_metrics()

        torch.compile(fn, backend="aot_eager")(x)

        all_metrics = torch._dynamo.utils.get_compilation_metrics()

        total_guards = sum(metric.guard_count for metric in all_metrics)
        self.assertLess(total_guards, AMT * 8)

        total_shape_env_guards = sum(
            metric.shape_env_guard_count for metric in all_metrics
        )
        self.assertLess(total_shape_env_guards, AMT * 8)

    # https://github.com/pytorch/pytorch/issues/118799
    def test_subclass_graph_output_repro(self):
        @torch._dynamo.allow_in_graph
        def to_subclass(x):
            return TwoTensor(x.clone(), x.clone())

        def f(x):
            tmp_subclass = to_subclass(x)
            return tmp_subclass.view(-1)

        x = torch.ones(2)
        out_ref = f(x)
        out_test = torch.compile(f, backend="aot_eager")(x)
        self.assertEqual(out_ref, out_test)

    def test_numpy_tobytes_no_error(self):
        def fn(x):
            x += 1
            z = x.tobytes()
            x += 1
            return z

        cnt = torch._dynamo.testing.CompileCounter()
        opt_fn = torch.compile(fn, backend=cnt)
        opt_arg, arg = np.array([1, 2]), np.array([1, 2])
        self.assertEqual(opt_fn(opt_arg), fn(arg))
        self.assertEqual(cnt.frame_count, 2)

    def test_numpy_not_ndarray_recompiles(self):
        import torch

        def fn(x=None):
            if x is None:
                x = np.ones(3)
            elif isinstance(x, int):
                x = np.ones(6)
            elif isinstance(x, str):
                x = np.ones(9)
            return x**2

        cnt = torch._dynamo.testing.CompileCounter()
        opt_fn = torch.compile(fn, backend=cnt)

        x = np.zeros((2, 2))

        self.assertEqual(opt_fn(x), fn(x))
        self.assertEqual(cnt.frame_count, 1)
        self.assertEqual(opt_fn(), fn())
        self.assertEqual(cnt.frame_count, 2)
        self.assertEqual(opt_fn(10), fn(10))
        self.assertEqual(cnt.frame_count, 3)
        self.assertEqual(opt_fn("10"), fn("10"))
        self.assertEqual(cnt.frame_count, 4)

    @parametrize(
        "backend",
        ["eager", "aot_eager", "inductor"],
    )
    @parametrize(
        "func_name",
        ["func1", "func2", "func3"],
    )
    def test_tensor_set_data(self, backend, func_name):
        # https://github.com/pytorch/pytorch/issues/113030
        def func1(x, y):
            x.data = y
            x.add_(1)
            return x

        def func2(x, y):
            x.data = y
            y.data = torch.zeros([0])
            return x

        def func3(x, y):
            z = x
            x.data = y
            y.data = torch.zeros([0])
            return torch.tensor(x is z)

        funcs = {"func1": func1, "func2": func2, "func3": func3}
        func = funcs[func_name]

        if backend != "eager" and func is func1:
            # add_ not working w/ aot_autograd?
            return

        torch._dynamo.reset()
        cnt = torch._dynamo.testing.CompileCounterWithBackend(backend)

        compiled_fn = torch.compile(func, backend=cnt, fullgraph=True)
        requires_grad = func is not func1
        for _ in range(0, 5):
            # Inputs
            eager_a = torch.ones([6], requires_grad=requires_grad)
            compiled_a = torch.ones([6], requires_grad=requires_grad)

            eager_b = torch.ones([6], requires_grad=requires_grad)
            compiled_b = torch.ones([6], requires_grad=requires_grad)

            # Eager
            out_eager = func(eager_a, eager_b)
            # Compiled
            out_compiled = compiled_fn(compiled_a, compiled_b)
            self.assertEqual(eager_a, compiled_a)
            self.assertEqual(eager_b, compiled_b)
            self.assertTrue(torch.equal(out_eager, out_compiled))

            # func1 hits a leaf Variable that requires grad is being used in an in-place operation
            if requires_grad:
                bwd_inp_eager = torch.randn([6])
                bwd_inp_compiled = torch.clone(bwd_inp_eager)
                eager_a.backward(bwd_inp_eager)
                compiled_a.backward(bwd_inp_compiled)
                self.assertEqual(eager_a.grad, compiled_a.grad)

        # Prove guarding works - we run the compiled_fn 5 times
        # frame_count should stay at 1.
        self.assertEqual(cnt.frame_count, 1)

    @unittest.skipIf(
        TEST_WITH_ROCM or not PLATFORM_SUPPORTS_FLASH_ATTENTION,
        "flash attention not supported",
    )
    def test_flash_attn_backward_mixed_strides(self):
        # in this repro, "grad_out" and "value" are transposed tensors,
        # but "key" and "value" are contiguous
        def gen_inputs(device):
            return (
                torch.randn(
                    2, 513, 16, 64, dtype=torch.float16, device=device
                ).transpose(1, 2),
                torch.randn(2, 16, 513, 64, dtype=torch.float16, device=device),
                torch.randn(2, 16, 513, 64, dtype=torch.float16, device=device),
                torch.randn(
                    2, 513, 16, 64, dtype=torch.float16, device=device
                ).transpose(1, 2),
                torch.randn(2, 16, 513, 64, dtype=torch.float16, device=device),
                torch.randn(2, 16, 513, device=device),
                None,
                None,
                513,
                513,
                0.0,
                False,
                torch.tensor(1, dtype=torch.int64),
                torch.tensor(1, dtype=torch.int64),
            )

        inps_cuda = gen_inputs("cuda")
        inps_meta = gen_inputs("meta")
        (
            out1_ref,
            out2_ref,
            out3_ref,
        ) = torch.ops.aten._scaled_dot_product_flash_attention_backward(
            *inps_cuda, scale=0.125
        )
        from torch._meta_registrations import meta__scaled_dot_product_flash_backward

        out1_test, out2_test, out3_test = meta__scaled_dot_product_flash_backward(
            *inps_meta, scale=0.125
        )

        self.assertEqual(out1_ref.shape, out1_test.shape)
        self.assertEqual(out1_ref.stride(), out1_test.stride())
        self.assertEqual(out2_ref.shape, out2_test.shape)
        self.assertEqual(out2_ref.stride(), out2_test.stride())
        self.assertEqual(out3_ref.shape, out3_test.shape)
        self.assertEqual(out3_ref.stride(), out3_test.stride())

    def test_user_ctor_ctx_manager(self):
        class UserCtxManager:
            def __enter__(self):
                return 1

            def __exit__(self, exc_type, exc_val, exc_tb):
                pass

        def fn(x, y):
            ucm = UserCtxManager()  # noqa: F841
            return x * x

        cnt = torch._dynamo.testing.CompileCounter()
        opt_fn = torch.compile(fn, backend=cnt, fullgraph=True)
        x = torch.rand([2, 2])
        opt_fn(x, x)
        self.assertExpectedInline(cnt.frame_count, """1""")

    @torch._dynamo.config.patch(capture_scalar_outputs=True)
    def test_unbacked_arange_in_bounds(self):
        # see https://github.com/pytorch/pytorch/issues/113002
        class PaddingNet(nn.Module):
            def __init__(self) -> None:
                super().__init__()

            def forward(self, lengths):
                max_seq_len = lengths.max().item()
                row_vector = torch.arange(0, max_seq_len, 1)
                matrix = torch.unsqueeze(lengths, dim=-1)
                mask = row_vector < matrix
                mask = mask.type(torch.float32)
                mask_3d_btd = mask[:, :, None]
                return mask_3d_btd

        model = PaddingNet()
        lengths = torch.tensor([5, 4, 4, 4], dtype=torch.int32)

        cnt = torch._dynamo.testing.CompileCounter()
        opt_fn = torch.compile(model, backend=cnt, fullgraph=True)
        opt_fn(lengths)
        self.assertEqual(cnt.frame_count, 1)

    def test_overlapping_inputs_with_dynamic_shapes_error(self):
        @torch.compile(backend="aot_eager")
        def fn(a, b, c, d, e, f):
            a.mul_(2)
            b.mul_(2)
            c.mul_(2)
            d.mul_(2)
            e.mul_(2)
            f.mul_(2)

            base = torch.ones(2, 20)
            a = base[:, 0:2]
            b = base[:, 2:4]
            c = base[:, 4:6]
            d = base[:, 6:8]
            e = base[:, 8:10]
            f = base[:, 10:12]
            f2 = base[:, 10:14]
            fn(a, b, c, d, e, f)
            with self.assertRaisesRegex(
                AssertionError, "is being compiled with dynamic shapes"
            ):
                fn(a, b, c, d, e, f2)

    def test_user_ctor_ctx_manager_custom_init(self):
        class UserCtxManager:
            def __init__(self, x):
                x[0] = 10

            def __enter__(self):
                return 1

            def __exit__(self, exc_type, exc_val, exc_tb):
                pass

        def fn(x, y):
            ucm = UserCtxManager(y)  # noqa: F841
            return x * y[0]

        cnt = torch._dynamo.testing.CompileCounter()
        opt_fn = torch.compile(fn, backend=cnt, fullgraph=True)
        x = torch.rand([2, 2])
        self.assertEqual(opt_fn(x, [5]), fn(x, [5]))
        self.assertExpectedInline(cnt.frame_count, """1""")

    def test_user_ctor_ctx_manager_custom_init_graph_break(self):
        counter = [0]

        class UserCtxManager:
            def __init__(self, k):
                k[0] += 1

            def __enter__(self):
                return 1

            def __exit__(self, exc_type, exc_val, exc_tb):
                pass

        def fn(x, counter):
            x = x * x
            ucm = UserCtxManager(counter)  # noqa: F841
            return x * x

        cnt = torch._dynamo.testing.CompileCounter()
        opt_fn = torch.compile(fn, backend=cnt)
        x = torch.rand([2, 2])
        self.assertEqual(opt_fn(x, counter), fn(x, counter))
        self.assertEqual(counter[0], 2)
        for _ in range(0, 10):
            opt_fn(x, counter)
        self.assertEqual(counter[0], 12)
        if torch._dynamo.config.assume_static_by_default:
            self.assertExpectedInline(cnt.frame_count, """2""")
        else:
            self.assertExpectedInline(cnt.frame_count, """1""")

    def test_many_overlapping_inputs_does_not_explode_guards(self):
        from torch._dynamo.backends.common import aot_autograd

        # Before, this was (9702, 0)
        num_shape_guards = None
        num_aot_guards = None
        num_compiles = 0

        def guard_count_backend(gm, *args):
            nonlocal num_shape_guards
            nonlocal num_aot_guards
            nonlocal num_compiles
            num_shape_guards = len(
                torch._guards.TracingContext.try_get().fake_mode.shape_env.guards
            )
            num_aot_guards = len(
                torch._guards.TracingContext.try_get().guards_context.aotautograd_guards
            )
            num_compiles += 1
            return gm

        aot_guard_counter = aot_autograd(fw_compiler=guard_count_backend)

        @torch.compile(backend=aot_guard_counter, dynamic=True)
        def f(*args):
            for a in args:
                a.add_(1)

        x = torch.ones(1000, requires_grad=True)
        args = x.split(10)

        with torch.no_grad():
            f(*args)
        # In this example, there were 4950 guards (roughly (# tensors) ^ 2 // 2),
        # because every pair of aliased inputs needs a guard.
        self.assertTrue(num_aot_guards < 5000)
        # But there are no dynamic shape guards.
        self.assertEqual(num_shape_guards, 0)
        # don't recompile
        with torch.no_grad():
            f(*args)
        self.assertEqual(num_compiles, 1)

    def test_issue134451(self):
        class BoundingBox2DIndex(IntEnum):
            _X = 0
            _Y = 1
            _HEADING = 2
            _LENGTH = 3
            _WIDTH = 4

            @classmethod
            def size(cls):
                return 5

            @classmethod
            @property
            def X(cls):
                return cls._X

            @classmethod
            @property
            def Y(cls):
                return cls._Y

            @classmethod
            @property
            def HEADING(cls):
                return cls._HEADING

            @classmethod
            @property
            def LENGTH(cls):
                return cls._LENGTH

            @classmethod
            @property
            def WIDTH(cls):
                return cls._WIDTH

            @classmethod
            @property
            def POINT(cls):
                # assumes X, Y have subsequent indices
                return slice(cls._X, cls._Y + 1)

            @classmethod
            @property
            def STATE_SE2(cls):
                # assumes X, Y, HEADING have subsequent indices
                return slice(cls._X, cls._HEADING + 1)

        class SimpleModel(nn.Module):
            def __init__(self):
                super().__init__()
                self._mlp_states = nn.Sequential(
                    nn.Linear(10, 20),
                    nn.ReLU(),
                    nn.Linear(20, BoundingBox2DIndex.size()),
                )

            def forward(self, x):
                agent_states = self._mlp_states(x)
                agent_states[..., BoundingBox2DIndex.POINT] = (
                    agent_states[..., BoundingBox2DIndex.POINT].tanh() * 32
                )
                agent_states[..., BoundingBox2DIndex.HEADING] = (
                    agent_states[..., BoundingBox2DIndex.HEADING].tanh() * torch.pi
                )
                return agent_states

        model = SimpleModel().eval()
        input_tensor = torch.randn(1, 10, dtype=torch.float32)
        opt = torch.compile(model.eval(), backend="eager", fullgraph=True)
        actual = opt(input_tensor)
        try:
            expected = model(input_tensor)
        except Exception as e:
            raise unittest.SkipTest("eager failed, requires Python>=3.12") from e
        self.assertEqual(actual, expected)

    def test_invalid_seq_unpack(self):
        def myfn(arg):
            (a, b) = arg  # noqa: F841

        def fn():
            return myfn((1, 2, 3))

        try:
            torch.compile(fn)()
        except ValueError:
            pass
        else:
            self.fail("expected exception")

    def test_megablocks_moe(self):
        try:
            from megablocks.layers import moe
            from megablocks.layers.arguments import Arguments
        except ImportError as e:
            raise unittest.SkipTest("requires megablocks") from e
        bs, sl, hs, num_experts, top_k = (16, 1024, 512, 1, 1)
        args = Arguments(
            hidden_size=hs,
            ffn_hidden_size=hs * 2,
            moe_num_experts=num_experts,
            moe_capacity_factor=1,
            moe_top_k=top_k,
        )
        moe_mlp = moe.MoE(args)
        moe_mlp.cuda(torch.cuda.current_device()).half()
        x = torch.randn(sl, bs, hs).cuda().half()
        out1, _ = moe_mlp(x)
        out2, _ = torch.compile(moe_mlp, backend="eager")(x)
        self.assertEqual(out1, out2)

    def test_udf_classes_reconstruction(self):
        def fn(x):
            o = T(5)
            return o.x + x

        opt_fn = torch.compile(fn, backend="eager")
        T = IncByOne

        x = torch.randn(4)
        self.assertEqual(fn(x), opt_fn(x))

        # This should recompile
        T = IncByTwo
        self.assertEqual(fn(x), opt_fn(x))

    def test_contains_range_constprop(self):
        def fn(x):
            # dynamo should const prop to False
            if 3 in range(0, 10):
                return x + 1
            else:
                return x + 2

        opt_fn = torch.compile(fn, backend="eager")
        x = torch.zeros(4)
        self.assertEqual(fn(x), opt_fn(x))

    # https://github.com/pytorch/pytorch/issues/104505
    def test_as_strided_on_base_with_mutation_works(self):
        def foo(a):
            f = a.as_strided((2,), (1,), 0)
            f.add_(1.0)
            return a

        a = torch.randn(2, 4)
        a_ref = a.clone()
        out_ref = foo(a_ref)
        f_compiled = torch.compile(foo, backend="aot_eager")
        out = f_compiled(a)
        self.assertEqual(out_ref, out)
        self.assertEqual(a_ref, a)

    # https://github.com/pytorch/pytorch/issues/104505
    def test_as_strided_on_existing_view_banned(self):
        def foo(a):
            e = a.diagonal()
            f = e.as_strided((2,), (1,), 0)
            f.add_(1.0)
            return a

        a = torch.randn(2, 4)
        a_ref = a.clone()
        foo(a_ref)
        f_compiled = torch.compile(foo, backend="aot_eager")
        with self.assertRaisesRegex(
            RuntimeError,
            "encountered a mutation on a view chain of length 2, where view 1 was an as_strided",
        ):
            f_compiled(a)

    def test_dont_aggressively_write_assert(self):
        record_graph = torch._dynamo.testing.EagerAndRecordGraphs()

        @torch.compile(dynamic=True, backend=record_graph)
        def f(x):
            assert x.shape[0] > 3
            assert x[0].sum() > 0
            assert 1 % (x.shape[0] // 2) != 0
            assert 32 * (x.shape[0] // 2) ** 2 - 16 * (x.shape[0] // 2) != 0
            return x.cos()

        f(torch.ones(6, 4))
        graph = record_graph.graphs[0]
        # It is bit annoying that we generate useless statements for
        # shape guards, but DCE should be able to remove them since t
        # there is no backed assert on them. The reason this is ok is
        # because dynamo will only skip the assert statement, but not
        # the instructions before it.
        self.assertExpectedInline(
            str(graph.code).strip(),
            """\
def forward(self, s0 : torch.SymInt, s1 : torch.SymInt, L_x_ : torch.Tensor):
    l_x_ = L_x_
    getitem_2 = l_x_[0]
    sum_1 = getitem_2.sum();  getitem_2 = None
    gt_1 = sum_1 > 0;  sum_1 = None
    _assert_async = torch._assert_async(gt_1, 'assertion error');  gt_1 = _assert_async = None
    cos = l_x_.cos();  l_x_ = None
    return (cos,)""",
        )
        for node in graph.graph.nodes:
            if "example_value" in node.meta and isinstance(
                node.meta["example_value"], torch._subclasses.fake_tensor.FakeTensor
            ):
                shape_env = node.meta["example_value"].fake_mode.shape_env
                lower_ranges = [val.lower for val in shape_env.var_to_range.values()]
                self.assertTrue(lower_ranges == [4, 2])

        @torch.compile(dynamic=True, backend=record_graph)
        def f_fail(x):
            assert x.shape[0] < 3

        # We graph-break here, so the failure should be eager
        with self.assertRaisesRegex(AssertionError, ""):
            f_fail(torch.ones(6, 4))

    def test_detectron2_instances_cat(self):
        class Instances:
            def __init__(self, image_size: Tuple[int, int], **kwargs: Any):
                self._image_size = image_size
                self._fields: Dict[str, Any] = {}
                for k, v in kwargs.items():
                    self.set(k, v)

            @property
            def image_size(self) -> Tuple[int, int]:
                return self._image_size

            def __setattr__(self, name: str, val: Any) -> None:
                if name.startswith("_"):
                    super().__setattr__(name, val)
                else:
                    self.set(name, val)

            def __getattr__(self, name: str) -> Any:
                if name == "_fields" or name not in self._fields:
                    raise AttributeError(
                        f"Cannot find field '{name}' in the given Instances!"
                    )
                return self._fields[name]

            def __len__(self) -> int:
                for v in self._fields.values():
                    # use __len__ because len() has to be int and is not friendly to tracing
                    return v.__len__()
                raise NotImplementedError("Empty Instances does not support __len__!")

            def set(self, name: str, value: Any) -> None:
                with warnings.catch_warnings(record=True):
                    data_len = len(value)
                if len(self._fields):
                    assert (
                        len(self) == data_len
                    ), f"Adding a field of length {data_len} to a Instances of length {len(self)}"
                self._fields[name] = value

            def get(self, name: str) -> Any:
                return self._fields[name]

            @staticmethod
            def cat(instance_lists: List["Instances"]) -> "Instances":
                assert all(isinstance(i, Instances) for i in instance_lists)
                assert len(instance_lists) > 0
                if len(instance_lists) == 1:
                    return instance_lists[0]

                image_size = instance_lists[0].image_size
                if not isinstance(
                    image_size, torch.Tensor
                ):  # could be a tensor in tracing
                    for i in instance_lists[1:]:
                        assert i.image_size == image_size
                ret = Instances(image_size)
                for k in instance_lists[0]._fields.keys():
                    values = [i.get(k) for i in instance_lists]
                    v0 = values[0]
                    if isinstance(v0, torch.Tensor):
                        values = torch.cat(values, dim=0)
                    elif isinstance(v0, list):
                        values = list(itertools.chain(*values))
                    elif hasattr(type(v0), "cat"):
                        values = type(v0).cat(values)
                    else:
                        raise ValueError(
                            f"Unsupported type {type(v0)} for concatenation"
                        )
                    ret.set(k, values)
                return ret

        instances = [
            Instances((16, 16), a=torch.randn(16, 16), b=torch.randn(16, 16))
            for _ in range(3)
        ]

        @torch.compile(backend="eager", fullgraph=True)
        def fn(instances):
            return instances[0].cat(instances)

        actual = fn(instances)
        expected = instances[0].cat(instances)
        self.assertEqual(type(actual), type(expected))
        self.assertEqual(actual.__dict__, expected.__dict__)

    def test_weakref_construction(self):
        def fn(x, y):
            x_weak = weakref.ref(x)
            return x_weak() * y

        x = torch.randn(4)
        y = torch.randn(4)

        ref = fn(x, y)

        opt_fn = torch.compile(fn, backend="eager", fullgraph=True)
        res = opt_fn(x, y)
        self.assertEqual(ref, res)

    def test_weakref(self):
        def fn(x_weak, weight, y):
            if x_weak is not None and x_weak() is not weight:
                return torch.sin(y)
            return torch.cos(y)

        weight = torch.randn(4)
        y = torch.randn(4)
        x_weak = weakref.ref(weight)

        ref = fn(x_weak, weight, y)

        opt_fn = torch.compile(fn, backend="eager", fullgraph=True)
        res = opt_fn(x_weak, weight, y)
        self.assertEqual(ref, res)

    def test_weakref_reconstruct(self):
        def fn(x_weak, weight, y):
            y = torch.sin(y)
            referent = x_weak()
            torch._dynamo.graph_break()
            if referent is not weight:
                return torch.sin(y)
            return torch.cos(y)

        weight = torch.randn(4)
        y = torch.randn(4)
        x_weak = weakref.ref(weight)

        ref = fn(x_weak, weight, y)

        cnt = torch._dynamo.testing.CompileCounter()
        opt_fn = torch.compile(fn, backend=cnt)
        res = opt_fn(x_weak, weight, y)
        self.assertEqual(ref, res)
        self.assertEqual(cnt.frame_count, 2)

    def test_weakref_del(self):
        def fn(x_weak, y):
            x = x_weak()
            if x is not None:
                return torch.sin(y)
            return torch.cos(y)

        weight = torch.randn(4)
        x_weak = weakref.ref(weight)
        y = torch.randn(4)

        opt_fn = torch.compile(fn, backend="eager", fullgraph=True)

        ref = fn(x_weak, y)
        res = opt_fn(x_weak, y)
        self.assertEqual(ref, res)

        del weight
        gc.collect()
        ref = fn(x_weak, y)
        res = opt_fn(x_weak, y)
        self.assertEqual(ref, res)

    #     @torch._functorch.config.patch(
    #         recompute_views=True,
    #     )
    #     def test_storage_resize_forward_full_graph(self):
    #         class TestModule(torch.nn.Module):
    #             def __init__(self) -> None:
    #                 super().__init__()
    #                 self.param = torch.nn.Parameter(torch.randn(4, 4))

    #             def forward(self, x):
    #                 self.param.untyped_storage().resize_(
    #                     self.param.numel() * self.param.itemsize
    #                 )
    #                 with torch.no_grad():
    #                     torch._foreach_copy_([self.param], [x])
    #                 out = torch.matmul(self.param, self.param)
    #                 self.param.untyped_storage().resize_(0)
    #                 return out

    #         def post_accumulate_grad_hook(param):
    #             param.untyped_storage().resize_(0)

    #         # Beginning of backward, resize and put data into the param
    #         def pre_backward_hook(module, grad) -> None:
    #             module.param.untyped_storage().resize_(
    #                 self.param.numel() * self.param.itemsize
    #             )
    #             with torch.no_grad():
    #                 # simulates loading data into param from allgather
    #                 module.param.fill_(2)

    #         def post_forward_hook(module, args, output):
    #             output.register_hook(functools.partial(pre_backward_hook, module))

    #         x = torch.randn(4, 4)

    #         mod_ref = TestModule()
    #         mod_test = deepcopy(mod_ref)

    #         # Start the param off with zero storage size to mimic fsdp
    #         mod_ref.param.untyped_storage().resize_(0)
    #         mod_test.param.untyped_storage().resize_(0)

    #         # Resize storage at beginning of backward
    #         # Free storage at end of backward
    #         mod_ref.register_forward_hook(post_forward_hook, prepend=False)
    #         mod_ref.param.register_post_accumulate_grad_hook(post_accumulate_grad_hook)
    #         mod_test.register_forward_hook(post_forward_hook, prepend=False)
    #         mod_test.param.register_post_accumulate_grad_hook(post_accumulate_grad_hook)

    #         mod_test = torch.compile(mod_test, backend=aot_graph_capture_backend)

    #         out_ref = mod_ref(x)
    #         out_test = mod_test(x)
    #         self.assertExpectedInline(
    #             str(fw_graph[0].code.strip()),
    #             """\
    # def forward(self, primals_1, primals_2):
    #     _foreach_copy = torch.ops.aten._foreach_copy.default([primals_1], [primals_2]);  primals_1 = primals_2 = None
    #     getitem = _foreach_copy[0];  _foreach_copy = None
    #     mm = torch.ops.aten.mm.default(getitem, getitem)
    #     return [mm, getitem]""",
    #         )
    #         self.assertEqual(out_ref, out_test)

    def test_super_in_staticmethod(self):
        class A:
            @staticmethod
            def foo():
                return super().__init__()

        def fn(obj):
            return obj.foo()

        obj = A()

        try:
            fn(obj)
        except Exception as e:
            orig_str = str(e)
        self.assertIn("no arguments", orig_str)

        try:
            torch.compile(backend="eager")(fn)(obj)
        except Exception as e:
            compiled_str = str(e)
        self.assertEqual(orig_str, compiled_str)

    def test_super_staticmethod(self):
        class Parent:
            @staticmethod
            def greet():
                return 5

        class Child(Parent):
            @staticmethod
            def greet(x):
                return x * super(Child, Child).greet()

        child = Child()

        def fn(x):
            return child.greet(x)

        opt_fn = torch.compile(fn, backend="eager", fullgraph=True)
        x = torch.ones(4)
        ref = fn(x)
        res = opt_fn(x)
        self.assertEqual(ref, res)

    def test_super_diamond(self):
        class A:
            def __init__(self):
                super().__init__()
                self.a = 5

        class Nothing:
            pass

        class B(Nothing, A):
            def __init__(self):
                super().__init__()
                self.b = 10

            def run(self, x):
                return self.a * self.b * x

        def fn(x):
            b = B()
            return b.run(x)

        opt_fn = torch.compile(fn, backend="eager", fullgraph=True)
        x = torch.randn(4)
        ref = fn(x)
        res = opt_fn(x)
        self.assertEqual(ref, res)

    def test_vc_bumped_in_inference_graph(self):
        @torch.compile
        def f(x):
            return x.mul_(2)

        x = torch.randn(4)
        vc_before = x._version
        f(x)
        vc_after = x._version
        self.assertTrue(vc_after > vc_before)

    def test_nn_module_callable(self):
        class M(nn.Module):
            def forward(self, x):
                return x.sin()

        def f(m):
            return callable(m)

        res = torch.compile(f, fullgraph=True)(M())
        self.assertTrue(res)

    def test_stk_sdd_is_transposed(self):
        trigger_graph_break = False

        def _is_transposed(x):
            return (
                not x.is_contiguous()
                and x.stride()[0] == 1
                and x.stride()[1] == x.size()[0]
            )

        class SDD(torch.autograd.Function):
            @staticmethod
            def forward(ctx, lhs, rhs):
                ctx.save_for_backward(lhs, rhs)
                out = torch.full_like(lhs, 1.0, dtype=lhs.dtype, device=lhs.device)
                return out

            @staticmethod
            def backward(ctx, dy):
                saved_tensors = ctx.saved_tensors
                lhs, rhs = saved_tensors[:2]
                trans_a = _is_transposed(lhs)
                trans_b = _is_transposed(rhs)
                dlhs = None
                if ctx.needs_input_grad[0]:
                    dlhs = torch.full_like(lhs, 1.0 if trans_a else 2.0)
                drhs = None
                if ctx.needs_input_grad[1]:
                    drhs = torch.full_like(rhs, 1.0 if trans_b else 2.0)
                if trigger_graph_break:
                    if _is_transposed(dy):
                        return dlhs + 1, drhs + 1, None, None
                return dlhs, drhs, None, None

        x1 = torch.randn((8, 8), requires_grad=True)
        y1 = torch.randn((8, 8)).transpose(0, 1).requires_grad_(True)
        x2 = torch.randn((8, 8), requires_grad=True)
        y2 = torch.randn((8, 8)).transpose(0, 1).requires_grad_(True)

        SDD.apply(x1, y1).sum().backward()

        @torch.compile(backend="eager", fullgraph=True)
        def fn():
            return SDD.apply(x2, y2)

        fn().sum().backward()

        self.assertEqual(x1.grad, x2.grad)
        self.assertEqual(y1.grad, y2.grad)

        trigger_graph_break = True
        with self.assertRaises(torch._dynamo.exc.Unsupported):
            fn().sum().backward()

    def test_partially_initialized_module_property(self):
        class Matrix(torch.nn.Module):
            def __init__(self, data):
                super().__init__()
                self._data = data
                self.foo = 10 * self.blocking

            @property
            def data(self):
                return self._data

            @property
            def blocking(self):
                return self.data.shape[1]

        @torch.compile(backend="eager", fullgraph=True)
        def fn():
            return Matrix(torch.randn(10, 20))

        v = fn()
        self.assertEqual(v.foo, 200)
        self.assertEqual(v.data.shape, (10, 20))
        self.assertEqual(type(v), Matrix)

    def test_classmethod_with_slots(self):
        class Mock:
            __slots__ = ("_a",)

            def __init__(self):
                self._a = 2

            @classmethod
            def _m(cls):
                return 3

            def run(self, x):
                return torch.sin(x) * self._a * self._m()

        def fn(x):
            mock = Mock()
            return mock.run(x)

        opt_fn = torch.compile(fn, backend="eager", fullgraph=True)
        x = torch.randn(4)
        self.assertEqual(fn(x), opt_fn(x))

    def test_nn_parametrize(self):
        class Module(nn.Module):
            def __init__(self) -> None:
                super().__init__()
                self.param = torch.nn.Parameter(torch.randn(10, 10))

            def forward(self, x):
                return self.param @ x

        class Parametrization(torch.nn.Module):
            def forward(self, x):
                return torch.sin(x)

        m = Module()
        torch.nn.utils.parametrize.register_parametrization(
            m, "param", Parametrization()
        )

        sin_found = False

        def backend(gm, _):
            nonlocal sin_found
            for node in gm.graph.nodes:
                if node.target is torch.sin:
                    sin_found = True
            return gm

        opt_m = torch.compile(m, backend=backend, fullgraph=True)
        inp = torch.randn(10, 10)
        self.assertEqual(m(inp), opt_m(inp))
        self.assertTrue(sin_found)

        torch.nn.utils.parametrize.remove_parametrizations(m, "param")
        sin_found = False
        self.assertEqual(m(inp), opt_m(inp))
        self.assertFalse(sin_found)

    def test_nn_module_property_closure(self):
        x = torch.randn(10, 10)

        class Mod(torch.nn.Module):
            @property
            def y(self):
                return torch.ones(10, 10) + x

            def forward(self, x):
                return x @ self.y

        mod = Mod()

        def fn(x):
            return mod(x)

        opt_fn = torch.compile(fn, backend="eager", fullgraph=True)

        inp = torch.randn(10, 10)
        self.assertEqual(fn(inp), opt_fn(inp))

    def test_global_fn_mutation(self):
        def foo(x, y):
            return global_fn(x) + y

        x = torch.ones(1)
        y = torch.ones(1)

        opt = torch.compile(foo, fullgraph=True, backend="eager")
        self.assertEqual(opt(x, y), foo(x, y))

        # Change global_fn
        global global_fn

        def new_fn(x):
            return torch.cos(x)

        global_fn = new_fn
        self.assertEqual(opt(x, y), foo(x, y))

    # ref https://github.com/pytorch/pytorch/issues/123974
    def test_list_reverse(self):
        def ladder(x):
            trail = x.size(-1)
            assert trail > 2
            weights = []
            for s in [trail, trail - 1, trail - 2]:
                weights.append(torch.ones(s, s - 1))

            for w in weights:
                x = x @ w

            weights.reverse()

            for w in weights:
                x = x @ w.t()

            return x

        data = torch.randn(3, 4)
        opt_ladder = torch.compile(ladder, fullgraph=True, backend="eager")
        self.assertEqual(opt_ladder(data), ladder(data))

    def test_trace_functional_tensor_with(self):
        from torch._subclasses.fake_tensor import FakeTensorMode
        from torch._subclasses.functional_tensor import (
            FunctionalTensor,
            FunctionalTensorMode,
        )

        def f(a, tmp):
            a_view = a.view(-1)
            with torch.no_grad():
                a.set_(tmp)
                a_view.mul_(2)
            return a + tmp

        fake_mode = FakeTensorMode()
        with FunctionalTensorMode():
            inp = torch.ones(3, 3, requires_grad=True)
            inp = fake_mode.from_tensor(inp, static_shapes=True)
            inp = FunctionalTensor.to_functional(inp)

            tmp = torch.ones(3, 3, requires_grad=True)
            tmp = fake_mode.from_tensor(tmp, static_shapes=True)
            tmp = FunctionalTensor.to_functional(tmp)

            opt_f = torch.compile(f, backend="eager")
            with self.assertRaisesRegex(
                RuntimeError, "cannot mutate tensors with frozen storage"
            ):
                opt_f(inp, tmp)

    def test_const_dict_keyerror(self):
        d = {}

        def fn(x):
            try:
                y = d[0]
            except KeyError:
                y = 1
            return x + y

        opt_fn = torch.compile(fn, backend="eager")
        inp = torch.randn(3, 3)
        self.assertEqual(fn(inp), opt_fn(inp))

    def test_dict_tag_guard(self):
        class Foo:
            def __init__(self) -> None:
                self.scalar = 10

        def fn(d, x):
            return d["a"] * d["b"] * d["c"].scalar * x

        foo = Foo()

        d = {"a": 2, "b": 3, "c": foo}

        opt_fn = torch.compile(fn, backend="eager")
        inp = torch.randn(3, 3)
        self.assertEqual(fn(d, inp), opt_fn(d, inp))

        d["a"] = 4
        self.assertEqual(fn(d, inp), opt_fn(d, inp))

        # Check that recompilation happens
        foo.scalar = 12
        self.assertEqual(fn(d, inp), opt_fn(d, inp))

    def test_nonconst_issubclass(self):
        def fn(x):
            if issubclass(x.__class__, np.ndarray):
                return 1
            return 0

        opt_fn = torch.compile(fn, backend="eager")
        opt_fn(np.ones([3, 3]))

    def test_issue126128(self):
        def fn():
            x = torch.randn(1, 10)
            y = torch.randn(10, 1)
            return torch.mm(x, y).sum()

        def fn2():
            x = torch.randn(10, 100)
            y = torch.randn(100, 10)
            return torch.mm(x, y).sum()

        with fresh_inductor_cache():
            torch.compile(fn)()

        torch.compile(fn2)()

    def test_jit_script_defaults(self):
        @torch.jit.script
        def fast_cos(x, c: float = 2.0):
            return torch.cos(x) * c

        class Mod(torch.nn.Module):
            def __init__(self) -> None:
                super().__init__()
                self.fast_cos = fast_cos

            def forward(self, x):
                return self.fast_cos(x)

        mod = Mod()
        opt_mod = torch.compile(mod, backend="eager", fullgraph=True)
        x = torch.randn(4)
        self.assertEqual(mod(x), opt_mod(x))

    def test_enum(self):
        class ExplicitEnum(str, Enum):
            @classmethod
            def _missing_(cls, value):
                raise ValueError(
                    f"{value} is not a valid {cls.__name__}, please select one of {list(cls._value2member_map_.keys())}"
                )

        class PaddingStrategy(ExplicitEnum):
            LONGEST = "longest"
            MAX_LENGTH = "max_length"
            DO_NOT_PAD = "do_not_pad"

        def fn(x):
            a = PaddingStrategy("longest")
            if a == PaddingStrategy.LONGEST:
                return torch.sin(x)
            return torch.cos(x)

        x = torch.randn(3, 3)
        opt_fn = torch.compile(fn, backend="eager", fullgraph=True)
        self.assertEqual(fn(x), opt_fn(x))

    def test_hasattr_builtin(self):
        class MyClass:
            foo: int = 1

        def func(x, m):
            if getattr(type(m), "foo", 0):
                return x + MyClass.foo
            return x

        opt_func = torch.compile(func, backend="eager", fullgraph=True)
        m = MyClass()
        x = torch.zeros(())
        self.assertEqual(func(x, m), opt_func(x, m))
        self.assertEqual(func(x, 0), opt_func(x, 0))

    def test_grad(self):
        def fn(x, y):
            x._grad = y
            return x.grad.data

        x = torch.randn(4, requires_grad=True)
        y = torch.randn(4)
        opt_fn = torch.compile(fn, backend="eager")
        self.assertEqual(fn(x, y), opt_fn(x, y))

    def test_nn_module_stack_bc(self):
        from torch._dynamo.mutation_guard import GenerationTracker

        def compiler(gm, *args):
            module_stacks = [
                node.meta.get("nn_module_stack", None) for node in gm.graph.nodes
            ]
            module_stacks, _ = pytree.tree_flatten(module_stacks)
            module_stacks = [x for x in module_stacks if isinstance(x, str)]
            for stack in module_stacks:
                self.assertTrue("_module" not in stack)
            return gm.forward

        class SubMod(torch.nn.Module):
            def __init__(self) -> None:
                super().__init__()
                self.linear = torch.nn.Linear(2, 2)

            def forward(self, x):
                return self.linear(x)

        class Mod(torch.nn.Module):
            def __init__(self) -> None:
                super().__init__()
                self.submod1 = SubMod()
                self.submod2 = SubMod()

            def forward(self, x):
                return self.submod1(x) + self.submod2(x)

        mod = Mod()
        opt_mod = torch.compile(mod, backend=compiler)
        opt_mod(torch.randn(2, 2))

        with torch._dynamo.config.patch(inline_inbuilt_nn_modules=True):
            mod = Mod()
            opt_mod = torch.compile(mod, backend=compiler)
            opt_mod(torch.randn(2, 2))

        # an example similar to Pippy usecase
        mod = Mod()
        GenerationTracker.tag(mod.submod1)
        GenerationTracker.mark_class_dynamic(type(mod.submod1))
        mod = Mod()
        opt_mod = torch.compile(mod, backend=compiler)
        opt_mod(torch.randn(2, 2))

    def test_is_make_fx_tracing(self):
        @torch.compile(backend="eager", fullgraph=True)
        def fn(x):
            torch.nn.modules.activation._is_make_fx_tracing()
            return torch.sin(x)

        fn(torch.rand(4))

    def test_negative_floor_div_solve(self):
        class CompiledClass(nn.Module):
            def __init__(self) -> None:
                super().__init__()
                self.nums = torch.tensor([1, 2, 3, 4, 5, 6, 7, 8, 9, 10])
                self.t = 5

            def forward(self):
                self.num = self.nums[self.t // 12]
                self.t += 1
                return self.num

        m = CompiledClass()
        m = torch.compile(m, backend="eager")

        # the first call works
        m()
        # the second call causes a failure
        m()

    # https://github.com/pytorch/pytorch/issues/121621
    def test_tensor_random(self):
        def random_op(tensor, params):
            res = tensor.random_(**params)
            return res

        random_op = torch.compile(random_op)
        params = {"from": -10, "to": 10}
        tensor = torch.randn([2, 3])
        random_op(tensor, params)

    # https://github.com/pytorch/pytorch/issues/131019
    def test_tensor_uniform(self):
        def uniform_op(tensor, params):
            res = tensor.uniform_(**params)
            return res

        uniform_op = torch.compile(uniform_op)
        params = {"from": -10, "to": 10}
        tensor = torch.randn([2, 3])
        uniform_op(tensor, params)

    def test_data_attr_mutation_after_saved_for_bw(self):
        def f(x):
            out = x.sin()
            x.data.mul_(2)
            return out

        x = torch.randn(4, requires_grad=True)
        x_test = x.detach().clone().requires_grad_(True)

        out = f(x)
        out_test = torch.compile(f, backend="aot_eager")(x_test)
        self.assertEqual(out, out_test)

        out.sum().backward()
        out_test.sum().backward()
        self.assertEqual(x.grad, x_test.grad)

    # https://github.com/pytorch/pytorch/issues/128072
    def test_map_with_multiple_args(self):
        def f(a, b):
            return a[0] * b[0] + a[1] * b[1]

        def gen_inps(len_x, len_y):
            x = [torch.randn(5) for _ in range(len_x)]
            y = [torch.randn(5) for _ in range(len_y)]
            return x, y

        def g(x, y):
            return map(f, x, y)

        opt_g = torch.compile(g, fullgraph=True, backend="eager")

        inps = gen_inps(3, 3)
        self.assertEqual(type(g(*inps)), type(opt_g(*inps)))
        self.assertEqual(tuple(g(*inps)), tuple(opt_g(*inps)))

        inps = gen_inps(3, 5)
        self.assertEqual(type(g(*inps)), type(opt_g(*inps)))
        self.assertEqual(tuple(g(*inps)), tuple(opt_g(*inps)))

    def test_staticmethod_allow_in_graph(self):
        class MyClass:
            i = 3

            @staticmethod
            def foo_inner(x):
                return torch.mul(x, MyClass.i)

            # if dynamo inlines with fullgraph, will error
            # verify that dynamo doesn't inline
            @staticmethod
            @torch._dynamo.allow_in_graph
            def foo1(x):
                torch._dynamo.graph_break()
                return MyClass.foo_inner(x)

        @torch.compile(backend="eager", fullgraph=True)
        def f_bad(x):
            return MyClass.foo1(x)

        f_bad(torch.ones(2, 2))

    def test_guard_with_tuple_mutation(self):
        class Foo:
            def __init__(self) -> None:
                self.x = 10

        foo = Foo()
        d = {
            "a": 2,
            "b": (foo,),
        }

        def fn(x, d):
            return x * d["a"] * d["b"][0].x

        opt_fn = torch.compile(fn, backend="eager")
        inp = torch.randn(3, 3)
        self.assertEqual(fn(inp, d), opt_fn(inp, d))
        d["b"][0].x = 12
        self.assertEqual(fn(inp, d), opt_fn(inp, d))

    def test_compile_complex_conj(self):
        def f(x):
            return torch.mul(x, 2j)

        x_ref = torch.randn(4, 2, requires_grad=True)
        x_test = x_ref.detach().clone().requires_grad_(True)

        out_ref = f(torch.view_as_complex(x_ref))
        out_test = torch.compile(f, backend="aot_eager")(torch.view_as_complex(x_test))
        self.assertEqual(out_ref, out_test)

        torch.view_as_real(out_ref).sum().backward()
        torch.view_as_real(out_test).sum().backward()
        self.assertEqual(x_ref.grad, x_test.grad)

    # https://github.com/pytorch/pytorch/issues/132200
    def test_partitioner_cse_respects_mutation_boundaries(self):
        set_available = hasattr(torch.ops, "fsdp") and hasattr(torch.ops.fsdp, "set_")
        if not set_available:
            return

        @torch.compile(backend="aot_eager_decomp_partition")
        def f(x, l):
            # z0 and z1 can be CSEd
            z0 = x.sin()
            z1 = x.sin()
            y = x + 1
            torch.ops.fsdp.copy_.default(x, y)
            # z3 and z3 can be CSEd with each other,
            # but *not* with z0/z1 (they cross a mutation boundary)
            z2 = x.sin()
            z3 = x.sin()
            return z0, z1, z2, z3, l**2

        x = torch.randn(3)
        x_clone = x.clone()
        l = torch.randn(3, requires_grad=True)
        z0, z1, z2, z3, _ = f(x, l)

        # the partitioner runs CSE. We expect that of the 4 sin() ops above:
        # - the first 2 are CSE'd
        # - the last 2 are CSE'd
        # - the set_() op in the middle is a mutation barrier, preventing CSE
        self.assertEqual(z0, (x_clone).sin())
        self.assertEqual(z1, (x_clone).sin())
        self.assertEqual(z2, (x_clone + 1).sin())
        self.assertEqual(z3, (x_clone + 1).sin())

    # https://github.com/pytorch/pytorch/issues/132197
    def test_fsdp_set_input_mutation_applied_when_input_gets_no_gradients(self):
        set_available = hasattr(torch.ops, "fsdp") and hasattr(torch.ops.fsdp, "set_")
        if not set_available:
            return

        @torch.compile(backend="aot_eager_decomp_partition")
        def f(x, l):
            z = x.sin()  # noqa: F841
            y = x + 1
            # graph input has its storage mutated
            torch.ops.fsdp.copy_.default(x, y)
            z2 = x.sin()
            return z2, l**2

        x = torch.randn(3)
        x_test = x.clone()
        l = torch.randn(3, requires_grad=True)
        result, _ = f(x, l)
        result_test, _ = torch.compile(f, backend="aot_eager_decomp_partition")(
            x_test, l
        )

        self.assertEqual(result, result_test)
        self.assertEqual(x, x_test)

    def test_changing_stride(self):
        cnt = torch._dynamo.testing.CompileCounter()

        @torch.compile(backend=cnt)
        def fn(x, y):
            return x * y

        for i in range(1, 4):
            x = torch.randn(4, i)

            # create a view for i > 1
            if i == 1:
                x1 = x
            else:
                x1 = x[:, 0:1]

            y = torch.randn(4, 1)
            print(x1.shape, y.shape)
            fn(x1, y)

        self.assertTrue(cnt.frame_count <= 2)

    def test_unsqueeze_mul_strides(self):
        # This is a case where we had an input that was marked unbacked:
        # size=[2, u0], stride=[1, 1] which is bad. We want it to actually
        # be size=[2, u0], stride=[u0, 1]. See more in the issue below:
        # https://github.com/pytorch/pytorch/issues/142024

        @torch.compile(backend="eager", fullgraph=True)
        def fn(aot6_sub_58, aot6_mul_170):
            aot6_unsqueeze_14 = torch.ops.aten.unsqueeze.default(aot6_mul_170, 1)
            return torch.ops.aten.mul.Tensor(aot6_sub_58, aot6_unsqueeze_14)

        aot6_sub_58 = torch.randn(2, 1)
        torch._dynamo.decorators.mark_unbacked(aot6_sub_58, 1)
        aot6_mul_170 = torch.randn(2)

        # No assert necessary since this used to crash.
        fn(aot6_sub_58, aot6_mul_170)

    @torch._dynamo.config.patch(guard_nn_modules=False)
    @torch._dynamo.config.patch(inline_inbuilt_nn_modules=False)
    def test_inlining_cornercase(self):
        """
        nn.Modules can be mapped to either NNModuleVariable or UnspecializedNNModuleVariable. For NNModuleVariable, the
        tensor attributes become part of the Dynamo graph. For unspecialized, they are lifted as inputs.

        But there is a cornercase. Suppose you have NNModuleVariable with a submodule that is
        UnspecializedNNModuleVariable. Today, Dynamo will still consider the submodule as specialized (courtesy of
        guard.source().is_nn_module()). In retrospect, this is a mistake but there are dependencies of export and also
        cudagraphs which make it harder to fix the corner case right away. The long term solution is
        inline_inbuilt_nn_modules anyways, so we might have to live with this cornercase in the short term.

        We are starting to annotate the source of each nn module more precisely - NNModuleVariable attribute is marked
        as NNModuleSource, UnspecilaizedNNModuleVariable attribute is marked as UnspecializedNNModuleSource. But this
        changes the behavior for the cornercase. And fails some tests which have unfortunately relied on this behavior.


        To solve this, we tag the source only when inline_inbuilt_nn_module flag is turned on.

        In this test, we purposely turn the flag off, testing that the tagging is disabled.
        """

        class SubMod(torch.nn.Module):
            def __init__(self):
                super().__init__()
                self.linear = torch.nn.Linear(1, 1)
                self.a = torch.randn(1, 1)
                self.counter = 0
                self.multipliers = [2.2, 3.3]

            def forward(self, x):
                self.counter += 1
                return (
                    self.linear(x) * self.a * self.multipliers[0] * self.multipliers[1]
                )

        class Mod(torch.nn.Module):
            def __init__(self):
                super().__init__()
                self.submod = SubMod()

            def forward(self, x):
                return self.submod(x)

        mod = Mod()
        opt_mod = torch.compile(mod, backend="eager")

        x = torch.randn(1, 1)
        ref = mod(x)  # noqa: F841
        res = opt_mod(x)  # noqa: F841

        mod.submod.multipliers = [3.3, 4.4]
        # Since guard_nn_modules is False, this will not recompile
        with torch._dynamo.config.patch(error_on_recompile=True):
            ref = mod(x)  # noqa: F841
            res = opt_mod(x)  # noqa: F841

    def test_optimized_module_training(self):
        mod = torch.nn.Linear(3, 3)
        mod.eval()

        opt_mod = torch.compile(mod, backend="eager")
        self.assertFalse(opt_mod.training)

        opt_mod.train()
        self.assertTrue(opt_mod.training)
        self.assertTrue(mod.training)

        mod.eval()
        self.assertFalse(opt_mod.training)

    @requires_cuda
    def test_memleak_when_graph_input_has_tensor_attr(self):
        @torch.compile(backend="eager")
        def f(x):
            x.add_(1)

        mem_before = torch.cuda.memory_allocated()

        x = torch.ones(2, device="cuda")
        x.foo = torch.zeros(2, device="cuda")
        f(x)
        del x.foo
        del x
        mem_after = torch.cuda.memory_allocated()
        self.assertEqual(mem_before, mem_after)

        # check when non-tensor data structure attribute contains a tensor
        @torch.compile(backend="eager")
        def f(x):
            x.add_(1)

        mem_before = torch.cuda.memory_allocated()
        x = torch.ones(2, device="cuda")
        x.foo = [torch.zeros(2, device="cuda") for _ in range(5)]
        f(x)
        del x.foo
        del x
        mem_after = torch.cuda.memory_allocated()
        self.assertEqual(mem_before, mem_after)

        # check with tensor refcycle
        @torch.compile(backend="eager")
        def g(x, y):
            return x + y

        mem_before = torch.cuda.memory_allocated()
        x = torch.ones(2, device="cuda")
        y = torch.zeros(2, device="cuda")
        x.foo = [y]
        y.foo = [x]
        g(x, y)
        del x.foo
        del y.foo
        del x
        del y
        mem_after = torch.cuda.memory_allocated()
        self.assertEqual(mem_before, mem_after)

    def test_os_fspath(self):
        @torch.compile(backend="eager", fullgraph=True)
        def fn(x):
            os.fspath(".")
            return torch.sin(x)

        fn(torch.randn(4))

    @requires_cuda
    # This test will fail as flip in combination with particular input lenghts
    # produces weird results.
    # This is under investigations in
    # https://github.com/pytorch/pytorch/issues/131805
    @unittest.skip("Skip this flip test for the moment. It is under investigation")
    def test_flip_bad_accuracy(self):
        import torch
        import torch._dynamo.config
        import torch._functorch.config
        import torch._inductor.config
        import torch._inductor.inductor_prims
        import torch.fx.experimental._config

        class Repro(torch.nn.Module):
            def __init__(self):
                super().__init__()

            def forward(self, arg0_1):
                rev = torch.ops.prims.rev.default(arg0_1, [0])
                arg0_1 = None
                slice_1 = torch.ops.aten.slice.Tensor(rev, 0, 0, -1, 2)
                slice_2 = torch.ops.aten.slice.Tensor(rev, 0, 1, 9223372036854775807, 2)
                add_1 = torch.ops.aten.add.Tensor(slice_1, slice_2)
                slice_1 = slice_2 = None
                slice_3 = torch.ops.aten.slice.Tensor(add_1, 0, 0, -1, 2)
                slice_4 = torch.ops.aten.slice.Tensor(
                    add_1, 0, 1, 9223372036854775807, 2
                )
                add_2 = torch.ops.aten.add.Tensor(slice_3, slice_4)
                slice_3 = slice_4 = None
                slice_5 = torch.ops.aten.slice.Tensor(add_2, 0, 0, -1, 2)
                slice_6 = torch.ops.aten.slice.Tensor(
                    add_2, 0, 1, 9223372036854775807, 2
                )
                add_3 = torch.ops.aten.add.Tensor(slice_5, slice_6)
                slice_5 = slice_6 = None
                slice_9 = torch.ops.aten.slice.Tensor(add_2, 0, 0, 1)
                add_2 = None
                unsqueeze = torch.ops.aten.unsqueeze.default(slice_9, 1)
                slice_9 = None
                unsqueeze_1 = torch.ops.aten.unsqueeze.default(add_3, 1)
                add_3 = None
                cat = torch.ops.aten.cat.default([unsqueeze, unsqueeze_1], 1)
                unsqueeze = unsqueeze_1 = None
                view = torch.ops.aten.view.default(cat, [2])
                cat = None
                slice_10 = torch.ops.aten.slice.Tensor(view, 0, 0, -1)
                slice_11 = torch.ops.aten.slice.Tensor(
                    add_1, 0, 2, 9223372036854775807, 2
                )
                add_5 = torch.ops.aten.add.Tensor(slice_10, slice_11)
                slice_10 = slice_11 = None
                slice_12 = torch.ops.aten.slice.Tensor(add_1, 0, 0, 1)
                add_1 = None
                cat_1 = torch.ops.aten.cat.default([slice_12, add_5])
                slice_12 = add_5 = None
                unsqueeze_2 = torch.ops.aten.unsqueeze.default(cat_1, 1)
                cat_1 = None
                unsqueeze_3 = torch.ops.aten.unsqueeze.default(view, 1)
                view = None
                cat_2 = torch.ops.aten.cat.default([unsqueeze_2, unsqueeze_3], 1)
                unsqueeze_2 = unsqueeze_3 = None
                view_1 = torch.ops.aten.view.default(cat_2, [4])
                cat_2 = None
                slice_13 = torch.ops.aten.slice.Tensor(
                    rev, 0, 2, 9223372036854775807, 2
                )
                add_6 = torch.ops.aten.add.Tensor(view_1, slice_13)
                slice_13 = None
                slice_14 = torch.ops.aten.slice.Tensor(rev, 0, 0, 1)
                rev = None
                cat_3 = torch.ops.aten.cat.default([slice_14, add_6])
                slice_14 = add_6 = None
                constant_pad_nd = torch.ops.aten.constant_pad_nd.default(
                    view_1, [0, 1], 0.0
                )
                view_1 = None
                unsqueeze_4 = torch.ops.aten.unsqueeze.default(cat_3, 1)
                cat_3 = None
                unsqueeze_5 = torch.ops.aten.unsqueeze.default(constant_pad_nd, 1)
                constant_pad_nd = None
                cat_4 = torch.ops.aten.cat.default([unsqueeze_4, unsqueeze_5], 1)
                unsqueeze_4 = unsqueeze_5 = None
                view_2 = torch.ops.aten.view.default(cat_4, [10])
                cat_4 = None
                slice_15 = torch.ops.aten.slice.Tensor(view_2, 0, 0, 9)
                view_2 = None
                rev_1 = torch.ops.prims.rev.default(slice_15, [0])
                slice_15 = None
                return (rev_1,)

        mod = Repro()
        x = torch.arange(9, device=torch.device("cuda"))

        @torch.compile
        def f(x):
            return mod(x)

        out = f(x)
        self.assertEqual(torch.flip(torch.cumsum(torch.flip(x, [0]), 0), [0]), out[0])

    # https://github.com/pytorch/pytorch/issues/88813
    def test_return_value_duplication_tensor(self) -> None:
        def fn(val: torch.Tensor) -> Tuple[torch.Tensor, torch.Tensor]:
            return val * 2, val * 2

        x = torch.randn(2, requires_grad=True)

        expect = fn(x)
        self.assertNotEqual(
            expect[0].untyped_storage().data_ptr(),
            expect[1].untyped_storage().data_ptr(),
        )

        actual = torch.compile(fn, backend="aot_eager")(x)
        self.assertNotEqual(
            actual[0].untyped_storage().data_ptr(),
            actual[1].untyped_storage().data_ptr(),
        )

    # https://github.com/pytorch/pytorch/issues/114344
    def test_return_value_duplication_mixed_grad(self) -> None:
        def fn(val: torch.Tensor) -> Tuple[torch.Tensor, torch.Tensor]:
            with torch.no_grad():
                out0 = val + 1
            out1 = val + 1
            return out0, out1

        x = torch.randn(2, requires_grad=True)

        with torch.enable_grad():
            expect = fn(x)
            actual = torch.compile(fn, backend="aot_eager")(x)

            self.assertEqual(expect[0].requires_grad, actual[0].requires_grad)
            self.assertEqual(expect[1].requires_grad, actual[1].requires_grad)

    # https://github.com/pytorch/pytorch/pull/134726#discussion_r1738774371
    def test_return_value_duplication_scalar(self) -> None:
        def fn(val: torch.Tensor) -> Tuple[torch.Tensor, torch.Tensor]:
            x, y = val * 2, val * 2
            return x[0], y[0]

        x = torch.randn(2, requires_grad=True)

        expect = fn(x)
        self.assertNotEqual(
            expect[0].untyped_storage().data_ptr(),
            expect[1].untyped_storage().data_ptr(),
        )

        actual = torch.compile(fn, backend="aot_eager")(x)
        self.assertNotEqual(
            actual[0].untyped_storage().data_ptr(),
            actual[1].untyped_storage().data_ptr(),
        )

    def test_torch_compile_in_compile_frame(self):
        def gn(x, c=None):
            if c is None:
                c = 2
            return c * x

        def outer_func(x):
            return torch.compile(gn, backend="eager")(x)

        compile_outer = torch.compile(outer_func, backend="eager", fullgraph=True)
        x = torch.randn(4)
        ref = outer_func(x)
        res = compile_outer(x)
        self.assertEqual(ref, res)

    # https://github.com/pytorch/pytorch/issues/136640
    def test_inductor_dynamic_shapes_broadcasting(self) -> None:
        def fn(x, y):
            x_view = x.view(-1, 4)
            y_view = y.view(-1, 4)
            return x_view * y_view

        x = torch.randn(4)
        y = torch.randn(8)
        out_ref = fn(x, y)
        out_test = torch.compile(fn, dynamic=True)(x, y)
        self.assertEqual(out_ref, out_test)

    # https://github.com/pytorch/pytorch/issues/119162
    def test_inductor_rng_default_dtype(self) -> None:
        @torch.compile
        def fn():
            tmp = torch.randn(4, 4, dtype=torch.bfloat16)
            return tmp

        try:
            old = torch.get_default_dtype()
            torch.set_default_dtype(torch.bfloat16)
            out = fn()
        finally:
            torch.set_default_dtype(old)
        # output dtype should be float32
        self.assertEqual(out.dtype, torch.bfloat16)

    @unittest.skipIf(not HAS_MSGSPEC, "missing msgspec package")
    def test_c_defined_metaclass(self):
        class User(msgspec.Struct):
            """A new type describing a User"""

            name: str
            value: int

        def fn(x):
            u = User("alice", 10)
            return x * u.value

        x = torch.randn(4)
        opt_fn = torch.compile(fn, backend="eager")
        self.assertEqual(fn(x), opt_fn(x))

    @unittest.skipIf(not HAS_OMEGACONG, "missing omegaconf package")
    def test_omegaconf_dictconfig(self):
        def fn(cfg, x):
            a = cfg["foo"].a * x
            b = cfg.bar["b"] * a
            cfg.__dict__["baz"] = 4
            return b * cfg.baz

        config = OmegaConf.create({"foo": {"a": 3}, "bar": {"b": 5}})

        x = torch.randn(4)
        opt_fn = torch.compile(fn, backend="eager", fullgraph=True)

        fn(config, x)
        cloned_config = copy.deepcopy(config)
        opt_fn(cloned_config, x)

        self.assertEqual(fn(config, x), opt_fn(config, x))
        self.assertEqual(cloned_config.baz, 4)

    # https://github.com/pytorch/pytorch/issues/136257
    def test_overwriting_params(self):
        class M(torch.nn.Module):
            def __init__(self):
                super().__init__()
                self.fc1 = torch.nn.Linear(2, 2)
                self.fc2 = torch.nn.Linear(2, 2)

            def forward(self, x):
                x = self.fc1(x)
                x = self.fc2(x)
                return x

        class ZeROOrderedDict(collections.OrderedDict):
            def __init__(self, parent_module=None, *args, **kwargs):
                """A replacement for ``collections.OrderedDict`` to detect external ZeRO params.

                Args:
                    parent_module (``collections.OrderedDict``): the collection to replace
                """

                super().__init__(*args, **kwargs)
                self._parent_module = parent_module

            def __getitem__(self, key):
                param = super().__getitem__(key)

                # Params can be registered as None (e.g., bias)
                if param is None:
                    return param

                # do something here
                return param

        def inject_parameters(module, cls):
            for module in module.modules():  # noqa: B020
                if cls == ZeROOrderedDict:
                    new_param = cls(parent_module=module)
                else:
                    new_param = cls()

                for key, param in module._parameters.items():
                    new_param[key] = param
                module._parameters = new_param

        model = M()

        inject_parameters(model, ZeROOrderedDict)

        model = torch.compile(model, backend="eager", fullgraph=True)

        x = torch.ones(2)
        with torch.no_grad():
            model(x)

    def test_typed_dict(self):
        class LlavaImagePixelInputs(TypedDict):
            type: Literal["pixel_values"]
            data: torch.Tensor
            """Shape: `(batch_size, num_channels, height, width)`"""

        def fn(x, y):
            obj = LlavaImagePixelInputs(type=int, data=y)
            out = x * obj["data"]
            obj["data"] = 3
            return out * obj["data"]

        x, y = torch.randn(4), torch.randn(4)
        ref = fn(x, y)

        opt_fn = torch.compile(fn, backend="eager", fullgraph=True)
        res = opt_fn(x, y)

        self.assertEqual(ref, res)

    def test_typed_dict_total(self):
        class LlavaImagePixelInputs(TypedDict):
            type: Literal["pixel_values"]
            data: torch.Tensor
            """Shape: `(batch_size, num_channels, height, width)`"""

        def fn(x, y):
            obj = LlavaImagePixelInputs(data=y, total=False)
            return x * obj["data"]

        x, y = torch.randn(4), torch.randn(4)
        ref = fn(x, y)

        opt_fn = torch.compile(fn, backend="eager", fullgraph=True)
        res = opt_fn(x, y)

        self.assertEqual(ref, res)

    @skipIfPy312  # listcomp bytecode is optimized
    def test_listcomp(self):
        class Module(torch.nn.Module):
            def __init__(self):
                super().__init__()
                self._num = 4

            @torch._dynamo.disable(recursive=False)
            def forward(self, x):
                values = [i * torch.cos(x) for i in range(self._num)]
                return sum(values)

        mod = Module()

        def fn(x):
            return mod(x)

        cnt = torch._dynamo.testing.CompileCounter()
        opt_fn = torch.compile(fn, backend=cnt)
        x = torch.randn(4)

        ref = fn(x)
        res = opt_fn(x)
        self.assertEqual(ref, res)
        self.assertEqual(cnt.frame_count, 1)
        # Ensure that the listcomp is fully compiled
        self.assertEqual(cnt.op_count, 8)

    # https://github.com/pytorch/pytorch/issues/140266
    def test_distributions_subclass(self):
        import torch
        from torch.distributions import Categorical

        class SubCateg(Categorical):
            ...

        @torch.compile(backend="eager", fullgraph=True)
        def make_dist_and_execute(t, d):
            categ = d(logits=t)
            a = categ.log_prob(categ.sample()) + categ.probs + categ.logits
            return a

        for _ in range(2):
            make_dist_and_execute(torch.randn(10), SubCateg)

    def test_bitwise_print_precedence(self):
        import math

        @torch.compile(fullgraph=True, dynamic=True)
        def f(x):
            torch._check(math.floor((x.size(0) | 3) * 4) == 12)
            return x.sin()

        f(torch.randn(2))

    def test_tensor_split_within_device_cm(self):
        @torch.compile(fullgraph=True)
        def split(x):
            return x.split(4, 0)

        x = torch.zeros(12)
        res = split(x)

        with torch.device("cpu"):
            self.assertEqual(res, split(x))

    def test_method_overriding(self):
        class DilateConv(torch.nn.Module):
            def __init__(
                self,
                dilate_func=None,
            ):
                super().__init__()
                self.dilate_func = dilate_func

            def forward(self, x):
                return self.dilate_func() * torch.sin(x)

        class MainModule(torch.nn.Module):
            def __init__(self):
                super().__init__()
                self.mod = DilateConv(self.dilate_func)
                self.a = 4

            def dilate_func(self):
                return self.a

            def forward(self, x):
                return self.mod(x)

        mod = MainModule()

        opt_mod = torch.compile(mod, backend="eager", fullgraph=True)
        x = torch.randn(4)
        ref = mod(x)
        res = opt_mod(x)
        self.assertEqual(ref, res)

    def test_symnode_is_op(self):
        @torch.compile(backend="eager", fullgraph=True, dynamic=True)
        def f(x, xs):
            if x.size(0) is xs:
                return x + 1
            else:
                return x * 2

        t = torch.randn(2)
        res = f(t, [1, 2])
        self.assertEqual(t * 2, res)

    def test_symnode_is_not_op(self):
        @torch.compile(backend="eager", fullgraph=True, dynamic=True)
        def f(x, xs):
            if x.size(0) is not xs:
                return x + 1
            else:
                return x * 2

        t = torch.randn(2)
        res = f(t, [1, 2])
        self.assertEqual(t + 1, res)

    def test_symint_bitwise(self):
        def fn(x):
            z = x.shape[0]
            z |= z >> 1
            z |= z << 1
            z &= z | (z > 1)
            y = (z > 1) | (z <= 1)
            # test composition with non-bitwise ops
            z = (z | z) % 6
            return y, z

        opt_fn = torch.compile(fn, backend="eager", dynamic=True, fullgraph=True)
        inp = torch.randn(3, 3)
        self.assertEqual(fn(inp), opt_fn(inp))

    @requires_cuda
    def test_sdpa_dynamic_shapes(self):
        def f(x, s0, s1, s2):
            q = x.view(2, s0, s2, s0)
            return torch._C._nn.scaled_dot_product_attention(
                q, q, q, attn_mask=None, dropout_p=0.0, is_causal=True
            )

        x = torch.randn(2, 32, 4096, dtype=torch.bfloat16, device="cuda")
        x_ref = x.clone().detach().requires_grad_()
        s0 = 32
        s1 = 64
        s2 = 128

        f_compiled = torch.compile(f, dynamic=True)

        with torch._dynamo.config.patch(assume_static_by_default=False):
            out_ref = f(x_ref, s0, s1, s2)
            out = f_compiled(x, s0, s1, s2)
            self.assertEqual(out_ref, out)

    def test_bitwise_op_guard(self):
        # attempt evaluating a guard with BitwiseFn_bitwise_[and/or]
        def fn(x):
            if x.shape[0] | x.shape[1] > 4:
                x = x + 1
            if x.shape[0] & x.shape[1] > 2:
                return x + 1
            return x - 1

        opt_fn = torch.compile(fn, backend="eager", dynamic=True, fullgraph=True)
        inp = torch.randn(3, 3)
        self.assertEqual(fn(inp), opt_fn(inp))

    def test_dataclass_in_module(self):
        @dataclasses.dataclass
        class MyData:
            value: float

        class MyModel(nn.Module):
            def __init__(self):
                super().__init__()
                self.my_data = MyData(value=3.14)

            def forward(self, x):
                # Make sure to use the scalar 'value' correctly in tensor operations
                value_tensor = torch.tensor(self.my_data.value)
                return x + value_tensor

        model = MyModel()
        inputs = torch.randn(2, 2)
        expected = model(inputs)
        compiled_model = torch.compile(model)
        actual = compiled_model(inputs)
        self.assertEqual(actual, expected)

    def test_no_tracing_into_eval_frame(self):
        # test that dynamo doesn't trace into nested calls from eval_frame
        @torch.compile(backend="eager", fullgraph=True)
        def fn(x):
            return x + 1

        orig_fn = torch._dynamo.eval_frame._maybe_set_eval_frame

        def bad(*args, **kwargs):
            torch._dynamo.graph_break()
            return orig_fn(*args, **kwargs)

        with mock.patch("torch._dynamo.eval_frame._maybe_set_eval_frame", bad):
            fn(torch.ones(3))

<<<<<<< HEAD
    @unittest.skipIf(not TEST_CUDA, "test requires CUDA")
    def test_ddp_checkpoint(self):
        DIM = 256
        SEQ_LEN = 32

        # https://github.com/pytorch/pytorch/issues/144035
        if not dist.is_available():
            unittest.skip("distributed not available")

        @torch.compile(backend="eager", fullgraph=True)
        def mlp_forward(x, w1, w2, b1, b2):
            y = F.linear(x, w1, b1)
            y = F.relu(y)
            y = F.linear(y, w2, b2)
            return y

        class MLP(nn.Module):
            def __init__(
                self,
                in_features: int,
                hidden_features: int,
                out_features: int,
            ):
                super().__init__()
                self.w_in = nn.Parameter(torch.randn(hidden_features, in_features))
                self.w_out = nn.Parameter(torch.randn(out_features, hidden_features))
                self.b_in = nn.Parameter(torch.randn(hidden_features))
                self.b_out = nn.Parameter(torch.randn(out_features))

            def forward(self, x):
                result = torch.utils.checkpoint.checkpoint(
                    mlp_forward,
                    x,
                    self.w_in,
                    self.w_out,
                    self.b_in,
                    self.b_out,
                    use_reentrant=False,
                )
                assert isinstance(result, torch.Tensor)
                return result

        x = torch.randn(100, SEQ_LEN, DIM)
        y = torch.zeros(100)
        dataset = torch.utils.data.TensorDataset(x, y)
        dataloader = torch.utils.data.DataLoader(dataset, batch_size=10)
        model = MLP(DIM, 4 * DIM, DIM)

        # required for DDP wrapper initialization
        prior_master_addr = os.environ.get("MASTER_ADDR", None)
        prior_master_port = os.environ.get("MASTER_PORT", None)
        assert not ((prior_master_addr is None) ^ (prior_master_port is None))
        os.environ["MASTER_ADDR"] = "localhost"
        os.environ["MASTER_PORT"] = "12355"
        dist.init_process_group(backend="nccl", world_size=1, rank=0)
        model = model.to("cuda")
        model = nn.parallel.DistributedDataParallel(model)

        try:
            for batch in dataloader:
                x, y = batch
                x = x.to("cuda")
                output = model(x)
                loss = output.sum()
                loss.backward()
        finally:
            dist.destroy_process_group()
            if prior_master_addr and prior_master_port:
                os.environ["MASTER_ADDR"] = prior_master_addr
                os.environ["MASTER_PORT"] = prior_master_port
            else:
                del os.environ["MASTER_ADDR"]
                del os.environ["MASTER_PORT"]
=======
    def test_torchname(self):
        def fn(obj):
            return torch.typename(obj)

        opt_fn = torch.compile(fn, backend="eager")
        self.assertEqual(fn(typing.Any), opt_fn(typing.Any))
>>>>>>> 50a1507e


instantiate_parametrized_tests(ReproTests)


if __name__ == "__main__":
    from torch._dynamo.test_case import run_tests

    run_tests()<|MERGE_RESOLUTION|>--- conflicted
+++ resolved
@@ -6503,7 +6503,13 @@
         with mock.patch("torch._dynamo.eval_frame._maybe_set_eval_frame", bad):
             fn(torch.ones(3))
 
-<<<<<<< HEAD
+    def test_torchname(self):
+        def fn(obj):
+            return torch.typename(obj)
+
+        opt_fn = torch.compile(fn, backend="eager")
+        self.assertEqual(fn(typing.Any), opt_fn(typing.Any))
+
     @unittest.skipIf(not TEST_CUDA, "test requires CUDA")
     def test_ddp_checkpoint(self):
         DIM = 256
@@ -6577,14 +6583,6 @@
             else:
                 del os.environ["MASTER_ADDR"]
                 del os.environ["MASTER_PORT"]
-=======
-    def test_torchname(self):
-        def fn(obj):
-            return torch.typename(obj)
-
-        opt_fn = torch.compile(fn, backend="eager")
-        self.assertEqual(fn(typing.Any), opt_fn(typing.Any))
->>>>>>> 50a1507e
 
 
 instantiate_parametrized_tests(ReproTests)
