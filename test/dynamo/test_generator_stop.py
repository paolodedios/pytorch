# Owner(s): ["module: dynamo"]

import sys
import unittest

import torch
import torch._dynamo.test_case
from torch.testing._internal.common_utils import make_dynamo_test


class TestPEP479(torch._dynamo.test_case.TestCase):
    # Tests taken from CPython source code in cpython/Lib/test/test_generator_stop.py
    # https://github.com/python/cpython/blob/v3.13.1/Lib/test/test_generator_stop.py

<<<<<<< HEAD
=======
    def assertTrue(self, expr, msg=None):
        assert bool(expr) is True, msg

    def assertIs(self, expr1, expr2, msg=None):
        assert expr1 is expr2, msg

    def assertEqual(self, x, y):
        assert x == y

    @unittest.skipIf(sys.version_info < (3, 12), "Test does not work in Python < 3.12")
>>>>>>> 83a82f5e
    @make_dynamo_test
    def test_stopiteration_wrapping(self):
        def f():
            raise StopIteration

        def g():
            yield f()

        with self.assertRaises(RuntimeError) as cm:
            next(g())
        self.assertEqual("generator raised StopIteration", str(cm.exception))

    @unittest.skipIf(sys.version_info < (3, 12), "Test does not work in Python < 3.12")
    @make_dynamo_test
    def test_stopiteration_wrapping_context(self):
        def f():
            raise StopIteration

        def g():
            yield f()

        try:
            next(g())
        except RuntimeError as exc:
            self.assertIs(type(exc.__cause__), StopIteration)
            self.assertIs(type(exc.__context__), StopIteration)
            self.assertTrue(exc.__suppress_context__)
        else:
            self.fail(
                "__cause__, __context__, or __suppress_context__ "
                "were not properly set"
            )


if __name__ == "__main__":
    from torch._dynamo.test_case import run_tests

    run_tests()<|MERGE_RESOLUTION|>--- conflicted
+++ resolved
@@ -11,20 +11,14 @@
 class TestPEP479(torch._dynamo.test_case.TestCase):
     # Tests taken from CPython source code in cpython/Lib/test/test_generator_stop.py
     # https://github.com/python/cpython/blob/v3.13.1/Lib/test/test_generator_stop.py
+    def setUp(self):
+        self._prev = torch._dynamo.config.enable_trace_unittest
+        torch._dynamo.config.enable_trace_unittest = True
 
-<<<<<<< HEAD
-=======
-    def assertTrue(self, expr, msg=None):
-        assert bool(expr) is True, msg
-
-    def assertIs(self, expr1, expr2, msg=None):
-        assert expr1 is expr2, msg
-
-    def assertEqual(self, x, y):
-        assert x == y
+    def tearDown(self):
+        torch._dynamo.config.enable_trace_unittest = self._prev
 
     @unittest.skipIf(sys.version_info < (3, 12), "Test does not work in Python < 3.12")
->>>>>>> 83a82f5e
     @make_dynamo_test
     def test_stopiteration_wrapping(self):
         def f():
