# Owner(s): ["module: dynamo"]
# flake8: noqa: B950
import copy
import math
import unittest
from dataclasses import dataclass

import torch
import torch._dynamo.test_case
import torch._dynamo.testing
import torch._dynamo.utils
from torch._dynamo.testing import AotEagerAndRecordGraphs
from torch.testing._internal.triton_utils import HAS_GPU, requires_gpu


device_type = (
    acc.type if (acc := torch.accelerator.current_accelerator(True)) else "cpu"
)

if HAS_GPU:
    import triton

    from torch.testing._internal.triton_utils import add_kernel


class CustomFunc1(torch.autograd.Function):
    @staticmethod
    def forward(ctx, foo):
        return foo + foo

    @staticmethod
    def backward(ctx, grad_output):
        return grad_output


class CustomFunc3(torch.autograd.Function):
    # Test there is graph break in forward function
    @staticmethod
    def forward(ctx, foo):
        result = foo + foo
        torch._dynamo.graph_break()
        result = result + foo
        ctx.save_for_backward(result)
        return result

    @staticmethod
    def backward(ctx, grad_output):
        (result,) = ctx.saved_tensors
        return grad_output * math.sqrt(result.numel())


class Module1(torch.nn.Module):
    def forward(self, foo):
        return CustomFunc1().apply(foo)


class Module2(torch.nn.Module):
    def __init__(self) -> None:
        super().__init__()
        self.fn = CustomFunc1.apply

    def forward(self, foo):
        return self.fn(foo)


class Module3(torch.nn.Module):
    def forward(self, foo):
        return CustomFunc1().apply(foo)


class Module4(torch.nn.Module):
    def __init__(self) -> None:
        super().__init__()
        self.fn = CustomFunc1.apply

    def forward(self, foo):
        return self.fn(foo)


class Module5(torch.nn.Module):
    def forward(self, foo):
        return CustomFunc3().apply(foo)


class Module6(torch.nn.Module):
    def __init__(self) -> None:
        super().__init__()
        self.fn = CustomFunc3.apply

    def forward(self, foo):
        return self.fn(foo)


class LinearFunction(torch.autograd.Function):
    # Note that forward, setup_context, and backward are @staticmethods
    @staticmethod
    def forward(input, weight, bias):
        output = input.mm(weight.t())
        if bias is not None:
            output += bias.unsqueeze(0).expand_as(output)
        return output

    @staticmethod
    # inputs is a Tuple of all of the inputs passed to forward.
    # output is the output of the forward().
    def setup_context(ctx, inputs, output):
        input, weight, bias = inputs
        ctx.save_for_backward(input, weight, bias)

    # This function has only a single output, so it gets only one gradient
    @staticmethod
    def backward(ctx, grad_output):
        input, weight, bias = ctx.saved_tensors
        grad_input = grad_weight = grad_bias = None
        if ctx.needs_input_grad[0]:
            grad_input = grad_output.mm(weight)
        if ctx.needs_input_grad[1]:
            grad_weight = grad_output.t().mm(input)
        if bias is not None and ctx.needs_input_grad[2]:
            grad_bias = grad_output.sum(0)

        return grad_input, grad_weight, grad_bias


class ModuleLinear(torch.nn.Module):
    def forward(self, input, weight, bias=None):
        return LinearFunction.apply(input, weight, bias)


class MaterializingGradFunction(torch.autograd.Function):
    @staticmethod
    def forward(ctx, x):
        ctx.set_materialize_grads(False)
        return x.clone(), x.clone()

    @staticmethod
    def backward(ctx, grad_out1, grad_out2):
        return grad_out1, grad_out2


class MaterializingGradModule(torch.nn.Module):
    def forward(self, x):
        return MaterializingGradFunction.apply(x)


class CustomFuncBwdPrintGraphBreak(torch.autograd.Function):
    @staticmethod
    def forward(ctx, foo):
        return torch.add(foo, foo)

    @staticmethod
    def backward(ctx, grad_output):
        print("graph break!")
        return grad_output


class CustomFuncBwdPrintModule(torch.nn.Module):
    def forward(self, x):
        return CustomFuncBwdPrintGraphBreak.apply(x)


class CustomFuncStrideBwd(torch.autograd.Function):
    @staticmethod
    def forward(ctx, foo):
        return torch.add(foo, foo)

    @staticmethod
    def backward(ctx, grad_output):
        return grad_output * grad_output.stride()[-1]


class CustomFuncStrideModule(torch.nn.Module):
    def forward(self, x):
        return CustomFuncStrideBwd.apply(x)


class CustomFuncSaveForBwd(torch.autograd.Function):
    @staticmethod
    def forward(ctx, foo):
        result = foo + foo
        result = result + foo
        ctx.save_for_backward(result)
        return result

    @staticmethod
    def backward(ctx, grad_output):
        (result,) = ctx.saved_tensors
        return grad_output * math.sqrt(result.numel())


class SaveForBwdModule(torch.nn.Module):
    def forward(self, foo):
        return CustomFuncSaveForBwd().apply(foo)


class ContextSaveAndMark(torch.autograd.Function):
    @staticmethod
    def forward(ctx, x):
        with torch.no_grad():
            ctx.save_for_backward(x)
            ctx.mark_non_differentiable(x)
            return x

    @staticmethod
    def backward(ctx, grad_output):
        return grad_output


class ContextMarkAndSave(torch.autograd.Function):
    @staticmethod
    def forward(ctx, x):
        with torch.no_grad():
            ctx.mark_non_differentiable(x)
            ctx.save_for_backward(x)
            return x

    @staticmethod
    def backward(ctx, grad_output):
        return grad_output


class ModuleWithGradFunc(torch.nn.Module):
    def __init__(self, func):
        super().__init__()
        self.f = func.apply

    def forward(self, x):
        return self.f(x)


class AutogradFunctionTests(torch._dynamo.test_case.TestCase):
    # Sound behaviors, tested for working capture
    def test_autograd_function_equivalence(self):
        for grad in [True, False]:
            for i in range(1, 5):
                torch._dynamo.reset()
                model = globals()[f"Module{i}"]()
                opt_model = torch.compile(model, backend="eager")
                self.assertTrue(
                    torch.allclose(
                        opt_model(torch.ones(2, 3, requires_grad=grad)),
                        torch.tensor([2.0], requires_grad=grad),
                    )
                )

    def test_autograd_function_has_graph_break(self):
        for grad in [True, False]:
            x = torch.randn(10, requires_grad=grad)
            for model in [Module5(), Module6()]:
                torch._dynamo.reset()
                cnts = torch._dynamo.testing.CompileCounter()
                opt_model = torch.compile(model, backend=cnts)
                for _ in range(3):
                    ref = model(x)
                    res = opt_model(x)
                    self.assertTrue(torch.allclose(ref, res))
                self.assertEqual(cnts.frame_count, 2)

    def test_linear_setup_context(self):
        model = ModuleLinear()
        opt_model = torch.compile(model, backend="eager", fullgraph=True)
        input = torch.randn(2, 2, dtype=torch.double, requires_grad=True)
        weight = torch.randn(3, 2, dtype=torch.double, requires_grad=True)
        eager_result = model(input, weight)
        optim_result = opt_model(input, weight)
        self.assertEqual(optim_result, eager_result)

    def test_materialize_grad(self):
        model = MaterializingGradModule()
        opt_model = torch.compile(model, backend="eager")
        x = torch.randn(2, 2, dtype=torch.double, requires_grad=True)
        optim_result = opt_model(x)
        eager_result = model(x)
        self.assertEqual(optim_result, eager_result)

    def test_print_in_bwd(self):
        model = CustomFuncBwdPrintModule()
        opt_model = torch.compile(model, backend="eager", fullgraph=True)
        x = torch.randn(2, 2, dtype=torch.double, requires_grad=True)
        with self.assertRaisesRegex(
            torch._dynamo.exc.Unsupported,
            "Dynamo does not know how to trace builtin operator `print`",
        ):
            opt_model(x)

    def test_stride_in_bwd(self):
        torch._dynamo.utils.counters.clear()
        cnt = torch._dynamo.testing.CompileCounter()
        model = CustomFuncStrideModule()
        opt_model = torch.compile(backend=cnt, fullgraph=True)(model)
        x1 = torch.randn(2, 2, dtype=torch.double, requires_grad=True)
        x2 = copy.deepcopy(x1)
        ref = model(x1)
        ref.backward(x1.clone().detach())
        res = opt_model(x2)
        res.backward(x2.clone().detach())

        self.assertEqual(ref, res)
        self.assertEqual(x1.grad, x2.grad)
        self.assertEqual(cnt.frame_count, 1)

    def test_enum_arg(self):
        from enum import Enum

        class SomeEnum(Enum):
            A = 0
            B = 1

        class Foo(torch.autograd.Function):
            @staticmethod
            def forward(ctx, x, e):
                if e is SomeEnum.A:
                    return x.sin()
                else:
                    return x.cos()

            @staticmethod
            def backward(ctx, g):
                return g

        @torch.compile(backend="eager", fullgraph=True)
        def f(x, enum):
            output = Foo.apply(
                x,
                enum,
            )
            return output

        x = torch.tensor([[1.0, 2, 3], [4, 5, 6]], requires_grad=True)
        y = f(x, SomeEnum.A)
        self.assertEqual(y, x.sin())

    def test_save_for_bwd(self):
        model = SaveForBwdModule()
        opt_model = torch.compile(model, backend="eager", fullgraph=True)
        x = torch.randn(2, 2, dtype=torch.double, requires_grad=True)
        opt_model(x)

    def test_allow_in_graph(self):
        torch._dynamo.utils.counters.clear()
        cnt = torch._dynamo.testing.CompileCounter()

        @torch._dynamo.allow_in_graph
        class AllowInGraphFunc(torch.autograd.Function):
            @staticmethod
            def forward(ctx, x):
                torch._dynamo.graph_break()
                ctx.x0 = x.size(0)
                return x * 2

            @staticmethod
            def backward(ctx, grad_out):
                return grad_out * ctx.x0

        @torch.compile(backend=cnt, fullgraph=True)
        def fn(x):
            return AllowInGraphFunc.apply(x)

        x = torch.rand(2, 3, requires_grad=True)
        result = fn(x)

        self.assertEqual(result, AllowInGraphFunc.apply(x))
        self.assertEqual(cnt.frame_count, 1)

    def test_once_differentiable(self):
        from torch.autograd.function import once_differentiable

        torch._dynamo.utils.counters.clear()
        cnt = torch._dynamo.testing.CompileCounter()

        class ScaleGradient(torch.autograd.Function):
            @staticmethod
            def forward(ctx, x):
                return x

            @staticmethod
            @once_differentiable
            def backward(ctx, grad):
                return grad * 0.5

        @torch.compile(backend=cnt, fullgraph=True)
        def fn(x):
            return ScaleGradient.apply(x)

        x = torch.randn(3, requires_grad=True)
        result = fn(x)

        self.assertEqual(result, ScaleGradient.apply(x))
        self.assertEqual(cnt.frame_count, 1)

    def test_classmethod(self):
        class Shake(torch.autograd.Function):
            @classmethod
            def forward(cls, ctx, foo):
                return foo + foo

            @classmethod
            def backward(cls, ctx, grad_output):
                return grad_output

        def f(x):
            return Shake.apply(x)

        x = torch.randn(4, 4, 4, 4, requires_grad=True)
        opt_m = torch.compile(backend="eager")(f)
        opt_m(x)

    def test_function_context_save_and_mark(self):
        mod = ModuleWithGradFunc(ContextSaveAndMark)
        args, kwargs = ([torch.rand([1])], {})
        before = mod(*args, **kwargs)

        torch._dynamo.reset()
        compiled_model = torch.compile(mod, backend="eager")
        after = compiled_model(*args, **kwargs)
        self.assertEqual(before, after)

    def test_function_context_mark_and_save(self):
        mod = ModuleWithGradFunc(ContextMarkAndSave)
        args, kwargs = ([torch.rand([1])], {})
        before = mod(*args, **kwargs)

        torch._dynamo.reset()
        compiled_model = torch.compile(mod, backend="eager")
        after = compiled_model(*args, **kwargs)
        self.assertEqual(before, after)

    def test_multi_output(self):
        torch._dynamo.utils.counters.clear()
        cnt = torch._dynamo.testing.CompileCounter()

        class Foo(torch.autograd.Function):
            @staticmethod
            def forward(ctx, x):
                return x.clone(), x.clone()

            @staticmethod
            def backward(ctx, grad1, grad2):
                return grad1 + grad2

        @torch.compile(backend=cnt, fullgraph=True)
        def f(x):
            return Foo.apply(x)

        x = torch.randn(3, requires_grad=True)
        result = f(x)

        self.assertEqual(result, Foo.apply(x))
        self.assertEqual(cnt.frame_count, 1)

    def test_data_in_bwd(self):
        class Foo(torch.autograd.Function):
            @staticmethod
            def forward(ctx, input_tensor):
                ctx.save_for_backward(input_tensor)
                return input_tensor * 3

            @staticmethod
            def backward(ctx, grad_output):
                (input_tensor,) = ctx.saved_tensors

                # Modify gradient using .data (Dangerous: Breaks autograd tracking!)
                modified_grad = grad_output.clone()
                modified_grad.data[input_tensor.data < 0] = (
                    0  # Zero-out gradients for negative inputs
                )

                return modified_grad * 3

        @torch.compile(backend="aot_eager", fullgraph=True)
        def fn(x):
            return Foo.apply(x)

        x = torch.tensor([-2.0, 1.0, 3.0], requires_grad=True)
        res = fn(x)
        self.assertEqual(res, Foo.apply(x))
        res.sum().backward()
        self.assertEqual(x.grad, torch.tensor([0.0, 3.0, 3.0]))

    def test_requires_grad_in_bwd(self):
        class Foo(torch.autograd.Function):
            @staticmethod
            def forward(ctx, x):
                ctx.save_for_backward(x)
                return torch.sin(x + 1)

            @staticmethod
            def backward(ctx, grad_output):
                (x,) = ctx.saved_tensors
                if grad_output.requires_grad:
                    return grad_output * torch.sin(
                        x + 1
                    )  # Wrong gradient, we should never get here.
                else:
                    return grad_output * torch.cos(x + 1)

        @torch.compile(backend="aot_eager", fullgraph=True)
        def fn(x):
            return Foo.apply(x)

        x = torch.tensor([1.0, 3.0], requires_grad=True)
        res = fn(x)
        self.assertEqual(res, Foo.apply(x))
        res.sum().backward()
        self.assertEqual(x.grad, torch.cos(x + 1))

    def test_amp_custom_fwd_bwd(self):
        torch._dynamo.utils.counters.clear()
        cnt = torch._dynamo.testing.CompileCounter()

        class MyMM(torch.autograd.Function):
            @staticmethod
            @torch.amp.custom_fwd(device_type=device_type)
            def forward(ctx, a, b):
                ctx.save_for_backward(a, b)
                return a.mm(b)

            @staticmethod
            @torch.amp.custom_bwd(device_type=device_type)
            def backward(ctx, grad):
                a, b = ctx.saved_tensors
                return grad.mm(b.t()), a.t().mm(grad)

        @torch.compile(backend=cnt, fullgraph=True)
        def fn(a, b):
            return MyMM.apply(a, b)

        a = torch.randn([64, 64], dtype=torch.float32, requires_grad=True)
        grad = a.clone()
        res = fn(a, a)
        res.backward(grad)

        self.assertEqual(res, MyMM.apply(a, a))
        self.assertEqual(cnt.frame_count, 1)

    def test_set_materialize_grads_no_graph_break(self):
        class MulY(torch.autograd.Function):
            @staticmethod
            def forward(ctx, x):
                ctx.set_materialize_grads(True)
                return x * 3

            @staticmethod
            def backward(ctx, grad_out):
                return grad_out * 3

        @torch.compile(backend="eager", fullgraph=True)
        def f(x):
            return MulY.apply(x)

        x = torch.tensor(2.0, requires_grad=True)
        result = f(x)
        result.sum().backward()
        self.assertEqual(result, MulY.apply(x))
        self.assertEqual(x.grad, 3.0)

    def test_user_defined_object_as_input(self):
        cnt = torch._dynamo.testing.CompileCounterWithBackend("aot_eager")

        @dataclass
        class Weird:
            x: int
            b: torch.Tensor
            c: torch.Tensor

        class Foo(torch.autograd.Function):
            @staticmethod
            def forward(ctx, x: torch.Tensor, weird: Weird, z: torch.Tensor):
                ctx.save_for_backward(weird.b, weird.c)
                return weird.b * weird.c * x.clone()

            @staticmethod
            def backward(ctx, grad):
                b, c = ctx.saved_tensors
                return grad * b * c, None, grad * 2

        @torch.compile(backend=cnt, fullgraph=True)
        def f(x, weird, z):
            return Foo.apply(x, weird, z)

        x = torch.tensor(2.0, requires_grad=True)
        weird = Weird(1.2, torch.tensor(2.5, requires_grad=True), torch.tensor(3.5))
        z = torch.tensor(3.0, requires_grad=True)

        result = f(x, weird, z)
        result.sum().backward()

        self.assertEqual(result, Foo.apply(x, weird, z))
        self.assertEqual(x.grad, 2.5 * 3.5)
        self.assertEqual(z.grad, 2.0)
        self.assertEqual(weird.b.grad, None)

        # check Dynamo captured graph is correct!
        actual_graph = torch._dynamo.testing.normalize_gm(
            cnt.graphs[0].print_readable(print_output=False)
        )
        self.assertExpectedInline(
            actual_graph,
            """\
class GraphModule(torch.nn.Module):
    def forward(self, L_x_: "f32[]", L_z_: "f32[]", L_weird_b: "f32[]", L_weird_c: "f32[]"):
        l_x_ = L_x_
        l_z_ = L_z_
        l_weird_b = L_weird_b
        l_weird_c = L_weird_c

        fwd_body_0 = self.fwd_body_0
        bwd_body_0 = self.bwd_body_0
        autograd_function_apply = torch.ops.higher_order.autograd_function_apply(fwd_body_0, bwd_body_0, l_weird_b, l_weird_c, l_x_, l_z_, non_differentiable_idx = []);  fwd_body_0 = bwd_body_0 = l_weird_b = l_weird_c = l_x_ = l_z_ = None
        getitem: "f32[]" = autograd_function_apply[0];  autograd_function_apply = None
        return (getitem,)

    class fwd_body_0(torch.nn.Module):
        def forward(self, l_weird_b: "f32[]", l_weird_c: "f32[]", l_x_: "f32[]", l_z_: "f32[]"):
            _set_grad_enabled = torch._C._set_grad_enabled(False);  _set_grad_enabled = None

            mul: "f32[]" = l_weird_b * l_weird_c
            clone: "f32[]" = l_x_.clone();  l_x_ = None
            outs: "f32[]" = mul * clone;  mul = clone = None

            _set_grad_enabled_1 = torch._C._set_grad_enabled(True);  _set_grad_enabled_1 = None
            return ((outs,), (l_weird_b, l_weird_c))

    class bwd_body_0(torch.nn.Module):
        def forward(self, grad: "f32[]", l_weird_b: "f32[]", l_weird_c: "f32[]"):
            _set_grad_enabled = torch._C._set_grad_enabled(False);  _set_grad_enabled = None

            mul: "f32[]" = grad * l_weird_b;  l_weird_b = None
            mul_1: "f32[]" = mul * l_weird_c;  mul = l_weird_c = None
            mul_2: "f32[]" = grad * 2;  grad = None

            _set_grad_enabled_1 = torch._C._set_grad_enabled(True);  _set_grad_enabled_1 = None
            return (None, None, mul_1, mul_2)
""",
        )

    def test_tensor_list_as_input(self):
        class Foo(torch.autograd.Function):
            @staticmethod
            def forward(ctx, x, tl):
                ctx.save_for_backward(tl[0], tl[1])
                return x.clone() * (tl[0] + tl[1])

            @staticmethod
            def backward(ctx, grad):
                tl0, tl1 = ctx.saved_tensors
                return grad * (tl0 + tl1), None

        @torch.compile(backend="aot_eager", fullgraph=True)
        def f(x, tl):
            return Foo.apply(x, tl)

        x = torch.tensor(2.0, requires_grad=True)
        tl = [
            torch.tensor(3.0, requires_grad=True),
            torch.tensor(4.0, requires_grad=True),
        ]

        result = f(x, tl)
        result.sum().backward()

        self.assertEqual(result, Foo.apply(x, tl))
        self.assertEqual(x.grad, 7.0)
        self.assertEqual(tl[0].grad, None)
        self.assertEqual(tl[1].grad, None)

    def test_multiple_different_non_tensor_inputs(self):
        @dataclass
        class Weird:
            x: int
            b: torch.Tensor
            c: torch.Tensor

        class Foo(torch.autograd.Function):
            @staticmethod
            def forward(ctx, x, weird, z, tl):
                ctx.save_for_backward(weird.b, weird.c, tl[0], tl[1])
                return x.clone() * weird.b * weird.c * tl[0]

            @staticmethod
            def backward(ctx, grad):
                b, c, tl0, _ = ctx.saved_tensors
                return grad * b * c * tl0, None, grad * 2, None

        @torch.compile(backend="aot_eager", fullgraph=True)
        def f(x, weird, z, tl):
            return Foo.apply(x, weird, z, tl)

        x = torch.tensor(2.0, requires_grad=True)
        weird = Weird(
            1.2,
            torch.tensor(2.5, requires_grad=True),
            torch.tensor(3.5, requires_grad=True),
        )
        z = torch.tensor(3.0, requires_grad=True)
        tl = [
            torch.tensor(0.5, requires_grad=True),
            torch.tensor(0.6, requires_grad=True),
        ]

        result = f(x, weird, z, tl)
        result.sum().backward()

        self.assertEqual(result, Foo.apply(x, weird, z, tl))
        self.assertEqual(x.grad, 2.5 * 3.5 * 0.5)
        self.assertEqual(z.grad, 2.0)
        self.assertEqual(weird.b.grad, None)
        self.assertEqual(weird.c.grad, None)
        self.assertEqual(tl[0].grad, None)
        self.assertEqual(tl[1].grad, None)

    def test_backward_returns_none_for_tensor_input(self):
        class Foo(torch.autograd.Function):
            @staticmethod
            def forward(ctx, x, y):
                ctx.save_for_backward(y)
                return x.clone() * y

            @staticmethod
            def backward(ctx, grad):
                (y,) = ctx.saved_tensors
                return grad * y, None

        @torch.compile(backend="aot_eager", fullgraph=True)
        def f(x, y):
            return Foo.apply(x, y)

        x = torch.tensor(2.0, requires_grad=True)
        y = torch.tensor(3.0, requires_grad=True)

        result = f(x, y)
        result.sum().backward()

        self.assertEqual(result, Foo.apply(x, y))
        self.assertEqual(x.grad, 3.0)
        self.assertEqual(y.grad, None)

    def test_function_with_bound_free_variable(self):
        class LowerBound(torch.autograd.Function):
            @staticmethod
            def forward(ctx, inputs, bound):
                ctx.save_for_backward(inputs, inputs.new_ones(1) * bound)
                return inputs.clamp(min=bound)

            @staticmethod
            def backward(ctx, grad_output):
                inputs, bound = ctx.saved_tensors
                return (inputs >= bound) * grad_output, None

        class MyMod(torch.nn.Module):
            def __init__(self) -> None:
                super().__init__()
                self.gamma = torch.nn.Parameter(torch.rand([4, 128, 32, 32]))

            def forward(self, x):
                gamma = LowerBound.apply(self.gamma, 1)
                return x + gamma

        mod = MyMod()
        args, kwargs = ([torch.rand([4, 128, 32, 32])], {})
        before = mod(*args, **kwargs)

        compiled_model = torch.compile(mod, backend="eager")
        after = compiled_model(*args, **kwargs)
        self.assertEqual(before, after)

    def test_forward_returns_constant(self):
        class Foo(torch.autograd.Function):
            @staticmethod
            def forward(ctx, x):
                return x, [1, 2, 3]  # Tensor and list of integers

            @staticmethod
            def backward(ctx, grad_output1, grad_output2):
                return grad_output1

        @torch.compile(backend="aot_eager", fullgraph=True)
        def f(x):
            return Foo.apply(x)

        x = torch.tensor(2.0, requires_grad=True)
        result = f(x)
        result[0].sum().backward()

        self.assertEqual(result, Foo.apply(x))

    # I pulled all of these test cases from test_autograd.py
    # In the future, we should make the Dynamo test suite actually
    # run on test_autograd.py (it's disabled right now) and delete these.
    def test_smoke_from_test_autograd(self):
        def mult1(x):
            return x.prod(dim=-1).prod(dim=-1)

        class Mult(torch.autograd.Function):
            @staticmethod
            def forward(ctx, x):
                y = mult1(x)
                ctx.save_for_backward(x, y)
                return y

            @staticmethod
            def backward(ctx, grad_output):
                x, y = ctx.saved_tensors
                return (grad_output * y)[:, None, None] / x

        mult2 = Mult.apply

        class Double(torch.autograd.Function):
            @staticmethod
            def forward(ctx, x):
                y = x**2
                ctx.save_for_backward(x, y)
                return y

            @staticmethod
            def backward(ctx, grad_output):
                x, _ = ctx.saved_tensors
                return grad_output * 2 * x

        # this is equivalent, but uses the output of .forward() in .backward()
        class Double2(Double):
            @staticmethod
            def backward(ctx, grad_output):
                x, y = ctx.saved_tensors
                return grad_output * 2 * y / x

        double = Double.apply
        double2 = Double2.apply

        class Identity(torch.autograd.Function):
            @staticmethod
            def forward(ctx, a, b):
                return a, a + b

            @staticmethod
            def backward(ctx, grad_a, grad_b):
                return grad_a + grad_b, grad_b

        class MyFunc2(torch.autograd.Function):
            @staticmethod
            def forward(ctx, inp):
                return inp.clone()

            @staticmethod
            def backward(ctx, gO):
                return torch.tensor(float("nan")).expand(10, 10)

        def run_fn(a):  # noqa: F841
            out = MyFunc2.apply(a)
            return out.sum()

        class MyFn(torch.autograd.Function):
            @staticmethod
            def forward(ctx, inp):
                return inp.view_as(inp)

            @staticmethod
            def backward(ctx, grad):
                return grad

        class MyAdder(torch.autograd.Function):
            @staticmethod
            def forward(ctx, a, b):
                a.add_(b)
                ctx.mark_dirty(a)
                return a

            @staticmethod
            def backward(ctx, grad):
                return grad, grad

        class InplaceMul(torch.autograd.Function):
            @staticmethod
            def forward(ctx, x):
                result = x.mul_(2)
                ctx.mark_dirty(result)
                return result

            @staticmethod
            def backward(ctx, grad_output):
                pass

            @staticmethod
            def jvp(ctx, x_t):
                if jvp_err:  # noqa: F821
                    return x_t
                else:
                    return x_t.mul_(2)

        class MyFn2(torch.autograd.Function):
            @staticmethod
            def forward(ctx, x, y):
                return x + y, x

            @staticmethod
            def vjp(ctx, gO1, gO2):
                return gO1 + gO2, gO1

            @staticmethod
            def jvp(ctx, x_t, y_t):
                return x_t + y_t, fn(x_t)  # noqa: F821

        class MyFn3(torch.autograd.Function):
            @staticmethod
            def forward(ctx, inp, inplace):
                view = inp.clone()[:3]
                if inplace:
                    view += 2
                return view

            @staticmethod
            def backward(ctx, grad):
                return grad, None

        def test():
            x = torch.ones(2, 4, 4).requires_grad_()
            mult2(x)

            x = torch.tensor(2).double().requires_grad_()
            double(x)
            double2(x)

            x = torch.randn(5, 5, requires_grad=True)
            y = torch.randn(5, 5, requires_grad=True)
            Identity.apply(x, y)

            a = torch.rand(1, 2)
            b = torch.rand(1, requires_grad=True)
            MyFn.apply(a)

            a = torch.ones(2, requires_grad=True)
            b = torch.ones(2, requires_grad=True)
            c = MyAdder.apply(a.clone(), b)
            c.sum().backward()

            z = torch.tensor(1.0, requires_grad=True)
            x = z.clone()
            y = InplaceMul.apply(x)

            a = torch.tensor(1.0, dtype=torch.double, requires_grad=True)
            b = torch.tensor(1.0, dtype=torch.double, requires_grad=True)
            c = torch.tensor(1.0, dtype=torch.double)
            d = torch.tensor(1.0, dtype=torch.double)
            MyFn2.apply(a, b)
            MyFn2.apply(c, d)

            base = torch.rand(10, requires_grad=True)
            MyFn3.apply(base, False)

        test()
        opt_test = torch.compile(test, backend="eager")
        opt_test()

    def test_tensor_subclass_intermediary_input(self):
        class FooTensor(torch.Tensor):
            @staticmethod
            def __new__(cls, data, config, scale):
                self = torch.Tensor._make_wrapper_subclass(
                    cls,
                    config[0],
                    strides=config[1],
                    storage_offset=config[2],
                    dtype=config[3],
                    layout=config[4],
                    requires_grad=config[5],
                    device=data.device,
                )
                self._data = data
                self._config = config
                self._scale = scale
                return self

            def __repr__(self):
                return "FooTensor"

            def __tensor_flatten__(self):
                return ("_data",), (
                    self._config,
                    self._scale,
                )

            @staticmethod
            def __tensor_unflatten__(tensors, metadatas, outer_size, outer_stride):
                return FooTensor(tensors["_data"], metadatas[0], metadatas[1])

            @classmethod
            def __torch_dispatch__(cls, func, types, args, kwargs=None):
                # handling clone and view is so dynamo fakefication passes, it's not
                # intended to be handling user code
                if func == torch.ops.aten.clone.default:
                    return FooTensor(
                        args[0]._data.clone(), args[0]._config, args[0]._scale
                    )
                elif func == torch.ops.aten.view.default:
                    new_data = args[0]._data.view(*args[1:])
                    return FooTensor(new_data, args[0]._config, args[0]._scale)

                raise NotImplementedError

        class foo_autograd_fn(torch.autograd.Function):
            @staticmethod
            def forward(ctx, x):
                # access some data from `x`, where `x` is a tensor subclass
                x2 = x._data + 1.0
                # create and return a tensor subclass from within a torch.autograd.Function
                x3 = FooTensor(x2, x._config, x._scale)
                return x3._data

            @staticmethod
            def backward(ctx, g):
                return g

        x_ref = torch.randn(4, 4).requires_grad_(True)
        x = copy.deepcopy(x_ref)
        scale = torch.tensor(1.0)
        # Weird that this is needed, but not having this breaks a lot of things
        torch._dynamo.allow_in_graph(FooTensor)

        def foo(x, scale):
            config = (
                x.size(),
                x.stride(),
                x.storage_offset(),
                x.dtype,
                x.layout,
                x.requires_grad,
            )
            x = FooTensor(x, config, scale)
            x = foo_autograd_fn.apply(x)
            return x

        y_ref = foo(x_ref, scale)
        y_ref.sum().backward()

        foo_opt = torch.compile(foo, backend="eager")
        y = foo_opt(x, scale)
        y.sum().backward()

        self.assertEqual(y, y_ref)
        self.assertEqual(x.grad, x_ref.grad)

    def test_assert_is_contiguous_after_matmul(self):
        class LinearFunction(torch.autograd.Function):
            @staticmethod
            def forward(ctx, x, weight):
                ctx.save_for_backward(x, weight)
                y = x.matmul(weight.t())
                return y

            @staticmethod
            def backward(ctx, grad_output):
                x, weight = ctx.saved_tensors
                grad_x = grad_output.matmul(weight)
                assert grad_x.is_contiguous()
                grad_weight = grad_output.transpose(0, 1).matmul(x)

                return grad_x, grad_weight

        def fn(x, weight):
            return LinearFunction.apply(x, weight)

        x1 = torch.randn(5, 3, requires_grad=True)
        x2 = copy.deepcopy(x1)
        W1 = torch.randn(4, 3, requires_grad=True)
        W2 = copy.deepcopy(W1)

        y1 = fn(x1, W1)
        y1.sum().backward()

        cnts = torch._dynamo.testing.CompileCounter()
        opt_fn = torch.compile(fn, backend=cnts)
        y2 = opt_fn(x2, W2)
        y2.sum().backward()

        self.assertEqual(y1, y2)
        self.assertEqual(x1.grad, x2.grad)
        self.assertEqual(W1.grad, W2.grad)
        self.assertEqual(cnts.frame_count, 1)

    def test_assert_is_contiguous_on_grad_output_directly(self):
        class LinearFunction(torch.autograd.Function):
            @staticmethod
            def forward(ctx, x, weight):
                ctx.save_for_backward(x, weight)
                y = x.matmul(weight.t())
                return y

            @staticmethod
            def backward(ctx, grad_output):
                assert grad_output.is_contiguous()
                x, weight = ctx.saved_tensors
                grad_x = grad_output.matmul(weight)
                grad_weight = grad_output.transpose(0, 1).matmul(x)

                return grad_x, grad_weight

        def fn(x, weight):
            return LinearFunction.apply(x, weight)

        x1 = torch.randn(5, 3, requires_grad=True)
        x2 = copy.deepcopy(x1)
        W1 = torch.randn(4, 3, requires_grad=True)
        W2 = copy.deepcopy(W1)

        y1 = fn(x1, W1)
        y1.backward(y1.clone().detach().requires_grad_(True))

        cnt = torch._dynamo.testing.CompileCounterWithBackend("aot_eager")
        opt_fn = torch.compile(fn, backend=cnt)
        y2 = opt_fn(x2, W2)
        y2.backward(y2.clone().detach().requires_grad_(True))

        self.assertEqual(y1, y2)
        self.assertEqual(x1.grad, x2.grad)
        self.assertEqual(W1.grad, W2.grad)

        # Check the inserted .contiguous() call is there!
        actual_graph = torch._dynamo.testing.normalize_gm(
            cnt.graphs[0].print_readable(print_output=False)
        )
        self.assertExpectedInline(
            actual_graph,
            """\
class GraphModule(torch.nn.Module):
    def forward(self, L_x_: "f32[5, 3]", L_weight_: "f32[4, 3]"):
        l_x_ = L_x_
        l_weight_ = L_weight_

        fwd_body_0 = self.fwd_body_0
        bwd_body_0 = self.bwd_body_0
        autograd_function_apply = torch.ops.higher_order.autograd_function_apply(fwd_body_0, bwd_body_0, l_weight_, l_x_, non_differentiable_idx = []);  fwd_body_0 = bwd_body_0 = l_weight_ = l_x_ = None
        getitem: "f32[5, 4]" = autograd_function_apply[0];  autograd_function_apply = None
        return (getitem,)

    class fwd_body_0(torch.nn.Module):
        def forward(self, l_weight_: "f32[4, 3]", l_x_: "f32[5, 3]"):
            _set_grad_enabled = torch._C._set_grad_enabled(False);  _set_grad_enabled = None

            t: "f32[3, 4]" = l_weight_.t()
            y: "f32[5, 4]" = l_x_.matmul(t);  t = None

            _set_grad_enabled_1 = torch._C._set_grad_enabled(True);  _set_grad_enabled_1 = None
            return ((y,), (l_weight_, l_x_))

    class bwd_body_0(torch.nn.Module):
        def forward(self, y: "f32[5, 4]", l_weight_: "f32[4, 3]", l_x_: "f32[5, 3]"):
            _set_grad_enabled = torch._C._set_grad_enabled(False);  _set_grad_enabled = None

            contiguous: "f32[5, 4]" = y.contiguous();  y = None

            grad_x: "f32[5, 3]" = contiguous.matmul(l_weight_);  l_weight_ = None

            transpose: "f32[4, 5]" = contiguous.transpose(0, 1);  contiguous = None
            grad_weight: "f32[4, 3]" = transpose.matmul(l_x_);  transpose = l_x_ = None

            _set_grad_enabled_1 = torch._C._set_grad_enabled(True);  _set_grad_enabled_1 = None
            return (grad_weight, grad_x)
""",
        )

    def test_smuggle_symint_issue_111031(self):
        from torch.autograd import Function

        class Foo(Function):
            @staticmethod
            def forward(ctx, x):
                ctx.x0 = x.size(0)
                return x * 2

            @staticmethod
            def backward(ctx, grad_out):
                return grad_out * ctx.x0

        cnts = torch._dynamo.testing.CompileCounter()

        @torch.compile(backend=cnts, fullgraph=True, dynamic=True)
        def foo(x):
            return Foo.apply(x)

        foo(torch.randn(2, requires_grad=True))
        self.assertEqual(cnts.frame_count, 1)

    def test_needs_input_grad(self):
        cnt = torch._dynamo.testing.CompileCounter()

        class NeedsInputGradFunc(torch.autograd.Function):
            @staticmethod
            def forward(ctx, foo):
                result = foo + foo
                ctx.save_for_backward(result)
                return result

            @staticmethod
            @torch.compile(backend=cnt, fullgraph=True)
            def backward(ctx, grad_output):
                (result,) = ctx.saved_tensors
                if ctx.needs_input_grad[0]:
                    return grad_output * result.sin()
                return None

        x = torch.randn(10, requires_grad=True)
        NeedsInputGradFunc.apply(x).sum().backward()
        self.assertEqual(x.grad.shape, x.shape)
        self.assertEqual(cnt.frame_count, 1)
        self.assertEqual(cnt.op_count, 2)

    def test_repeated_save_for_backward_calls(self):
        from torch.autograd import Function

        class Foo(Function):
            @staticmethod
            def forward(ctx, x, y):
                ctx.save_for_backward(x)
                ctx.save_for_backward(x, y)
                return x * y

            @staticmethod
            def backward(ctx, grad_out):
                x, y = ctx.saved_tensors
                return grad_out * x, grad_out * y

        cnts = torch._dynamo.testing.CompileCounter()

        def foo(x, y):
            return Foo.apply(x, y)

        x_ref = torch.randn(2, requires_grad=True)
        y_ref = torch.randn(2, requires_grad=True)
        x_test = x_ref.detach().clone().requires_grad_()
        y_test = y_ref.detach().clone().requires_grad_()

        out_ref = foo(x_ref, y_ref)
        out_ref.sum().backward()

        out_test = torch.compile(foo, backend=cnts)(x_test, y_test)
        out_test.sum().backward()

        self.assertEqual(cnts.frame_count, 1)
        self.assertEqual(out_ref, out_test)
        self.assertEqual(x_ref.grad, x_test.grad)
        self.assertEqual(y_ref.grad, y_test.grad)

    def test_smuggle_tensor_and_complex_structures(self):
        from torch.autograd import Function

        class Foo(Function):
            @staticmethod
            def forward(ctx, x):
                ctx.x0 = x
                ctx.x1 = [1, 2, 3]
                return x * 2

            @staticmethod
            def backward(ctx, grad_out):
                x0mul = grad_out * ctx.x0
                for i in ctx.x1:
                    x0mul = (x0mul * i) + x0mul
                return x0mul

        cnts = torch._dynamo.testing.CompileCounter()

        @torch.compile(backend=cnts, fullgraph=True, dynamic=True)
        def foo(x):
            return Foo.apply(x)

        foo(torch.randn(2, requires_grad=True)).sum().backward()
        self.assertEqual(cnts.frame_count, 1)

    def test_mark_non_differentiable(self):
        cnt = torch._dynamo.testing.CompileCounterWithBackend("aot_eager")
        from torch.autograd import Function

        class MyFunction(Function):
            @staticmethod
            def forward(ctx, x, y):
                out1 = x.sin()
                out2 = y * 2
                ctx.mark_non_differentiable(out2)
                return out1, out2

            @staticmethod
            def backward(ctx, grad1, grad2):
                return grad1.cos(), grad2 * 0.0

        @torch.compile(backend=cnt, fullgraph=True)
        def fn(x, y):
            return MyFunction.apply(x, y)

        x = torch.tensor(10.0, requires_grad=True)
        y = torch.tensor(20.0, requires_grad=True)
        ref1, ref2 = MyFunction.apply(x, y)
        res1, res2 = fn(x, y)
        self.assertEqual(ref1, res1)
        self.assertEqual(ref2, res2)
        # Ensure out1 requires gradients, out2 does not.
        self.assertTrue(ref1.requires_grad)
        self.assertTrue(res1.requires_grad)
        self.assertFalse(ref2.requires_grad)
        self.assertFalse(res2.requires_grad)
        res1.sum().backward()

        # check Dynamo captured graph is correct!
        actual_graph = torch._dynamo.testing.normalize_gm(
            cnt.graphs[0].print_readable(print_output=False)
        )
        self.assertExpectedInline(
            actual_graph,
            """\
class GraphModule(torch.nn.Module):
    def forward(self, L_x_: "f32[]", L_y_: "f32[]"):
        l_x_ = L_x_
        l_y_ = L_y_

        fwd_body_0 = self.fwd_body_0
        bwd_body_0 = self.bwd_body_0
        autograd_function_apply = torch.ops.higher_order.autograd_function_apply(fwd_body_0, bwd_body_0, l_x_, l_y_, non_differentiable_idx = [1]);  fwd_body_0 = bwd_body_0 = l_x_ = l_y_ = None
        getitem: "f32[]" = autograd_function_apply[0]
        getitem_1: "f32[]" = autograd_function_apply[1];  autograd_function_apply = None
        return (getitem, getitem_1)

    class fwd_body_0(torch.nn.Module):
        def forward(self, l_x_: "f32[]", l_y_: "f32[]"):
            _set_grad_enabled = torch._C._set_grad_enabled(False);  _set_grad_enabled = None

            out1: "f32[]" = l_x_.sin();  l_x_ = None

            out2: "f32[]" = l_y_ * 2;  l_y_ = None

            _set_grad_enabled_1 = torch._C._set_grad_enabled(True);  _set_grad_enabled_1 = None
            return ((out1, out2), ())

    class bwd_body_0(torch.nn.Module):
        def forward(self, grad1: "f32[]", grad2: "f32[]"):
            _set_grad_enabled = torch._C._set_grad_enabled(False);  _set_grad_enabled = None

            cos: "f32[]" = grad1.cos();  grad1 = None
            mul: "f32[]" = grad2 * 0.0;  grad2 = None

            _set_grad_enabled_1 = torch._C._set_grad_enabled(True);  _set_grad_enabled_1 = None
            return (cos, mul)
""",
        )

    def test_mark_multi_output_non_differentiable(self):
        from torch.autograd import Function

        class MyFunction(Function):
            @staticmethod
            def forward(ctx, x, y, z):
                out1 = x.sin()
                out2 = y * 2
                out3 = z + 3
                ctx.mark_non_differentiable(out2, out3)
                return out1, out2, out3

            @staticmethod
            def backward(ctx, grad1, grad2, grad3):
                return grad1.cos(), grad2, grad3

        @torch.compile(backend="aot_eager", fullgraph=True)
        def fn(x, y, z):
            return MyFunction.apply(x, y, z)

        x = torch.tensor(10.0, requires_grad=True)
        y = torch.tensor(20.0, requires_grad=True)
        z = torch.tensor(30.0, requires_grad=True)
        ref1, ref2, ref3 = MyFunction.apply(x, y, z)
        res1, res2, res3 = fn(x, y, z)
        self.assertEqual(ref1, res1)
        self.assertEqual(ref2, res2)
        self.assertEqual(ref3, res3)
        # Ensure out1 requires gradients, out2 does not.
        self.assertTrue(ref1.requires_grad)
        self.assertTrue(res1.requires_grad)
        self.assertFalse(ref2.requires_grad)
        self.assertFalse(res2.requires_grad)
        self.assertFalse(ref3.requires_grad)
        self.assertFalse(res3.requires_grad)
        res1.sum().backward()

    def test_default_values(self):
        from torch.autograd import Function

        class Foo(Function):
            @staticmethod
            def forward(ctx, x, alpha=0.99):
                return x

            @staticmethod
            def backward(ctx, grad_out):
                return grad_out

        @torch.compile
        def foo(x):
            return Foo.apply(x)

        # Make sure guards for default values do not crash
        foo(torch.randn(2))
        foo(torch.randn(2, requires_grad=True))

    def test_fwd_no_grad(self):
        # autograd.Function.forward should be traced and called under no_grad mode.
        # torch.exp with out=... arguments don't support automatic differentiation,
        # so can't be traced/called under grad mode (throwing RuntimeError),
        # therefore this unit test ensures fwd is under no_grad mode.
        class Foo(torch.autograd.Function):
            @staticmethod
            def forward(ctx, inputs):
                torch.exp(inputs, out=inputs)
                return inputs

            @staticmethod
            def backward(ctx, grad_output):
                return None

        @torch.compile(backend="eager", fullgraph=True)
        def f(x):
            return Foo.apply(x)

        x1 = torch.randn(2, 3, requires_grad=True)
        x2 = x1.clone()
        self.assertEqual(f(x1), Foo.apply(x2))

    # https://github.com/pytorch/pytorch/issues/129963
    def test_fwd_propogation_correctness(self):
        class MyCube(torch.autograd.Function):
            @staticmethod
            def forward(ctx, x):
                result = x**3
                dx = 3 * x**2
                ctx.save_for_backward(x, dx)
                return result, dx

            @staticmethod
            def backward(ctx, grad_output, grad_dx):
                x, dx = ctx.saved_tensors
                result = grad_output * dx + grad_dx * 6 * x
                # Intentionally return a wrong value to test if the backward is triggered twice.
                # Since if the first MyCube.apply returns values w/o requires_grad=True,
                # this backward would be only triggered once (the first MyCube.apply call),
                # as the second MyCube.apply is inlined by Dynamo and the corresponding backward
                # would be generated by autograd engine.
                return result * 0.5

        @torch.compile(backend="aot_eager", fullgraph=True)
        def fn(x):
            x, _ = MyCube.apply(x)
            x, _ = MyCube.apply(x)
            return x

        inp = torch.ones(2, requires_grad=True)
        out = fn(inp)
        out.sum().backward()
        self.assertEqual(out, inp**3)
        self.assertEqual(inp.grad, torch.tensor([2.25, 2.25]))

    def test_tuple_arg(self):
        cnt = torch._dynamo.testing.CompileCounter()

        class TupleArgFunc(torch.autograd.Function):
            @staticmethod
            def forward(ctx, x, shape):
                ctx.save_for_backward(torch.randn(shape))
                return x + 1

            @staticmethod
            def backward(ctx, grad_output):
                (result,) = ctx.saved_tensors
                return result, None

        @torch.compile(backend=cnt, fullgraph=True)
        def fn():
            return TupleArgFunc.apply(x, shape)

        shape = (10, 10)
        x = torch.randn(shape, requires_grad=True)
        out = fn()
        out.sum().backward()
        self.assertEqual(out, x + 1)
        self.assertEqual(x.grad.shape, shape)
        self.assertEqual(cnt.frame_count, 1)
        self.assertEqual(cnt.op_count, 2)

    @requires_gpu
    def test_triton_kernel_basic(self):
        class Add(torch.autograd.Function):
            @staticmethod
            def forward(ctx, x, y):
                ctx.save_for_backward(x, y)
                output = torch.zeros_like(x)
                n_elements = output.numel()
                grid = lambda meta: (  # noqa: E731
                    triton.cdiv(n_elements, meta["BLOCK_SIZE"]),
                )
                add_kernel[grid](x, y, output, n_elements, BLOCK_SIZE=16)
                return output

            @staticmethod
            def backward(ctx, grad_output):
                x, y = ctx.saved_tensors
                return x * grad_output, y * grad_output

        @torch.compile(fullgraph=True, backend="inductor")
        def f(x, y):
            z = Add.apply(x, y)
            return z

        x = torch.randn(10, device=device_type, requires_grad=True)
        y = torch.randn(10, device=device_type, requires_grad=True)
        z = f(x, y)
        loss = z.sum()
        loss.backward()
        self.assertEqual(x + y, z)

    @requires_gpu
    def test_triton_kernel_multiple_out(self):
        class Add(torch.autograd.Function):
            @staticmethod
            def forward(ctx, x, y):
                ctx.save_for_backward(x, y)
                ctx.t1 = x
                ctx.t2 = y
                output = torch.zeros_like(x)
                n_elements = output.numel()
                grid = lambda meta: (  # noqa: E731
                    triton.cdiv(n_elements, meta["BLOCK_SIZE"]),
                )
                add_kernel[grid](x, y, output, n_elements, BLOCK_SIZE=16)
                return output, x

            @staticmethod
            def backward(ctx, grad_output, old_x):
                x, y = ctx.saved_tensors
                x1 = ctx.t1
                y1 = ctx.t2
                return old_x * x * x1 * grad_output, y * y1 * grad_output

        @torch.compile(fullgraph=True, backend="inductor")
        def f(x, y):
            z = Add.apply(x, y)
            return z

        x = torch.randn(10, device=device_type, requires_grad=True)
        y = torch.randn(10, device=device_type, requires_grad=True)
        z, _ = f(x, y)
        loss = z.sum()
        loss.backward()
        self.assertEqual(x + y, z)

<<<<<<< HEAD
    def test_rewired_bwd_output(self):
        class Add(torch.autograd.Function):
            @staticmethod
            def forward(ctx, x, y):
                a = torch.sin(x)
                b = torch.cos(y)
                result = a * b
                # Save input, output and intermediate to test all cases
                ctx.save_for_backward(a, x, result)
                return result, a + b

            @staticmethod
            def backward(ctx, grad_a, grad_b):
                (a, x, result) = ctx.saved_tensors
                return a * grad_b * 2 + x, result + grad_a * 3

        def fn(x, y):
            z = Add.apply(torch.cos(x), torch.cos(y))
            return z[0] + z[1]

        backend = AotEagerAndRecordGraphs()
        opt_fn = torch.compile(fn, fullgraph=True, backend=backend)
        x = torch.randn(8, 8, requires_grad=True)
        y = torch.randn(8, 8, requires_grad=True)
        x_clone = x.detach().clone().requires_grad_(True)
        y_clone = y.detach().clone().requires_grad_(True)
        torch._dynamo.mark_dynamic(x_clone, 0)
        torch._dynamo.mark_dynamic(y_clone, 0)

        ref = fn(x, y)
        res = opt_fn(x_clone, y_clone)

        ref.sum().backward()
        res.sum().backward()

        self.assertEqual(ref, res)
        self.assertEqual(x.grad, x_clone.grad)

        self.assertExpectedInline(
            torch._dynamo.testing.normalize_gm(
                backend.graphs[0].print_readable(print_output=False)
            ),
            """\
class GraphModule(torch.nn.Module):
    def forward(self, s77: "Sym(s17)", L_x_: "f32[s17, 8]", s17: "Sym(s17)", L_y_: "f32[s17, 8]"):
        l_x_ = L_x_
        l_y_ = L_y_

        arg: "f32[s17, 8]" = torch.cos(l_x_);  l_x_ = None
        arg_1: "f32[s17, 8]" = torch.cos(l_y_);  l_y_ = None
        fwd_body_0 = self.fwd_body_0
        bwd_body_0 = self.bwd_body_0
        autograd_function_apply = torch.ops.higher_order.autograd_function_apply(fwd_body_0, bwd_body_0, s77, arg, s17, arg_1, non_differentiable_idx = []);  fwd_body_0 = bwd_body_0 = s77 = arg = s17 = arg_1 = None
        getitem: "f32[s17, 8]" = autograd_function_apply[0]
        getitem_1: "f32[s17, 8]" = autograd_function_apply[1];  autograd_function_apply = None

        add: "f32[s17, 8]" = getitem + getitem_1;  getitem = getitem_1 = None
        return (add,)

    class fwd_body_0(torch.nn.Module):
        def forward(self, s77: "Sym(s17)", cos: "f32[s17, 8]", s17: "Sym(s17)", cos_1: "f32[s17, 8]"):
            _set_grad_enabled = torch._C._set_grad_enabled(False);  _set_grad_enabled = None

            a: "f32[s17, 8]" = torch.sin(cos)

            b: "f32[s17, 8]" = torch.cos(cos_1);  cos_1 = None

            result: "f32[s17, 8]" = a * b

            out: "f32[s17, 8]" = a + b;  b = None

            _set_grad_enabled_1 = torch._C._set_grad_enabled(True);  _set_grad_enabled_1 = None
            return ((result, out), (s17, a, cos, result))

    class bwd_body_0(torch.nn.Module):
        def forward(self, grad_a: "f32[s17, 8]", grad_b: "f32[s17, 8]", s17: "Sym(s17)", a: "f32[s17, 8]", arg: "f32[s17, 8]", result: "f32[s17, 8]"):
            _set_grad_enabled = torch._C._set_grad_enabled(False);  _set_grad_enabled = None

            mul: "f32[s17, 8]" = a * grad_b;  a = grad_b = None
            mul_1: "f32[s17, 8]" = mul * 2;  mul = None
            add: "f32[s17, 8]" = mul_1 + arg;  mul_1 = arg = None
            mul_2: "f32[s17, 8]" = grad_a * 3;  grad_a = None
            add_1: "f32[s17, 8]" = result + mul_2;  result = mul_2 = None

            _set_grad_enabled_1 = torch._C._set_grad_enabled(True);  _set_grad_enabled_1 = None
            return (None, add, None, add_1)
""",
        )

    def test_udf_output(self):
        class Foo:
            def __init__(self, a, b):
                self.a = a
                self.b = b

        class Add(torch.autograd.Function):
            @staticmethod
            def forward(ctx, x, y):
                a = torch.sin(x)
                b = torch.cos(y)
                ctx.save_for_backward(a)
                return Foo(a, b), x * y

            @staticmethod
            def backward(ctx, grad_a, grad_b):
                (a,) = ctx.saved_tensors
                return grad_b * 2, a * grad_b * 3

        def fn(x, y):
            z = Add.apply(x, y)
            return z[0].a + z[0].b + z[1]

        backend = AotEagerAndRecordGraphs()
        opt_fn = torch.compile(fn, fullgraph=True, backend=backend)
        x = torch.randn(8, 8, requires_grad=True)
        y = torch.randn(8, 8, requires_grad=True)
        x_clone = x.detach().clone().requires_grad_(True)
        y_clone = y.detach().clone().requires_grad_(True)

        ref = fn(x, y)
        res = opt_fn(x_clone, y_clone)

        ref.sum().backward()
        res.sum().backward()

        self.assertEqual(ref, res)
        self.assertEqual(x.grad, x_clone.grad)

        self.assertExpectedInline(
            torch._dynamo.testing.normalize_gm(
                backend.graphs[0].print_readable(print_output=False)
            ),
            """\
class GraphModule(torch.nn.Module):
    def forward(self, L_x_: "f32[8, 8]", L_y_: "f32[8, 8]"):
        l_x_ = L_x_
        l_y_ = L_y_

        fwd_body_0 = self.fwd_body_0
        bwd_body_0 = self.bwd_body_0
        autograd_function_apply = torch.ops.higher_order.autograd_function_apply(fwd_body_0, bwd_body_0, l_x_, l_y_, non_differentiable_idx = []);  fwd_body_0 = bwd_body_0 = l_x_ = l_y_ = None
        getitem: "f32[8, 8]" = autograd_function_apply[0]
        getitem_1: "f32[8, 8]" = autograd_function_apply[1]
        getitem_2: "f32[8, 8]" = autograd_function_apply[2];  autograd_function_apply = None

        add: "f32[8, 8]" = getitem + getitem_1;  getitem = getitem_1 = None
        add_1: "f32[8, 8]" = add + getitem_2;  add = getitem_2 = None
        return (add_1,)

    class fwd_body_0(torch.nn.Module):
        def forward(self, l_x_: "f32[8, 8]", l_y_: "f32[8, 8]"):
            _set_grad_enabled = torch._C._set_grad_enabled(False);  _set_grad_enabled = None

            a: "f32[8, 8]" = torch.sin(l_x_)

            b: "f32[8, 8]" = torch.cos(l_y_)

            out: "f32[8, 8]" = l_x_ * l_y_;  l_x_ = l_y_ = None

            _set_grad_enabled_1 = torch._C._set_grad_enabled(True);  _set_grad_enabled_1 = None
            return ((a, b, out), (a,))

    class bwd_body_0(torch.nn.Module):
        def forward(self, unused_0, unused_1, grad_b: "f32[8, 8]", a: "f32[8, 8]"):
            _set_grad_enabled = torch._C._set_grad_enabled(False);  _set_grad_enabled = None

            mul: "f32[8, 8]" = grad_b * 2
            mul_1: "f32[8, 8]" = a * grad_b;  a = grad_b = None
            mul_2: "f32[8, 8]" = mul_1 * 3;  mul_1 = None

            _set_grad_enabled_1 = torch._C._set_grad_enabled(True);  _set_grad_enabled_1 = None
            return (mul, mul_2)
""",
        )

    def test_aliasing_output(self):
        class Add(torch.autograd.Function):
            @staticmethod
            def forward(ctx, x):
                return x

            @staticmethod
            def backward(ctx, grad_out):
                return grad_out

        def fn(x):
            y = Add.apply(x)
            if y is x:
                return torch.cos(y)
            return torch.sin(y)

        x = torch.randn(8, 8, requires_grad=True)

        ref = fn(x)
        backend = AotEagerAndRecordGraphs()
        opt_fn = torch.compile(fn, fullgraph=True, backend=backend)
        res = opt_fn(x)
        self.assertEqual(ref, res)

        # Must have `view_as`
        self.assertExpectedInline(
            torch._dynamo.testing.normalize_gm(
                backend.graphs[0].print_readable(print_output=False)
            ),
            """\
class GraphModule(torch.nn.Module):
    def forward(self, L_x_: "f32[8, 8]"):
        l_x_ = L_x_

        fwd_body_0 = self.fwd_body_0
        bwd_body_0 = self.bwd_body_0
        autograd_function_apply = torch.ops.higher_order.autograd_function_apply(fwd_body_0, bwd_body_0, l_x_, non_differentiable_idx = []);  fwd_body_0 = bwd_body_0 = l_x_ = None
        y: "f32[8, 8]" = autograd_function_apply[0];  autograd_function_apply = None

        sin: "f32[8, 8]" = torch.sin(y);  y = None
        return (sin,)

    class fwd_body_0(torch.nn.Module):
        def forward(self, l_x_: "f32[8, 8]"):
            _set_grad_enabled = torch._C._set_grad_enabled(False);  _set_grad_enabled = None
            _set_grad_enabled_1 = torch._C._set_grad_enabled(True);  _set_grad_enabled_1 = None

            view_as: "f32[8, 8]" = l_x_.view_as(l_x_);  l_x_ = None
            return ((view_as,), ())

    class bwd_body_0(torch.nn.Module):
        def forward(self, grad_out: "f32[8, 8]"):
            _set_grad_enabled = torch._C._set_grad_enabled(False);  _set_grad_enabled = None
            _set_grad_enabled_1 = torch._C._set_grad_enabled(True);  _set_grad_enabled_1 = None
            return (grad_out,)
""",
        )
=======
    @unittest.expectedFailure
    def test_nonlocal_list_mutation_in_autograd_function(self):
        """Test that nonlocal list mutation in autograd.Function forward is handled correctly."""

        class SimpleAutogradFunc(torch.autograd.Function):
            @staticmethod
            def forward(ctx, x, z):
                # Simple computation
                o = torch.matmul(x, x) @ x
                out = x.sin()
                # Mutate the nonlocal list
                z.append(out)
                return torch.cos(torch.sin(o)), torch.sin(x)

            @staticmethod
            def backward(ctx, grad_output1, grad_output2):
                # Simple backward
                return grad_output1 + grad_output2, None

        def fn(x):
            z = []

            outs = SimpleAutogradFunc.apply(x, z)
            out1 = outs[0]
            # Check that the extra output pytree handling is done properly
            out2 = outs[-1]

            return out1 + out2, z[0]

        x = torch.randn(4, 4, requires_grad=True)
        ref = fn(x)

        opt_fn = torch.compile(fn, backend="aot_eager", fullgraph=True)
        res = opt_fn(x)
        self.assertEqual(ref[0], res[0])
        self.assertEqual(ref[1], res[1])
>>>>>>> a443597d


if __name__ == "__main__":
    from torch._dynamo.test_case import run_tests

    run_tests()<|MERGE_RESOLUTION|>--- conflicted
+++ resolved
@@ -1547,7 +1547,43 @@
         loss.backward()
         self.assertEqual(x + y, z)
 
-<<<<<<< HEAD
+    @unittest.expectedFailure
+    def test_nonlocal_list_mutation_in_autograd_function(self):
+        """Test that nonlocal list mutation in autograd.Function forward is handled correctly."""
+
+        class SimpleAutogradFunc(torch.autograd.Function):
+            @staticmethod
+            def forward(ctx, x, z):
+                # Simple computation
+                o = torch.matmul(x, x) @ x
+                out = x.sin()
+                # Mutate the nonlocal list
+                z.append(out)
+                return torch.cos(torch.sin(o)), torch.sin(x)
+
+            @staticmethod
+            def backward(ctx, grad_output1, grad_output2):
+                # Simple backward
+                return grad_output1 + grad_output2, None
+
+        def fn(x):
+            z = []
+
+            outs = SimpleAutogradFunc.apply(x, z)
+            out1 = outs[0]
+            # Check that the extra output pytree handling is done properly
+            out2 = outs[-1]
+
+            return out1 + out2, z[0]
+
+        x = torch.randn(4, 4, requires_grad=True)
+        ref = fn(x)
+
+        opt_fn = torch.compile(fn, backend="aot_eager", fullgraph=True)
+        res = opt_fn(x)
+        self.assertEqual(ref[0], res[0])
+        self.assertEqual(ref[1], res[1])
+
     def test_rewired_bwd_output(self):
         class Add(torch.autograd.Function):
             @staticmethod
@@ -1780,44 +1816,6 @@
             return (grad_out,)
 """,
         )
-=======
-    @unittest.expectedFailure
-    def test_nonlocal_list_mutation_in_autograd_function(self):
-        """Test that nonlocal list mutation in autograd.Function forward is handled correctly."""
-
-        class SimpleAutogradFunc(torch.autograd.Function):
-            @staticmethod
-            def forward(ctx, x, z):
-                # Simple computation
-                o = torch.matmul(x, x) @ x
-                out = x.sin()
-                # Mutate the nonlocal list
-                z.append(out)
-                return torch.cos(torch.sin(o)), torch.sin(x)
-
-            @staticmethod
-            def backward(ctx, grad_output1, grad_output2):
-                # Simple backward
-                return grad_output1 + grad_output2, None
-
-        def fn(x):
-            z = []
-
-            outs = SimpleAutogradFunc.apply(x, z)
-            out1 = outs[0]
-            # Check that the extra output pytree handling is done properly
-            out2 = outs[-1]
-
-            return out1 + out2, z[0]
-
-        x = torch.randn(4, 4, requires_grad=True)
-        ref = fn(x)
-
-        opt_fn = torch.compile(fn, backend="aot_eager", fullgraph=True)
-        res = opt_fn(x)
-        self.assertEqual(ref[0], res[0])
-        self.assertEqual(ref[1], res[1])
->>>>>>> a443597d
 
 
 if __name__ == "__main__":
