--- conflicted
+++ resolved
@@ -570,7 +570,79 @@
             # Should have graph break due to autograd.grad being skipped
             self.assertEqual(cnt.frame_count, 2)
 
-<<<<<<< HEAD
+        # With trace_autograd_ops=True, should trace in single graph
+        torch._dynamo.reset()
+        with torch._dynamo.config.patch(trace_autograd_ops=True):
+            cnt = torch._dynamo.testing.CompileCounter()
+            compiled_fn = torch.compile(backend=cnt)(fn)
+            compiled_result = compiled_fn(torch.tensor(1.0, requires_grad=True))
+            self.assertEqual(eager_result, compiled_result)
+            self.assertEqual(cnt.frame_count, 1)
+
+    # TODO (tmanlaibaatar) should fix it later
+    @unittest.expectedFailure
+    @skipIfCrossRef
+    def test_autograd_grad_external_grad_fn_not_reachable(self):
+        torch._dynamo.reset()
+
+        @torch.compile(fullgraph=True, backend="aot_eager")
+        def fn(y_ext, x_internal):
+            # y_ext has external grad_fn but we detach it
+            y_detached = y_ext.detach()
+            z = y_detached + x_internal * 3
+            return torch.autograd.grad(z.sum(), x_internal)
+
+        x_external = torch.randn(3, requires_grad=True)
+        y_external = x_external * 2  # has grad_fn
+        x_internal = torch.randn(3, requires_grad=True)
+
+        # This should work because y_external's grad_fn is detached
+        result = fn(y_external, x_internal)
+        self.assertEqual(result[0], torch.full((3,), 3.0))
+
+    @skipIfCrossRef
+    def test_autograd_grad_rejects_external_gradient_edge(self):
+        from torch.autograd.graph import GradientEdge
+
+        torch._dynamo.reset()
+
+        @torch.compile(fullgraph=True, backend="aot_eager")
+        def fn(edge, x):
+            return torch.autograd.grad(edge, x, grad_outputs=torch.ones(3))
+
+        x = torch.randn(3, requires_grad=True)
+        y = x * 2
+        edge = GradientEdge(y.grad_fn, 0)
+
+        with self.assertRaisesRegex(
+            torch._dynamo.exc.Unsupported,
+            r"autograd.grad with external GradientEdge",
+        ):
+            fn(edge, x)
+
+    @skipIfCrossRef
+    def test_autograd_grad_rejects_tuple_of_external_gradient_edges(self):
+        from torch.autograd.graph import GradientEdge
+
+        torch._dynamo.reset()
+
+        @torch.compile(fullgraph=True, backend="aot_eager")
+        def fn(edges, x):
+            return torch.autograd.grad(
+                edges, x, grad_outputs=[torch.ones(3), torch.ones(3)]
+            )
+
+        x = torch.randn(3, requires_grad=True)
+        y = x * 2
+        z = x * 3
+        edges = (GradientEdge(y.grad_fn, 0), GradientEdge(z.grad_fn, 0))
+
+        with self.assertRaisesRegex(
+            torch._dynamo.exc.Unsupported,
+            r"autograd.grad with external GradientEdge",
+        ):
+            fn(edges, x)
+            
     @skipIfCrossRef
     def test_tensor_backward_basic(self):
         """Test that tensor.backward(inputs=params) works in compiled code."""
@@ -798,80 +870,6 @@
             fn,
             w,
         )
-=======
-        # With trace_autograd_ops=True, should trace in single graph
-        torch._dynamo.reset()
-        with torch._dynamo.config.patch(trace_autograd_ops=True):
-            cnt = torch._dynamo.testing.CompileCounter()
-            compiled_fn = torch.compile(backend=cnt)(fn)
-            compiled_result = compiled_fn(torch.tensor(1.0, requires_grad=True))
-            self.assertEqual(eager_result, compiled_result)
-            self.assertEqual(cnt.frame_count, 1)
-
-    # TODO (tmanlaibaatar) should fix it later
-    @unittest.expectedFailure
-    @skipIfCrossRef
-    def test_autograd_grad_external_grad_fn_not_reachable(self):
-        torch._dynamo.reset()
-
-        @torch.compile(fullgraph=True, backend="aot_eager")
-        def fn(y_ext, x_internal):
-            # y_ext has external grad_fn but we detach it
-            y_detached = y_ext.detach()
-            z = y_detached + x_internal * 3
-            return torch.autograd.grad(z.sum(), x_internal)
-
-        x_external = torch.randn(3, requires_grad=True)
-        y_external = x_external * 2  # has grad_fn
-        x_internal = torch.randn(3, requires_grad=True)
-
-        # This should work because y_external's grad_fn is detached
-        result = fn(y_external, x_internal)
-        self.assertEqual(result[0], torch.full((3,), 3.0))
-
-    @skipIfCrossRef
-    def test_autograd_grad_rejects_external_gradient_edge(self):
-        from torch.autograd.graph import GradientEdge
-
-        torch._dynamo.reset()
-
-        @torch.compile(fullgraph=True, backend="aot_eager")
-        def fn(edge, x):
-            return torch.autograd.grad(edge, x, grad_outputs=torch.ones(3))
-
-        x = torch.randn(3, requires_grad=True)
-        y = x * 2
-        edge = GradientEdge(y.grad_fn, 0)
-
-        with self.assertRaisesRegex(
-            torch._dynamo.exc.Unsupported,
-            r"autograd.grad with external GradientEdge",
-        ):
-            fn(edge, x)
-
-    @skipIfCrossRef
-    def test_autograd_grad_rejects_tuple_of_external_gradient_edges(self):
-        from torch.autograd.graph import GradientEdge
-
-        torch._dynamo.reset()
-
-        @torch.compile(fullgraph=True, backend="aot_eager")
-        def fn(edges, x):
-            return torch.autograd.grad(
-                edges, x, grad_outputs=[torch.ones(3), torch.ones(3)]
-            )
-
-        x = torch.randn(3, requires_grad=True)
-        y = x * 2
-        z = x * 3
-        edges = (GradientEdge(y.grad_fn, 0), GradientEdge(z.grad_fn, 0))
-
-        with self.assertRaisesRegex(
-            torch._dynamo.exc.Unsupported,
-            r"autograd.grad with external GradientEdge",
-        ):
-            fn(edges, x)
->>>>>>> 9778dbae
 
 
 if __name__ == "__main__":
