# Owner(s): ["module: dynamo"]
# flake8: noqa
import collections
import functools
import inspect
import itertools
import operator
import unittest
from dataclasses import dataclass, field
from typing import Any, Dict, List, NamedTuple
from unittest.mock import patch

import numpy as np

import torch

import torch._dynamo.test_case
import torch._dynamo.testing
from torch import sub
from torch._dynamo.testing import expectedFailureDynamic
from torch._dynamo.utils import same
from torch.nn import functional as F
from torch.testing._internal.common_utils import (
    disable_translation_validation_if_dynamic_shapes,
)

d = torch.ones(10, 10)
e = torch.nn.Linear(10, 10)
flag = True


clip01 = functools.partial(torch.clip, min=0.0, max=1.0)


def constant3(a, b):
    return a - b + (1.0 + 2)


def func_with_default(a, b, some_default_arg=True):
    if some_default_arg:
        return a - b


def make_test(fn):
    nargs = len(inspect.signature(fn).parameters)

    def test_fn(self):
        return torch._dynamo.testing.standard_test(self, fn=fn, nargs=nargs)

    return test_fn


@torch.jit.script_if_tracing
def inline_script_if_tracing(x):
    return x + 1.2


@torch.jit.ignore
def inline_ignore(x):
    return x + 3.4


@torch.jit.unused
def inline_unused(x):
    return x + 5.6


class FunctionTests(torch._dynamo.test_case.TestCase):
    @make_test
    def test_inline_jit_annotations(x):
        x = inline_script_if_tracing(x)
        x = inline_ignore(x)
        x = inline_unused(x)
        return

    @make_test
    def test_add(a, b):
        return a + b

    @make_test
    def test_add_(a, b):
        a_copy = torch.tensor(a)
        return a_copy.add_(b, alpha=5.0)

    @make_test
    def test_addcdiv(a, b, c):
        # dynamo decomposes this to avoid a graph break when
        # the value kwarg is populated
        return torch.addcdiv(a, b, c, value=5.0)

    @make_test
    def test_addcdiv_(a, b, c):
        a_copy = torch.tensor(a)
        return a_copy.addcdiv_(b, c, value=5.0)

    @make_test
    def test_is_not_null(a, b):
        if a is not None and b is not None:
            return a + b

    @make_test
    def test_functools_partial(a, b):
        return clip01(a + b)

    @make_test
    def test_itertools_product(a, b):
        v = a
        for x, i in itertools.product([a, b], [1, 2]):
            v = v + x * i
        return v

    @make_test
    def test_itertools_chain(a, b):
        v = a
        for x in itertools.chain([a, b], [1, 2]):
            v = v + x
        return v

    @make_test
    def test_itertools_combinations(a, b):
        combs = []
        for size in itertools.combinations((1, 2, 3, 4), 2):
            combs.append(torch.ones(size))
        return combs

    @make_test
    def test_constant1(a, b, c):
        return a - b * c + 1.0

    @make_test
    def test_constant2(a, b, c):
        return a - b * c + 1

    @make_test
    def test_constant3(a):
        b = 1
        c = 2
        d = 3
        return b + c - d + a

    @make_test
    def test_constant4(a, b):
        c = 2
        d = 3
        if c > d:
            return a - b
        return b - a

    @make_test
    def test_finfo(a, b):
        if torch.iinfo(torch.int32).bits == 32:
            return torch.finfo(a.dtype).min * b

    @make_test
    def test_globalfn(a, b):
        return sub(a, b)

    @make_test
    def test_viatorch(a, b):
        return torch.sub(a, b)

    @make_test
    def test_viamethod(a, b):
        return a.sub(b)

    @make_test
    def test_indirect1(a, b):
        t = a.sub
        return t(b)

    @make_test
    def test_indirect2(a, b):
        t = a.sub
        args = (b,)
        return t(*args)

    @make_test
    def test_indirect3(a, b):
        t = a.sub
        args = (b,)
        kwargs = {}
        return t(*args, **kwargs)

    @make_test
    def test_methodcall1(a, b, c):
        return constant3(a, b) * c

    @make_test
    def test_methodcall2(a, b):
        return constant3(a=b, b=a) + 1

    @make_test
    def test_methodcall3(a, b):
        return constant3(a, b=1.0) + b

    @make_test
    def test_device_constant(a):
        return a + torch.ones(1, device=torch.device("cpu"))

    @make_test
    def test_tuple1(a, b):
        args = (a, b)
        return sub(*args)

    @make_test
    def test_tuple2(a, b):
        args = [a, b]
        return sub(*args)

    @make_test
    def test_is_in_onnx_export(x, y):
        if torch.onnx.is_in_onnx_export():
            return x - 1
        else:
            return y + 1

    @make_test
    def test_is_fx_tracing(x, y):
        if torch.fx._symbolic_trace.is_fx_tracing():
            return x - 1
        else:
            return y + 1

    @make_test
    def test_listarg1(a, b):
        return torch.cat([a, b])

    @make_test
    def test_listarg2(a, b):
        return torch.cat((a, b), dim=0)

    @make_test
    def test_listarg3(a, b):
        kwargs = {"tensors": (a, b), "dim": 0}
        return torch.cat(**kwargs)

    @make_test
    def test_listarg4(a, b):
        return torch.cat(tensors=[a, b], dim=0)

    @make_test
    def test_listarg5(a, b):
        args = [(a, b)]
        kwargs = {"dim": 0}
        return torch.cat(*args, **kwargs)

    @make_test
    def test_deque(a, b):
        d = collections.deque([a, b])
        d.append(a + 1)
        d.extend([a, b])
        d.insert(0, "foo")
        tmp = d.pop()

        another_deque = collections.deque([tmp])
        d.extendleft(another_deque)
        another_deque.clear()
        d.extend(another_deque)

        d[2] = "setitem"
        d = d.copy()
        d.append(d.popleft())

        empty = collections.deque()
        d.extend(empty)

        # dynamo same() util doesn't support deque so just return a list
        return list(d)

    @make_test
    def test_slice1(a):
        return a[5]

    @make_test
    def test_slice2(a):
        return a[:5]

    @make_test
    def test_slice3(a):
        return a[5:]

    @make_test
    def test_slice4(a):
        return a[2:5]

    @make_test
    def test_slice5(a):
        return a[::2]

    @make_test
    def test_slice6(a):
        return torch.unsqueeze(a, 0)[:, 2:]

    @make_test
    def test_range1(a):
        return torch.tensor(range(a.size(0)))

    @make_test
    def test_range2(x, y):
        r = x + y
        for i in range(x.size(0) + 2):
            r = r / y
        return r

    @make_test
    def test_unpack1(a):
        a, b = a[:5], a[5:]
        return a - b

    @make_test
    def test_unpack2(a):
        packed = [a[:5], a[5:]]
        a, b = packed
        return a - b

    @make_test
    def test_unpack3(a):
        packed = (a[:5], a[5:])
        a, b = packed
        return a - b

    @make_test
    def test_fn_with_self_set(a, b):
        # avg_pool2d is an odd one with __self__ set
        return F.avg_pool2d(
            torch.unsqueeze(a, 0) * torch.unsqueeze(b, 1), kernel_size=2, padding=1
        )

    @make_test
    def test_return_tuple1(a, b):
        return (a - b, b - a, a, b)

    @make_test
    def test_globalvar(a, b):
        return a - b + d

    @make_test
    def test_globalmodule(x):
        return e(x)

    @make_test
    def test_inline_with_default(a, b, c):
        return func_with_default(a, b) * c

    @make_test
    def test_inner_function(x):
        def fn(x):
            return torch.add(x, x)

        return fn(x)

    @make_test
    def test_transpose_for_scores(x):
        new_x_shape = x.size()[:-1] + (2, 5)
        x = x.view(*new_x_shape)
        return x.permute(0, 2, 1)

    @make_test
    def test_return_tuple2(x):
        return (torch.add(x, x), x)

    @make_test
    def test_load_global_bool(x):
        if flag:
            return torch.add(x, x)
        else:
            return x

    @make_test
    def test_len_tensor(x):
        z = len(x)
        return torch.add(x, z)

    @make_test
    def test_len_constant_list(x):
        z = len([1, 2, 3])
        return torch.add(x, z)

    @make_test
    def test_len_constant_dict(x):
        z = len({"foo": "bar"})
        return torch.add(x, z)

    @make_test
    def test_dict_copy(x):
        z = dict({"foo": x + 1})
        return z

    @make_test
    def test_callable_lambda(x):
        if callable(lambda x: True):
            return x + 1
        else:
            return x - 1

    @make_test
    def test_callable_torch(x):
        if callable(torch.abs):
            return x + 1
        else:
            return x - 1

    @make_test
    def test_callable_builtin(x):
        if callable(sum):
            return x + 1
        else:
            return x - 1

    @make_test
    def test_len_constant_misc_iterables(x):
        a = len((1, 2, 3))
        b = len("test str")
        c = a + b
        return torch.add(x, c)

    @make_test
    def test_dict_kwargs(x):
        z = dict(text_embed=x + 1, other=x + 2)
        return z

    @make_test
    def test_ordered_dict_kwargs(x):
        z = collections.OrderedDict(sample=torch.ones(10))
        return z

    @make_test
    def test_float(x):
        y = float(1.2)
        y += float("1.2")
        return torch.add(x, y)

    @make_test
    def test_is_floating_point(x):
        y = x + 1
        return torch.is_floating_point(y), torch.is_floating_point(input=y)

    @make_test
    def test_dtype(x):
        if x.dtype == torch.float32:
            return x + 1

    @make_test
    def test_get_default_dtype(x):
        if x.dtype == torch.get_default_dtype():
            return x + 1
        else:
            return x - 1

    @make_test
    def test_get_autocast_gpu_dtype(x):
        dtype = torch.get_autocast_gpu_dtype()
        return x.type(dtype)

    @make_test
    def test_get_calculate_correct_fan(x):
        fan_in = torch.nn.init._calculate_correct_fan(x, "fan_in")
        return x + fan_in

    @make_test
    def test_is_complex(x):
        if torch.is_complex(x):
            return x + 1
        else:
            return x - 1

    @make_test
    def test_get_privateuse1_name(x):
        if torch._C._get_privateuse1_backend_name() == "privateuseone":
            return x + 1
        else:
            return x - 1

    @make_test
    def test_device(x):
        if not x.is_cuda:
            return x + 1

    @make_test
    def test_tensor_type(a, b):
        m = a.to(torch.float16)
        return b.type(m.type())

    @unittest.skipIf(not torch.cuda.is_available(), "requires cuda")
    @make_test
    def test_tensor_type2(a, b):
        m = a.to("cuda")
        return m + b.type(m.type())

    @make_test
    def test_tensor_type3(a, b):
        m = a.type(torch.HalfTensor)
        return b.type(m.type())

    @make_test
    def test_tensor_type4(a, b):
        m = a.type("torch.HalfTensor")
        return b.type(m.type())

    @unittest.skipIf(not torch.cuda.is_available(), "requires cuda")
    @make_test
    def test_tensor_type5(a, b):
        m = a.type(torch.cuda.HalfTensor)
        return b.type(m.type())

    @make_test
    def test_ndim(x):
        if x.ndim == 2 and x.ndimension() == 2 and x.dim() == 2:
            return x + 1

    @make_test
    def test_T(x):
        return torch.ones_like(x.T)

    @make_test
    def test_mT(x):
        return torch.ones_like(x.mT)

    @make_test
    def test_is_sparse(x):
        if not x.is_sparse:
            return x + 1

    @make_test
    def test_shape1(x):
        if x.shape[0] == 10:
            return x + 1

    @make_test
    def test_shape2(x):
        if x.size(1) == 10:
            return x + 1

    @make_test
    def test_del(a, b):
        c = a + 1
        d = c + 2
        del c, a
        return b + d

    @make_test
    def test_chunks1(x):
        chunk_size = 5
        assert x.shape[0] % chunk_size == 0
        assert x.shape[0] // chunk_size == 2
        return x[:chunk_size] - x[chunk_size:]

    @make_test
    def test_import1(x, y):
        import torch
        from torch import sub

        return sub(torch.add(x, y), y)

    @make_test
    def test_return_dict(x, y):
        z = [x + y, y, False]
        return {"x": x, "z": z, "a": x, "b": z, "c": x}

    @make_test
    def test_return_dict2(x, y):
        tmp = {"x": x}
        tmp["z"] = [x + y, y]
        tmp["y"] = y
        tmp["z"].append(False)
        return tmp

    @make_test
    def test_funcdef_closure(x, y):
        x = x + y + 1.0

        def inner(z):
            nonlocal x, y
            y = x + z + 20.0
            x = y + z + 10.0

        inner(2.0)
        inner(3.0)

        return x, y

    @make_test
    def test_module_constant(x, y):
        r = x + y
        for i in range(torch._dynamo.testing.three):
            r = r / y
        return r

    @make_test
    def test_inline_softmax(x, y):
        # This is common in sme huggingface models
        return torch.nn.Softmax(dim=-1)(x + y * 2)

    @make_test
    def test_dtype_compare(a, b):
        if a.dtype == torch.float16:
            return a + 10
        if a.dtype == torch.float32:
            return a - b * 32

    @make_test
    def test_build_list_unpack(a, b):
        it1 = (x + 1 for x in (a, b))
        it2 = (x - 1 for x in (a, b))
        return torch.cat([*it1, *it2], dim=-1)

    @make_test
    def test_tensor_len(a, b):
        return a + b + len(a) + b.__len__()

    @make_test
    def test_pop(a, b):
        ll = [a, b]
        ll.append(a + 1)
        ll.extend(
            [
                b + 2,
                a + b,
            ]
        )
        ll.pop(-1)
        ll.pop(0)
        ll.pop()
        v1, v2 = ll
        return v1 - v2

    @make_test
    def test_list_convert(a, b):
        ll = [a + 2, b]
        ll = tuple(ll)
        tmp = b + 3
        ll = list(ll)
        v1, v2 = ll
        return v1 - v2 + tmp

    @make_test
    def test_list_add(a, b):
        l1 = (a, b)
        l2 = ()  # being a LOAD_CONST in the bytecode
        l3 = l1 + l2
        return l3[0] + l3[1]

    @make_test
    def test_list_index_with_constant_tensor(a, b):
        l1 = [a, b, a + 1, b + 1]
        return l1[torch.as_tensor(2)]

    @make_test
    def test_startswith(a, b):
        x = a + b
        if "foobar".startswith("foo") and "test" in constant3.__module__:
            x = x + 1
        return x

    @make_test
    def test_dict_ops(a, b):
        tmp = {"a": a + 1, "b": b + 2}
        v = tmp.pop("b") + tmp.get("a") + tmp.get("missing", 3) + tmp.pop("missing", 4)
        tmp.update({"d": 3})
        tmp["c"] = v + tmp["d"]
        if "c" in tmp and "missing" not in tmp:
            return tmp["c"] - tmp["a"] + len(tmp)

    def test_dict_param_keys(self):
        a_param = torch.nn.Parameter(torch.ones([4, 4]))

        def fn(a):
            tmp = {"a": a, a_param: 3}
            return tmp["a"] + tmp[a_param]

        test = make_test(fn)
        test(self)

    def _test_default_dict_helper(self, factory):
        dd = collections.defaultdict(factory)
        param = torch.nn.Parameter(torch.ones([2, 2]))

        def fn(x):
            dd["a"] = x + 1
            dd[param] = 123
            dd["c"] = x * 2
            return dd["b"], dd

        x = torch.randn(10, 10)
        ref = fn(x)
        opt_fn = torch._dynamo.optimize_assert("eager")(fn)
        res = opt_fn(x)

        self.assertTrue(same(ref[0], res[0]))
        self.assertTrue(same(ref[1]["a"], res[1]["a"]))
        self.assertTrue(same(ref[1]["c"], res[1]["c"]))
        self.assertTrue(same(ref[1][param], res[1][param]))

    def test_default_dict(self):
        self._test_default_dict_helper(dict)

    def test_default_dict_lambda(self):
        self._test_default_dict_helper(lambda: dict())

    def test_default_dict_closure(self):
        def factory():
            return dict()

        self._test_default_dict_helper(factory)

    def test_default_dict_constr(self):
        param = torch.nn.Parameter(torch.ones([2, 2]))

        def fn(x):
            dd = collections.defaultdict(lambda: dict())
            dd["a"] = x + 1
            dd[param] = 123
            dd["c"] = x * 2
            return dd["b"], dd

        x = torch.randn(10, 10)
        ref = fn(x)
        opt_fn = torch._dynamo.optimize_assert("eager")(fn)
        res = opt_fn(x)

        self.assertTrue(same(ref[0], res[0]))
        self.assertTrue(same(ref[1]["a"], res[1]["a"]))
        self.assertTrue(same(ref[1]["c"], res[1]["c"]))
        self.assertTrue(same(ref[1][param], res[1][param]))

    @make_test
    def test_call_dict1(x):
        d1 = dict()
        d1["x"] = x + 1
        d2 = collections.OrderedDict()
        d2["x"] = x + 2
        return d1["x"] + d2["x"] + 1

    @make_test
    def test_call_dict2(x):
        d1 = dict()
        d1["x"] = x
        d2 = collections.OrderedDict(d1)
        if isinstance(d2, collections.OrderedDict):
            return x + 1
        else:
            return x - 1

    @make_test
    def test_call_dict3(x):
        my_list = [("a", x), ("b", x + 1), ("c", x + 2)]
        d1 = dict(my_list)
        d1["a"] = x + 10
        d2 = collections.OrderedDict(my_list)
        d2["c"] = x + 20
        return d1["a"] + d2["c"] + 1

    @make_test
    def test_call_dict4(x):
        my_list = (("a", x), ("b", x + 1), ("c", x + 2))
        d1 = dict(my_list)
        d1["a"] = x + 10
        d2 = collections.OrderedDict(my_list)
        d2["c"] = x + 20
        return d1["a"] + d2["c"] + 1

    @make_test
    def test_call_dict5(x):
        my_list = iter([("a", x), ("b", x + 1), ("c", x + 2)])
        d1 = dict(my_list)
        d1["a"] = x + 10
        d2 = collections.OrderedDict(my_list)
        d2["c"] = x + 20
        return d1["a"] + d2["c"] + 1

    @make_test
    def test_min_max(a, b):
        c = a + b
        a = a.sum()
        b = b.sum()
        a = min(max(a, 0), 1)
        b = max(0, min(1, b))
        return max(a, b) - min(a, b) + c

    @make_test
    def test_map_sum(a, b, c, d):
        return sum(map(lambda x: x + 1, [a, b, c, d]))

    @make_test
    def test_reduce(a, b, c, d):
        return functools.reduce(operator.add, [a, b, c, d])

    @make_test
    def test_tuple_contains(a, b):
        v1 = "a"
        v2 = "b"
        v3 = "c"
        vals1 = (v1, v2, v3)
        vals2 = ("d", "e", "f")
        if "a" in vals1 and "b" not in vals2:
            return a + b
        return a - b

    @make_test
    def test_set_contains(a, b):
        vals = set(["a", "b", "c"])
        if "a" in vals:
            x = a + b
        else:
            x = a - b
        if "d" in vals:
            y = a + b
        else:
            y = a - b
        return x, y

    @make_test
    def test_tuple_iadd(a, b):
        output = (a, b)
        output += (a + b, a - b)
        return output

    @make_test
    def test_unpack_ex1(x):
        output = (x, x + 1, x + 2, x + 3)
        a, b, *cd = output
        return a - b / cd[0]

    @make_test
    def test_unpack_ex2(x):
        output = (x, x + 1, x + 2, x + 3)
        *ab, c, d = output
        return c - d / ab[0]

    @make_test
    def test_unpack_ex3(x):
        output = (x, x + 1, x + 2, x + 3)
        a, *bc, d = output
        return a - d / bc[0]

    @make_test
    def test_const_tuple_add1(x):
        output = (x, x + 1, x + 2, x + 3)
        output = () + output + ()
        return output[2] + output[3]

    @make_test
    def test_const_tuple_add2(x):
        output = (x, x + 1, x + 2, x + 3)
        output = (None,) + output + (None,)
        return output[2] + output[3]

    @make_test
    def test_list_truth(a, b):
        tmp = [1, 2, 3]
        if tmp:
            return a + b
        else:
            return a - b

    @make_test
    def test_list_reversed(a, b):
        tmp = [a + 1, a + 2, a + 3]
        return a + b + next(iter(reversed(tmp)))

    @make_test
    def test_list_sorted1(x):
        tmp = [1, 10, 3, 0]
        return x + 1, sorted(tmp), sorted(tmp, reverse=True)

    @make_test
    def test_list_sorted2(x):
        y = [
            ("john", "A", 8),
            ("jane", "B", 5),
            ("dave", "B", 10),
        ]
        return (
            x + 1,
            sorted(y),
            sorted(y, key=lambda student: student[2]),
            sorted(y, key=lambda student: student[2], reverse=True),
        )

    @make_test
    def test_tuple_sorted(x):
        tmp = (1, 10, 3, 0)
        return x + 1, sorted(tmp), sorted(tmp, reverse=True)

    @make_test
    def test_dict_sorted(x):
        tmp = {1: "D", 10: "B", 3: "E", 0: "F"}
        return x + 1, sorted(tmp), sorted(tmp, reverse=True)

    @make_test
    def test_list_clear(a, b):
        tmp = [a + 1, a + 2]
        tmp.clear()
        tmp.append(a + b)
        return tmp

    @make_test
    def test_not_list(a):
        return not [a + 1]

    @make_test
    def test_islice_chain(a, b):
        tmp1 = [a + 1, a + 2]
        tmp2 = [a + 3, a + 4]
        a, b = list(itertools.islice(itertools.chain(tmp1, tmp2), 1, 3))
        c = next(itertools.islice(tmp1, 1, None))
        return a - b / c

    @make_test
    def test_namedtuple(a, b):
        mytuple = collections.namedtuple("mytuple", ["x", "y", "xy"])
        tmp = mytuple(a, b, a + b)
        return mytuple(tmp.x, tmp[1], tmp.xy + b)

    @make_test
    def test_namedtuple_defaults(a, b):
        mytuple = collections.namedtuple(
            "mytuple", ["x", "y", "xy"], defaults=(None, 1, None)
        )
        tmp = mytuple(a, xy=b)
        return mytuple(tmp.x, tmp[1], tmp.xy + b)

    class MyNamedTuple(NamedTuple):
        first: torch.Tensor
        second: torch.Tensor

        def add(self) -> torch.Tensor:
            return self.first + self.second

        @staticmethod
        def static_method() -> int:
            return 1

        @classmethod
        def class_method(cls) -> str:
            return cls.__name__

    @make_test
    def test_namedtuple_user_methods(a, b):
        mytuple = FunctionTests.MyNamedTuple(a, b)
        return mytuple.add(), mytuple.static_method(), mytuple.class_method()

    @make_test
    def test_is_quantized(a, b):
        if not a.is_quantized:
            return a + b

    @make_test
    def test_fstrings1(a, b):
        x = 1.229
        tmp = f"{x:.2f} bar"
        if tmp.startswith("1.23"):
            return a + b

    # https://github.com/pytorch/pytorch/issues/103602
    @expectedFailureDynamic
    @make_test
    def test_fstrings2(x):
        tmp = f"{x.shape[0]} bar"
        if tmp.startswith("10"):
            return x + 1

    @make_test
    def test_fstrings3(x):
        tmp = f"{x.__class__.__name__} foo"
        if tmp.startswith("Tensor"):
            return x + 1

    @make_test
    def test_tensor_new_with_size(x):
        y = torch.rand(5, 8)
        z = x.new(y.size())
        assert z.size() == y.size()

    @make_test
    def test_tensor_new_with_shape(x):
        y = torch.rand(5, 8)
        z = x.new(y.shape)
        assert z.size() == y.size()

    @make_test
    def test_jit_annotate(x):
        y = torch.jit.annotate(Any, x + 1)
        return y + 2

    @expectedFailureDynamic
    @make_test
    def test_is_contiguous_memory_format(tensor):
        if torch.jit.is_scripting():
            return None
        elif tensor.is_contiguous(memory_format=torch.contiguous_format):
            return tensor + 1

    @make_test
    def test_list_slice_assignment(x):
        m = [1, 2, 3, 4]
        m[1:] = [6] * (len(m) - 1)
        return x + 1

    @make_test
    def test_distributed_is_available(x):
        if torch.distributed.is_available():
            return x + 1
        else:
            return x - 1

    @unittest.skipIf(
        not torch.distributed.is_available(), "requires distributed package"
    )
    @make_test
    def test_distributed_is_initialized(x):
        if torch.distributed.is_initialized():
            return x + 1
        else:
            return x - 1

    @disable_translation_validation_if_dynamic_shapes
    @make_test
    def test_torch_distributions_functions(x):
        normal = torch.distributions.Normal(x, torch.tensor(1))
        independent = torch.distributions.Independent(normal, 1)
        return independent.log_prob(x)

    @make_test
    def test_context_wrapping_nested_functions_no_closure(x):
        @torch.no_grad()
        def augment(x: torch.Tensor) -> torch.Tensor:
            return (x + 1) * 2

        return augment(x)

    # # This is to test the new syntax for pattern matching
    # # ("match ... case ...") added on python 3.10.
    # # Uncomment these test cases if you run on 3.10+
    # @make_test
    # def test_match_sequence(a):
    #     point = (5, 8)
    #     match point:
    #         case (0, 0):
    #             return a
    #         case (0, y):
    #             return a - y
    #         case (x, 0):
    #             return a + x
    #         case (x, y):
    #             return a + x - y

    # @make_test
    # def test_match_mapping_and_match_keys(x):
    #     param = {"a": 0.5}
    #     match param:
    #         case {"a": param}:
    #             return x * param
    #         case {"b": param}:
    #             return x / param

    @make_test
    def test_numpy_meshgrid(x, y):
        r1, r2 = np.meshgrid(x.numpy(), y.numpy())
        return torch.from_numpy(r1), torch.from_numpy(r2)

    @make_test
    def test_torch_from_numpy(x):
        a = x.numpy()
        b = torch.from_numpy(a)
        if b.size(0) == 1:
            return torch.tensor(True)
        else:
            return torch.tensor(False)

    @make_test
    def test_numpy_size(x):
        a = x.numpy()
        return a.size

    @make_test
    def test_numpy_attributes(x):
        a = x.numpy()
        return (
            a.itemsize,
            a.strides,
            a.shape,
            a.ndim,
            a.size,
            torch.from_numpy(a.T),
            torch.from_numpy(a.real),
            torch.from_numpy(a.imag),
        )

    @make_test
    def test_mean_sum_np(x: torch.Tensor):
        x_mean = np.mean(x.numpy(), 1)
        x_sum = np.sum(x_mean)
        x_sum_array = np.asarray(x_sum)
        return torch.from_numpy(x_sum_array)

    @make_test
    def test_return_numpy_ndarray(x):
        a = x.numpy()
        return a.T

    @make_test
    def test_return_multiple_numpy_ndarray(x):
        a = x.numpy()
        return a.T, a.imag, a.real

    @make_test
    def test_ndarray_method(x):
        a = x.numpy()
        return a.copy()

    @make_test
    def test_ndarray_transpose(x):
        a = x.numpy()
        return a.transpose(0, 1)

    @make_test
    def test_ndarray_reshape(x):
        a = x.numpy()
        return a.reshape([1, a.size])

    @make_test
    def test_ndarray_methods_returning_scalar(x):
        a = x.numpy()
        return a.max(axis=0), a.all(axis=0)

    @make_test
    def test_ndarray_builtin_functions(x):
        a = x.numpy()
        return a + a, a - a

    @make_test
    def test_numpy_dtype_argument_to_function(x):
        return np.ones_like(x, dtype=np.float64)

    @make_test
    def test_numpy_linalg(x):
        return np.linalg.norm(x.numpy(), axis=0)

    @make_test
    def test_numpy_fft(x):
        return np.fft.fftshift(x.numpy())

    @make_test
    def test_numpy_random():
        x = np.random.randn(2, 2)
        return x - x

<<<<<<< HEAD
    def test_manual_seed(self):
        @torch.compile
        def foo():
            torch.manual_seed(3)
            return torch.randint(0, 5, (5,))

        self.assertEqual(foo(), foo())
        self.assertEqual(foo(), foo())
=======
    @make_test
    def test_partials_torch_op_kwarg(x):
        par_mul = functools.partial(torch.mul, other=torch.ones(10, 10))
        return par_mul(x)

    @make_test
    def test_partials_torch_op_arg(x):
        par_mul = functools.partial(torch.mul, torch.ones(10, 10))
        return par_mul(x)

    @make_test
    def test_partials_udf_arg(x):
        par_mul = functools.partial(udf_mul, torch.ones(10, 10))
        return par_mul(x)

    @make_test
    def test_partials_udf_kwarg(x):
        par_mul = functools.partial(udf_mul, y=torch.ones(10, 10))
        return par_mul(x)

    @make_test
    def test_partials_udf_kwarg_module(x, y):
        par_mod = functools.partial(udf_module, mod=SmallNN())
        return par_mod(x=x, y=y)

    @make_test
    def test_partials_udf_kwarg_method(x, y):
        par_mod = functools.partial(udf_module, mod=SmallNN().forward)
        return par_mod(x=x, y=y)

    @make_test
    def test_partials_lambda(x):
        multiply = lambda x, y: x * y
        triple = functools.partial(multiply, y=3)
        return triple(x)

    def test_partials_as_input_partials_lambda(self):
        def fn(f0, f1, x):
            return f0(x) * f1(x)

        multiply = lambda x, y: x * y
        lambda0 = functools.partial(multiply, y=3)
        lambda1 = functools.partial(multiply, y=2)

        cnts = torch._dynamo.testing.CompileCounter()
        torch._dynamo.optimize(cnts, nopython=True)(fn)(
            lambda0, lambda1, torch.randn(2, 2)
        )
        self.assertEqual(cnts.frame_count, 1)

    def test_partials_as_input_partials_mod(self):
        def fn(f0, f1, x):
            return f0(x) * f1(x)

        lambda0 = functools.partial(SmallNN(), y=torch.randn(2, 2))
        lambda1 = functools.partial(SmallNN(), y=torch.randn(2, 2))

        cnts = torch._dynamo.testing.CompileCounter()
        x = torch.randn(2, 2)
        dynamo_result = torch._dynamo.optimize(cnts, nopython=True)(fn)(
            lambda0, lambda1, x
        )
        self.assertEqual(cnts.frame_count, 1)

        eager_result = fn(lambda0, lambda1, x)
        self.assertEqual(eager_result, dynamo_result)

    def test_partials_as_input_UDF(self):
        def fn(f0, f1, x):
            return f0(x) * f1(x)

        lambda0 = functools.partial(udf_mul, y=torch.randn(2, 2))
        lambda1 = functools.partial(udf_mul, y=torch.randn(2, 2))

        cnts = torch._dynamo.testing.CompileCounter()
        x = torch.randn(2, 2)
        dynamo_result = torch._dynamo.optimize(cnts, nopython=True)(fn)(
            lambda0, lambda1, x
        )
        self.assertEqual(cnts.frame_count, 1)

        eager_result = fn(lambda0, lambda1, x)
        self.assertEqual(eager_result, dynamo_result)

    def test_partials_recompilation(self):
        def fn(f0, f1, x):
            return f0(x) * f1(x)

        lambda0 = functools.partial(udf_mul, y=torch.randn(2, 2))
        lambda1 = functools.partial(udf_mul, y=torch.randn(2, 2))

        cnts = torch._dynamo.testing.CompileCounter()
        x = torch.randn(2, 2)
        fn = torch._dynamo.optimize(cnts, nopython=True)(fn)
        dynamo_result = fn(lambda0, lambda1, x)
        self.assertEqual(cnts.frame_count, 1)

        fn(lambda1, lambda0, x)
        self.assertEqual(
            cnts.frame_count, 1
        )  # No recompile! Tensor and udf_mul guarded

        lambda2 = functools.partial(udf_mul, y=torch.randn(3, 3))
        x = torch.randn(3, 3)
        fn(lambda2, lambda2, x)
        self.assertEqual(cnts.frame_count, 2)  # Recompile! Tensor size changed

        multiply = lambda x, y: x * y
        lambda3 = functools.partial(multiply, y=torch.randn(3, 3))
        x = torch.randn(3, 3)
        fn(lambda3, lambda3, x)

        self.assertEqual(cnts.frame_count, 3)  # Recompile! func id changed

        def fn2(f0, f1, args):
            return f0(*args) * f1(*args)

        cnts = torch._dynamo.testing.CompileCounter()

        x = torch.randn(2, 2)
        fn2 = torch._dynamo.optimize(cnts, nopython=True)(fn2)
        dynamo_result = fn2(lambda0, lambda1, [x])
        self.assertEqual(cnts.frame_count, 1)  # start over

        lambda4 = functools.partial(multiply, y=3, x=torch.randn(3, 3))
        fn2(lambda4, lambda4, [])

        self.assertEqual(cnts.frame_count, 2)  # Recompile! Different kwarg keys

        lambda5 = functools.partial(multiply, 1)
        x = torch.randn(3, 3)
        fn2(lambda5, lambda5, [x])

        self.assertEqual(cnts.frame_count, 3)  # Recompile! Different arg keys

        lambda6 = lambda x: x + x
        fn2(lambda6, lambda6, [x])
        self.assertEqual(
            cnts.frame_count, 4
        )  # Recompile! input is no longer a functools partial


def udf_mul(x, y):
    return x * y


class SmallNN(torch.nn.Module):
    def forward(self, x, y):
        combined = torch.cat((x, y), dim=1)
        out = torch.nn.ReLU()(combined)
        out = torch.nn.ReLU()(out)
        return out


def udf_module(mod, x, y):
    return mod(x, y)
>>>>>>> e4350d6d


def global_func_with_default_tensor_args(
    x=torch.zeros((2, 2)), *, kw_x=torch.zeros((1, 2))
):
    x.add_(1)
    kw_x.add_(1)
    return x, kw_x


class ModuleWithDefaultTensorArgsMethod(torch.nn.Module):
    def forward(self, x=torch.zeros((2, 2)), *, kw_x=torch.zeros((1, 2))):
        x.add_(1)
        kw_x.add_(1)
        return x, kw_x


class WrapperModule(torch.nn.Module):
    def __init__(self):
        super().__init__()
        self.m = ModuleWithDefaultTensorArgsMethod()

    def forward(self):
        return self.m()


class DefaultsTests(torch._dynamo.test_case.TestCase):
    def test_func_default_tensor_args(self):
        """
        Tests that we indeed reference (and mutate) "the one" default tensor arg
        stored on the globally allocated function object, both from the orig and
        compiled function
        """

        def func():
            return global_func_with_default_tensor_args()

        cnts = torch._dynamo.testing.CompileCounter()
        compiled_func = torch.compile(func, backend=cnts)
        for i in range(4):
            if i % 2 == 0:
                x, kw_x = func()
            else:
                x, kw_x = compiled_func()
            # the inner func mutates += 1 each call
            self.assertTrue(same(x, torch.ones_like(x) + i))
            self.assertTrue(same(kw_x, torch.ones_like(kw_x) + i))
        # Calling compiled_func twice does not recompile
        self.assertEqual(cnts.frame_count, 1)
        self.assertEqual(cnts.op_count, 2)

        # But with a change to the guarded default tensor, we do recompile
        with patch.object(
            global_func_with_default_tensor_args,
            "__defaults__",
            (torch.ones((3, 4, 5)),),
        ):
            x, kw_x = compiled_func()
        self.assertEqual(cnts.frame_count, 2)
        self.assertEqual(cnts.op_count, 4)

        with patch.object(
            global_func_with_default_tensor_args,
            "__kwdefaults__",
            {"kw_x": torch.ones((3, 4, 5))},
        ):
            x, kw_x = compiled_func()
        self.assertEqual(cnts.frame_count, 3)
        self.assertEqual(cnts.op_count, 6)

    def test_meth_default_tensor_args(self):
        """
        Tests that we indeed reference (and mutate) "the one" default tensor arg
        stored on the globally allocated function object, both from the orig and
        compiled function
        """
        mod = WrapperModule()
        cnts = torch._dynamo.testing.CompileCounter()
        compiled_mod = torch.compile(mod, backend=cnts)
        for i in range(4):
            if i % 2 == 0:
                x, kw_x = mod()
            else:
                x, kw_x = compiled_mod()
            # the inner func mutates += 1 each call
            self.assertTrue(same(x, torch.ones_like(x) + i))
            self.assertTrue(same(kw_x, torch.ones_like(kw_x) + i))
        # Calling compiled_func twice does not recompile
        self.assertEqual(cnts.frame_count, 1)
        self.assertEqual(cnts.op_count, 2)

        # But with a change to the guarded default tensor, we do recompile
        with patch.object(
            ModuleWithDefaultTensorArgsMethod.forward,
            "__defaults__",
            (torch.ones((3, 4, 5)),),
        ):
            x, kw_x = compiled_mod()
        self.assertEqual(cnts.frame_count, 2)
        self.assertEqual(cnts.op_count, 4)

        with patch.object(
            ModuleWithDefaultTensorArgsMethod.forward,
            "__kwdefaults__",
            {"kw_x": torch.ones((3, 4, 5))},
        ):
            x, kw_x = compiled_mod()
        self.assertEqual(cnts.frame_count, 3)
        self.assertEqual(cnts.op_count, 6)

    def test_func_default_torch_args(self):
        """
        Tests other types of torch types as function default (size, dtype, device)
        """

        def func_with_default_torch_args(
            dt=torch.float16, ds=torch.Size((1, 2, 3)), dd=torch.device("cpu")
        ):
            return torch.ones(ds, dtype=dt, device=dd)

        def func():
            return func_with_default_torch_args()

        cnts = torch._dynamo.testing.CompileCounter()
        compiled_func = torch.compile(func, backend=cnts)
        out = func()
        compiled_out = compiled_func()
        self.assertEqual(out.dtype, compiled_out.dtype)
        self.assertEqual(out.device, compiled_out.device)
        self.assertEqual(out.size(), compiled_out.size())
        self.assertEqual(cnts.frame_count, 1)
        self.assertEqual(cnts.op_count, 1)

    def test_dataclass_factory(self):
        @dataclass
        class Output:
            scalar: int = 2
            named_tensors: Dict[str, torch.Tensor] = field(default_factory=dict)
            lists: List[torch.Tensor] = field(default_factory=list)

            def scale(self):
                return self.scalar * 2

        def fn(x):
            # Check default dict assignment
            a = Output(1)
            # Check that dataclass methods can be inlined
            scaled_value = a.scale()

            # Check that normal assignment works
            b = Output(5, named_tensors={"x": x})

            # Check default int assignment
            c = Output()

            # Check that the default members are properly initialized
            if isinstance(a.named_tensors, dict):
                x = torch.sin(x)

            # Change dataclass
            c.scalar = 6
            c.named_tensors["x"] = x

            # Return dataclaass as well to check reconstruction
            return c, torch.cos(x) * scaled_value + b.named_tensors["x"] + c.scalar

        cnts = torch._dynamo.testing.CompileCounter()
        compiled_fn = torch.compile(fn, backend=cnts, fullgraph=True)
        x = torch.randn(4)
        eager_dataclass, out = fn(x)
        compiled_dataclass, compiled_out = compiled_fn(x)
        self.assertEqual(eager_dataclass.scalar, compiled_dataclass.scalar)
        self.assertEqual(
            eager_dataclass.named_tensors["x"], compiled_dataclass.named_tensors["x"]
        )
        self.assertTrue(same(out, compiled_out))
        self.assertEqual(cnts.frame_count, 1)
        self.assertEqual(cnts.op_count, 5)

    def test_dataclass_nested(self):
        @dataclass
        class Base:
            outer_a: int
            outer_b: int

        @dataclass
        class Derived(Base):
            inner_a: Any = field(default_factory=list)

        def fn(x):
            l = Derived(1, 2)
            return l.outer_a * x

        opt_fn = torch.compile(fn, backend="eager", fullgraph=True)
        x = torch.randn(4)
        res = fn(x)
        ref = opt_fn(x)
        self.assertEqual(ref, res)


if __name__ == "__main__":
    from torch._dynamo.test_case import run_tests

    run_tests()<|MERGE_RESOLUTION|>--- conflicted
+++ resolved
@@ -1146,16 +1146,6 @@
         x = np.random.randn(2, 2)
         return x - x
 
-<<<<<<< HEAD
-    def test_manual_seed(self):
-        @torch.compile
-        def foo():
-            torch.manual_seed(3)
-            return torch.randint(0, 5, (5,))
-
-        self.assertEqual(foo(), foo())
-        self.assertEqual(foo(), foo())
-=======
     @make_test
     def test_partials_torch_op_kwarg(x):
         par_mul = functools.partial(torch.mul, other=torch.ones(10, 10))
@@ -1312,7 +1302,6 @@
 
 def udf_module(mod, x, y):
     return mod(x, y)
->>>>>>> e4350d6d
 
 
 def global_func_with_default_tensor_args(
