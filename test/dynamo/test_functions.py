# Owner(s): ["module: dynamo"]
# flake8: noqa: E731, C405, F811, C418, C417
import collections
import collections.abc
import contextlib
import functools
import inspect
import itertools
import keyword
import math
import operator
import random
import sys
import typing
import unittest
from dataclasses import dataclass, field
from typing import Any, Generic, TypeVar
from typing_extensions import NamedTuple
from unittest.mock import patch

import numpy as np

import torch
import torch._dynamo.test_case
import torch._dynamo.testing
from torch import sub
from torch._dynamo.exc import Unsupported
from torch._dynamo.testing import (
    CompileCounterWithBackend,
    EagerAndRecordGraphs,
    normalize_gm,
)
from torch._dynamo.utils import ifdynstaticdefault, same
from torch._dynamo.variables import ConstantVariable, SkipFunctionVariable
from torch._dynamo.variables.lists import RangeVariable
from torch.nn import functional as F
from torch.testing._internal.common_cuda import TEST_MULTIGPU
from torch.testing._internal.common_utils import (
    disable_translation_validation_if_dynamic_shapes,
    instantiate_parametrized_tests,
    parametrize,
)

# Defines all the kernels for tests
from torch.testing._internal.triton_utils import *  # noqa: F403


T = TypeVar("T")

d = torch.ones(10, 10)
e = torch.nn.Linear(10, 10)
flag = True


class CustomDictSubclass(collections.OrderedDict):
    pass


clip01 = functools.partial(torch.clip, min=0.0, max=1.0)


def constant3(a, b):
    return a - b + (1.0 + 2)


def call(f, *args, **kwargs):
    return f(*args, **kwargs)


_variable = 0


def update_global(x):
    global _variable
    _variable += 1
    # Check that updated global variable value is picked up
    return x * _variable


@contextlib.contextmanager
def update_global_ctx(x):
    try:
        yield update_global(x)
    finally:
        pass


def func_with_default(a, b, some_default_arg=True):
    if some_default_arg:
        return a - b


def make_test(fn=None, expected_frame_count=1):
    if fn is None:
        return lambda fn: make_test(fn, expected_frame_count=expected_frame_count)

    nargs = len(inspect.signature(fn).parameters)

    def test_fn(self):
        return torch._dynamo.testing.standard_test(
            self,
            fn=fn,
            nargs=nargs,
            expected_frame_count=expected_frame_count,
        )

    return test_fn


class MyCls:
    a = 1


@torch.jit.script_if_tracing
def inline_script_if_tracing(x):
    return x + 1.2


@torch.jit.ignore
def inline_ignore(x):
    return x + 3.4


@torch.jit.unused
def inline_unused(x):
    return x + 5.6


@functools.lru_cache
def inline_lru_cache_fn_with_default_args(x, y, _=None):
    return torch.sin(x * y)


@torch.jit.script_if_tracing
def inline_script_if_tracing_fn_with_default_args(x, y, c=1.2):
    return torch.cos(x * y) + c


class FunctionTests(torch._dynamo.test_case.TestCase):
    @make_test
    def test_inline_jit_annotations(x):
        x = inline_script_if_tracing(x)
        x = inline_ignore(x)
        x = inline_unused(x)
        return

    @make_test
    def test_inline_script_if_tracing_fn_with_default_args(a, b):
        return inline_script_if_tracing_fn_with_default_args(a, b)

    @make_test
    def test_inline_lru_cache_fn_with_default_args(a, b):
        return inline_lru_cache_fn_with_default_args(a, 2, b)

    @make_test
    def test_add(a, b):
        return a + b

    @make_test
    def test_add_(a, b):
        a_copy = torch.tensor(a)
        return a_copy.add_(b, alpha=5.0)

    @make_test
    def test_addcdiv(a, b, c):
        # dynamo decomposes this to avoid a graph break when
        # the value kwarg is populated
        return torch.addcdiv(a, b, c, value=5.0)

    @make_test
    def test_addcdiv_(a, b, c):
        a_copy = torch.tensor(a)
        return a_copy.addcdiv_(b, c, value=5.0)

    @make_test
    def test_is_not_null(a, b):
        if a is not None and b is not None:
            return a + b

    def test_foreach_lerp_(self):
        def fn(x, y, s):
            return torch._foreach_lerp_(x, y, s)

        cnt = torch._dynamo.testing.CompileCounter()

        fn_opt = torch.compile(backend=cnt, fullgraph=True)(fn)
        expected = fn(
            [torch.ones(2, 2) * 4.26, torch.ones(2, 2) * 3.14],
            [torch.ones(2, 2), torch.ones(2, 2)],
            torch.tensor(0.5),
        )

        actual = fn_opt(
            [torch.ones(2, 2) * 4.26, torch.ones(2, 2) * 3.14],
            [torch.ones(2, 2), torch.ones(2, 2)],
            torch.tensor(0.5),
        )
        self.assertTrue(same(expected, actual))

    def test_broadcast_foreach_pow(self):
        from torch._dynamo.utils import same

        def fn(x, y):
            return torch._foreach_pow(x, y)

        cnt = torch._dynamo.testing.CompileCounter()

        fn_opt = torch.compile(backend=cnt, fullgraph=True)(fn)
        inps = (torch.tensor(0.80), [torch.tensor(3.4), torch.tensor(7.8)])

        actual = fn_opt(*inps)
        expected = fn(*inps)
        self.assertTrue(same(actual, expected))
        self.assertTrue(cnt.frame_count, 1)

    def test_addcmul_(self):
        from copy import deepcopy

        from torch._dynamo.utils import same

        def fn(x, y, z, s):
            return x.addcmul_(y, z, value=s)

        cnt = torch._dynamo.testing.CompileCounter()
        fn_opt = torch.compile(backend=cnt, fullgraph=True)(fn)
        inps = (
            torch.ones(2, 2),
            torch.ones(2, 2) + 1,
            torch.rand(2, 2),
            torch.tensor(0.3),
        )
        inps_2 = deepcopy(inps)
        actual = fn_opt(*inps)
        expected = fn(*inps_2)
        self.assertTrue(same(actual, expected))
        self.assertEqual(cnt.frame_count, 1)

    @make_test
    def test_functools_partial(a, b):
        return clip01(a + b)

    @make_test
    def test_itertools_product(a, b):
        v = a
        for x, i in itertools.product([a, b], [1, 2]):
            v = v + x * i
        return v

    @make_test
    def test_itertools_chain(a, b):
        v = a
        for x in itertools.chain([a, b], [1, 2]):
            v = v + x
        return v

    @make_test
    def test_itertools_chain_from_iterable(a, b):
        v = a
        for x in itertools.chain.from_iterable([[a, b], [1, 2]]):
            v = v + x
        return v

    def test_itertools_reconstruct(self):
        def fn(a):
            it1 = itertools.repeat(1)
            it2 = itertools.count(2)
            for _ in range(3):
                a += next(it1)
                a += next(it2)
            return it1, it2, a

        opt_fn = torch.compile(fn, backend="eager", fullgraph=True)
        i1, i2, a = fn(torch.ones(3, 3))
        it1, it2, b = opt_fn(torch.ones(3, 3))
        self.assertEqual(next(i1), next(it1))
        self.assertEqual(next(i2), next(it2))
        self.assertEqual(a, b)

    @make_test
    def test_obj_eq(a, b):
        v = a + b
        if MyCls() == None:  # noqa: E711
            return -1
        if MyCls() != None:  # noqa: E711
            v = v.sin()
        if MyCls() == MyCls():
            return -2
        if MyCls() != MyCls():
            return v + 1
        return -3

    @make_test
    def test_cls_eq(a, b):
        v = a + b
        if MyCls == None:  # noqa: E711
            return -1
        if MyCls != None:  # noqa: E711
            v = v.sin()
        if MyCls != MyCls:
            return -2
        if MyCls == MyCls:
            return v + 1
        return -3

    @make_test
    def test_obj_is(a, b):
        v = a + b
        if MyCls() is None:  # noqa: E711
            return -1
        if MyCls() is not None:  # noqa: E711
            v = v.sin()
        if MyCls() is MyCls():
            return -2
        if MyCls() is not MyCls():
            return v + 1
        return -3

    @make_test
    def test_cls_is(a, b):
        v = a + b
        if MyCls is None:  # noqa: E711
            return -1
        if MyCls is not None:  # noqa: E711
            v = v.sin()
        if MyCls is not MyCls:
            return -2
        if MyCls is MyCls:
            return v + 1
        return -3

    @make_test
    def test_itertools_combinations(a, b):
        combs = []
        for size in itertools.combinations((1, 2, 3, 4), 2):
            combs.append(torch.ones(size))
        return combs

    @unittest.skipIf(
        sys.version_info < (3, 10),
        "itertools.pairwise was added at Python 3.10",
    )
    @make_test
    def test_itertools_pairwise(a):
        pairs = []
        for size in itertools.pairwise((1, 2, 3, 4)):
            pairs.append(torch.ones(size))
        return pairs

    def test_itertools_compress(self):
        def fn():
            return itertools.compress("ABCDEF", [1, 0, 1, 0, 1, 1])

        opt_fn = torch.compile(fn, backend="eager", fullgraph=True)
        self.assertListEqual(list(opt_fn()), list(fn()))

    def test_itertools_compress_tensors(self):
        def fn():
            return itertools.compress(
                [torch.tensor([0]), torch.tensor([1]), torch.tensor([2])], [1, 0, 1]
            )

        opt_fn = torch.compile(fn, backend="eager", fullgraph=True)
        self.assertListEqual(list(opt_fn()), list(fn()))

    @make_test
    def test_np_iinfo(a):
        max_dim = np.iinfo(np.int16).max
        return a + max_dim

    @make_test
    def test_np_finfo(a):
        min_dim = np.finfo(np.float32).min
        return a + min_dim

    @make_test
    def test_constant1(a, b, c):
        return a - b * c + 1.0

    @make_test
    def test_constant2(a, b, c):
        return a - b * c + 1

    @make_test
    def test_constant3(a):
        b = 1
        c = 2
        d = 3
        return b + c - d + a

    @make_test
    def test_constant4(a, b):
        c = 2
        d = 3
        if c > d:
            return a - b
        return b - a

    @make_test
    def test_cls_hasattr(self, x):
        if hasattr(MyCls, "a"):
            x = x + 1
        if hasattr(MyCls, "b"):
            x = x + 2
        return x

    @make_test
    def test_finfo(a, b):
        if torch.iinfo(torch.int32).bits == 32:
            return torch.finfo(a.dtype).min * b

    @make_test
    def test_globalfn(a, b):
        return sub(a, b)

    @make_test
    def test_viatorch(a, b):
        return torch.sub(a, b)

    @make_test
    def test_viamethod(a, b):
        return a.sub(b)

    @make_test
    def test_indirect1(a, b):
        t = a.sub
        return t(b)

    @make_test
    def test_indirect2(a, b):
        t = a.sub
        args = (b,)
        return t(*args)

    @make_test
    def test_indirect3(a, b):
        t = a.sub
        args = (b,)
        kwargs = {}
        return t(*args, **kwargs)

    @make_test
    def test_methodcall1(a, b, c):
        return constant3(a, b) * c

    @make_test
    def test_methodcall2(a, b):
        return constant3(a=b, b=a) + 1

    @make_test
    def test_methodcall3(a, b):
        return constant3(a, b=1.0) + b

    def test_is_integer(self):
        @torch.compile(backend="eager", fullgraph=True)
        def forward(t, m):
            return 2 * t if m.is_integer() else t

        t = torch.tensor([1])
        self.assertEqual(forward(t, 1.0).item(), 2)
        self.assertEqual(forward(t, 1.5).item(), 1)

    @parametrize(
        "method, num_type",
        (
            ("as_integer_ratio", int),
            ("bit_length", int),
            ("conjugate", int),
            ("as_integer_ratio", float),
            ("conjugate", float),
            ("hex", float),
            ("is_integer", float),
        ),
    )
    def test_number_method(self, method, num_type):
        def forward(t, m):
            return 2 * t if getattr(m, method)() else t

        wrapped = torch.compile(backend="eager", fullgraph=True)(forward)

        for i in (0, 1, 2.5):
            m = num_type(i)
            t = torch.tensor([1])
            actual = wrapped(t, m)
            expected = forward(t, m)
            self.assertEqual(actual, expected)

    @make_test
    def test_device_constant(a):
        return a + torch.ones(1, device=torch.device("cpu"))

    @make_test
    def test_tuple1(a, b):
        args = (a, b)
        return sub(*args)

    @make_test
    def test_tuple2(a, b):
        args = [a, b]
        return sub(*args)

    @make_test
    def test_is_in_onnx_export(x, y):
        if torch.onnx.is_in_onnx_export():
            return x - 1
        else:
            return y + 1

    @make_test
    def test_is_fx_tracing(x, y):
        if torch.fx._symbolic_trace.is_fx_tracing():
            return x - 1
        else:
            return y + 1

    @make_test
    def test_listarg1(a, b):
        return torch.cat([a, b])

    @make_test
    def test_listarg2(a, b):
        return torch.cat((a, b), dim=0)

    @make_test
    def test_listarg3(a, b):
        kwargs = {"tensors": (a, b), "dim": 0}
        return torch.cat(**kwargs)

    @make_test
    def test_listarg4(a, b):
        return torch.cat(tensors=[a, b], dim=0)

    @make_test
    def test_listarg5(a, b):
        args = [(a, b)]
        kwargs = {"dim": 0}
        return torch.cat(*args, **kwargs)

    def test_list_slice(self):
        class Mock:
            def __init__(self):
                self.ets = []
                self.counter = 0

            @torch.compile(backend="eager")
            def run(self, x):
                self.ets = self.ets[-3:]
                self.ets.append(x)
                return torch.sin(x)

        mock = Mock()
        mock.run(torch.randn(4))
        self.assertEqual(len(mock.ets), 1)

    @make_test
    def test_deque(a, b):
        d = collections.deque([a, b])
        d.append(a + 1)
        d.extend([a, b])
        d.insert(0, "foo")
        tmp = d.pop()

        another_deque = collections.deque([tmp])
        d.extendleft(another_deque)
        another_deque.clear()
        d.extend(another_deque)

        d[2] = "setitem"
        d = d.copy()
        d.append(d.popleft())

        empty = collections.deque()
        d.extend(empty)

        return d

    @make_test
    def test_slice1(a):
        return a[5]

    @make_test
    def test_slice2(a):
        return a[:5]

    @make_test
    def test_slice3(a):
        return a[5:]

    @make_test
    def test_slice4(a):
        return a[2:5]

    @make_test
    def test_slice5(a):
        return a[::2]

    @make_test
    def test_slice6(a):
        return torch.unsqueeze(a, 0)[:, 2:]

    @make_test
    def test_range1(a):
        return torch.tensor(range(a.size(0)))

    @make_test
    def test_range2(x, y):
        r = x + y
        for _ in range(x.size(0) + 2):
            r = r / y
        return r

    @make_test
    def test_unpack1(a):
        a, b = a[:5], a[5:]
        return a - b

    @make_test
    def test_unpack2(a):
        packed = [a[:5], a[5:]]
        a, b = packed
        return a - b

    @make_test
    def test_unpack3(a):
        packed = (a[:5], a[5:])
        a, b = packed
        return a - b

    @make_test
    def test_fn_with_self_set(a, b):
        # avg_pool2d is an odd one with __self__ set
        return F.avg_pool2d(
            torch.unsqueeze(a, 0) * torch.unsqueeze(b, 1), kernel_size=2, padding=1
        )

    @make_test
    def test_return_tuple1(a, b):
        return (a - b, b - a, a, b)

    @make_test
    def test_globalvar(a, b):
        return a - b + d

    @make_test
    def test_globalmodule(x):
        return e(x)

    @make_test
    def test_inline_with_default(a, b, c):
        return func_with_default(a, b) * c

    @make_test
    def test_inner_function(x):
        def fn(x):
            return torch.add(x, x)

        return fn(x)

    @make_test
    def test_transpose_for_scores(x):
        new_x_shape = x.size()[:-1] + (2, 5)
        x = x.view(*new_x_shape)
        return x.permute(0, 2, 1)

    @make_test
    def test_return_tuple2(x):
        return (torch.add(x, x), x)

    @make_test
    def test_load_global_bool(x):
        if flag:
            return torch.add(x, x)
        else:
            return x

    @make_test
    def test_len_tensor(x):
        z = len(x)
        return torch.add(x, z)

    @make_test
    def test_len_constant_list(x):
        z = len([1, 2, 3])
        return torch.add(x, z)

    @make_test
    def test_len_constant_dict(x):
        z = len({"foo": "bar"})
        return torch.add(x, z)

    @make_test
    def test_dict_copy(x):
        z = dict({"foo": x + 1})
        return z

    @make_test
    def test_dict_keys(x):
        d = {3: x}
        keys = d.keys()
        d[4] = x + 1
        d2 = {3: 2, 4: "aa"}
        return 3 in keys, 4 in keys, 5 in keys, d2.keys() == keys

    @make_test
    def test_dict_values(x):
        d = {3: x}
        values = d.values()
        d[3] = x + 1
        d[4] = x + 2
        return len(values)

    @make_test
    def test_dict_setdefault1(x):
        d = {"a": 1, "b": 2}
        d.setdefault("a", 10)
        if d["a"] == 1:
            return x + 1
        else:
            return x - 1

    @make_test
    def test_dict_setdefault2(x):
        d = {"a": 1, "b": 2}
        d.setdefault("c", 10)
        if d["c"] == 10:
            return x + 1
        else:
            return x - 1

    @make_test
    def test_dict_setdefault3(x):
        d = {"a": 1, "b": 2}
        d.setdefault("c")
        if d["c"] is None:
            return x + 1
        else:
            return x - 1

    @make_test
    def test_dict_update_kwargs(x):
        d = {"a": 2}
        d.update(b=4)
        return x * d["a"] * d["b"]

    @make_test
    def test_defaultdict_setdefault1(x):
        d = collections.defaultdict.fromkeys("a", "b")
        d["a"] = 1
        d["b"] = 2
        d.setdefault("a", 10)
        if d["a"] == 1:
            return x + 1
        else:
            return x - 1

    @make_test
    def test_defaultdict_setdefault2(x):
        d = collections.defaultdict.fromkeys("a", "b")
        d["a"] = 1
        d["b"] = 2
        d.setdefault("c", 10)
        if d["c"] == 10:
            return x + 1
        else:
            return x - 1

    @make_test
    def test_defaultdict_setdefault3(x):
        d = collections.defaultdict.fromkeys("a", "b")
        d["a"] = 1
        d["b"] = 2
        d.setdefault("c")
        if d["c"] is None:
            return x + 1
        else:
            return x - 1

    def test_dict_id_guard(self):
        d1 = collections.OrderedDict({"a": 2})
        d2 = d1

        def fn(x):
            # Iteration forces DictGuardManager
            for k in d1:
                x = x * d1[k] * d2[k]
            return x

        opt_fn = torch.compile(fn, backend="eager", fullgraph=True)
        x = torch.randn(4)
        self.assertEqual(fn(x), opt_fn(x))

    @make_test
    def test_callable_lambda(x):
        if callable(lambda x: True):
            return x + 1
        else:
            return x - 1

    @make_test
    def test_callable_torch(x):
        if callable(torch.abs):
            return x + 1
        else:
            return x - 1

    @make_test
    def test_callable_builtin(x):
        if callable(sum):
            return x + 1
        else:
            return x - 1

    def test_callable_class(self):
        class CallableClass:
            def __call__():
                pass

        class NotCallableClass:
            pass

        @torch.compile(backend="eager", fullgraph=True)
        def fn1(x, arg):
            if callable(arg):
                return x
            return x + 1

        @torch.compile(backend="eager", fullgraph=True)
        def fn2(x, arg):
            if callable(arg):
                return x * 2
            return x + 1

        input = torch.randn(4)

        for f in [fn1, fn2]:
            self.assertEqual(f(input, NotCallableClass()), input + 1)
            self.assertEqual(
                f(input, CallableClass()), input if f is fn1 else input * 2
            )

            # passing tensor and scalars
            self.assertEqual(f(input, 1), input + 1)
            self.assertEqual(f(input, 1.1), input + 1)
            self.assertEqual(f(input, True), input + 1)
            self.assertEqual(f(input, input), input + 1)

    def test_callable_list(self):
        @torch.compile(backend="eager", fullgraph=True)
        def fn(x, arg):
            if callable(arg):
                return x
            return x + 1

        input = torch.randn(4)
        self.assertEqual(fn(input, [1, 2, 3]), input + 1)
        self.assertEqual(fn(input, (1, 2, 3)), input + 1)

    @make_test
    def test_len_constant_misc_iterables(x):
        a = len((1, 2, 3))
        b = len("test str")
        c = a + b
        return torch.add(x, c)

    @make_test
    def test_dict_kwargs(x):
        z = dict(text_embed=x + 1, other=x + 2)
        return z

    @make_test
    def test_ordered_dict_kwargs(x):
        z = collections.OrderedDict(sample=torch.ones(10))
        return z

    @make_test
    def test_custom_dict_kwargs(x):
        z = CustomDictSubclass(sample=torch.ones(10))
        return z

    @make_test
    def test_float(x):
        y = float(1.2)  # noqa: UP018
        y += float("1.2")
        return torch.add(x, y)

    @make_test
    def test_is_floating_point(x):
        y = x + 1
        return torch.is_floating_point(y), torch.is_floating_point(input=y)

    @make_test
    def test_dtype(x):
        if x.dtype == torch.float32:
            return x + 1

    @make_test
    def test_get_default_dtype(x):
        if x.dtype == torch.get_default_dtype():
            return x + 1
        else:
            return x - 1

    @make_test
    def test_get_autocast_gpu_dtype(x):
        dtype = torch.get_autocast_gpu_dtype()
        return x.type(dtype)

    @make_test
    def test_is_any_autocast_enabled(x):
        if torch._C._is_any_autocast_enabled():
            return x + 1
        else:
            return x - 1

    @make_test
    def test_is_checkpoint_valid(x):
        if torch.autograd._is_checkpoint_valid():
            return x + 1
        else:
            return x - 1

    @make_test
    def test_list_compare_polyfill(x):
        for a, b, c in [
            [(1, 2, 3), (1, 2, 3), 7.77],
            [(1, 4, 3), (1, 2, 3), 3.33],
            [(1, 2), (1, 2, 3), 5.55],
            [(1, 2, 3), (1, 2), 11.11],
            [(1, -1, 3), (1, 2, 3), 13.33],
        ]:
            if a != b:
                x = x + 1 * c
            if a == b:
                x = x + 2 * c
            if a < b:
                x = x + 4 * c
            if a > b:
                x = x + 8 * c
            if a <= b:
                x = x + 16 * c
            if a >= b:
                x = x + 32 * c
        return x

    @make_test
    def test_list_compare_polyfill_non_lists(x):
        conds = []

        # Non-list instances only work for eq and ne
        for a, b, c in [
            [(1, 2, 3), "(1, 2, 3)", 7.77],
            [143, (143,), 3.33],
        ]:
            conds.append(a != b)
            if conds[-1]:
                x = x + 1 * c

            conds.append(a == b)
            if conds[-1]:
                x = x + 2 * c

        return x, conds

    @make_test
    def test_promote_types(x):
        if x.dtype == torch.promote_types(torch.int32, torch.float32):
            return x + 1
        else:
            return x - 1

    @make_test
    def test_cublas_allow_tf32(x):
        if torch.backends.cuda.matmul.allow_tf32:
            return x.sin() + 1

        return x.cos() - 1

    @make_test
    def test_get_calculate_correct_fan(x):
        fan_in = torch.nn.init._calculate_correct_fan(x, "fan_in")
        return x + fan_in

    @make_test
    def test_is_complex(x):
        if torch.is_complex(x):
            return x + 1
        else:
            return x - 1

    @make_test
    def test_tensor_is_complex(x):
        if x.is_complex():
            return x + 1
        else:
            return x - 1

    @make_test
    def test_tensor_size(x):
        fn = torch.Tensor.size
        return fn(x + 1)

    @make_test
    def test_tensor_dim(x):
        fn = torch.Tensor.dim
        return fn(x + 1)

    def test_is_inference_recompilation(self):
        def fn(x):
            if x.is_inference():
                return x + 1
            else:
                return x - 1

        with torch.inference_mode():
            x_inference = torch.randn(2, 2)

        cnts = torch._dynamo.testing.CompileCounter()
        opt_fn = torch.compile(fn, backend=cnts, fullgraph=False)
        x = torch.randn(2, 2)

        self.assertEqual(fn(x), opt_fn(x))
        self.assertEqual(cnts.frame_count, 1)

        self.assertEqual(fn(x_inference), opt_fn(x_inference))
        self.assertEqual(cnts.frame_count, 2)  # Recompiles

    def test_is_inference_mode_global_recompilation(self):
        def fn(x):
            if torch.is_inference_mode_enabled():
                return x + 1
            else:
                return x - 1

        cnts = torch._dynamo.testing.CompileCounter()
        opt_fn = torch.compile(fn, backend=cnts, fullgraph=False)

        x = torch.randn(2, 2)

        self.assertEqual(fn(x), opt_fn(x))
        self.assertEqual(cnts.frame_count, 1)

    @make_test
    def test_get_privateuse1_name(x):
        if torch._C._get_privateuse1_backend_name() == "privateuseone":
            return x + 1
        else:
            return x - 1

    @make_test
    def test_device(x):
        if not x.is_cuda:
            return x + 1

    @unittest.skipIf(not torch.cuda.is_available(), "requires cuda")
    @make_test
    def test_get_device_properties_tensor_device(a):
        x = a.to("cuda")
        prop = torch.cuda.get_device_properties(x.device)
        if prop.major == 8:
            return x + prop.multi_processor_count
        return x + prop.max_threads_per_multi_processor

    @make_test
    def test_tensor_type(a, b):
        m = a.to(torch.float16)
        return b.type(m.type())

    @unittest.skipIf(not torch.cuda.is_available(), "requires cuda")
    @make_test
    def test_tensor_type2(a, b):
        m = a.to("cuda")
        return m + b.type(m.type())

    @make_test
    def test_tensor_type3(a, b):
        m = a.type(torch.HalfTensor)
        return b.type(m.type())

    @make_test
    def test_tensor_type4(a, b):
        m = a.type("torch.HalfTensor")
        return b.type(m.type())

    @unittest.skipIf(not torch.cuda.is_available(), "requires cuda")
    @make_test
    def test_tensor_type5(a, b):
        m = a.type(torch.cuda.HalfTensor)
        return b.type(m.type())

    @make_test
    def test_tensor_element_size(a):
        if a.element_size() > 1:
            return (a + a.element_size(), a - a.element_size())
        return (a - a.element_size(), a + a.element_size())

    @make_test
    def test_ndim(x):
        if x.ndim == 2 and x.ndimension() == 2 and x.dim() == 2:
            return x + 1

    @make_test
    def test_T(x):
        return torch.ones_like(x.T)

    @make_test
    def test_mT(x):
        return torch.ones_like(x.mT)

    @make_test
    def test_is_sparse(x):
        if not x.is_sparse:
            return x + 1

    @make_test
    def test_shape1(x):
        if x.shape[0] == 10:
            return x + 1

    @make_test
    def test_shape2(x):
        if x.size(1) == 10:
            return x + 1

    @make_test
    def test_del(a, b):
        c = a + 1
        d = c + 2
        del c, a
        return b + d

    @make_test
    def test_chunks1(x):
        chunk_size = 5
        assert x.shape[0] % chunk_size == 0
        assert x.shape[0] // chunk_size == 2
        return x[:chunk_size] - x[chunk_size:]

    @make_test
    def test_import1(x, y):
        import torch
        from torch import sub

        return sub(torch.add(x, y), y)

    @make_test
    def test_isinstance(x):
        results = []
        if isinstance([x], list):
            results.append(x.sin())
        else:
            results.append(x.cos())
        if isinstance([x], tuple):
            results.append(x.sin())
        else:
            results.append(x.cos())
        if isinstance([x], collections.abc.Sequence):
            results.append(x.sin())
        else:
            results.append(x.cos())
        if isinstance([x], typing.Sequence):
            results.append(x.sin())
        else:
            results.append(x.cos())
        if isinstance([x], (tuple, list, typing.Sequence)):
            results.append(x.sin())
        else:
            results.append(x.cos())
        # TODO: add sourceless builder for types.UnionType
        # if sys.version_info >= (3, 10):
        #     if isinstance([x], list | tuple):
        #         results.append(x.sin())
        #     else:
        #         results.append(x.cos())
        return results

    @make_test
    def test_return_dict(x, y):
        z = [x + y, y, False]
        return {"x": x, "z": z, "a": x, "b": z, "c": x}

    @make_test
    def test_return_dict2(x, y):
        tmp = {"x": x}
        tmp["z"] = [x + y, y]
        tmp["y"] = y
        tmp["z"].append(False)
        return tmp

    @make_test
    def test_funcdef_closure(x, y):
        x = x + y + 1.0

        def inner(z):
            nonlocal x, y
            y = x + z + 20.0
            x = y + z + 10.0

        inner(2.0)
        inner(3.0)

        return x, y

    @make_test
    def test_module_constant(x, y):
        r = x + y
        for _ in range(torch._dynamo.testing.three):
            r = r / y
        return r

    @make_test
    def test_inline_softmax(x, y):
        # This is common in sme huggingface models
        return torch.nn.Softmax(dim=-1)(x + y * 2)

    @make_test
    def test_dtype_compare(a, b):
        if a.dtype == torch.float16:
            return a + 10
        if a.dtype == torch.float32:
            return a - b * 32

    @make_test
    def test_build_list_unpack(a, b):
        it1 = (x + 1 for x in (a, b))
        it2 = (x - 1 for x in (a, b))
        return torch.cat([*it1, *it2], dim=-1)

    @make_test
    def test_tensor_len(a, b):
        return a + b + len(a) + b.__len__()

    @make_test
    def test_pop(a, b):
        ll = [a, b]
        ll.append(a + 1)
        ll.extend(
            [
                b + 2,
                a + b,
            ]
        )
        ll.pop(-1)
        ll.pop(0)
        ll.pop()
        v1, v2 = ll
        return v1 - v2

    @make_test
    def test_list_convert(a, b):
        ll = [a + 2, b]
        ll = tuple(ll)
        tmp = b + 3
        ll = list(ll)
        v1, v2 = ll
        return v1 - v2 + tmp

    @make_test
    def test_list_add(a, b):
        l1 = (a, b)
        l2 = ()  # being a LOAD_CONST in the bytecode
        l3 = l1 + l2
        return l3[0] + l3[1]

    @make_test
    def test_list_index_with_constant_tensor(a, b):
        l1 = [a, b, a + 1, b + 1]
        return l1[torch.as_tensor(2)]

    @make_test
    def test_startswith(a, b):
        x = a + b
        if "foobar".startswith("foo") and "test" in constant3.__module__:
            x = x + 1
        return x

    @make_test
    def test_dict_ops(a, b):
        tmp = {"a": a + 1, "b": b + 2}
        assert tmp.get("zzz") is None
        v = tmp.pop("b") + tmp.get("a") + tmp.get("missing", 3) + tmp.pop("missing", 4)
        tmp.update({"d": 3})
        tmp["c"] = v + tmp["d"]
        if "c" in tmp and "missing" not in tmp:
            return tmp["c"] - tmp["a"] + len(tmp)

    @make_test
    def test_inline_jit__unwrap_optional(x):
        if torch.jit._unwrap_optional(x) is None:
            return torch.ones(2, 2)
        return x.sin()

    @make_test
    def test_zip_longest(x):
        list1 = [1, 2, 3]
        list2 = ["a", "b"]
        list3 = [True, False, True, False]
        return torch.sin(x + 1), list(
            itertools.zip_longest(list1, list2, list3, fillvalue=None)
        )

    def test_torch_size_as_dict_key(self):
        def fn(x, cached):
            if x.shape not in cached:
                cached[x.shape] = x
            return x + cached[x.shape]

        opt_fn = torch.compile(fn, backend="eager", fullgraph=True)
        x1 = torch.randn(2, 3)
        x2 = torch.randn(2, 3)
        cached = {}
        ref1 = fn(x1, cached)
        ref2 = fn(x2, cached)
        cached = {}
        res1 = opt_fn(x1, cached)
        res2 = opt_fn(x2, cached)
        self.assertEqual(ref1, res1)
        self.assertEqual(ref2, res2)

    def test_dict_param_keys(self):
        a_param = torch.nn.Parameter(torch.ones([4, 4]))

        def fn(a):
            tmp = {"a": a, a_param: 3}
            return tmp["a"] + tmp[a_param]

        test = make_test(fn)
        test(self)

    def test_dict_mutable_map(self):
        from collections.abc import MutableMapping

        class TensorDict(MutableMapping):
            def __init__(self) -> None:
                self._dict = {}

            def add(self, key, value):
                self._dict[key] = value

            def items(self):
                return self._dict.items()

            def __delitem__(self, key):
                del self._dict[key]

            def __getitem__(self, key):
                return self._dict[key]

            def __iter__(self):
                return iter(self._dict)

            def __len__(self):
                return len(self._dict)

            def __setitem__(self, key, value):
                self._dict[key] = value

        tensor_dict = TensorDict()
        tensor_dict.add("a", torch.ones(4) * 2)

        def fn(x):
            copy_tensordict = dict(tensor_dict)
            return x * copy_tensordict["a"]

        opt_fn = torch.compile(fn, backend="eager", fullgraph=True)
        x = torch.randn(4)

        ref = fn(x)
        res = opt_fn(x)
        self.assertEqual(ref, res)

    def test_unpack_mutable_map(self):
        from collections.abc import MutableMapping

        class TensorDict(MutableMapping):
            def __init__(self) -> None:
                self._dict = {}

            def add(self, key, value):
                self._dict[key] = value

            def items(self):
                return self._dict.items()

            def __delitem__(self, key):
                del self._dict[key]

            def __getitem__(self, key):
                return self._dict[key]

            def __iter__(self):
                return iter(self._dict)

            def __len__(self):
                return len(self._dict)

            def __setitem__(self, key, value):
                self._dict[key] = value

        tensor_dict = TensorDict()
        tensor_dict.add("a", torch.ones(4) * 2)

        def gn(x, a=1):
            return x * a

        def fn(x):
            return gn(x, **tensor_dict)

        opt_fn = torch.compile(fn, backend="eager", fullgraph=True)

        x = torch.randn(4)

        ref = fn(x)
        res = opt_fn(x)
        self.assertEqual(ref, res)

    def _test_default_dict_helper(self, factory):
        dd = collections.defaultdict(factory)
        param = torch.nn.Parameter(torch.ones([2, 2]))

        def fn(x):
            dd["a"] = x + 1
            dd[param] = 123
            dd["c"] = x * 2
            return dd["b"], dd

        x = torch.randn(10, 10)
        ref = fn(x)
        opt_fn = torch._dynamo.optimize_assert("eager")(fn)
        res = opt_fn(x)

        self.assertTrue(same(ref[0], res[0]))
        self.assertTrue(same(ref[1]["a"], res[1]["a"]))
        self.assertTrue(same(ref[1]["c"], res[1]["c"]))
        self.assertTrue(same(ref[1][param], res[1][param]))

    def test_default_dict_dict(self):
        self._test_default_dict_helper(dict)

    def test_default_dict_list(self):
        self._test_default_dict_helper(list)

    def test_default_dict_tuple(self):
        self._test_default_dict_helper(tuple)

    def test_default_dict_set(self):
        self._test_default_dict_helper(set)

    def test_default_dict_lambda(self):
        self._test_default_dict_helper(lambda: dict())  # noqa: C408

    def test_default_dict_closure(self):
        def factory():
            return dict()  # noqa: C408

        self._test_default_dict_helper(factory)

    def test_class_dict(self):
        class A:
            x = 4
            y = 5

            def __init__(self) -> None:
                self.a = 6

        a = A()

        def fn(x):
            if "x" in type(a).__dict__:
                return x + 1
            return x + 2

        opt_fn = torch.compile(fn, backend="eager", fullgraph=True)
        x = torch.randn(4)
        self.assertEqual(fn(x), opt_fn(x))

    def test_default_dict_constr(self):
        param = torch.nn.Parameter(torch.ones([2, 2]))

        def fn(x):
            dd = collections.defaultdict(lambda: dict())  # noqa: C408
            dd["a"] = x + 1
            dd[param] = 123
            dd["c"] = x * 2
            dd.update({"b": x * 3})
            dd.update([["d", x - 2], ("e", x + 2)])
            dd.update(zip("ab", [x + 3, x + 4]))
            return dd["b"], dd

        x = torch.randn(10, 10)
        ref = fn(x)
        opt_fn = torch._dynamo.optimize_assert("eager")(fn)
        res = opt_fn(x)

        self.assertTrue(same(ref[0], res[0]))
        self.assertTrue(same(ref[1]["a"], res[1]["a"]))
        self.assertTrue(same(ref[1]["b"], res[1]["b"]))
        self.assertTrue(same(ref[1]["c"], res[1]["c"]))
        self.assertTrue(same(ref[1]["d"], res[1]["d"]))
        self.assertTrue(same(ref[1]["e"], res[1]["e"]))
        self.assertTrue(same(ref[1][param], res[1][param]))

    def test_dict_tuple_lazy_guard(self):
        @torch.compile(backend="eager")
        def fn(x, y):
            return torch.sin(x) * y[1]

        fn(torch.randn(3), {1: 1, 2: 2})
        # Changing the value of other key should not causing recompilation
        with unittest.mock.patch("torch._dynamo.config.error_on_recompile", True):
            fn(torch.randn(3), {1: 1, 2: 3})

        fn(torch.randn(3), (1, 2, 3))
        # Changing the value of index 0, 2 (not 1) should not cause recompilation
        with unittest.mock.patch("torch._dynamo.config.error_on_recompile", True):
            fn(torch.randn(3), (11, 2, 13))

    @make_test
    def test_call_dict1(x):
        d1 = dict()  # noqa: C408
        d1["x"] = x + 1
        d2 = collections.OrderedDict()
        d2["x"] = x + 2
        return d1["x"] + d2["x"] + 1

    @make_test
    def test_call_dict2(x):
        d1 = dict()  # noqa: C408
        d1["x"] = x
        d2 = collections.OrderedDict(d1)
        if isinstance(d2, collections.OrderedDict):
            return x + 1
        else:
            return x - 1

    @make_test
    def test_call_dict3(x):
        my_list = [("a", x), ("b", x + 1), ("c", x + 2)]
        d1 = dict(my_list)
        d1["a"] = x + 10
        d2 = collections.OrderedDict(my_list)
        d2["c"] = x + 20
        return d1["a"] + d2["c"] + 1

    @make_test
    def test_call_dict4(x):
        my_list = (("a", x), ("b", x + 1), ("c", x + 2))
        d1 = dict(my_list)
        d1["a"] = x + 10
        d2 = collections.OrderedDict(my_list)
        d2["c"] = x + 20
        return d1["a"] + d2["c"] + 1

    @make_test
    def test_call_dict5(x):
        my_list = iter([("a", x), ("b", x + 1), ("c", x + 2)])
        d1 = dict(my_list)
        d1["a"] = x + 10
        d2 = collections.OrderedDict(my_list)
        d2["c"] = x + 20
        return d1["a"] + d2["c"] + 1

    @make_test
    def test_dict_fromkeys(x, y):
        lst = ["a", "b"]
        d = dict.fromkeys(lst)
        d1 = dict.fromkeys(d, x + 1)
        d2 = collections.defaultdict.fromkeys(iter(d1), x - 2)
        d3 = collections.OrderedDict.fromkeys(tuple(lst), value=y)
        return d1["a"] * d2["b"] + d2["a"] + d1["b"] + d3["a"] + d3["b"] + 1

    @make_test
    def test_dict_copy(x):
        my_list = [("a", x), ("b", x + 1), ("c", x + 2)]
        d1 = dict(my_list)
        d1["a"] = x + 10
        d2 = d1.copy()
        d2["a"] = x - 5
        d2["b"] = x + 3
        d3 = collections.OrderedDict(my_list)
        d3["c"] = x + 20
        d4 = d3.copy()
        d4["c"] = x - 10
        return d1["a"] * d2["a"] + d2["b"] + d3["c"] * d4["c"] + 1

    @make_test
    def test_dict_update(x, y, z):
        d = {"a": x, "b": y}
        d.update({"a": y - 1})
        d.update([("b", z + 1), ["c", z]])
        d.update(zip("ab", [z + 3, y + 2]))

        od = collections.OrderedDict(a=x * 3, b=y + 2)
        od.update({"a": y + 5})
        od.update([["b", z + 6], ("c", z - 7)])
        od.update(zip("ab", [z - 3, x + 2]))
        return d["a"] * od["a"] + od["c"] + d["b"] + od["b"] * d["c"]

    @make_test
    def test_min_max(a, b):
        c = a + b
        a = a.sum()
        b = b.sum()
        a = min(max(a, 0), 1)
        b = max(0, min(1, b))
        return max(a, b) - min(a, b) + c

    @make_test
    def test_symbool_to_int(x):
        # this is roughly the pattern found in einops.unpack()
        if sum(s == -1 for s in x.size()) == 0:
            return x + 1
        else:
            return x - 1

    @make_test
    def test_map_sum(a, b, c, d):
        return sum(map(lambda x: x + 1, [a, b, c, d]))

    @make_test
    def test_sum(a, b, c, d):
        return sum([a, b, c, d])

    @make_test
    def test_sum_with_start_arg(a, b, c, d):
        return sum([b, c, d], a)

    @make_test
    def test_sum_with_start_kwarg(a, b, c, d):
        return sum([b, c, d], start=a)

    @make_test(expected_frame_count=0)
    def test_sum_shortcut():
        return sum([0, 1.0, 2, 3.0])

    @make_test(expected_frame_count=0)
    def test_sum_shortcut_with_start_arg():
        return sum([0, 1.0, 2, 3.0], -10)

    @make_test(expected_frame_count=0)
    def test_sum_shortcut_with_start_kwarg():
        return sum([0, 1.0, 2, 3.0], start=-10)

    @make_test
    def test_reduce(a, b, c, d):
        return functools.reduce(operator.add, [a, b, c, d])

    @make_test
    def test_reduce_with_initial(a, b, c, d):
        return functools.reduce(operator.add, [b, c, d], a)

    @make_test
    def test_reduce_with_single(x):
        return functools.reduce(lambda a, b: (a, b), [x])

    @make_test(expected_frame_count=0)
    def test_reduce_with_single_with_initial(x, y):
        return functools.reduce(lambda a, b: (a, b), [y], x)

    @make_test(expected_frame_count=0)
    def test_reduce_with_none_initial(x):
        return functools.reduce(lambda a, b: (a, b), [x], None)

    @make_test
    def test_tuple_contains(a, b):
        v1 = "a"
        v2 = "b"
        v3 = "c"
        vals1 = (v1, v2, v3)
        vals2 = ("d", "e", "f")
        if "a" in vals1 and "b" not in vals2:
            return a + b
        return a - b

    @make_test
<<<<<<< HEAD
    def test_set_issubset(a, b):
        vals1 = {"a", "b", "c"}
        vals2 = {"b", "c"}
        vals3 = {"b", "e", "f"}
        if vals2.issubset(vals1) and not vals2.issubset(vals3):
            return a + b
        return a - b

    @make_test
    def test_set_issuperset(a, b):
        vals1 = {"a", "b", "c"}
        vals2 = {"b", "c"}
        vals3 = {"b", "e", "f"}
        if vals1.issuperset(vals2) and not vals1.issuperset(vals3):
            return a + b
        return a - b
=======
    def test_set_invalid_ConstantVariable_op(a, b):
        s = set({"banana", "apple", "orange"})
        try:
            s - 1
        except TypeError:
            return a + b
        except Exception:
            return a - b
        else:
            return a * b
>>>>>>> 42966e1b

    @make_test
    def test_set_update_bytecode(x):
        # This produces bytecode SET_UPDATE since python 3.9
        var = {"apple", "banana", "cherry"}
        if isinstance(var, set):
            return x + 1
        else:
            return x - 1

    @make_test
    def test_set_update_list_with_duplicated_items(x):
        list1 = ["apple", "banana", "apple"]
        list2 = ["orange", "banana"]
        if len({*list1, *list2}) == 3:
            return x + 1
        else:
            return x - 1

    @make_test
    def test_set_contains(a, b):
        vals = set(["a", "b", "c"])
        if "a" in vals:
            x = a + b
        else:
            x = a - b
        if "d" in vals:
            y = a + b
        else:
            y = a - b
        return x, y

    def test_set_isdisjoint(self):
        x = {"apple", "banana", "cherry"}
        y = {"google", "microsoft", "apple"}

        def fn(a):
            if x.isdisjoint(y):
                return a + 1
            else:
                return a - 1

        test = make_test(fn)
        test(self)

    @make_test
    def test_set_intersection(a, b):
        set1 = {"apple", "banana", "cherry"}
        set2 = {"google", "microsoft", "apple"}
        intersection_set = set1.intersection(set2)
        if "apple" in intersection_set:
            x = a + b
        else:
            x = a - b
        if "banana" in intersection_set:
            y = a + b
        else:
            y = a - b
        return x, y

    @make_test
    def test_set_union(a, b):
        set1 = {"apple", "banana", "cherry"}
        set2 = {"google", "microsoft", "apple"}
        union_set = set1.union(set2)
        if "apple" in union_set:
            x = a + b
        else:
            x = a - b
        if "banana" in union_set:
            y = a + b
        else:
            y = a - b
        return x, y

    @parametrize(
        "fn_name", ["add", "symmetric_difference", "symmetric_difference_update"]
    )
    def test_set_raise_TypeError(self, fn_name):
        @make_test
        def fn(a, b):
            set1 = {"apple", "banana", "cherry"}
            try:
                getattr(set1, fn_name)()
            except TypeError:
                return a + b
            return a - b

        fn(self)

    @make_test
    def test_set_difference(a, b):
        set1 = {"apple", "banana", "cherry"}
        set2 = {"google", "microsoft", "apple"}
        difference_set = set1.difference(set2)
        if "apple" in difference_set:
            x = a + b
        else:
            x = a - b
        if "banana" in difference_set:
            y = a + b
        else:
            y = a - b
        return x, y

    @make_test
    def test_set_symmetric_difference(a, b):
        set1 = {"apple", "banana", "cherry"}
        set2 = {"google", "microsoft", "apple"}
        symmetric_diff_set = set1.difference(set2)
        if "apple" in symmetric_diff_set:
            x = a + b
        else:
            x = a - b
        if "banana" in symmetric_diff_set:
            y = a + b
        else:
            y = a - b
        return x, y

    @make_test
    def test_set_symmetric_difference_update(a, b):
        set1 = {"apple", "banana", "cherry"}
        set2 = {"google", "microsoft", "apple"}
        set1.difference(set2)
        if "apple" in set1:
            x = a + b
        else:
            x = a - b
        if "banana" in set1:
            y = a + b
        else:
            y = a - b
        return x, y

    def test_set_keys_view(self):
        from collections.abc import KeysView

        class StringKeys(KeysView):
            def __init__(self, keys):
                self.keys = keys

            def __getitem__(self, key):
                return self.keys.__getitem__(key)

            def __iter__(self):
                yield from self.keys

            def __repr__(self):
                return f"{type(self).__name__}({self.keys})"

            def __len__(self):
                return len(self.keys)

            def __contains__(self, item):
                return self.keys.__contains__(item)

        a = StringKeys([1, 2, 3, 3])

        def fn(x):
            set_a = set(a)
            return len(set_a) * x

        opt_fn = torch.compile(fn, backend="eager", fullgraph=True)
        x = torch.rand(4)
        self.assertEqual(fn(x), opt_fn(x))

    @parametrize("method", ["add", "__contains__"])
    def test_set_raise_TypeError_on_unshashable_obj(self, method):
        @make_test
        def fn(a, b):
            s = set({1, 2, 3, 4})
            try:
                m = getattr(s, method)
                m([[]])
            except TypeError:
                return a + b
            except Exception:
                return a - b
            else:
                return a * b

        fn(self)

    def test_constant_set(self):
        s = set([1, 2])

        def fn(x):
            return torch.cos(x) * len(s)

        opt_fn = torch.compile(fn, backend="eager", fullgraph=True)

        x = torch.rand(4)
        self.assertEqual(fn(x), opt_fn(x))

        # This should cause recompilation
        s.add(3)
        self.assertEqual(fn(x), opt_fn(x))

    def test_set_add(self):
        s = set([1, 2])

        def fn(x):
            s.add(3)
            return torch.cos(x) * len(x)

        opt_fn = torch.compile(fn, backend="eager", fullgraph=True)

        x = torch.rand(4)
        self.assertEqual(fn(x), opt_fn(x))
        self.assertEqual(len(s), 3)

    @make_test
    def test_tuple_iadd(a, b):
        output = (a, b)
        output += (a + b, a - b)
        return output

    @make_test
    def test_unpack_ex1(x):
        output = (x, x + 1, x + 2, x + 3)
        a, b, *cd = output
        return a - b / cd[0]

    @make_test
    def test_unpack_ex2(x):
        output = (x, x + 1, x + 2, x + 3)
        *ab, c, d = output
        return c - d / ab[0]

    @make_test
    def test_unpack_ex3(x):
        output = (x, x + 1, x + 2, x + 3)
        a, *bc, d = output
        return a - d / bc[0]

    @make_test
    def test_const_tuple_add1(x):
        output = (x, x + 1, x + 2, x + 3)
        output = () + output + ()
        return output[2] + output[3]

    @make_test
    def test_const_tuple_add2(x):
        output = (x, x + 1, x + 2, x + 3)
        output = (None,) + output + (None,)
        return output[2] + output[3]

    @make_test
    def test_list_truth(a, b):
        tmp = [1, 2, 3]
        if tmp:
            return a + b
        else:
            return a - b

    @make_test
    def test_list_reversed(a, b):
        tmp = [a + 1, a + 2, a + 3]
        return a + b + next(iter(reversed(tmp)))

    @make_test
    def test_list_sorted1(x):
        tmp = [1, 10, 3, 0]
        return (
            x + 1,
            sorted(tmp),
            sorted(tmp, key=None),
            sorted(tmp, reverse=True),
            sorted(tmp, key=None, reverse=True),
        )

    @make_test
    def test_list_sorted2(x):
        y = [
            ("john", "A", 8),
            ("jane", "B", 5),
            ("dave", "B", 10),
        ]
        return (
            x + 1,
            sorted(y),
            sorted(y, key=None),
            sorted(y, reverse=True),
            sorted(y, key=None, reverse=True),
            sorted(y, key=lambda student: student[2]),
            sorted(y, key=lambda student: student[2], reverse=True),
        )

    @make_test
    def test_tuple_sorted(x):
        tmp = (1, 10, 3, 0)
        return (
            x + 1,
            sorted(tmp),
            sorted(tmp, key=None),
            sorted(tmp, reverse=True),
            sorted(tmp, key=None, reverse=True),
        )

    @make_test
    def test_dict_sorted(x):
        tmp = {1: "D", 10: "B", 3: "E", 0: "F"}
        return (
            x + 1,
            sorted(tmp),
            sorted(tmp, key=None),
            sorted(tmp, reverse=True),
            sorted(tmp, key=None, reverse=True),
        )

    @make_test
    def test_dict_items_sorted(x):
        tmp = {1: "D", 10: "B", 3: "E", 0: "F"}
        return (
            x + 1,
            # ordered by (key, value) pair
            sorted(tmp.items()),
            sorted(tmp.items(), key=None),
            sorted(tmp.items(), reverse=True),
            sorted(tmp.items(), key=None, reverse=True),
            # ordered by key
            sorted(tmp.items(), key=operator.itemgetter(0)),
            sorted(tmp.items(), key=operator.itemgetter(0), reverse=True),
            # ordered by value
            sorted(tmp.items(), key=operator.itemgetter(1)),
            sorted(tmp.items(), key=operator.itemgetter(1), reverse=True),
        )

    @make_test
    def test_sorted_const_key_non_const_items(x, y):
        tmp = {1: x, 10: x - 1, 3: 2 * x, -1: y + 2, 0: torch.ones(3, 4)}
        return (
            sorted(tmp),
            sorted(tmp.items(), key=operator.itemgetter(0)),
            sorted(tmp.items(), key=operator.itemgetter(0), reverse=True),
        )

    def test_dict_hasattr(self):
        def fn(x):
            if hasattr(x, "to"):
                return x.to("cpu")
            if hasattr(x, "items"):
                return torch.cos(x["a"])
            return x

        opt_fn = torch.compile(fn, backend="eager", fullgraph=True)

        x = dict(a=torch.randn(3))
        self.assertEqual(fn(x), opt_fn(x))

        x = torch.randn(4)
        self.assertEqual(fn(x), opt_fn(x))

    @make_test
    def test_list_clear(a, b):
        tmp = [a + 1, a + 2]
        tmp.clear()
        tmp.append(a + b)
        return tmp

    @make_test
    def test_not_list(a):
        return not [a + 1]

    @make_test
    def test_islice_chain(a, b):
        tmp1 = [a + 1, a + 2]
        tmp2 = [a + 3, a + 4]
        a, b = list(itertools.islice(itertools.chain(tmp1, tmp2), 1, 3))
        c = next(itertools.islice(tmp1, 1, None))
        return a - b / c

    @make_test
    def test_slice_eq(a, b):
        tmp1 = [a + 1, b + 2]
        s = slice(1, 2)
        if isinstance(s, slice) and s == slice(None):
            return tmp1[s] * 2
        return tmp1[s] * 3

    @make_test
    def test_namedtuple(a, b):
        mytuple = collections.namedtuple("mytuple", ["x", "y", "xy"])
        tmp = mytuple(a, b, a + b)
        return mytuple(tmp.x, tmp[1], tmp.xy + b)

    @make_test
    def test_namedtuple_defaults(a, b):
        mytuple = collections.namedtuple(
            "mytuple", ["x", "y", "xy"], defaults=(None, 1, None)
        )
        tmp = mytuple(a, xy=b)
        return mytuple(tmp.x, tmp[1], tmp.xy + b)

    class MyNamedTuple(NamedTuple):
        first: torch.Tensor
        second: torch.Tensor

        def add(self) -> torch.Tensor:
            return self.first + self.second

        @staticmethod
        def static_method() -> int:
            return 1

        @classmethod
        def class_method(cls) -> str:
            return cls.__name__

    class MyGenericNamedTuple(NamedTuple, Generic[T]):
        first: T
        second: T

        def add(self) -> T:
            return self.first + self.second

        @staticmethod
        def static_method() -> int:
            return 1

        @classmethod
        def class_method(cls) -> str:
            return cls.__name__

    class MyNamedTupleSubclass(MyNamedTuple):
        pass

    class MyGenericNamedTupleSubclass(MyGenericNamedTuple[T]):
        pass

    @make_test
    def test_namedtuple_user_methods(a, b):
        mytuple = FunctionTests.MyNamedTuple(a, b)
        return mytuple.add(), mytuple.static_method(), mytuple.class_method()

    @make_test
    def test_generic_namedtuple_user_methods(a, b):
        mytuple = FunctionTests.MyGenericNamedTuple(a, b)
        return mytuple.add(), mytuple.static_method(), mytuple.class_method()

    @make_test
    def test_namedtuple_hasattr(a, b):
        mytuple = FunctionTests.MyNamedTuple(a, b)

        def isinstance_namedtuple(obj) -> bool:
            return (
                isinstance(obj, tuple)
                and hasattr(obj, "_asdict")
                and hasattr(obj, "_fields")
            )

        if isinstance_namedtuple(mytuple):
            return a + b
        else:
            return a - b

    @make_test
    def test_generic_namedtuple_hasattr(a, b):
        mytuple = FunctionTests.MyGenericNamedTuple(a, b)

        def isinstance_namedtuple(obj) -> bool:
            return (
                isinstance(obj, tuple)
                and hasattr(obj, "_asdict")
                and hasattr(obj, "_fields")
            )

        if isinstance_namedtuple(mytuple):
            return a + b
        else:
            return a - b

    @make_test
    def test_namedtuple_subclass(a, b):
        mytuple = FunctionTests.MyNamedTupleSubclass(a, b)
        mytuple.x = a
        mytuple.y = b
        mytuple.z = b
        mytuple.z = a
        return hasattr(mytuple, "x"), mytuple.x + mytuple.y, mytuple.z

    @make_test
    def test_generic_namedtuple_subclass(a, b):
        mytuple = FunctionTests.MyGenericNamedTupleSubclass(a, b)
        mytuple.x = a
        mytuple.y = b
        mytuple.z = b
        mytuple.z = a
        return hasattr(mytuple, "x"), mytuple.x + mytuple.y, mytuple.z

    @make_test
    def test_sourceless_build_method_type(a, b):
        cls = collections.namedtuple("Foo", ["x", "y"])  # sourceless variable

        # The type of `cls._make` is method type
        if callable(getattr(cls, "_make", None)):
            return a + b
        else:
            return a - b

    @make_test
    def test_torch_size_hasattr(x):
        if hasattr(x.shape, "_fields"):
            return x + 1
        else:
            return x - 1

    @make_test
    def test_is_quantized(a, b):
        if not a.is_quantized:
            return a + b

    @make_test
    def test_fstrings1(a, b):
        x = 1.229
        tmp = f"{x:.2f} bar"
        if tmp.startswith("1.23"):
            return a + b

    @make_test
    def test_fstrings2(x):
        tmp = f"{x.shape[0]} bar"
        if tmp.startswith("10"):
            return x + 1

    @make_test
    def test_fstrings3(x):
        tmp = f"{x.__class__.__name__} foo"
        if tmp.startswith("Tensor"):
            return x + 1

    @make_test
    def test_fstrings4(x):
        tmp = f"{x.shape[0]} bar"
        if "10" in tmp:
            return x + 1

    @make_test
    def test_fstrings5(x):
        tmp = f"{x.shape[0]} bar"
        if "10" in (tmp + "haha"):
            return x + 1

    @make_test
    def test_fstrings6(x):
        tmp = f"{x.shape[0] + x.shape[1]}"
        if "20" in tmp:
            return x + 1

    @make_test
    def test_tensor_new_with_size(x):
        y = torch.rand(5, 8)
        z = x.new(y.size())
        assert z.size() == y.size()

    @make_test
    def test_tensor_new_with_shape(x):
        y = torch.rand(5, 8)
        z = x.new(y.shape)
        assert z.size() == y.size()

    @make_test
    def test_jit_annotate(x):
        y = torch.jit.annotate(Any, x + 1)
        return y + 2

    @make_test
    def test_is_contiguous_memory_format(tensor):
        if torch.jit.is_scripting():
            return None
        elif tensor.is_contiguous(memory_format=torch.contiguous_format):
            return tensor + 1

    def test_is_contiguous_frame_counts(self):
        data = [
            torch.rand(10),
            torch.rand(2, 3, 32, 32),
            torch.rand(2, 3, 32, 32).contiguous(memory_format=torch.channels_last),
            torch.rand(10)[::2],
            torch.rand(12),
            torch.rand(2, 3, 24, 24).contiguous(memory_format=torch.channels_last),
            torch.rand(50)[::2],
            torch.rand(2, 3, 32, 32)[:, :, 2:-2, 3:-3],
        ]
        # dynamo should recompile for all inputs in static shapes mode
        expected_frame_counts_static = [1, 2, 3, 4, 5, 6, 7, 8]
        # dynamo should recompile for items 0, 1, 2, 6 in dynamic shapes mode
        expected_frame_counts_dynamic = [1, 2, 3, 4, 4, 4, 4, 5]
        expected_frame_counts = ifdynstaticdefault(
            expected_frame_counts_static, expected_frame_counts_dynamic
        )
        dynamic = ifdynstaticdefault(False, True)

        def func(x):
            if x.is_contiguous():
                return x + 1
            elif x.is_contiguous(memory_format=torch.channels_last):
                return x + 2
            else:
                return x + 3

        cnt = torch._dynamo.testing.CompileCounter()
        cfunc = torch._dynamo.optimize_assert(cnt, dynamic=dynamic)(func)

        assert cnt.frame_count == 0
        for i, x in enumerate(data):
            expected = func(x)
            output = cfunc(x)
            self.assertTrue(same(output, expected))
            assert cnt.frame_count == expected_frame_counts[i]

    @make_test
    def test_list_slice_assignment(x):
        m = [1, 2, 3, 4]
        m[1:] = [6] * (len(m) - 1)
        return x + 1

    @make_test
    def test_distributed_is_available(x):
        if torch.distributed.is_available():
            return x + 1
        else:
            return x - 1

    @unittest.skipIf(
        not torch.distributed.is_available(), "requires distributed package"
    )
    @make_test
    def test_distributed_is_initialized(x):
        if torch.distributed.is_initialized():
            return x + 1
        else:
            return x - 1

    @disable_translation_validation_if_dynamic_shapes
    @make_test
    def test_torch_distributions_functions(x):
        normal = torch.distributions.Normal(x, torch.tensor(1))
        independent = torch.distributions.Independent(normal, 1)
        return independent.log_prob(x)

    @make_test
    def test_context_wrapping_nested_functions_no_closure(x):
        @torch.no_grad()
        def augment(x: torch.Tensor) -> torch.Tensor:
            return (x + 1) * 2

        return augment(x)

    # # This is to test the new syntax for pattern matching
    # # ("match ... case ...") added on python 3.10.
    # # Uncomment these test cases if you run on 3.10+
    # @make_test
    # def test_match_sequence(a):
    #     point = (5, 8)
    #     match point:
    #         case (0, 0):
    #             return a
    #         case (0, y):
    #             return a - y
    #         case (x, 0):
    #             return a + x
    #         case (x, y):
    #             return a + x - y

    # @make_test
    # def test_match_mapping_and_match_keys(x):
    #     param = {"a": 0.5}
    #     match param:
    #         case {"a": param}:
    #             return x * param
    #         case {"b": param}:
    #             return x / param

    def test_math_radians(self):
        def func(x, a):
            return x + math.radians(a)

        cnt = torch._dynamo.testing.CompileCounter()
        cfunc = torch._dynamo.optimize_assert(cnt)(func)

        assert cnt.frame_count == 0
        x = torch.rand(10)
        expected = func(x, 12)
        output = cfunc(x, 12)
        self.assertTrue(same(output, expected))
        assert cnt.frame_count == 1

    @make_test
    def test_numpy_meshgrid(x, y):
        r1, r2 = np.meshgrid(x.numpy(), y.numpy())
        return torch.from_numpy(r1), torch.from_numpy(r2)

    @make_test
    def test_torch_from_numpy(x):
        a = x.numpy()
        b = torch.from_numpy(a)
        if b.size(0) == 1:
            return torch.tensor(True)
        else:
            return torch.tensor(False)

    @make_test
    def test_numpy_size(x):
        a = x.numpy()
        return a.size

    @make_test
    def test_numpy_attributes(x):
        a = x.numpy()
        return (
            a.itemsize,
            a.strides,
            a.shape,
            a.ndim,
            a.size,
            torch.from_numpy(a.T),
            torch.from_numpy(a.real),
            torch.from_numpy(a.imag),
        )

    @make_test
    def test_mean_sum_np(x: torch.Tensor):
        x_mean = np.mean(x.numpy(), 1)
        x_sum = np.sum(x_mean)
        x_sum_array = np.asarray(x_sum)
        return torch.from_numpy(x_sum_array)

    @make_test
    def test_return_numpy_ndarray(x):
        a = x.numpy()
        return a.T

    @make_test
    def test_return_multiple_numpy_ndarray(x):
        a = x.numpy()
        return a.T, a.imag, a.real

    @make_test
    def test_ndarray_method(x):
        a = x.numpy()
        return a.copy()

    @make_test
    def test_ndarray_transpose(x):
        a = x.numpy()
        return a.transpose(0, 1)

    @make_test
    def test_ndarray_reshape(x):
        a = x.numpy()
        return a.reshape([1, a.size])

    @make_test
    def test_ndarray_methods_returning_scalar(x):
        a = x.numpy()
        return a.max(axis=0), a.all(axis=0)

    @make_test
    def test_ndarray_builtin_functions(x):
        a = x.numpy()
        return a + a, a - a

    @make_test
    def test_numpy_dtype_argument_to_function(x):
        return np.ones_like(x, dtype=np.float64)

    @make_test
    def test_numpy_dtype_call_in_function(x):
        dt = np.dtype("float")
        return np.full_like(x, 2.4, dtype=dt)

    @make_test
    def test_numpy_linalg(x):
        return np.linalg.norm(x.numpy(), axis=0)

    @make_test
    def test_numpy_fft(x):
        return np.fft.fftshift(x.numpy())

    @make_test
    def test_numpy_random():
        x = np.random.randn(2, 2)
        return x - x

    @make_test
    def test_partials_torch_op_kwarg(x):
        par_mul = functools.partial(torch.mul, other=torch.ones(10, 10))
        return par_mul(x)

    @make_test
    def test_partials_torch_op_arg(x):
        par_mul = functools.partial(torch.mul, torch.ones(10, 10))
        return par_mul(x)

    @make_test
    def test_partials_udf_arg(x):
        par_mul = functools.partial(udf_mul, torch.ones(10, 10))
        return par_mul(x)

    @make_test
    def test_list_add_then_mutate(x):
        my_list = [1, x]
        y = x / 4.0
        my_list = my_list + [x / 2.0, 4]
        my_list.append(y)
        return sum(my_list)

    @make_test
    def test_list_expand_lhs(x):
        return sum(4 * [x])

    @make_test
    def test_in_not_in(x):
        mylist = [1, 2, 3, 4, 5, x]
        myotherlist = [1, 2, 3, 4, 5]
        assert 3 in mylist
        assert 6 not in myotherlist
        return sum(mylist)

    @make_test
    def test_is(x, y):
        exc = ValueError("abcd")
        try:
            raise exc
        except Exception as e:
            assert e is exc
            return x + y

    @make_test
    def test_is_not(x, y):
        exc = ValueError("abcd")
        exc1 = TypeError("abc")
        try:
            raise exc
        except Exception as e:
            assert e is not exc1
            return x + y

    @make_test
    def test_are_functorch_transforms_active(x):
        if torch._C._are_functorch_transforms_active():
            return x + 1
        else:
            return x - 1

    @make_test
    def test_partials_udf_kwarg(x):
        par_mul = functools.partial(udf_mul, y=torch.ones(10, 10))
        return par_mul(x)

    @make_test
    def test_partials_udf_kwarg_module(x, y):
        par_mod = functools.partial(udf_module, mod=SmallNN())
        return par_mod(x=x, y=y)

    @make_test
    def test_partials_udf_kwarg_method(x, y):
        par_mod = functools.partial(udf_module, mod=SmallNN().forward)
        return par_mod(x=x, y=y)

    @make_test
    def test_partials_lambda(x):
        multiply = lambda x, y: x * y
        triple = functools.partial(multiply, y=3)
        return triple(x)

    @unittest.skipUnless(torch.distributed.is_available(), "requires torch.distributed")
    @make_test
    def test_flat_param_same_storage_size(x, y):
        import torch.distributed.fsdp._flat_param as flat_param

        if flat_param._same_storage_size(x, 100):
            x = x + 1
        else:
            x = x - 1
        if flat_param._same_storage_size(y, 123):
            y = y + 1
        else:
            y = y - 1
        return x, y

    @parametrize(
        "attr",
        (
            # True
            "__subclasshook__",
            "__lt__",
            "__hash__",
            "__ge__",
            "__le__",
            "__gt__",
            "__dict__",
            "__getattribute__",
            "__setattr__",
            "__doc__",
            "__repr__",
            "__dir__",
            "__init__",
            "__new__",
            "__class__",
            "__eq__",
            "__delattr__",
            "__reduce__",
            "__module__",
            "__format__",
            "__str__",
            "__sizeof__",
            "__ne__",
            "__call__",
            "__reduce_ex__",
            "__init_subclass__",
            "args",
            "keywords",
            "func",
            # False
            "__code__",
            "__kwdefaults__",
            "__defaults__",
            "__name__",
            "__annotations__",
            "__get__",
            "__builtins__",
            "__qualname__",
            "__globals__",
            "__closure__",
        ),
    )
    def test_partials_hasattr(self, attr):
        def fn(t):
            f = lambda x, y: torch.sin(x) + torch.cos(y)
            p = functools.partial(f, y=t)
            if hasattr(p, attr):
                return p(t)
            else:
                return torch.zeros_like(t)

        t = torch.randn(3, 4)
        counter = torch._dynamo.testing.CompileCounter()
        opt_fn = torch.compile(fullgraph=True, backend=counter)(fn)
        self.assertEqual(opt_fn(t), fn(t))
        self.assertGreater(counter.frame_count, 0)

    @unittest.expectedFailure
    def test_partials_hasattr_set_attr(self):
        def fn(t):
            f = lambda x, y: torch.sin(x) + torch.cos(y)
            p = functools.partial(f, y=t)
            p.__name__ = "test"
            if hasattr(p, "__name__"):
                return p(t)
            else:
                return torch.zeros_like(t)

        t = torch.randn(3, 4)
        counter = torch._dynamo.testing.CompileCounter()
        opt_fn = torch.compile(fullgraph=True, backend=counter)(fn)
        self.assertEqual(opt_fn(t), fn(t))

    def test_filter(self):
        def fn(inputs):
            out = inputs[0]
            for inp in filter(lambda x: (x.requires_grad), inputs):
                out = out * inp
            return out

        input1 = torch.arange(2, dtype=torch.bfloat16)
        input2 = torch.arange(2, dtype=torch.bfloat16).requires_grad_(True)
        inputs = [input1, input2]

        opt_fn = torch.compile(fullgraph=True)(fn)
        self.assertEqual(opt_fn(inputs), fn(inputs))

    def test_filter_fallback(self):
        def fn(inputs):
            out = inputs[0]
            for inp in filter(lambda x: x[0] == 1, inputs):
                out = out * inp
            return out

        input1 = torch.ones(2, dtype=torch.bfloat16)
        input2 = torch.arange(2, dtype=torch.bfloat16)
        inputs = [input1, input2]

        opt_fn = torch.compile()(fn)
        self.assertEqual(opt_fn(inputs), fn(inputs))

        torch._dynamo.reset()

        with self.assertRaises(torch._dynamo.exc.Unsupported):
            opt_fn = torch.compile(fullgraph=True)(fn)
            opt_fn(inputs)

    def test_filter_infinite_iterator(self):
        def fn(x):
            x = x + 1
            return (
                x,
                list(zip(range(3), filter(lambda y: y < 10, itertools.count()))),
                list(zip(range(10, 12), filter(lambda y: y > 10, itertools.count()))),
            )

        inputs = torch.ones(1)
        opt_fn = torch.compile(fn, backend="eager", fullgraph=True)
        self.assertTupleEqual(opt_fn(inputs), fn(inputs))

    def test_filter_reconstruct(self):
        def fn(a):
            return filter(lambda x: x[0] + x[1] < 10, zip([1, 2, 3], [1, 2, 3])), a + 1

        opt_fn = torch.compile(fn, backend="eager", fullgraph=True)
        m = opt_fn(torch.ones(3, 3))[0]
        n = fn(torch.ones(3, 3))[0]
        self.assertIsInstance(m, filter)
        self.assertEqual(list(m), list(n))

    def test_filter_graph_break_reconstruct(self):
        def fn(x, y):
            if x.sum() > 0:
                return x + y
            return x * y

        backend = EagerAndRecordGraphs()
        cnts = CompileCounterWithBackend(backend)
        opt_fn = torch.compile(fn, backend=cnts)
        a = torch.zeros(3)
        b = torch.ones(3)
        self.assertEqual(opt_fn(a, b), fn(a, b))

        if torch._dynamo.config.assume_static_by_default:
            self.assertExpectedInline(
                normalize_gm(backend.graphs[0].print_readable(print_output=False)),
                """\
class GraphModule(torch.nn.Module):
    def forward(self, L_x_: "f32[3]"):
        l_x_ = L_x_

        sum_1: "f32[]" = l_x_.sum();  l_x_ = None
        gt: "b8[]" = sum_1 > 0;  sum_1 = None
        return (gt,)
""",
            )
        else:
            self.assertExpectedInline(
                normalize_gm(backend.graphs[0].print_readable(print_output=False)),
                """\
class GraphModule(torch.nn.Module):
    def forward(self, s77: "Sym(s77)", L_x_: "f32[s77]"):
        l_x_ = L_x_

        sum_1: "f32[]" = l_x_.sum();  l_x_ = None
        gt: "b8[]" = sum_1 > 0;  sum_1 = None
        return (gt,)
""",
            )

    def test_filter_with_graph_break(self):
        def f(a):
            a += 1

            def g(x):
                nonlocal a
                a += 1
                return x > 0

            m = filter(g, [1, 2, 3, 4, 5])
            a += next(m)  # won't graph break
            torch._dynamo.graph_break()
            a += next(m)  # will graph break
            return a

        cnts = torch._dynamo.testing.CompileCounter()
        opt_f = torch.compile(f, backend=cnts)
        self.assertEqual(f(torch.ones(3, 3)), opt_f(torch.ones(3, 3)))
        self.assertEqual(cnts.frame_count, 3)

    @make_test
    def test_getattr(x):
        def fn(y):
            return y + 1

        try:
            _exit = type(fn).__exit__
        except AttributeError:
            return x.sin()
        else:
            return x.cos()

    @unittest.expectedFailure
    def test_getattr_metaclass(self):
        class Meta(type):
            def __getattr__(cls, name):
                return len(name)

        class C(metaclass=Meta):
            attr = 123

        @torch.compile(backend="eager", fullgraph=True)
        def fn(t):
            return t + C.attr + C.dynamic_attr

        t = torch.randn(2)
        y = fn(t)
        self.assertEqual(y, t + 123 + 12)

    def test_two_point_iter(self):
        def fn(x, y):
            it = map(lambda n: n + 1, range(6))
            for i in it:
                x = x + i
                y = y + next(it)
            return x, y

        opt_fn = torch.compile(fn, backend="eager", fullgraph=True)
        x = torch.ones(3)
        y = torch.ones(3)
        self.assertEqual(fn(x, y), opt_fn(x, y))

    # Test dict_keys passed along with the corresponding dict object
    def test_dict_key_set1(self):
        d = {"a": 1, "b": 2}

        def fn(x, d, keys):
            if "c" in keys:
                return x + d["c"]
            else:
                return x + 1

        x = torch.zeros(2, 3)
        opt_fn = torch.compile(fullgraph=True, backend="eager")(fn)
        self.assertEqual(opt_fn(x, d, d.keys()), fn(x, d, d.keys()))

        d.update({"c": 3})
        opt_fn = torch.compile(fullgraph=True, backend="eager")(fn)
        self.assertEqual(opt_fn(x, d, d.keys()), fn(x, d, d.keys()))

    # Test only dict_keys passed into the compiled region
    def test_dict_key_set2(self):
        d = {"a": 1, "b": 2}

        def fn(x, keys):
            if "c" in keys:
                return x - 1
            else:
                return x + 1

        x = torch.zeros(2, 3)
        opt_fn = torch.compile(fullgraph=True, backend="eager")(fn)
        self.assertEqual(opt_fn(x, d.keys()), fn(x, d.keys()))

        d.update({"c": 3})
        opt_fn = torch.compile(fullgraph=True, backend="eager")(fn)
        self.assertEqual(opt_fn(x, d.keys()), fn(x, d.keys()))

    def test_dict_key_set3(self):
        a = {
            "domains": {
                "d1": {"attr": 1},
                "d2": {"attr": 2},
            }
        }
        b = a["domains"].keys()

        def fn(x, a, b):
            for e in b:
                x += a["domains"][e]["attr"]
            return x

        x = torch.ones(2, 3)
        opt_fn = torch.compile(fullgraph=True, backend="eager")(fn)
        self.assertEqual(opt_fn(x, a, b), fn(x, a, b))

        a["domains"].update({"d3": {"attr": 3}})
        opt_fn = torch.compile(fullgraph=True, backend="eager")(fn)
        self.assertEqual(opt_fn(x, a, b), fn(x, a, b))

    def test_pow_int(self):
        def fn(a, b):
            return torch.pow(a, b)

        x = torch.ones(2, 2)
        opt_fn = torch.compile(fullgraph=True, backend="eager", dynamic=True)(fn)
        self.assertEqual(opt_fn(x, 2), fn(x, 2))

    def test_tensor_size_indexed_by_symint(self):
        def fn(x, y):
            index = x.shape[-1]
            return x + y.shape[index]

        x = torch.rand(10, 2)
        y = torch.rand(10, 8, 6)
        opt_fn = torch.compile(backend="eager", fullgraph=True)(fn)
        self.assertEqual(opt_fn(x, y), fn(x, y))

    def test_partials_as_input_partials_lambda(self):
        def fn(f0, f1, x):
            return f0(x) * f1(x)

        multiply = lambda x, y: x * y
        lambda0 = functools.partial(multiply, y=3)
        lambda1 = functools.partial(multiply, y=2)

        cnts = torch._dynamo.testing.CompileCounter()
        torch.compile(fn, backend=cnts, fullgraph=True)(
            lambda0, lambda1, torch.randn(2, 2)
        )
        self.assertEqual(cnts.frame_count, 1)

    def test_partials_as_input_partials_mod(self):
        def fn(f0, f1, x):
            return f0(x) * f1(x)

        lambda0 = functools.partial(SmallNN(), y=torch.randn(2, 2))
        lambda1 = functools.partial(SmallNN(), y=torch.randn(2, 2))

        cnts = torch._dynamo.testing.CompileCounter()
        x = torch.randn(2, 2)
        dynamo_result = torch.compile(fn, backend=cnts, fullgraph=True)(
            lambda0, lambda1, x
        )
        self.assertEqual(cnts.frame_count, 1)

        eager_result = fn(lambda0, lambda1, x)
        self.assertEqual(eager_result, dynamo_result)

    def test_partials_as_input_UDF(self):
        def fn(f0, f1, x):
            return f0(x) * f1(x)

        lambda0 = functools.partial(udf_mul, y=torch.randn(2, 2))
        lambda1 = functools.partial(udf_mul, y=torch.randn(2, 2))

        cnts = torch._dynamo.testing.CompileCounter()
        x = torch.randn(2, 2)
        dynamo_result = torch.compile(fn, backend=cnts, fullgraph=True)(
            lambda0, lambda1, x
        )
        self.assertEqual(cnts.frame_count, 1)

        eager_result = fn(lambda0, lambda1, x)
        self.assertEqual(eager_result, dynamo_result)

    def test_partials_graph_break_reconstruct(self):
        def fn(udf_mul_0, udf_mul_1, x):
            lambda0 = functools.partial(udf_mul_0, y=x)
            lambda1 = functools.partial(udf_mul_1, y=x)

            print("break")
            return torch.mul(lambda0(x), lambda1(x))

        backend = EagerAndRecordGraphs()
        cnts = CompileCounterWithBackend(backend)
        x = torch.randn(2, 2)
        dynamo_result = torch.compile(fn, backend=cnts)(udf_mul, udf_mul, x)

        eager_result = fn(udf_mul, udf_mul, x)
        self.assertEqual(eager_result, dynamo_result)
        if torch._dynamo.config.assume_static_by_default:
            self.assertExpectedInline(
                normalize_gm(backend.graphs[0].print_readable(print_output=False)),
                """\
class GraphModule(torch.nn.Module):
    def forward(self, L_lambda0_keywords_y_: "f32[2, 2]"):
        l_lambda0_keywords_y_ = L_lambda0_keywords_y_

        mul: "f32[2, 2]" = l_lambda0_keywords_y_ * l_lambda0_keywords_y_
        mul_1: "f32[2, 2]" = l_lambda0_keywords_y_ * l_lambda0_keywords_y_;  l_lambda0_keywords_y_ = None

        mul_2: "f32[2, 2]" = torch.mul(mul, mul_1);  mul = mul_1 = None
        return (mul_2,)
""",
            )
        else:
            self.assertExpectedInline(
                normalize_gm(backend.graphs[0].print_readable(print_output=False)),
                """\
class GraphModule(torch.nn.Module):
    def forward(self, s9: "Sym(s9)", L_lambda0_keywords_y_: "f32[s9, s9]"):
        l_lambda0_keywords_y_ = L_lambda0_keywords_y_

        mul: "f32[s9, s9]" = l_lambda0_keywords_y_ * l_lambda0_keywords_y_
        mul_1: "f32[s9, s9]" = l_lambda0_keywords_y_ * l_lambda0_keywords_y_;  l_lambda0_keywords_y_ = None

        mul_2: "f32[s9, s9]" = torch.mul(mul, mul_1);  mul = mul_1 = None
        return (mul_2,)
""",
            )

    def test_partials_graph_break_reconstruct_mix(self):
        def fn(udf_mul_0, udf_add_1, x):
            lambda0 = functools.partial(udf_mul_0, y=x)
            lambda1 = functools.partial(udf_add_1, x)

            print("break")
            return torch.mul(lambda0(x), lambda1(x))

        backend = EagerAndRecordGraphs()
        cnts = CompileCounterWithBackend(backend)
        x = torch.randn(2, 2)
        dynamo_result = torch.compile(fn, backend=cnts)(udf_mul, udf_add, x)

        eager_result = fn(udf_mul, udf_add, x)
        self.assertEqual(eager_result, dynamo_result)
        if torch._dynamo.config.assume_static_by_default:
            self.assertExpectedInline(
                normalize_gm(backend.graphs[0].print_readable(print_output=False)),
                """\
class GraphModule(torch.nn.Module):
    def forward(self, L_lambda0_keywords_y_: "f32[2, 2]"):
        l_lambda0_keywords_y_ = L_lambda0_keywords_y_

        mul: "f32[2, 2]" = l_lambda0_keywords_y_ * l_lambda0_keywords_y_

        add: "f32[2, 2]" = l_lambda0_keywords_y_ + l_lambda0_keywords_y_;  l_lambda0_keywords_y_ = None

        mul_1: "f32[2, 2]" = torch.mul(mul, add);  mul = add = None
        return (mul_1,)
""",
            )
        else:
            self.assertExpectedInline(
                normalize_gm(backend.graphs[0].print_readable(print_output=False)),
                """\
class GraphModule(torch.nn.Module):
    def forward(self, s9: "Sym(s9)", L_lambda0_keywords_y_: "f32[s9, s9]"):
        l_lambda0_keywords_y_ = L_lambda0_keywords_y_

        mul: "f32[s9, s9]" = l_lambda0_keywords_y_ * l_lambda0_keywords_y_

        add: "f32[s9, s9]" = l_lambda0_keywords_y_ + l_lambda0_keywords_y_;  l_lambda0_keywords_y_ = None

        mul_1: "f32[s9, s9]" = torch.mul(mul, add);  mul = add = None
        return (mul_1,)
""",
            )

    def test_partials_graph_break_reconstruct_mix_no_source(self):
        def fn(udf_mul_0, x):
            udf_add_1 = lambda x, y: x + y

            lambda0 = functools.partial(udf_mul_0, y=x)
            lambda1 = functools.partial(udf_add_1, x)

            print("break")
            return torch.mul(lambda0(x), lambda1(x))

        backend = EagerAndRecordGraphs()
        cnts = CompileCounterWithBackend(backend)
        x = torch.randn(2, 2)
        dynamo_result = torch.compile(fn, backend=cnts)(udf_mul, x)

        eager_result = fn(udf_mul, x)
        self.assertEqual(eager_result, dynamo_result)
        if torch._dynamo.config.assume_static_by_default:
            self.assertExpectedInline(
                normalize_gm(backend.graphs[0].print_readable(print_output=False)),
                """\
class GraphModule(torch.nn.Module):
    def forward(self, L_lambda0_keywords_y_: "f32[2, 2]"):
        l_lambda0_keywords_y_ = L_lambda0_keywords_y_

        mul: "f32[2, 2]" = l_lambda0_keywords_y_ * l_lambda0_keywords_y_

        add: "f32[2, 2]" = l_lambda0_keywords_y_ + l_lambda0_keywords_y_;  l_lambda0_keywords_y_ = None

        mul_1: "f32[2, 2]" = torch.mul(mul, add);  mul = add = None
        return (mul_1,)
""",
            )
        else:
            self.assertExpectedInline(
                normalize_gm(backend.graphs[0].print_readable(print_output=False)),
                """\
class GraphModule(torch.nn.Module):
    def forward(self, s9: "Sym(s9)", L_lambda0_keywords_y_: "f32[s9, s9]"):
        l_lambda0_keywords_y_ = L_lambda0_keywords_y_

        mul: "f32[s9, s9]" = l_lambda0_keywords_y_ * l_lambda0_keywords_y_

        add: "f32[s9, s9]" = l_lambda0_keywords_y_ + l_lambda0_keywords_y_;  l_lambda0_keywords_y_ = None

        mul_1: "f32[s9, s9]" = torch.mul(mul, add);  mul = add = None
        return (mul_1,)
""",
            )

    def test_partials_graph_break_reconstruct_args_and_kwargs(self):
        def fn(udf_mul_0, x):
            lambda0 = functools.partial(udf_mul_0, x, 4, z=x)
            lambda1 = functools.partial(udf_mul_0, 4, z=x)

            return torch.mul(lambda0(), lambda1(5))

        backend = EagerAndRecordGraphs()
        cnts = CompileCounterWithBackend(backend)
        x = torch.randn(2, 2)
        dynamo_result = torch.compile(fn, backend=cnts)(udf_mul2, x)

        eager_result = fn(udf_mul2, x)
        self.assertEqual(eager_result, dynamo_result)
        if torch._dynamo.config.assume_static_by_default:
            self.assertExpectedInline(
                normalize_gm(backend.graphs[0].print_readable(print_output=False)),
                """\
class GraphModule(torch.nn.Module):
    def forward(self, L_x_: "f32[2, 2]"):
        l_x_ = L_x_

        mul: "f32[2, 2]" = l_x_ * 4
        mul_1: "f32[2, 2]" = mul * l_x_;  mul = None
        mul_2: "f32[2, 2]" = 20 * l_x_;  l_x_ = None

        mul_3: "f32[2, 2]" = torch.mul(mul_1, mul_2);  mul_1 = mul_2 = None
        return (mul_3,)
""",
            )
        else:
            self.assertExpectedInline(
                normalize_gm(backend.graphs[0].print_readable(print_output=False)),
                """\
class GraphModule(torch.nn.Module):
    def forward(self, s77: "Sym(s77)", L_x_: "f32[s77, s77]"):
        l_x_ = L_x_

        mul: "f32[s77, s77]" = l_x_ * 4
        mul_1: "f32[s77, s77]" = mul * l_x_;  mul = None
        mul_2: "f32[s77, s77]" = 20 * l_x_;  l_x_ = None

        mul_3: "f32[s77, s77]" = torch.mul(mul_1, mul_2);  mul_1 = mul_2 = None
        return (mul_3,)
""",
            )

    def test_partials_recompilation(self):
        def fn(f0, f1, x):
            return f0(x) * f1(x)

        lambda0 = functools.partial(udf_mul, y=torch.randn(2, 2))
        lambda1 = functools.partial(udf_mul, y=torch.randn(2, 2))

        cnts = torch._dynamo.testing.CompileCounter()

        x = torch.randn(2, 2)
        fn = torch.compile(fn, backend=cnts, fullgraph=True)
        fn(lambda0, lambda1, x)
        self.assertEqual(cnts.frame_count, 1)

        fn(lambda1, lambda0, x)
        self.assertEqual(
            cnts.frame_count, 1
        )  # No recompile! Tensor and udf_mul guarded

        lambda2 = functools.partial(udf_mul, y=torch.randn(3, 3))
        x = torch.randn(3, 3)
        fn(lambda2, lambda2, x)
        self.assertEqual(cnts.frame_count, 2)  # Recompile! Tensor size changed

        multiply = lambda x, y: x * y
        lambda3 = functools.partial(multiply, y=torch.randn(3, 3))
        x = torch.randn(3, 3)
        fn(lambda3, lambda3, x)

        self.assertEqual(cnts.frame_count, 3)  # Recompile! func id changed

        def fn2(f0, f1, args):
            return f0(*args) * f1(*args)

        cnts = torch._dynamo.testing.CompileCounter()

        x = torch.randn(2, 2)
        fn2 = torch.compile(fn2, backend=cnts, fullgraph=True)
        fn2(lambda0, lambda1, [x])
        self.assertEqual(cnts.frame_count, 1)  # start over

        lambda4 = functools.partial(multiply, y=3, x=torch.randn(3, 3))
        fn2(lambda4, lambda4, [])

        self.assertEqual(cnts.frame_count, 2)  # Recompile! Different kwarg keys

        lambda5 = functools.partial(multiply, 1)
        x = torch.randn(3, 3)
        fn2(lambda5, lambda5, [x])

        self.assertEqual(cnts.frame_count, 3)  # Recompile! Different arg keys

        lambda6 = lambda x: x + x
        fn2(lambda6, lambda6, [x])
        self.assertEqual(
            cnts.frame_count, 4
        )  # Recompile! input is no longer a functools partial

    def test_manual_seed(self):
        @torch.compile
        def foo():
            torch.manual_seed(3)
            return torch.randint(0, 5, (5,))

        self.assertEqual(foo(), foo())
        self.assertEqual(foo(), foo())

    def test_partial_across_graph_break_uninvoked(self):
        from functools import partial

        def bar(x, **kwargs):
            return x + x

        @torch.compile(backend="eager", dynamic=True)
        def foo(x, i):
            def inner():
                print("this is a graph_break")
                return op(x)

            op = partial(bar, dim=10)
            x = inner()
            op = partial(bar, other=10)
            return inner() + x

        foo(torch.rand(1), 10)

    def test_no_recompile_inner_function(self):
        def forward(inp):
            def g(y):
                return inp + y

            print("graph break")
            return g(torch.rand([1]))

        cnts = torch._dynamo.testing.CompileCounter()
        opt_fn = torch.compile(forward, backend=cnts)

        input = torch.rand([2])
        _ = opt_fn(input)
        _ = opt_fn(input)
        _ = opt_fn(input)
        # Should not have recompiled
        self.assertEqual(cnts.frame_count, 1)

    def test_no_recompile_inner_lambda(self):
        def forward(inp):
            g = lambda y: inp + y
            print("graph break")
            return g(torch.rand([1]))

        cnts = torch._dynamo.testing.CompileCounter()
        opt_fn = torch.compile(forward, backend=cnts)

        input = torch.rand([2])
        _ = opt_fn(input)
        _ = opt_fn(input)
        _ = opt_fn(input)
        # Should not have recompiled
        self.assertEqual(cnts.frame_count, 1)

    def test_complex_closure(self):
        @torch.compile
        def forward(y):
            def a():
                def x(z):
                    return y + z

                return x

            return a()

        input1 = torch.rand([2])
        input2 = torch.rand([2])
        res = forward(input1)(input2)
        self.assertTrue(same(res, input1 + input2))

    def test_non_inlined_closure(self):
        @torch.compile()
        def program(x, y):
            one = lambda x, y: x + y

            def inner():
                # Force no inlining
                torch._dynamo.graph_break()
                return one(x, y)

            res = inner()
            one = lambda x, y: x - y
            res += inner()
            return res

        input1 = torch.randn(1)
        input2 = torch.randn(1)

        self.assertTrue(same(program(input1, input2), input1 + input1))

    @parametrize("int_or_float", ("int", "float"))
    def test_np_constant_collections_as_input(self, int_or_float):
        info_func = getattr(np, f"{int_or_float[0]}info")
        dt_string_arg = f"{int_or_float}16"
        np_dt_attr = getattr(np, dt_string_arg)

        dt_args = [dt_string_arg, np_dt_attr]
        arg_variants_iter = itertools.chain(
            dt_args, map(np.dtype, dt_args), map(info_func, dt_args)
        )

        def func(a, b, info_or_dt):
            return a + info_func(info_or_dt).max

        opt_fn = torch.compile(func)

        a = torch.randn(2)
        b = torch.randn(2)
        eager_result = func(a, b, dt_args[0])

        for arg in arg_variants_iter:
            opt_result = opt_fn(a, b, arg)
            self.assertTrue(same(opt_result, eager_result))

    @parametrize(
        "typ, info_func",
        [
            (int, np.iinfo),
            (float, np.finfo),
        ],
        name_fn=lambda t, _: t.__name__,
    )
    def test_np_constant_collections_guards(self, typ, info_func):
        def func_info(a, info):
            return a + info.max

        def func_dtype(a, dt):
            return a + info_func(dt).max

        dt_args = [
            np.dtype(typ),
            np.ones((1,), dtype=typ).dtype,
            np.dtype(np.dtype(typ).name),
            np.dtype(typ.__name__),
        ]
        cnts_1 = torch._dynamo.testing.CompileCounter()
        opt_fn_dtype = torch.compile(func_dtype, backend=cnts_1)
        a = torch.zeros(3, dtype=typ)
        for arg in dt_args:
            opt_fn_dtype(a, arg)
        # each should produce an identical arg
        self.assertEqual(cnts_1.frame_count, 1)

        cnts_2 = torch._dynamo.testing.CompileCounter()
        opt_fn_info = torch.compile(func_info, backend=cnts_2)
        info_args = [info_func(dt) for dt in dt_args]
        for arg in info_args:
            opt_fn_info(a, arg)

        # each should produce an identical arg
        self.assertEqual(cnts_2.frame_count, 1)

        if typ is float:
            dt_extra = np.dtype(np.float16)
        else:
            dt_extra = np.dtype(np.int16)
        info_extra = info_func(dt_extra)

        eager_result_dtype = func_dtype(a, dt_extra)
        compile_result_dtype = opt_fn_dtype(a, dt_extra)
        self.assertEqual(cnts_1.frame_count, 2)
        self.assertEqual(eager_result_dtype, compile_result_dtype)

        eager_result_info = func_info(a, info_extra)
        compile_result_info = opt_fn_info(a, info_extra)
        self.assertEqual(cnts_2.frame_count, 2)
        self.assertEqual(eager_result_info, compile_result_info)

    def test_compare_constant_and_tensor(self):
        for op in [
            operator.lt,
            operator.le,
            operator.gt,
            operator.ge,
            operator.ne,
            operator.eq,
            operator.is_,
            operator.is_not,
        ]:
            with self.subTest(op=op):

                def fn(x):
                    return op(-10, x)

                opt_fn = torch.compile(fullgraph=True)(fn)

                x = torch.randn(10)
                self.assertEqual(opt_fn(x), fn(x))

    def test_pos(self):
        def fn(x, y):
            return operator.pos(x) * +y

        opt_fn = torch.compile(fullgraph=True, dynamic=True)(fn)

        def test(x, y):
            self.assertEqual(opt_fn(x, y), fn(x, y))

        test(torch.ones(4), 1)
        test(1, torch.ones(4))
        test(-1, -1)
        test(-1.1, 1.1)
        test(True, False)
        test(torch.ones(4, dtype=torch.float32), 1.1)

    def test_index(self):
        def fn(x, t):
            v = operator.index(x)
            torch.mul(t, v)

        def test(a, b):
            self.assertEqual(opt_fn(a, b), fn(a, b))

        for dynamic in [True, False]:
            torch._dynamo.reset()
            opt_fn = torch.compile(fn, dynamic=dynamic)
            t = torch.ones(1)
            test(10, t)
            test(-100, t)
            test(10, t)
            test(False, t)
            test(True, t)

    def test_truth(self):
        def fn(x, y):
            return operator.truth(x) and bool(y)

        opt_fn = torch.compile(dynamic=False)(fn)

        def test(x, y):
            self.assertEqual(opt_fn(x, y), fn(x, y))

        test(1, 100)
        test(-1.1, True)
        test(-1.1, 1.1)
        test(True, False)
        test(torch.ones(1), 1)
        test(torch.zeros(1), 1)
        test(torch.ones(1), torch.ones(1))

    def test_unary_fold_op(self):
        for op in (operator.abs, abs, operator.neg, operator.pos, operator.truth):
            with self.subTest(op=op):

                def fn():
                    a = range(-10, 10)
                    return list(map(op, a))

                opt_fn = torch.compile(fn, fullgraph=True)
                self.assertEqual(opt_fn(), fn())

    def test_unary_fold_op_seq(self):
        for op in (operator.length_hint,):
            with self.subTest(op=op):

                def fn():
                    a = [tuple(range(-10, i)) for i in range(10)]
                    return tuple(map(op, a))

                opt_fn = torch.compile(fn, fullgraph=True)
                self.assertEqual(opt_fn(), fn())

    def test_attrgetter(self):
        for attrs in (
            ("shape",),
            ("data.shape",),
            ("device", "shape"),
            ("device", "shape", "data.shape"),
        ):
            with self.subTest(attrs=attrs):

                def fn(x, y):
                    getter = operator.attrgetter(*attrs)
                    return getter(x), getter(y)

                opt_fn = torch.compile(fullgraph=True)(fn)

                x = torch.randn(3, 4)
                y = torch.randn(3, 4)
                self.assertEqual(opt_fn(x, y), fn(x, y))

    def test_itemgetter(self):
        for items in (
            (0,),
            (slice(1, 3),),
            (0, 1),
            (slice(1, 3), 0, 1),
        ):
            with self.subTest(items=items):

                def fn(x, y):
                    getter = operator.itemgetter(*items)
                    return getter(x), getter(y)

                opt_fn = torch.compile(fullgraph=True)(fn)

                x = torch.randn(3, 4)
                y = torch.randn(3, 4)
                self.assertEqual(opt_fn(x, y), fn(x, y))

    def test_methodcaller(self):
        for name, args, kwargs in (
            ("size", (), {}),
            ("size", (0,), {}),
            ("add", (torch.randn(3, 4),), {}),
            ("add", (torch.randn(3, 4),), {"alpha": 2.0}),
        ):
            with self.subTest(name=name, args=args, kwargs=kwargs):

                def fn(x, y):
                    caller = operator.methodcaller(name, *args, **kwargs)
                    return caller(x), caller(y)

                opt_fn = torch.compile(fullgraph=True)(fn)

                x = torch.randn(3, 4)
                y = torch.randn(3, 4)
                self.assertEqual(opt_fn(x, y), fn(x, y))

    def gen_random_range_args(self):
        args_count = random.randint(1, 3)
        args = [random.randint(-10, 10) for _ in range(args_count)]
        if args_count == 3 and args[2] == 0:
            args[2] = 1
        return args

    def test_range_length(self):
        def test(*args, expected=None):
            r = range(*args)
            range_variable = RangeVariable([ConstantVariable.create(v) for v in args])

            self.assertEqual(len(r), range_variable.range_length())

            if expected is not None:
                self.assertEqual(len(r), expected)

        test(1, 1, 1, expected=0)
        test(1, 0, expected=0)
        test(-10, expected=0)

        test(4, expected=4)
        test(10, expected=10)

        # step >1
        test(1, 10, 2, expected=5)

        # negative step
        test(10, 1, -1, expected=9)
        test(10, 1, -3)

        # Fuzz testing
        for _ in range(100):
            args = self.gen_random_range_args()
            print("testing :", args)
            test(*args)

    def test_indexed_range(self):
        def test(range, index, expected=None):
            range_variable = RangeVariable(
                [
                    ConstantVariable.create(v)
                    for v in [range.start, range.stop, range.step]
                ]
            )

            self.assertEqual(
                range[index],
                range_variable.apply_index(index).as_python_constant(),
            )

            if expected is not None:
                self.assertEqual(range[index], expected)

        test(range(10), 1, expected=1)
        test(range(10, 20, 2), 1, expected=12)

        # Fuzz testing
        for _ in range(100):
            range_args = self.gen_random_range_args()
            r = range(*range_args)

            if len(r) == 0:
                continue

            index = random.randint(0, len(r) - 1)

            print("testing:", r, index)
            test(r, index)

    def test_sliced_range(self):
        def test(range, slice, expected=None):
            range_variable = RangeVariable(
                [
                    ConstantVariable.create(v)
                    for v in [range.start, range.stop, range.step]
                ]
            )

            self.assertEqual(
                range[slice],
                range_variable.apply_slice(slice).as_python_constant(),
            )

            if expected is not None:
                self.assertEqual(
                    range[slice],
                    expected,
                )

        test(range(10), slice(1, 10, 2), expected=range(1, 10, 2))
        test(range(10), slice(None, 10, None), expected=range(0, 10))
        test(range(10), slice(-1, 7, None), expected=range(9, 7))
        test(range(10), slice(-1, 7, 2), expected=range(9, 7, 2))
        test(range(1, 10, 2), slice(3, 7, 2), expected=range(7, 11, 4))
        test(range(1, 10, 2), slice(-3, 7, 2), expected=range(5, 11, 4))
        test(range(-1, -5, -3), slice(5, None, -3), expected=range(-4, 2, 9))

        def rand_slice():
            def flip_coin():
                # 1 out of 10
                return random.randint(1, 10) == 5

            def r_item(allow_zero=True):
                i = random.randint(-10, 10)
                if not allow_zero and i == 0:
                    i = 1
                if flip_coin():
                    i = None
                return i

            arg_count = random.randint(1, 3)

            if arg_count == 1:
                return slice(r_item())
            elif arg_count == 2:
                return slice(r_item(), r_item())
            else:
                return slice(r_item(), r_item(), r_item(False))

        # Fuzz testing
        for _ in range(100):
            range_args = self.gen_random_range_args()
            r = range(*range_args)
            # generate random slice
            s = rand_slice()

            print("testing:", r, s)
            test(r, s)

    def test_range_with_slice_index(self):
        def fn(x):
            acc = 1
            for k in range(2)[1::2]:
                acc *= acc * k
            return x * acc

        opt_fn = torch.compile(fullgraph=True)(fn)
        x = torch.ones(1)
        self.assertEqual(opt_fn(x), fn(x))

    def test_range_with_index(self):
        def fn(x):
            acc = 1
            acc *= acc * range(10, 20, 2)[2]
            return x * acc

        opt_fn = torch.compile(fullgraph=True)(fn)
        x = torch.ones(1)
        self.assertEqual(opt_fn(x), fn(x))

    def test_rand_inlined(self):
        @torch.compile(backend="eager", dynamic=True)
        def fn():
            idx_size = [10]
            idx_size[random.randint(0, 0)] = random.randint(1, 8)
            t = tuple(idx_size)
            src_size = [random.randint(1, 5) + s for s in idx_size]  # noqa: F841
            idx = torch.empty(t)  # noqa: F841

        fn()

    def test_rand_tensor_partial(self):
        from collections import namedtuple
        from functools import partial

        SdpaShape = namedtuple(
            "Sdpa_Shape", ["batch", "num_heads", "seq_len", "head_dim"]
        )

        @torch.compile(backend="eager")
        def func():
            make_tensor = partial(
                torch.rand, device="cpu", dtype=torch.float16, requires_grad=True
            )

            bsz, num_heads, seq_len_q, seq_len_kv, head_dim = (16, 16, 128, 128, 16)
            make_q_tensor = partial(
                make_tensor, SdpaShape(bsz, num_heads, seq_len_q, head_dim)
            )
            make_kv_tensor = partial(
                make_tensor, SdpaShape(bsz, num_heads, seq_len_kv, head_dim)
            )
            t1 = make_q_tensor()
            t2 = make_kv_tensor()
            t3 = t1 + t2  # noqa: F841

        func()

    def test_to(self):
        @torch.compile(backend="eager")
        def fn():
            t = torch.ones(2)
            y = t.to("meta")  # noqa: F841

        fn()

    def test_elipsis(self):
        @torch.compile(backend="eager", fullgraph=True)
        def fn(a, ind, val):
            a[ind] = val
            return a

        arr = np.zeros(4)
        self.assertEqual(fn(arr, np.s_[...], np.ones(4)), np.ones(4))

        arr = np.array([[1, 1], [2, 2]])
        self.assertEqual(
            fn(arr, np.s_[0, ...], np.zeros(2)), np.array([[0, 0], [2, 2]])
        )

        arr = np.array([[1, 1], [2, 2]])
        self.assertEqual(
            fn(arr, np.s_[1, ...], np.zeros(2)), np.array([[1, 1], [0, 0]])
        )

        arr = np.array([[1, 1], [2, 2]])
        self.assertEqual(
            fn(arr, np.s_[..., 0], np.array([3, 3])), np.array([[3, 1], [3, 2]])
        )

        arr = np.array([[1, 1], [2, 2]])
        self.assertEqual(
            fn(arr, np.s_[..., 1], np.array([3, 3])), np.array([[1, 3], [2, 3]])
        )

    def test_round(self):
        def fn(t):
            return t + round(1.00002000011, 7)

        t = torch.randn(2)
        e = fn(t)
        g = torch.compile(fn, backend="eager", fullgraph=True)(t)
        self.assertEqual(e, g)

    def test_map_return(self):
        def fn(a, b):
            return map(lambda x: x + 1, [a, b])

        opt_fn = torch.compile(fn, backend="eager", fullgraph=True)
        m = opt_fn(torch.randn(3, 3), torch.randn(3, 3))
        self.assertIsInstance(m, map)

    @make_test
    def test_map_max(a, b):
        return max(map(lambda x: x.sum(), [a, b]))

    @make_test
    def test_map_max_const(a):
        return max(map(lambda x: x, [1, 2, 3])), a + 1

    @make_test
    def test_map_list(a, b):
        return list(map(lambda x: x + 1, [a, b]))

    @make_test
    def test_map_tuple(a, b):
        return tuple(map(lambda x: x + 1, [a, b]))

    @make_test
    def test_map_iter(a, b):
        it = iter(map(lambda x: x + 1, [a, b]))
        return next(it)

    @make_test
    def test_map_zip_dict(a):
        d = dict(
            zip(
                map(lambda x: x + 1, [0, 1, 2]),
                [map(lambda x: x - 1, [y]) for y in [3, 4, 5]],
            )
        )
        return list(d[3])[0], a + 1  # noqa: RUF015

    @make_test
    def test_map_dict_fromkeys(a):
        return dict.fromkeys(map(lambda x: x + 1, [0, 1])), a + 1

    @make_test
    def test_map_set(a):
        return set(map(lambda x: x + 1, [0, 1])), a + 1

    # test_map_sum defined earlier

    @make_test
    def test_map_reduce(a, b):
        return functools.reduce(lambda x, y: x + y, map(lambda x: x + 1, [a, b]))

    @make_test
    def test_map_sorted(a):
        return sorted(map(lambda x: x + 1, [0, 4, 3, 1, 2])), a + 1

    @make_test
    def test_map_list_extend(a, b, c):
        l = [a]
        l.extend(map(lambda x: x + 1, [b, c]))
        return l

    @make_test
    def test_map_list_slice_assign(a, b, c, d, e):
        l = [a, b, c]
        l[1:2] = map(lambda x: x + 1, [d, e])
        return l

    @make_test
    def test_map_deque_extendleft(a, b, c):
        d = collections.deque([a])
        d.extendleft(map(lambda x: x + 1, [b, c]))
        return d

    @make_test
    def test_map_str_join(a):
        return "".join(map(lambda x: x, ["a", "b", "c"])), a + 1

    def test_map_with_graph_break(self):
        def f(a):
            a += 1

            def g(x):
                nonlocal a
                a += 1
                return x + 1

            m = map(g, [1, 2, 3, 4, 5])
            a += next(m)  # won't graph break
            torch._dynamo.graph_break()
            a += next(m)  # will graph break
            return a

        cnts = torch._dynamo.testing.CompileCounter()
        opt_f = torch.compile(f, backend=cnts)
        self.assertEqual(f(torch.ones(3, 3)), opt_f(torch.ones(3, 3)))
        self.assertEqual(cnts.frame_count, 3)

    def test_map_reconstruct(self):
        def fn(a):
            return map(lambda x: x[0] + x[1], zip([1, 2, 3], [1, 2, 3])), a + 1

        opt_fn = torch.compile(fn, backend="eager", fullgraph=True)
        m = opt_fn(torch.ones(3, 3))[0]
        self.assertIsInstance(m, map)
        self.assertEqual(list(m), list(fn(torch.ones(3, 3))[0]))

    def test_zip_reconstruct(self):
        def fn(a):
            return zip([1, 2, 3], map(lambda x: x + 1, [1, 2, 3])), a + 1

        opt_fn = torch.compile(fn, backend="eager", fullgraph=True)
        m = opt_fn(torch.ones(3, 3))[0]
        self.assertIsInstance(m, zip)
        self.assertEqual(list(m), list(fn(torch.ones(3, 3))[0]))

    @make_test
    def test_map_partial_unpack(a, b):
        y = 1

        def f(x):
            nonlocal y
            y += 1
            return x

        l = list(zip([a, b], map(f, [1, 2, 3, 4])))  # noqa: F841
        return a + y

    @make_test
    def test_map_call_function_ex(a, b):
        def f(x, y):
            return x + y

        return f(*map(lambda x: x + 1, [a, b]))

    @make_test
    def test_map_unpack_twice(a, b):
        m = map(lambda x: x + 1, [a, b])
        l1 = list(m)
        l2 = list(m)
        return l1, l2

    @make_test
    def test_enumerate(a, b):
        return list(enumerate([a, b], start=1)), a + 1

    @make_test
    def test_map_enumerate(a, b):
        return list(enumerate(map(lambda x: x + 1, [a, b]), start=1)), a + 1

    @make_test
    def test_map_infinite(a, b):
        return list(map(lambda x, y: x + y, [a, b], itertools.count(3)))

    @make_test
    def test_map_unpack_vars(a, b):
        x, y = map(lambda x: x + 1, [a, b])
        return x + y

    @make_test
    def test_map_list_extend(a):
        y = [1]

        def inner(z):
            return z + y[-1]

        y.extend(map(inner, range(3)))
        return a + 1, y

    @make_test
    def test_map_deque_extendleft(a):
        y = collections.deque([1])

        def inner(z):
            return z + y[0]

        y.extendleft(map(inner, range(3)))
        return a + 1, y

    def test_unsqueeze_inplace(self):
        def fn(x):
            return torch.Tensor.unsqueeze_(x, dim=1) + 1

        def self_fn(x):
            return x.unsqueeze_(dim=1) + 1

        v = torch.ones([3], device="cpu")
        # identical tensor since modify inplace
        v2 = torch.ones([3], device="cpu")
        opt_fn = torch.compile(fn)
        opt_self_fn = torch.compile(self_fn)
        self.assertEqual(v, v2)
        self.assertEqual(opt_fn(v), opt_self_fn(v2))

    def test_enumerate_custom(self):
        class MyClass:
            def __iter__(self):
                self.a = 1
                return self

            def __next__(self):
                if self.a > 3:
                    raise StopIteration
                self.a += 1
                return self.a

        def fn(x):
            for i, it in enumerate(MyClass()):
                x += i + it
            return x

        opt_fn = torch.compile(fn, backend="eager", fullgraph=True)
        self.assertEqual(fn(torch.ones(3, 3)), opt_fn(torch.ones(3, 3)))

    @unittest.skip("https://github.com/pytorch/pytorch/pull/146527 exposed a bug")
    def test_enumerate_reconstruct(self):
        def fn(a, b):
            return enumerate([a, b], start=1)

        opt_fn = torch.compile(fn, backend="eager", fullgraph=True)
        inps = (torch.randn(3, 3), torch.randn(3, 3))
        it1 = fn(*inps)
        it2 = opt_fn(*inps)
        self.assertIsInstance(it2, enumerate)
        self.assertEqual(list(it1), list(it2))

    def test_returning_recursive_func(self):
        @torch.compile(backend="eager", fullgraph=True)
        def run(x):
            def f():
                return f

            return x + 1, f

        res, f = run(torch.zeros(1))
        self.assertTrue(same(res, torch.ones(1)))
        self.assertTrue(f is f())


def udf_mul(x, y):
    return x * y


def udf_mul2(x, y, z):
    return x * y * z


def udf_add(x, y):
    return x + y


class SmallNN(torch.nn.Module):
    def forward(self, x, y):
        combined = torch.cat((x, y), dim=1)
        out = torch.nn.ReLU()(combined)
        out = torch.nn.ReLU()(out)
        return out


def udf_module(mod, x, y):
    return mod(x, y)


def global_func_with_default_tensor_args(
    x=torch.zeros((2, 2)), *, kw_x=torch.zeros((1, 2))
):
    x.add_(1)
    kw_x.add_(1)
    return x, kw_x


class ModuleWithDefaultTensorArgsMethod(torch.nn.Module):
    def forward(self, x=torch.zeros((2, 2)), *, kw_x=torch.zeros((1, 2))):
        x.add_(1)
        kw_x.add_(1)
        return x, kw_x


class WrapperModule(torch.nn.Module):
    def __init__(self) -> None:
        super().__init__()
        self.m = ModuleWithDefaultTensorArgsMethod()

    def forward(self):
        return self.m()


class DefaultsTests(torch._dynamo.test_case.TestCase):
    def test_func_default_tensor_args(self):
        """
        Tests that we indeed reference (and mutate) "the one" default tensor arg
        stored on the globally allocated function object, both from the orig and
        compiled function
        """

        def func():
            return global_func_with_default_tensor_args()

        cnts = torch._dynamo.testing.CompileCounter()
        compiled_func = torch.compile(func, backend=cnts)
        for i in range(4):
            if i % 2 == 0:
                x, kw_x = func()
            else:
                x, kw_x = compiled_func()
            # the inner func mutates += 1 each call
            self.assertTrue(same(x, torch.ones_like(x) + i))
            self.assertTrue(same(kw_x, torch.ones_like(kw_x) + i))
        # Calling compiled_func twice does not recompile
        self.assertEqual(cnts.frame_count, 1)
        self.assertEqual(cnts.op_count, 2)

        # But with a change to the guarded default tensor, we do recompile
        with patch.object(
            global_func_with_default_tensor_args,
            "__defaults__",
            (torch.ones((3, 4, 5)),),
        ):
            x, kw_x = compiled_func()
        self.assertEqual(cnts.frame_count, 2)
        self.assertEqual(cnts.op_count, 4)

        with patch.object(
            global_func_with_default_tensor_args,
            "__kwdefaults__",
            {"kw_x": torch.ones((3, 4, 5))},
        ):
            x, kw_x = compiled_func()
        self.assertEqual(cnts.frame_count, 3)
        self.assertEqual(cnts.op_count, 6)

    def test_meth_default_tensor_args(self):
        """
        Tests that we indeed reference (and mutate) "the one" default tensor arg
        stored on the globally allocated function object, both from the orig and
        compiled function
        """
        mod = WrapperModule()
        cnts = torch._dynamo.testing.CompileCounter()
        compiled_mod = torch.compile(mod, backend=cnts)
        for i in range(4):
            if i % 2 == 0:
                x, kw_x = mod()
            else:
                x, kw_x = compiled_mod()
            # the inner func mutates += 1 each call
            self.assertTrue(same(x, torch.ones_like(x) + i))
            self.assertTrue(same(kw_x, torch.ones_like(kw_x) + i))
        # Calling compiled_func twice does not recompile
        self.assertEqual(cnts.frame_count, 1)
        self.assertEqual(cnts.op_count, 2)

        # But with a change to the guarded default tensor, we do recompile
        with patch.object(
            ModuleWithDefaultTensorArgsMethod.forward,
            "__defaults__",
            (torch.ones((3, 4, 5)),),
        ):
            x, kw_x = compiled_mod()
        self.assertEqual(cnts.frame_count, 2)
        self.assertEqual(cnts.op_count, 4)

        with patch.object(
            ModuleWithDefaultTensorArgsMethod.forward,
            "__kwdefaults__",
            {"kw_x": torch.ones((3, 4, 5))},
        ):
            x, kw_x = compiled_mod()
        self.assertEqual(cnts.frame_count, 3)
        self.assertEqual(cnts.op_count, 6)

    def test_func_default_torch_args(self):
        """
        Tests other types of torch types as function default (size, dtype, device)
        """

        def func_with_default_torch_args(
            dt=torch.float16, ds=torch.Size((1, 2, 3)), dd=torch.device("cpu")
        ):
            return torch.ones(ds, dtype=dt, device=dd)

        def func():
            return func_with_default_torch_args()

        cnts = torch._dynamo.testing.CompileCounter()
        compiled_func = torch.compile(func, backend=cnts)
        out = func()
        compiled_out = compiled_func()
        self.assertEqual(out.dtype, compiled_out.dtype)
        self.assertEqual(out.device, compiled_out.device)
        self.assertEqual(out.size(), compiled_out.size())
        self.assertEqual(cnts.frame_count, 1)
        self.assertEqual(cnts.op_count, 1)

    def test_dataclass_factory(self):
        @dataclass
        class Output:
            scalar: int = 2
            named_tensors: dict[str, torch.Tensor] = field(default_factory=dict)
            lists: list[torch.Tensor] = field(default_factory=list)

            def scale(self):
                return self.scalar * 2

        def fn(x):
            # Check default dict assignment
            a = Output(1)
            # Check that dataclass methods can be inlined
            scaled_value = a.scale()

            # Check that normal assignment works
            b = Output(5, named_tensors={"x": x})

            # Check default int assignment
            c = Output()

            # Check that the default members are properly initialized
            if isinstance(a.named_tensors, dict):
                x = torch.sin(x)

            # Change dataclass
            c.scalar = 6
            c.named_tensors["x"] = x

            # Return dataclaass as well to check reconstruction
            return c, torch.cos(x) * scaled_value + b.named_tensors["x"] + c.scalar

        cnts = torch._dynamo.testing.CompileCounter()
        compiled_fn = torch.compile(fn, backend=cnts, fullgraph=True)
        x = torch.randn(4)
        eager_dataclass, out = fn(x)
        compiled_dataclass, compiled_out = compiled_fn(x)
        self.assertEqual(eager_dataclass.scalar, compiled_dataclass.scalar)
        self.assertEqual(
            eager_dataclass.named_tensors["x"], compiled_dataclass.named_tensors["x"]
        )
        self.assertTrue(same(out, compiled_out))
        self.assertEqual(cnts.frame_count, 1)
        self.assertEqual(cnts.op_count, 5)

    def test_dataclass_nested(self):
        @dataclass
        class Base:
            outer_a: int
            outer_b: int

        @dataclass
        class Derived(Base):
            inner_a: Any = field(default_factory=list)

        def fn(x):
            l = Derived(1, 2)
            return l.outer_a * x

        opt_fn = torch.compile(fn, backend="eager", fullgraph=True)
        x = torch.randn(4)
        res = fn(x)
        ref = opt_fn(x)
        self.assertEqual(ref, res)

    def test_listlike_of_tensors_contains_constant(self):
        for listlike in [set, list]:

            def fn(x):
                x.add_(1)
                s = listlike([x])
                res = 1 in s
                return res

            opt_fn = torch.compile(fn, backend="eager", fullgraph=True)
            x = torch.randn(1)
            ref = opt_fn(x)
            res = fn(x)
            self.assertEqual(ref, res)

    def test_cast_tensor_single_elem(self):
        with torch._dynamo.config.patch({"capture_scalar_outputs": True}):
            for t, val in [
                (float, 1.0),
                (float, 1),
                (float, True),
                (int, 1),
                (int, False),
                # (int, 1.0), # fails due to a >= 0 comparison in sym_int
            ]:  # , bool, complex]: no casting for sym_bool, no sym_complex

                def fn(x):
                    x = x + 1
                    return t(x)

                opt_fn = torch.compile(
                    fn, backend="eager", fullgraph=True, dynamic=False
                )
                x = torch.tensor([val])
                res = fn(x)
                ref = opt_fn(x)
                self.assertEqual(ref, res)

                # Cannot handle non single-elem
                with self.assertRaises(ValueError):
                    fn(torch.tensor([val] * 2))
                with self.assertRaises(torch._dynamo.exc.TorchRuntimeError):
                    opt_fn(torch.tensor([val] * 2))

    def test_set_construction(self):
        def fn(x):
            y = x.add_(1)
            s = set({x})
            s.add(y)
            return len(s)

        opt_fn = torch.compile(fn, backend="eager", fullgraph=True)
        x = torch.randn(4)
        res = fn(x)
        ref = opt_fn(x)
        self.assertEqual(ref, res)

    def test_frozenset_construction(self):
        def fn(x):
            s = frozenset({x})
            t = frozenset(s)
            return len(t)

        opt_fn = torch.compile(fn, backend="eager", fullgraph=True)
        x = torch.randn(4)
        res = fn(x)
        ref = opt_fn(x)
        self.assertEqual(ref, res)

    def test_frozenset_reconstruction(self):
        d = {}
        f = frozenset()
        d[f] = torch.randn(4)

        def fn(x):
            k = frozenset()
            torch._dynamo.graph_break()
            return d[k] * x

        opt_fn = torch.compile(fn, backend="eager")
        x = torch.randn(4)
        res = fn(x)
        ref = opt_fn(x)
        self.assertEqual(ref, res)

    def test_frozenset_illegal_call_method(self):
        def fn_add():
            s = frozenset((1, 2, 3))
            s.add({2})
            return len(s)

        def fn_pop():
            s = frozenset((1, 2, 3))
            s.pop()
            return len(s)

        def fn_update():
            s = frozenset((1, 2, 3))
            s.update({4, 5, 6})
            return len(s)

        def fn_remove():
            s = frozenset((1, 2, 3))
            s.remove(2)
            return len(s)

        def fn_discard():
            s = frozenset((1, 2, 3))
            s.discard(2)
            return len(s)

        def fn_clear():
            s = frozenset((1, 2, 3))
            s.clear()
            return len(s)

        for fn in [fn_add, fn_pop, fn_update, fn_remove, fn_discard, fn_clear]:
            torch._dynamo.reset()
            opt_fn = torch.compile(fn, backend="eager", fullgraph=True)
            with self.assertRaises(torch._dynamo.exc.InternalTorchDynamoError):
                opt_fn()

    def test_is_tensor_tensor(self):
        def fn(x, y):
            if x is y:
                return x * 2
            else:
                return x + y

        fn_opt = torch.compile(backend="eager", fullgraph=True, dynamic=True)(fn)

        x = torch.zeros(2)
        y = torch.ones(2)

        self.assertEqual(fn(x, y), fn_opt(x, y))
        self.assertEqual(fn(x, x), fn_opt(x, x))

    def test_is_not_tensor_tensor(self):
        def fn(x, y):
            if x is not y:
                return x * 2
            else:
                return x + y

        fn_opt = torch.compile(backend="eager", fullgraph=True, dynamic=True)(fn)

        x = torch.zeros(2)
        y = torch.ones(2)

        self.assertEqual(fn(x, y), fn_opt(x, y))
        self.assertEqual(fn(x, x), fn_opt(x, x))

    def test_is_mutated_tensor_tensor(self):
        def fn(x):
            y = x.add_(1)
            return x is y

        fn_opt = torch.compile(backend="eager", fullgraph=True, dynamic=True)(fn)

        z = torch.ones(4)

        self.assertEqual(fn(z), fn_opt(z))

    def test_is_mutated_tensor_tensor_across_graph_break(self):
        def fn(x):
            y = x.add_(1)
            cond = x is y
            x.add_(1)
            # The real tensor values are recovered when graph breaking.
            # Hence we recover the invariant.
            torch._dynamo.graph_break()
            x.add_(1)
            return x is y, cond

        fn_opt = torch.compile(backend="eager", dynamic=True)(fn)

        z = torch.ones(4)

        self.assertEqual(fn(z), fn_opt(z))

    def test_is_mutated_tensor_tensor(self):
        def fn(x):
            y = x.add_(1)
            return y is x

        fn_opt = torch.compile(backend="eager", fullgraph=True, dynamic=True)(fn)

        z = torch.ones(4, 1)

        self.assertEqual(fn(z), fn_opt(z))

    def test_is_init_in_compile_mutated_tensor_tensor(self):
        def fn(x):
            z = x.clone()
            y = z.add_(1)
            return y is z

        fn_opt = torch.compile(backend="eager", fullgraph=True, dynamic=True)(fn)

        z = torch.ones(4, 1)

        self.assertEqual(fn(z), fn_opt(z))

    def test_is_init_in_compile_vmapped_mutated_tensor_tensor(self):
        def fn(z):
            x = z.clone()
            y = torch.vmap(torch.Tensor.acos_)(x)
            _ = y is z
            return y is x

        fn_opt = torch.compile(backend="eager", fullgraph=True, dynamic=True)(fn)

        z = torch.ones(4, 1)

        self.assertEqual(fn(z), fn_opt(z))

    def test_is_vmapped_mutated_tensor_tensor(self):
        def fn(x):
            y = torch.vmap(torch.Tensor.acos_)(x)
            return y is x

        fn_opt = torch.compile(backend="eager", fullgraph=True, dynamic=True)(fn)

        z = torch.ones(4, 1)

        self.assertEqual(fn(z), fn_opt(z))

    def test_is_init_in_compile_vmapped_mutated_tensor_tensor_multi_arg(self):
        def fn(y, z):
            a = y.clone()
            b = z.clone()

            def g(a, b):
                return a.acos_(), b.acos_()

            c, d = torch.vmap(g)(a, b)
            return a is c is b is d

        fn_opt = torch.compile(backend="eager", fullgraph=True, dynamic=True)(fn)

        y = torch.ones(4, 2)
        z = torch.ones(4, 10)

        self.assertEqual(fn(y, z), fn_opt(y, z))
        self.assertEqual(fn(y, y), fn_opt(y, y))

    def test_in_set_would_fail_broadcast(self):
        param = torch.zeros(5)
        param2 = torch.zeros(5, 10)

        tensor_list = set()
        tensor_list.add(param2)
        assert param not in tensor_list

        def fn(param, param2):
            param.add_(1)
            tensor_list = set([param2])
            return param in tensor_list

        cnts = torch._dynamo.testing.CompileCounter()
        opt_fn = torch.compile(fn, backend=cnts, fullgraph=True)
        self.assertEqual(opt_fn(param, param2), fn(param, param2))
        self.assertEqual(cnts.frame_count, 1)
        # Test aliased
        self.assertEqual(opt_fn(param, param), fn(param, param))
        self.assertEqual(cnts.frame_count, 2)  # Recompiles

    def test_in_set_inplace(self):
        param = torch.zeros(5)
        param2 = torch.zeros(5, 10)

        tensor_list = set()
        tensor_list.add(param2)
        assert param not in tensor_list

        def fn(param, param2):
            y = param.add_(1)  # Tensor method
            z = torch.Tensor.add_(y, 1)  # torch function
            tensor_list = set([param2])
            return y in tensor_list and z in tensor_list

        cnts = torch._dynamo.testing.CompileCounter()
        opt_fn = torch.compile(fn, backend=cnts, fullgraph=True)
        self.assertEqual(opt_fn(param, param2), fn(param, param2))
        self.assertEqual(cnts.frame_count, 1)
        # Test aliased
        self.assertEqual(opt_fn(param, param), fn(param, param))
        self.assertEqual(cnts.frame_count, 2)  # Recompiles

    def test_reconstructed_name(self):
        lst = []

        @torch._dynamo.disable
        def disallowed(g):
            lst.append(g.__name__)

        def f():
            def g():
                return ()

            disallowed(g)

        opt_f = torch.compile(f, backend="eager")
        opt_f()
        f()
        self.assertEqual(len(lst), 2)
        self.assertEqual(lst[0], lst[1])

    @unittest.skipIf(
        sys.version_info < (3, 10),
        "zip strict kwargs not implemented for Python < 3.10",
    )
    def test_zip_strict(self):
        def fn(x, ys, zs):
            x = x.clone()
            for y, z in zip(ys, zs, strict=True):
                x += y * z
            return x

        opt_fn = torch.compile(fn, backend="eager")
        nopython_fn = torch.compile(fn, backend="eager", fullgraph=True)

        x = torch.ones(3)
        ys = [1.0, 2.0, 3.0]
        zs = [2.0, 5.0, 8.0]

        self.assertEqual(opt_fn(x, ys, zs), fn(x, ys, zs))

        # If nopython, should raise UserError
        with self.assertRaisesRegex(torch._dynamo.exc.UserError, "zip()"):
            nopython_fn(x, ys[:1], zs)

        with self.assertRaisesRegex(torch._dynamo.exc.UserError, "zip()"):
            nopython_fn(x, ys, zs[:1])

        # Should cause fallback if allow graph break
        with self.assertRaisesRegex(ValueError, "zip()"):
            opt_fn(x, ys[:1], zs)

        with self.assertRaisesRegex(ValueError, "zip()"):
            opt_fn(x, ys, zs[:1])

    @unittest.skipIf(not TEST_MULTIGPU, "detected only one GPU")
    def test_cuda_current_device(self):
        def fn(x):
            y = torch.empty(
                (2, 3), dtype=torch.float32, device=torch.cuda.current_device()
            )
            y.copy_(x)
            return torch.sin(y + y.device.index)

        counter = torch._dynamo.testing.CompileCounter()
        opt_fn = torch.compile(backend=counter, fullgraph=True)(fn)

        with torch.cuda.device(0):
            x = torch.randn(2, 3)
            self.assertEqual(opt_fn(x), fn(x))
            self.assertEqual(counter.frame_count, 1)
            with torch.cuda.device(1):
                self.assertEqual(opt_fn(x), fn(x))
                self.assertEqual(counter.frame_count, 2)

    def test_fn_with_attr(self):
        def fn(x):
            if fn.pred:
                return torch.relu(x * 2)
            else:
                return torch.abs(x + 3)

        t = torch.ones(3)
        counter = torch._dynamo.testing.CompileCounter()
        fn.pred = True
        opt_fn_0 = torch.compile(fullgraph=True, backend=counter)(fn)
        self.assertEqual(opt_fn_0(t), fn(t))
        self.assertEqual(counter.frame_count, 1)
        fn.pred = False
        opt_fn_1 = torch.compile(fullgraph=True, backend=counter)(fn)
        self.assertEqual(opt_fn_1(t), fn(t))
        self.assertEqual(counter.frame_count, 2)

    def test_str_handler_for_user_defined_object(self):
        """
        Confirms handler behaviour for `str` is the same between eager and dynamo.
        Compares a user defined object with custom `__str__` method and without.
        """

        class CustomStr:
            def __str__(self):
                return "ok"

        def foo_custom_str(x):
            a = CustomStr()
            return x, str(a)

        eager_custom_str = foo_custom_str(torch.ones(4))
        dynamo_custom_str = torch.compile(foo_custom_str, fullgraph=True)(torch.ones(4))

        self.assertEqual(eager_custom_str[1], dynamo_custom_str[1])
        self.assertEqual(eager_custom_str[1], "ok")

        class DefaultStr:
            pass

        def foo_default_str(x):
            a = DefaultStr()
            return x, str(a)

        eager_default_str = foo_default_str(torch.ones(4))
        dynamo_default_str = torch.compile(foo_default_str, fullgraph=True)(
            torch.ones(4)
        )

        # Check that the tensor output from eager and dynamo modes are the same
        self.assertEqual(eager_default_str[0], dynamo_default_str[0])

        # Check that the class name (without memory address) is the same in both modes
        eager_class_name = eager_default_str[1].split(" object at")[0]
        dynamo_class_name = dynamo_default_str[1].split(" object at")[0]
        self.assertEqual(eager_class_name, dynamo_class_name)

    def test_pybind_object(self):
        def fn(x, pybind_obj):
            if pybind_obj.result:
                return torch.cos(x)
            return torch.sin(x)

        opt_fn = torch.compile(fn, backend="eager", fullgraph=True)

        pybind_obj = torch._C._dynamo.guards.GuardDebugInfo(True, ["a==1"], 0)
        x = torch.randn(4)
        self.assertEqual(opt_fn(x, pybind_obj), fn(x, pybind_obj))

        pybind_obj = torch._C._dynamo.guards.GuardDebugInfo(False, ["a==1"], 1)
        x = torch.randn(4)
        self.assertEqual(opt_fn(x, pybind_obj), fn(x, pybind_obj))

    def test_tree_map(self):
        def fn(a, b, index):
            def call(index):
                mapped_attributes = torch.utils._pytree.tree_map_only(
                    torch.Tensor,
                    lambda x: x[index],
                    (a, b),
                )
                return mapped_attributes

            return call(index)

        a = torch.randn(4, 2, 5)
        b = torch.randn(4, 2, 5, 5)
        compiled_fn = torch.compile(fn, fullgraph=True)
        compiled_res = compiled_fn(a, b, torch.tensor([2]))
        reference_res = fn(a, b, torch.tensor([2]))
        self.assertTrue(same(compiled_res, reference_res))

    def test_fx_map_aggregate(self):
        def fn(inputs, f):
            return torch.fx.node.map_aggregate(inputs, f)

        opt_fn = torch.compile(fn, backend="eager", fullgraph=True)

        x = [torch.randn(4), [torch.randn(4), torch.randn(4)]]

        def f(y):
            return y * 2

        ref = fn(x, f)
        res = opt_fn(x, f)
        self.assertEqual(ref, res)
        # Check type(res) is immutable_list
        self.assertTrue(type(ref) is type(res))

        x = {
            "a": torch.randn(4),
            "b": [torch.randn(4), torch.randn(4)],
        }
        ref = fn(x, f)
        res = opt_fn(x, f)
        self.assertEqual(ref, res)
        self.assertTrue(type(ref) is type(res))

    def test_fx_immutable_list_mutation_not_allowed(self):
        def fn(inputs, x, f=lambda x: x * 2):
            immutable_inputs = torch.fx.immutable_collections.immutable_list(inputs)
            try:
                immutable_inputs.append(x)
            except TypeError:
                pass
            return torch.fx.node.map_aggregate(immutable_inputs, f)

        opt_fn = torch.compile(fn, backend="eager", fullgraph=True)
        inputs = [torch.randn(4), [torch.randn(4), torch.randn(4)]]
        x = torch.randn(4)

        self.assertEqual(fn(inputs, x), opt_fn(inputs, x))

    def test_udf_tuple(self):
        class MyTuple(tuple):  # noqa: SLOT001
            def len_mulitply_2(self):
                return len(self) * 2

            def __contains__(self, val):
                # Ensure that overridden method is traced
                self.checked = True
                return super().__contains__(val)

        def fn(x, tup):
            if 3 in tup:
                x = torch.cos(x)
            else:
                x = torch.sin(x)
            return x * tup.len_mulitply_2()

        opt_fn = torch.compile(fn, backend="eager", fullgraph=True)
        x = torch.randn(4)
        ref_tup = MyTuple([1, 2, 3])
        ref = fn(x, ref_tup)
        res_tup = MyTuple([1, 2, 3])
        res = opt_fn(x, res_tup)
        self.assertEqual(ref, res)
        self.assertTrue(ref_tup.checked)
        self.assertTrue(res_tup.checked)

    def test_udf_tuple_reconstruction(self):
        class MyTuple(tuple):  # noqa: SLOT001
            pass

        def fn(x, klass):
            x = x * 2
            sc_tuple = tuple.__new__(klass, [x])
            if isinstance(sc_tuple, MyTuple):
                sc_tuple.attr = 3
            return sc_tuple

        opt_fn = torch.compile(fn, backend="eager", fullgraph=True)
        x = torch.randn(4)
        ref = fn(x, MyTuple)
        res = opt_fn(x, MyTuple)
        self.assertEqual(ref, res)
        self.assertTrue(isinstance(res, MyTuple))
        self.assertEqual(ref.attr, res.attr)

        ref = fn(x, tuple)
        res = opt_fn(x, tuple)
        self.assertEqual(ref, res)
        self.assertTrue(isinstance(res, tuple))

    def test_udf_list(self):
        class MyList(list):  # noqa: SLOT001
            def len_mulitply_2(self):
                return len(self) * 2

            def __contains__(self, val):
                # Ensure that overridden method is traced
                self.checked = True
                return super().__contains__(val)

            def __getitem__(self, idx):
                # Tests that the reconstruction logic does not call the
                # overridden __getitem__ method.
                raise RuntimeError("Should not be called")

        def fn(x, lst):
            if 3 in lst:
                x = torch.cos(x)
            else:
                x = torch.sin(x)
            lst.append(4)
            return x * lst.len_mulitply_2()

        opt_fn = torch.compile(fn, backend="eager", fullgraph=True)
        x = torch.randn(4)
        ref_lst = MyList([1, 2, 3])
        ref = fn(x, ref_lst)
        res_lst = MyList([1, 2, 3])
        res = opt_fn(x, res_lst)
        self.assertEqual(ref, res)
        self.assertEqual(len(ref_lst), len(res_lst))
        self.assertTrue(ref_lst.checked)
        self.assertTrue(res_lst.checked)

    def test_udf_list_slice(self):
        class MyList(list):  # noqa: SLOT001
            def len_mulitply_2(self):
                return len(self) * 2

        def fn(x, lst):
            lst.append(4)
            return x * lst.len_mulitply_2() * sum(lst[1:3])

        opt_fn = torch.compile(fn, backend="eager", fullgraph=True)
        x = torch.randn(4)
        ref_lst = MyList([1, 2, 3])
        ref = fn(x, ref_lst)
        res_lst = MyList([1, 2, 3])
        res = opt_fn(x, res_lst)
        self.assertEqual(ref, res)
        self.assertEqual(len(ref_lst), len(res_lst))

    def test_udf_list_reconstruction(self):
        class MyList(list):  # noqa: SLOT001
            # def __new__(cls, *args, **kwargs):
            #     return super().__new__(cls, *args, **kwargs)
            pass

        def fn(x, klass):
            x = x * 2
            sc_list = list.__new__(klass)
            sc_list.append(x)
            if isinstance(sc_list, MyList):
                sc_list.attr = 3
            return sc_list

        opt_fn = torch.compile(fn, backend="eager", fullgraph=True)
        x = torch.randn(4)
        ref = fn(x, MyList)
        res = opt_fn(x, MyList)
        self.assertEqual(ref, res)
        self.assertTrue(isinstance(res, MyList))
        self.assertEqual(ref.attr, res.attr)

        ref = fn(x, list)
        res = opt_fn(x, list)
        self.assertEqual(ref, res)
        self.assertTrue(isinstance(res, list))

    def test_sys_recursionlimit(self):
        def fn(x):
            return x.sin() * sys.getrecursionlimit()

        opt_fn = torch.compile(fn, backend="eager", fullgraph=True)
        x = torch.randn(4)
        self.assertEqual(fn(x), opt_fn(x))

    def test_keyword(self):
        def fn(x, word):
            if keyword.iskeyword(word):
                return torch.sin(x)
            return torch.cos(x)

        opt_fn = torch.compile(fn, backend="eager", fullgraph=True)
        x = torch.randn(4)
        word = "None"
        self.assertEqual(fn(x, word), opt_fn(x, word))
        word = "dynamo"
        self.assertEqual(fn(x, word), opt_fn(x, word))

    def test_func_attrs(self):
        def f(x=4, y=2):
            pass

        def fn(x):
            try:
                f.dynamo + 1
            except AttributeError:
                x = torch.sin(x)

            code = f.__code__
            defaults = f.__defaults__
            return x * len(defaults) * code.co_argcount

        opt_fn = torch.compile(fn, backend="eager", fullgraph=True)
        x = torch.randn(4)
        self.assertEqual(fn(x), opt_fn(x))

    def test_functools_partial_id(self):
        def gn(a, b):
            return a + b

        partial_gn = functools.partial(gn, a=3)

        def fn(x):
            d = {id(partial_gn): 5}
            return partial_gn(b=x) * d[id(partial_gn)]

        opt_fn = torch.compile(fn, backend="eager", fullgraph=True)
        x = torch.randn(4)
        self.assertEqual(fn(x), opt_fn(x))

    def test_functional_compile(self):
        def get_torch_functional_functions():
            s = set()
            for name in torch.functional.__all__:
                method = getattr(torch.functional, name)
                s.add(method)
            return s

        functions = get_torch_functional_functions()
        self.assertTrue(len(functions) > 0)
        for func in functions:
            compiled_func = torch.compile(func)
            self.assertTrue(callable(compiled_func))

    def test_skip_function_call_very_weird_value(self):
        class weird:  # noqa: UP004
            def __getattribute__(self, name):
                if name == "__qualname__":
                    raise AttributeError("test")

        w = weird()
        a = SkipFunctionVariable(value=w)
        with self.assertRaises(Unsupported):
            a.call_function(None, [], {})


instantiate_parametrized_tests(FunctionTests)

if __name__ == "__main__":
    from torch._dynamo.test_case import run_tests

    run_tests()<|MERGE_RESOLUTION|>--- conflicted
+++ resolved
@@ -1671,24 +1671,6 @@
         return a - b
 
     @make_test
-<<<<<<< HEAD
-    def test_set_issubset(a, b):
-        vals1 = {"a", "b", "c"}
-        vals2 = {"b", "c"}
-        vals3 = {"b", "e", "f"}
-        if vals2.issubset(vals1) and not vals2.issubset(vals3):
-            return a + b
-        return a - b
-
-    @make_test
-    def test_set_issuperset(a, b):
-        vals1 = {"a", "b", "c"}
-        vals2 = {"b", "c"}
-        vals3 = {"b", "e", "f"}
-        if vals1.issuperset(vals2) and not vals1.issuperset(vals3):
-            return a + b
-        return a - b
-=======
     def test_set_invalid_ConstantVariable_op(a, b):
         s = set({"banana", "apple", "orange"})
         try:
@@ -1699,7 +1681,24 @@
             return a - b
         else:
             return a * b
->>>>>>> 42966e1b
+
+    @make_test
+    def test_set_issubset(a, b):
+        vals1 = {"a", "b", "c"}
+        vals2 = {"b", "c"}
+        vals3 = {"b", "e", "f"}
+        if vals2.issubset(vals1) and not vals2.issubset(vals3):
+            return a + b
+        return a - b
+
+    @make_test
+    def test_set_issuperset(a, b):
+        vals1 = {"a", "b", "c"}
+        vals2 = {"b", "c"}
+        vals3 = {"b", "e", "f"}
+        if vals1.issuperset(vals2) and not vals1.issuperset(vals3):
+            return a + b
+        return a - b
 
     @make_test
     def test_set_update_bytecode(x):
