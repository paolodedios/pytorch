# Owner(s): ["module: dynamo"]
# flake8: noqa
import collections
import functools
import inspect
import itertools
import operator
import sys
import unittest
from dataclasses import dataclass, field
from typing import Any, Dict, List, NamedTuple
from unittest.mock import patch

import numpy as np

import torch

import torch._dynamo.test_case
import torch._dynamo.testing
from torch import sub
from torch._dynamo.testing import expectedFailureDynamic
from torch._dynamo.utils import same

from torch._higher_order_ops.triton_kernel_wrap import (
    triton_kernel_wrapper_functional,
    triton_kernel_wrapper_mutation,
)
from torch.nn import functional as F
from torch.testing._internal.common_utils import (
    disable_translation_validation_if_dynamic_shapes,
)
from torch.testing._internal.inductor_utils import HAS_CUDA

from torch.utils._triton import has_triton

HAS_TRITON = has_triton()

requires_triton = functools.partial(unittest.skipIf, not HAS_TRITON, "requires triton")
requires_cuda = functools.partial(unittest.skipIf, not HAS_CUDA, "requires cuda")

if HAS_TRITON:
    import triton
    from triton import language as tl


d = torch.ones(10, 10)
e = torch.nn.Linear(10, 10)
flag = True


clip01 = functools.partial(torch.clip, min=0.0, max=1.0)


def constant3(a, b):
    return a - b + (1.0 + 2)


def func_with_default(a, b, some_default_arg=True):
    if some_default_arg:
        return a - b


def make_test(fn):
    nargs = len(inspect.signature(fn).parameters)

    def test_fn(self):
        return torch._dynamo.testing.standard_test(self, fn=fn, nargs=nargs)

    return test_fn


@torch.jit.script_if_tracing
def inline_script_if_tracing(x):
    return x + 1.2


@torch.jit.ignore
def inline_ignore(x):
    return x + 3.4


@torch.jit.unused
def inline_unused(x):
    return x + 5.6


class FunctionTests(torch._dynamo.test_case.TestCase):
    @make_test
    def test_inline_jit_annotations(x):
        x = inline_script_if_tracing(x)
        x = inline_ignore(x)
        x = inline_unused(x)
        return

    @make_test
    def test_add(a, b):
        return a + b

    @make_test
    def test_add_(a, b):
        a_copy = torch.tensor(a)
        return a_copy.add_(b, alpha=5.0)

    @make_test
    def test_addcdiv(a, b, c):
        # dynamo decomposes this to avoid a graph break when
        # the value kwarg is populated
        return torch.addcdiv(a, b, c, value=5.0)

    @make_test
    def test_addcdiv_(a, b, c):
        a_copy = torch.tensor(a)
        return a_copy.addcdiv_(b, c, value=5.0)

    @make_test
    def test_is_not_null(a, b):
        if a is not None and b is not None:
            return a + b

    @make_test
    def test_functools_partial(a, b):
        return clip01(a + b)

    @make_test
    def test_itertools_product(a, b):
        v = a
        for x, i in itertools.product([a, b], [1, 2]):
            v = v + x * i
        return v

    @make_test
    def test_itertools_chain(a, b):
        v = a
        for x in itertools.chain([a, b], [1, 2]):
            v = v + x
        return v

    @make_test
    def test_itertools_combinations(a, b):
        combs = []
        for size in itertools.combinations((1, 2, 3, 4), 2):
            combs.append(torch.ones(size))
        return combs

    @make_test
    def test_constant1(a, b, c):
        return a - b * c + 1.0

    @make_test
    def test_constant2(a, b, c):
        return a - b * c + 1

    @make_test
    def test_constant3(a):
        b = 1
        c = 2
        d = 3
        return b + c - d + a

    @make_test
    def test_constant4(a, b):
        c = 2
        d = 3
        if c > d:
            return a - b
        return b - a

    @make_test
    def test_finfo(a, b):
        if torch.iinfo(torch.int32).bits == 32:
            return torch.finfo(a.dtype).min * b

    @make_test
    def test_globalfn(a, b):
        return sub(a, b)

    @make_test
    def test_viatorch(a, b):
        return torch.sub(a, b)

    @make_test
    def test_viamethod(a, b):
        return a.sub(b)

    @make_test
    def test_indirect1(a, b):
        t = a.sub
        return t(b)

    @make_test
    def test_indirect2(a, b):
        t = a.sub
        args = (b,)
        return t(*args)

    @make_test
    def test_indirect3(a, b):
        t = a.sub
        args = (b,)
        kwargs = {}
        return t(*args, **kwargs)

    @make_test
    def test_methodcall1(a, b, c):
        return constant3(a, b) * c

    @make_test
    def test_methodcall2(a, b):
        return constant3(a=b, b=a) + 1

    @make_test
    def test_methodcall3(a, b):
        return constant3(a, b=1.0) + b

    @make_test
    def test_device_constant(a):
        return a + torch.ones(1, device=torch.device("cpu"))

    @make_test
    def test_tuple1(a, b):
        args = (a, b)
        return sub(*args)

    @make_test
    def test_tuple2(a, b):
        args = [a, b]
        return sub(*args)

    @make_test
    def test_is_in_onnx_export(x, y):
        if torch.onnx.is_in_onnx_export():
            return x - 1
        else:
            return y + 1

    @make_test
    def test_is_fx_tracing(x, y):
        if torch.fx._symbolic_trace.is_fx_tracing():
            return x - 1
        else:
            return y + 1

    @make_test
    def test_listarg1(a, b):
        return torch.cat([a, b])

    @make_test
    def test_listarg2(a, b):
        return torch.cat((a, b), dim=0)

    @make_test
    def test_listarg3(a, b):
        kwargs = {"tensors": (a, b), "dim": 0}
        return torch.cat(**kwargs)

    @make_test
    def test_listarg4(a, b):
        return torch.cat(tensors=[a, b], dim=0)

    @make_test
    def test_listarg5(a, b):
        args = [(a, b)]
        kwargs = {"dim": 0}
        return torch.cat(*args, **kwargs)

    @make_test
    def test_deque(a, b):
        d = collections.deque([a, b])
        d.append(a + 1)
        d.extend([a, b])
        d.insert(0, "foo")
        tmp = d.pop()

        another_deque = collections.deque([tmp])
        d.extendleft(another_deque)
        another_deque.clear()
        d.extend(another_deque)

        d[2] = "setitem"
        d = d.copy()
        d.append(d.popleft())

        empty = collections.deque()
        d.extend(empty)

        # dynamo same() util doesn't support deque so just return a list
        return list(d)

    @make_test
    def test_slice1(a):
        return a[5]

    @make_test
    def test_slice2(a):
        return a[:5]

    @make_test
    def test_slice3(a):
        return a[5:]

    @make_test
    def test_slice4(a):
        return a[2:5]

    @make_test
    def test_slice5(a):
        return a[::2]

    @make_test
    def test_slice6(a):
        return torch.unsqueeze(a, 0)[:, 2:]

    @make_test
    def test_range1(a):
        return torch.tensor(range(a.size(0)))

    @make_test
    def test_range2(x, y):
        r = x + y
        for i in range(x.size(0) + 2):
            r = r / y
        return r

    @make_test
    def test_unpack1(a):
        a, b = a[:5], a[5:]
        return a - b

    @make_test
    def test_unpack2(a):
        packed = [a[:5], a[5:]]
        a, b = packed
        return a - b

    @make_test
    def test_unpack3(a):
        packed = (a[:5], a[5:])
        a, b = packed
        return a - b

    @make_test
    def test_fn_with_self_set(a, b):
        # avg_pool2d is an odd one with __self__ set
        return F.avg_pool2d(
            torch.unsqueeze(a, 0) * torch.unsqueeze(b, 1), kernel_size=2, padding=1
        )

    @make_test
    def test_return_tuple1(a, b):
        return (a - b, b - a, a, b)

    @make_test
    def test_globalvar(a, b):
        return a - b + d

    @make_test
    def test_globalmodule(x):
        return e(x)

    @make_test
    def test_inline_with_default(a, b, c):
        return func_with_default(a, b) * c

    @make_test
    def test_inner_function(x):
        def fn(x):
            return torch.add(x, x)

        return fn(x)

    @make_test
    def test_transpose_for_scores(x):
        new_x_shape = x.size()[:-1] + (2, 5)
        x = x.view(*new_x_shape)
        return x.permute(0, 2, 1)

    @make_test
    def test_return_tuple2(x):
        return (torch.add(x, x), x)

    @make_test
    def test_load_global_bool(x):
        if flag:
            return torch.add(x, x)
        else:
            return x

    @make_test
    def test_len_tensor(x):
        z = len(x)
        return torch.add(x, z)

    @make_test
    def test_len_constant_list(x):
        z = len([1, 2, 3])
        return torch.add(x, z)

    @make_test
    def test_len_constant_dict(x):
        z = len({"foo": "bar"})
        return torch.add(x, z)

    @make_test
    def test_dict_copy(x):
        z = dict({"foo": x + 1})
        return z

    @make_test
    def test_callable_lambda(x):
        if callable(lambda x: True):
            return x + 1
        else:
            return x - 1

    @make_test
    def test_callable_torch(x):
        if callable(torch.abs):
            return x + 1
        else:
            return x - 1

    @make_test
    def test_callable_builtin(x):
        if callable(sum):
            return x + 1
        else:
            return x - 1

    @make_test
    def test_len_constant_misc_iterables(x):
        a = len((1, 2, 3))
        b = len("test str")
        c = a + b
        return torch.add(x, c)

    @make_test
    def test_dict_kwargs(x):
        z = dict(text_embed=x + 1, other=x + 2)
        return z

    @make_test
    def test_ordered_dict_kwargs(x):
        z = collections.OrderedDict(sample=torch.ones(10))
        return z

    @make_test
    def test_float(x):
        y = float(1.2)
        y += float("1.2")
        return torch.add(x, y)

    @make_test
    def test_is_floating_point(x):
        y = x + 1
        return torch.is_floating_point(y), torch.is_floating_point(input=y)

    @make_test
    def test_dtype(x):
        if x.dtype == torch.float32:
            return x + 1

    @make_test
    def test_get_default_dtype(x):
        if x.dtype == torch.get_default_dtype():
            return x + 1
        else:
            return x - 1

    @make_test
    def test_get_autocast_gpu_dtype(x):
        dtype = torch.get_autocast_gpu_dtype()
        return x.type(dtype)

    @make_test
    def test_promote_types(x):
        if x.dtype == torch.promote_types(torch.int32, torch.float32):
            return x + 1
        else:
            return x - 1

    @make_test
    def test_get_calculate_correct_fan(x):
        fan_in = torch.nn.init._calculate_correct_fan(x, "fan_in")
        return x + fan_in

    @make_test
    def test_is_complex(x):
        if torch.is_complex(x):
            return x + 1
        else:
            return x - 1

    @make_test
    def test_get_privateuse1_name(x):
        if torch._C._get_privateuse1_backend_name() == "privateuseone":
            return x + 1
        else:
            return x - 1

    @make_test
    def test_device(x):
        if not x.is_cuda:
            return x + 1

    @make_test
    def test_tensor_type(a, b):
        m = a.to(torch.float16)
        return b.type(m.type())

    @unittest.skipIf(not torch.cuda.is_available(), "requires cuda")
    @make_test
    def test_tensor_type2(a, b):
        m = a.to("cuda")
        return m + b.type(m.type())

    @make_test
    def test_tensor_type3(a, b):
        m = a.type(torch.HalfTensor)
        return b.type(m.type())

    @make_test
    def test_tensor_type4(a, b):
        m = a.type("torch.HalfTensor")
        return b.type(m.type())

    @unittest.skipIf(not torch.cuda.is_available(), "requires cuda")
    @make_test
    def test_tensor_type5(a, b):
        m = a.type(torch.cuda.HalfTensor)
        return b.type(m.type())

    @make_test
    def test_ndim(x):
        if x.ndim == 2 and x.ndimension() == 2 and x.dim() == 2:
            return x + 1

    @make_test
    def test_T(x):
        return torch.ones_like(x.T)

    @make_test
    def test_mT(x):
        return torch.ones_like(x.mT)

    @make_test
    def test_is_sparse(x):
        if not x.is_sparse:
            return x + 1

    @make_test
    def test_shape1(x):
        if x.shape[0] == 10:
            return x + 1

    @make_test
    def test_shape2(x):
        if x.size(1) == 10:
            return x + 1

    @make_test
    def test_del(a, b):
        c = a + 1
        d = c + 2
        del c, a
        return b + d

    @make_test
    def test_chunks1(x):
        chunk_size = 5
        assert x.shape[0] % chunk_size == 0
        assert x.shape[0] // chunk_size == 2
        return x[:chunk_size] - x[chunk_size:]

    @make_test
    def test_import1(x, y):
        import torch
        from torch import sub

        return sub(torch.add(x, y), y)

    @make_test
    def test_return_dict(x, y):
        z = [x + y, y, False]
        return {"x": x, "z": z, "a": x, "b": z, "c": x}

    @make_test
    def test_return_dict2(x, y):
        tmp = {"x": x}
        tmp["z"] = [x + y, y]
        tmp["y"] = y
        tmp["z"].append(False)
        return tmp

    @make_test
    def test_funcdef_closure(x, y):
        x = x + y + 1.0

        def inner(z):
            nonlocal x, y
            y = x + z + 20.0
            x = y + z + 10.0

        inner(2.0)
        inner(3.0)

        return x, y

    @make_test
    def test_module_constant(x, y):
        r = x + y
        for i in range(torch._dynamo.testing.three):
            r = r / y
        return r

    @make_test
    def test_inline_softmax(x, y):
        # This is common in sme huggingface models
        return torch.nn.Softmax(dim=-1)(x + y * 2)

    @make_test
    def test_dtype_compare(a, b):
        if a.dtype == torch.float16:
            return a + 10
        if a.dtype == torch.float32:
            return a - b * 32

    @make_test
    def test_build_list_unpack(a, b):
        it1 = (x + 1 for x in (a, b))
        it2 = (x - 1 for x in (a, b))
        return torch.cat([*it1, *it2], dim=-1)

    @make_test
    def test_tensor_len(a, b):
        return a + b + len(a) + b.__len__()

    @make_test
    def test_pop(a, b):
        ll = [a, b]
        ll.append(a + 1)
        ll.extend(
            [
                b + 2,
                a + b,
            ]
        )
        ll.pop(-1)
        ll.pop(0)
        ll.pop()
        v1, v2 = ll
        return v1 - v2

    @make_test
    def test_list_convert(a, b):
        ll = [a + 2, b]
        ll = tuple(ll)
        tmp = b + 3
        ll = list(ll)
        v1, v2 = ll
        return v1 - v2 + tmp

    @make_test
    def test_list_add(a, b):
        l1 = (a, b)
        l2 = ()  # being a LOAD_CONST in the bytecode
        l3 = l1 + l2
        return l3[0] + l3[1]

    @make_test
    def test_list_index_with_constant_tensor(a, b):
        l1 = [a, b, a + 1, b + 1]
        return l1[torch.as_tensor(2)]

    @make_test
    def test_startswith(a, b):
        x = a + b
        if "foobar".startswith("foo") and "test" in constant3.__module__:
            x = x + 1
        return x

    @make_test
    def test_dict_ops(a, b):
        tmp = {"a": a + 1, "b": b + 2}
        v = tmp.pop("b") + tmp.get("a") + tmp.get("missing", 3) + tmp.pop("missing", 4)
        tmp.update({"d": 3})
        tmp["c"] = v + tmp["d"]
        if "c" in tmp and "missing" not in tmp:
            return tmp["c"] - tmp["a"] + len(tmp)

    def test_dict_param_keys(self):
        a_param = torch.nn.Parameter(torch.ones([4, 4]))

        def fn(a):
            tmp = {"a": a, a_param: 3}
            return tmp["a"] + tmp[a_param]

        test = make_test(fn)
        test(self)

    def _test_default_dict_helper(self, factory):
        dd = collections.defaultdict(factory)
        param = torch.nn.Parameter(torch.ones([2, 2]))

        def fn(x):
            dd["a"] = x + 1
            dd[param] = 123
            dd["c"] = x * 2
            return dd["b"], dd

        x = torch.randn(10, 10)
        ref = fn(x)
        opt_fn = torch._dynamo.optimize_assert("eager")(fn)
        res = opt_fn(x)

        self.assertTrue(same(ref[0], res[0]))
        self.assertTrue(same(ref[1]["a"], res[1]["a"]))
        self.assertTrue(same(ref[1]["c"], res[1]["c"]))
        self.assertTrue(same(ref[1][param], res[1][param]))

    def test_default_dict(self):
        self._test_default_dict_helper(dict)

    def test_default_dict_lambda(self):
        self._test_default_dict_helper(lambda: dict())

    def test_default_dict_closure(self):
        def factory():
            return dict()

        self._test_default_dict_helper(factory)

    def test_default_dict_constr(self):
        param = torch.nn.Parameter(torch.ones([2, 2]))

        def fn(x):
            dd = collections.defaultdict(lambda: dict())
            dd["a"] = x + 1
            dd[param] = 123
            dd["c"] = x * 2
            return dd["b"], dd

        x = torch.randn(10, 10)
        ref = fn(x)
        opt_fn = torch._dynamo.optimize_assert("eager")(fn)
        res = opt_fn(x)

        self.assertTrue(same(ref[0], res[0]))
        self.assertTrue(same(ref[1]["a"], res[1]["a"]))
        self.assertTrue(same(ref[1]["c"], res[1]["c"]))
        self.assertTrue(same(ref[1][param], res[1][param]))

    @make_test
    def test_call_dict1(x):
        d1 = dict()
        d1["x"] = x + 1
        d2 = collections.OrderedDict()
        d2["x"] = x + 2
        return d1["x"] + d2["x"] + 1

    @make_test
    def test_call_dict2(x):
        d1 = dict()
        d1["x"] = x
        d2 = collections.OrderedDict(d1)
        if isinstance(d2, collections.OrderedDict):
            return x + 1
        else:
            return x - 1

    @make_test
    def test_call_dict3(x):
        my_list = [("a", x), ("b", x + 1), ("c", x + 2)]
        d1 = dict(my_list)
        d1["a"] = x + 10
        d2 = collections.OrderedDict(my_list)
        d2["c"] = x + 20
        return d1["a"] + d2["c"] + 1

    @make_test
    def test_call_dict4(x):
        my_list = (("a", x), ("b", x + 1), ("c", x + 2))
        d1 = dict(my_list)
        d1["a"] = x + 10
        d2 = collections.OrderedDict(my_list)
        d2["c"] = x + 20
        return d1["a"] + d2["c"] + 1

    @make_test
    def test_call_dict5(x):
        my_list = iter([("a", x), ("b", x + 1), ("c", x + 2)])
        d1 = dict(my_list)
        d1["a"] = x + 10
        d2 = collections.OrderedDict(my_list)
        d2["c"] = x + 20
        return d1["a"] + d2["c"] + 1

    @make_test
    def test_min_max(a, b):
        c = a + b
        a = a.sum()
        b = b.sum()
        a = min(max(a, 0), 1)
        b = max(0, min(1, b))
        return max(a, b) - min(a, b) + c

    @make_test
    def test_map_sum(a, b, c, d):
        return sum(map(lambda x: x + 1, [a, b, c, d]))

    @make_test
    def test_reduce(a, b, c, d):
        return functools.reduce(operator.add, [a, b, c, d])

    @make_test
    def test_tuple_contains(a, b):
        v1 = "a"
        v2 = "b"
        v3 = "c"
        vals1 = (v1, v2, v3)
        vals2 = ("d", "e", "f")
        if "a" in vals1 and "b" not in vals2:
            return a + b
        return a - b

    @make_test
    def test_set_contains(a, b):
        vals = set(["a", "b", "c"])
        if "a" in vals:
            x = a + b
        else:
            x = a - b
        if "d" in vals:
            y = a + b
        else:
            y = a - b
        return x, y

    @make_test
    def test_tuple_iadd(a, b):
        output = (a, b)
        output += (a + b, a - b)
        return output

    @make_test
    def test_unpack_ex1(x):
        output = (x, x + 1, x + 2, x + 3)
        a, b, *cd = output
        return a - b / cd[0]

    @make_test
    def test_unpack_ex2(x):
        output = (x, x + 1, x + 2, x + 3)
        *ab, c, d = output
        return c - d / ab[0]

    @make_test
    def test_unpack_ex3(x):
        output = (x, x + 1, x + 2, x + 3)
        a, *bc, d = output
        return a - d / bc[0]

    @make_test
    def test_const_tuple_add1(x):
        output = (x, x + 1, x + 2, x + 3)
        output = () + output + ()
        return output[2] + output[3]

    @make_test
    def test_const_tuple_add2(x):
        output = (x, x + 1, x + 2, x + 3)
        output = (None,) + output + (None,)
        return output[2] + output[3]

    @make_test
    def test_list_truth(a, b):
        tmp = [1, 2, 3]
        if tmp:
            return a + b
        else:
            return a - b

    @make_test
    def test_list_reversed(a, b):
        tmp = [a + 1, a + 2, a + 3]
        return a + b + next(iter(reversed(tmp)))

    @make_test
    def test_list_sorted1(x):
        tmp = [1, 10, 3, 0]
        return x + 1, sorted(tmp), sorted(tmp, reverse=True)

    @make_test
    def test_list_sorted2(x):
        y = [
            ("john", "A", 8),
            ("jane", "B", 5),
            ("dave", "B", 10),
        ]
        return (
            x + 1,
            sorted(y),
            sorted(y, key=lambda student: student[2]),
            sorted(y, key=lambda student: student[2], reverse=True),
        )

    @make_test
    def test_tuple_sorted(x):
        tmp = (1, 10, 3, 0)
        return x + 1, sorted(tmp), sorted(tmp, reverse=True)

    @make_test
    def test_dict_sorted(x):
        tmp = {1: "D", 10: "B", 3: "E", 0: "F"}
        return x + 1, sorted(tmp), sorted(tmp, reverse=True)

    @make_test
    def test_list_clear(a, b):
        tmp = [a + 1, a + 2]
        tmp.clear()
        tmp.append(a + b)
        return tmp

    @make_test
    def test_not_list(a):
        return not [a + 1]

    @make_test
    def test_islice_chain(a, b):
        tmp1 = [a + 1, a + 2]
        tmp2 = [a + 3, a + 4]
        a, b = list(itertools.islice(itertools.chain(tmp1, tmp2), 1, 3))
        c = next(itertools.islice(tmp1, 1, None))
        return a - b / c

    @make_test
    def test_namedtuple(a, b):
        mytuple = collections.namedtuple("mytuple", ["x", "y", "xy"])
        tmp = mytuple(a, b, a + b)
        return mytuple(tmp.x, tmp[1], tmp.xy + b)

    @make_test
    def test_namedtuple_defaults(a, b):
        mytuple = collections.namedtuple(
            "mytuple", ["x", "y", "xy"], defaults=(None, 1, None)
        )
        tmp = mytuple(a, xy=b)
        return mytuple(tmp.x, tmp[1], tmp.xy + b)

    class MyNamedTuple(NamedTuple):
        first: torch.Tensor
        second: torch.Tensor

        def add(self) -> torch.Tensor:
            return self.first + self.second

        @staticmethod
        def static_method() -> int:
            return 1

        @classmethod
        def class_method(cls) -> str:
            return cls.__name__

    @make_test
    def test_namedtuple_user_methods(a, b):
        mytuple = FunctionTests.MyNamedTuple(a, b)
        return mytuple.add(), mytuple.static_method(), mytuple.class_method()

    @make_test
    def test_is_quantized(a, b):
        if not a.is_quantized:
            return a + b

    @make_test
    def test_fstrings1(a, b):
        x = 1.229
        tmp = f"{x:.2f} bar"
        if tmp.startswith("1.23"):
            return a + b

    # https://github.com/pytorch/pytorch/issues/103602
    @expectedFailureDynamic
    @make_test
    def test_fstrings2(x):
        tmp = f"{x.shape[0]} bar"
        if tmp.startswith("10"):
            return x + 1

    @make_test
    def test_fstrings3(x):
        tmp = f"{x.__class__.__name__} foo"
        if tmp.startswith("Tensor"):
            return x + 1

    @make_test
    def test_tensor_new_with_size(x):
        y = torch.rand(5, 8)
        z = x.new(y.size())
        assert z.size() == y.size()

    @make_test
    def test_tensor_new_with_shape(x):
        y = torch.rand(5, 8)
        z = x.new(y.shape)
        assert z.size() == y.size()

    @make_test
    def test_jit_annotate(x):
        y = torch.jit.annotate(Any, x + 1)
        return y + 2

    @expectedFailureDynamic
    @make_test
    def test_is_contiguous_memory_format(tensor):
        if torch.jit.is_scripting():
            return None
        elif tensor.is_contiguous(memory_format=torch.contiguous_format):
            return tensor + 1

    @make_test
    def test_list_slice_assignment(x):
        m = [1, 2, 3, 4]
        m[1:] = [6] * (len(m) - 1)
        return x + 1

    @make_test
    def test_distributed_is_available(x):
        if torch.distributed.is_available():
            return x + 1
        else:
            return x - 1

    @unittest.skipIf(
        not torch.distributed.is_available(), "requires distributed package"
    )
    @make_test
    def test_distributed_is_initialized(x):
        if torch.distributed.is_initialized():
            return x + 1
        else:
            return x - 1

    @disable_translation_validation_if_dynamic_shapes
    @make_test
    def test_torch_distributions_functions(x):
        normal = torch.distributions.Normal(x, torch.tensor(1))
        independent = torch.distributions.Independent(normal, 1)
        return independent.log_prob(x)

    @make_test
    def test_context_wrapping_nested_functions_no_closure(x):
        @torch.no_grad()
        def augment(x: torch.Tensor) -> torch.Tensor:
            return (x + 1) * 2

        return augment(x)

    # # This is to test the new syntax for pattern matching
    # # ("match ... case ...") added on python 3.10.
    # # Uncomment these test cases if you run on 3.10+
    # @make_test
    # def test_match_sequence(a):
    #     point = (5, 8)
    #     match point:
    #         case (0, 0):
    #             return a
    #         case (0, y):
    #             return a - y
    #         case (x, 0):
    #             return a + x
    #         case (x, y):
    #             return a + x - y

    # @make_test
    # def test_match_mapping_and_match_keys(x):
    #     param = {"a": 0.5}
    #     match param:
    #         case {"a": param}:
    #             return x * param
    #         case {"b": param}:
    #             return x / param

    @make_test
    def test_numpy_meshgrid(x, y):
        r1, r2 = np.meshgrid(x.numpy(), y.numpy())
        return torch.from_numpy(r1), torch.from_numpy(r2)

    @make_test
    def test_torch_from_numpy(x):
        a = x.numpy()
        b = torch.from_numpy(a)
        if b.size(0) == 1:
            return torch.tensor(True)
        else:
            return torch.tensor(False)

    @make_test
    def test_numpy_size(x):
        a = x.numpy()
        return a.size

    @make_test
    def test_numpy_attributes(x):
        a = x.numpy()
        return (
            a.itemsize,
            a.strides,
            a.shape,
            a.ndim,
            a.size,
            torch.from_numpy(a.T),
            torch.from_numpy(a.real),
            torch.from_numpy(a.imag),
        )

    @make_test
    def test_mean_sum_np(x: torch.Tensor):
        x_mean = np.mean(x.numpy(), 1)
        x_sum = np.sum(x_mean)
        x_sum_array = np.asarray(x_sum)
        return torch.from_numpy(x_sum_array)

    @make_test
    def test_return_numpy_ndarray(x):
        a = x.numpy()
        return a.T

    @make_test
    def test_return_multiple_numpy_ndarray(x):
        a = x.numpy()
        return a.T, a.imag, a.real

    @make_test
    def test_ndarray_method(x):
        a = x.numpy()
        return a.copy()

    @make_test
    def test_ndarray_transpose(x):
        a = x.numpy()
        return a.transpose(0, 1)

    @make_test
    def test_ndarray_reshape(x):
        a = x.numpy()
        return a.reshape([1, a.size])

    @make_test
    def test_ndarray_methods_returning_scalar(x):
        a = x.numpy()
        return a.max(axis=0), a.all(axis=0)

    @make_test
    def test_ndarray_builtin_functions(x):
        a = x.numpy()
        return a + a, a - a

    @make_test
    def test_numpy_dtype_argument_to_function(x):
        return np.ones_like(x, dtype=np.float64)

    @make_test
    def test_numpy_linalg(x):
        return np.linalg.norm(x.numpy(), axis=0)

    @make_test
    def test_numpy_fft(x):
        return np.fft.fftshift(x.numpy())

    @make_test
    def test_numpy_random():
        x = np.random.randn(2, 2)
        return x - x

    @make_test
    def test_partials_torch_op_kwarg(x):
        par_mul = functools.partial(torch.mul, other=torch.ones(10, 10))
        return par_mul(x)

    @make_test
    def test_partials_torch_op_arg(x):
        par_mul = functools.partial(torch.mul, torch.ones(10, 10))
        return par_mul(x)

    @make_test
    def test_partials_udf_arg(x):
        par_mul = functools.partial(udf_mul, torch.ones(10, 10))
        return par_mul(x)

    @make_test
    def test_partials_udf_kwarg(x):
        par_mul = functools.partial(udf_mul, y=torch.ones(10, 10))
        return par_mul(x)

    @make_test
    def test_partials_udf_kwarg_module(x, y):
        par_mod = functools.partial(udf_module, mod=SmallNN())
        return par_mod(x=x, y=y)

    @make_test
    def test_partials_udf_kwarg_method(x, y):
        par_mod = functools.partial(udf_module, mod=SmallNN().forward)
        return par_mod(x=x, y=y)

    @make_test
    def test_partials_lambda(x):
        multiply = lambda x, y: x * y
        triple = functools.partial(multiply, y=3)
        return triple(x)

    def test_partials_as_input_partials_lambda(self):
        def fn(f0, f1, x):
            return f0(x) * f1(x)

        multiply = lambda x, y: x * y
        lambda0 = functools.partial(multiply, y=3)
        lambda1 = functools.partial(multiply, y=2)

        cnts = torch._dynamo.testing.CompileCounter()
        torch._dynamo.optimize(cnts, nopython=True)(fn)(
            lambda0, lambda1, torch.randn(2, 2)
        )
        self.assertEqual(cnts.frame_count, 1)

    def test_partials_as_input_partials_mod(self):
        def fn(f0, f1, x):
            return f0(x) * f1(x)

        lambda0 = functools.partial(SmallNN(), y=torch.randn(2, 2))
        lambda1 = functools.partial(SmallNN(), y=torch.randn(2, 2))

        cnts = torch._dynamo.testing.CompileCounter()
        x = torch.randn(2, 2)
        dynamo_result = torch._dynamo.optimize(cnts, nopython=True)(fn)(
            lambda0, lambda1, x
        )
        self.assertEqual(cnts.frame_count, 1)

        eager_result = fn(lambda0, lambda1, x)
        self.assertEqual(eager_result, dynamo_result)

    def test_partials_as_input_UDF(self):
        def fn(f0, f1, x):
            return f0(x) * f1(x)

        lambda0 = functools.partial(udf_mul, y=torch.randn(2, 2))
        lambda1 = functools.partial(udf_mul, y=torch.randn(2, 2))

        cnts = torch._dynamo.testing.CompileCounter()
        x = torch.randn(2, 2)
        dynamo_result = torch._dynamo.optimize(cnts, nopython=True)(fn)(
            lambda0, lambda1, x
        )
        self.assertEqual(cnts.frame_count, 1)

        eager_result = fn(lambda0, lambda1, x)
        self.assertEqual(eager_result, dynamo_result)

    def test_partials_recompilation(self):
        def fn(f0, f1, x):
            return f0(x) * f1(x)

        lambda0 = functools.partial(udf_mul, y=torch.randn(2, 2))
        lambda1 = functools.partial(udf_mul, y=torch.randn(2, 2))

        cnts = torch._dynamo.testing.CompileCounter()
        x = torch.randn(2, 2)
        fn = torch._dynamo.optimize(cnts, nopython=True)(fn)
        dynamo_result = fn(lambda0, lambda1, x)
        self.assertEqual(cnts.frame_count, 1)

        fn(lambda1, lambda0, x)
        self.assertEqual(
            cnts.frame_count, 1
        )  # No recompile! Tensor and udf_mul guarded

        lambda2 = functools.partial(udf_mul, y=torch.randn(3, 3))
        x = torch.randn(3, 3)
        fn(lambda2, lambda2, x)
        self.assertEqual(cnts.frame_count, 2)  # Recompile! Tensor size changed

        multiply = lambda x, y: x * y
        lambda3 = functools.partial(multiply, y=torch.randn(3, 3))
        x = torch.randn(3, 3)
        fn(lambda3, lambda3, x)

        self.assertEqual(cnts.frame_count, 3)  # Recompile! func id changed

        def fn2(f0, f1, args):
            return f0(*args) * f1(*args)

        cnts = torch._dynamo.testing.CompileCounter()

        x = torch.randn(2, 2)
        fn2 = torch._dynamo.optimize(cnts, nopython=True)(fn2)
        dynamo_result = fn2(lambda0, lambda1, [x])
        self.assertEqual(cnts.frame_count, 1)  # start over

        lambda4 = functools.partial(multiply, y=3, x=torch.randn(3, 3))
        fn2(lambda4, lambda4, [])

        self.assertEqual(cnts.frame_count, 2)  # Recompile! Different kwarg keys

        lambda5 = functools.partial(multiply, 1)
        x = torch.randn(3, 3)
        fn2(lambda5, lambda5, [x])

        self.assertEqual(cnts.frame_count, 3)  # Recompile! Different arg keys

        lambda6 = lambda x: x + x
        fn2(lambda6, lambda6, [x])
        self.assertEqual(
            cnts.frame_count, 4
        )  # Recompile! input is no longer a functools partial

    def test_manual_seed(self):
        @torch.compile
        def foo():
            torch.manual_seed(3)
            return torch.randint(0, 5, (5,))

        self.assertEqual(foo(), foo())
        self.assertEqual(foo(), foo())


def udf_mul(x, y):
    return x * y


class SmallNN(torch.nn.Module):
    def forward(self, x, y):
        combined = torch.cat((x, y), dim=1)
        out = torch.nn.ReLU()(combined)
        out = torch.nn.ReLU()(out)
        return out


def udf_module(mod, x, y):
    return mod(x, y)


def global_func_with_default_tensor_args(
    x=torch.zeros((2, 2)), *, kw_x=torch.zeros((1, 2))
):
    x.add_(1)
    kw_x.add_(1)
    return x, kw_x


class ModuleWithDefaultTensorArgsMethod(torch.nn.Module):
    def forward(self, x=torch.zeros((2, 2)), *, kw_x=torch.zeros((1, 2))):
        x.add_(1)
        kw_x.add_(1)
        return x, kw_x


class WrapperModule(torch.nn.Module):
    def __init__(self):
        super().__init__()
        self.m = ModuleWithDefaultTensorArgsMethod()

    def forward(self):
        return self.m()


class DefaultsTests(torch._dynamo.test_case.TestCase):
    def test_func_default_tensor_args(self):
        """
        Tests that we indeed reference (and mutate) "the one" default tensor arg
        stored on the globally allocated function object, both from the orig and
        compiled function
        """

        def func():
            return global_func_with_default_tensor_args()

        cnts = torch._dynamo.testing.CompileCounter()
        compiled_func = torch.compile(func, backend=cnts)
        for i in range(4):
            if i % 2 == 0:
                x, kw_x = func()
            else:
                x, kw_x = compiled_func()
            # the inner func mutates += 1 each call
            self.assertTrue(same(x, torch.ones_like(x) + i))
            self.assertTrue(same(kw_x, torch.ones_like(kw_x) + i))
        # Calling compiled_func twice does not recompile
        self.assertEqual(cnts.frame_count, 1)
        self.assertEqual(cnts.op_count, 2)

        # But with a change to the guarded default tensor, we do recompile
        with patch.object(
            global_func_with_default_tensor_args,
            "__defaults__",
            (torch.ones((3, 4, 5)),),
        ):
            x, kw_x = compiled_func()
        self.assertEqual(cnts.frame_count, 2)
        self.assertEqual(cnts.op_count, 4)

        with patch.object(
            global_func_with_default_tensor_args,
            "__kwdefaults__",
            {"kw_x": torch.ones((3, 4, 5))},
        ):
            x, kw_x = compiled_func()
        self.assertEqual(cnts.frame_count, 3)
        self.assertEqual(cnts.op_count, 6)

    def test_meth_default_tensor_args(self):
        """
        Tests that we indeed reference (and mutate) "the one" default tensor arg
        stored on the globally allocated function object, both from the orig and
        compiled function
        """
        mod = WrapperModule()
        cnts = torch._dynamo.testing.CompileCounter()
        compiled_mod = torch.compile(mod, backend=cnts)
        for i in range(4):
            if i % 2 == 0:
                x, kw_x = mod()
            else:
                x, kw_x = compiled_mod()
            # the inner func mutates += 1 each call
            self.assertTrue(same(x, torch.ones_like(x) + i))
            self.assertTrue(same(kw_x, torch.ones_like(kw_x) + i))
        # Calling compiled_func twice does not recompile
        self.assertEqual(cnts.frame_count, 1)
        self.assertEqual(cnts.op_count, 2)

        # But with a change to the guarded default tensor, we do recompile
        with patch.object(
            ModuleWithDefaultTensorArgsMethod.forward,
            "__defaults__",
            (torch.ones((3, 4, 5)),),
        ):
            x, kw_x = compiled_mod()
        self.assertEqual(cnts.frame_count, 2)
        self.assertEqual(cnts.op_count, 4)

        with patch.object(
            ModuleWithDefaultTensorArgsMethod.forward,
            "__kwdefaults__",
            {"kw_x": torch.ones((3, 4, 5))},
        ):
            x, kw_x = compiled_mod()
        self.assertEqual(cnts.frame_count, 3)
        self.assertEqual(cnts.op_count, 6)

    def test_func_default_torch_args(self):
        """
        Tests other types of torch types as function default (size, dtype, device)
        """

        def func_with_default_torch_args(
            dt=torch.float16, ds=torch.Size((1, 2, 3)), dd=torch.device("cpu")
        ):
            return torch.ones(ds, dtype=dt, device=dd)

        def func():
            return func_with_default_torch_args()

        cnts = torch._dynamo.testing.CompileCounter()
        compiled_func = torch.compile(func, backend=cnts)
        out = func()
        compiled_out = compiled_func()
        self.assertEqual(out.dtype, compiled_out.dtype)
        self.assertEqual(out.device, compiled_out.device)
        self.assertEqual(out.size(), compiled_out.size())
        self.assertEqual(cnts.frame_count, 1)
        self.assertEqual(cnts.op_count, 1)

    @requires_cuda()
    @requires_triton()
    def test_triton_kernel_with_kernel_param(self):
        @triton.jit
        def test_kernel(kernel):
            pass

        @torch.compile(backend="eager")
        def f(x):
            grid = (x.numel(),)
            test_kernel[grid](kernel=x)

        t1 = torch.rand(5, device="cuda")
        f(t1)
        # No need to assert anything, the goal is to make sure dynamo does
        # not crash

    @requires_cuda()
    @requires_triton()
    def test_triton_kernel_higher_order_func(self):
        @triton.jit
        def add_kernel(
            in_ptr0,
            in_ptr1,
            out_ptr,
            n_elements,
            BLOCK_SIZE: "tl.constexpr",
        ):
            pid = tl.program_id(axis=0)
            block_start = pid * BLOCK_SIZE
            offsets = block_start + tl.arange(0, BLOCK_SIZE)
            mask = offsets < n_elements
            x = tl.load(in_ptr0 + offsets, mask=mask)
            y = tl.load(in_ptr1 + offsets, mask=mask)
            output = x + y
            tl.store(out_ptr + offsets, output, mask=mask)

        t1 = torch.rand(5, device="cuda")
        t2 = torch.rand(5, device="cuda")

        torch_add = t1 + t2

        # Test higher order function with mutation
        output = torch.zeros_like(t1)
        n_elements = output.numel()
        grid = lambda meta: (triton.cdiv(n_elements, meta["BLOCK_SIZE"]),)
        triton_kernel_wrapper_mutation(
            kernel=add_kernel,
            grid=grid,
            kwargs={
                "in_ptr0": t1,
                "in_ptr1": t2,
                "out_ptr": output,
                "n_elements": n_elements,
                "BLOCK_SIZE": 16,
            },
        )
        self.assertEqual(output, torch_add)
        # Make sure it is modified
        self.assertNotEqual(output, torch.zeros_like(t1))

        # Test higher order function without mutation
        output = torch.zeros_like(t1)
        out_dict = triton_kernel_wrapper_functional(
            kernel=add_kernel,
            grid=grid,
            kwargs={
                "in_ptr0": t1,
                "in_ptr1": t2,
                "out_ptr": output,
                "n_elements": n_elements,
                "BLOCK_SIZE": 16,
            },
        )
        self.assertEqual(out_dict["out_ptr"], torch_add)
        # Make sure it is NOT modified
        self.assertEqual(output, torch.zeros_like(t1))

    @requires_cuda()
    @requires_triton()
<<<<<<< HEAD
    def test_triton_kernel_functionalize(self):
        import functorch
        from functorch import make_fx
        from torch._subclasses.functional_tensor import (
            CppFunctionalizeAPI,
            FunctorchFunctionalizeAPI,
            PythonFunctionalizeAPI,
        )

        @triton.jit
        def kernel(
            in_ptr0,
            out_ptr,
            n_elements,
            BLOCK_SIZE: "tl.constexpr",
        ):
            pid = tl.program_id(axis=0)
            block_start = pid * BLOCK_SIZE
            offsets = block_start + tl.arange(0, BLOCK_SIZE)
            mask = offsets < n_elements
            x = tl.load(in_ptr0 + offsets, mask=mask)
            output = 2 * x
            tl.store(out_ptr + offsets, output, mask=mask)

        def f(x, output):
            out = triton_kernel_wrapper_functional(
                kernel=kernel,
                grid=(x.numel(),),
                kwargs={
                    "in_ptr0": x,
                    "out_ptr": output,
                    "n_elements": output.numel(),
                    "BLOCK_SIZE": 16,
                },
            )
            return out["out_ptr"]

        t1 = torch.rand(5, device="cuda")
        t2 = torch.rand(5, device="cuda")

        gm = make_fx(PythonFunctionalizeAPI().functionalize(f))(t1, t2)
        # Make sure t2 was not modified
        self.assertNotEqual(gm(t1, t2), t2)

        gm = make_fx(CppFunctionalizeAPI().functionalize(f))(t1, t2)
        # Make sure t2 was not modified
        self.assertNotEqual(gm(t1, t2), t2)

        gm = make_fx(torch.func.functionalize(f))(t1, t2)
        # Make sure t2 was not modified
        self.assertNotEqual(gm(t1, t2), t2)

        gm = make_fx(f, tracing_mode="fake")(t1, t2)
        self.assertExpectedInline(
            gm.code.strip(),
            """\
def forward(self, x_1, output_1):
    triton_kernel_wrapper_functional_proxy = functools_triton_kernel_wrapper_functional(grid = (5,), kwargs = {'in_ptr0': x_1, 'out_ptr': output_1, 'n_elements': 5, 'BLOCK_SIZE': 16});  x_1 = output_1 = None
    getitem = triton_kernel_wrapper_functional_proxy['in_ptr0']
    getitem_1 = triton_kernel_wrapper_functional_proxy['out_ptr']
    getitem_2 = triton_kernel_wrapper_functional_proxy['n_elements']
    getitem_3 = triton_kernel_wrapper_functional_proxy['BLOCK_SIZE'];  triton_kernel_wrapper_functional_proxy = None
    return getitem_1""",
        )

    @requires_cuda()
    @requires_triton()
=======
>>>>>>> a0bffe7e
    def test_triton_kernel_by_hand(self):
        @triton.jit
        def add_kernel(
            in_ptr0,
            in_ptr1,
            out_ptr,
            n_elements,
            BLOCK_SIZE: "tl.constexpr",
        ):
            pid = tl.program_id(axis=0)
            block_start = pid * BLOCK_SIZE
            offsets = block_start + tl.arange(0, BLOCK_SIZE)
            mask = offsets < n_elements
            x = tl.load(in_ptr0 + offsets, mask=mask)
            y = tl.load(in_ptr1 + offsets, mask=mask)
            output = x + y
            tl.store(out_ptr + offsets, output, mask=mask)

        def call_triton_add(
            x: torch.Tensor, y: torch.Tensor, grid_type: int, num=1, positional=False
        ):
            output = torch.zeros_like(x)
            n_elements = output.numel()

            def grid_fn(meta):
                return (triton.cdiv(num, meta["BLOCK_SIZE"]),)

            if grid_type == 0:
                grid = (x.numel(),)
            elif grid_type == 1:
                grid = lambda meta: (triton.cdiv(n_elements, meta["BLOCK_SIZE"]),)
            else:
                grid = grid_fn

            if positional:
                add_kernel[grid](x, y, output, n_elements, 16)
            else:
                add_kernel[grid](x, y, output, n_elements, BLOCK_SIZE=16)

            return output

        t1 = torch.rand(5, device="cuda")
        t2 = torch.rand(5, device="cuda")

        torch_add = t1 + t2

        # No Dynamo -- Make sure triton kernel works
        self.assertEqual(call_triton_add(t1, t2, 1), torch_add)
        # No Dynamo -- Make sure triton kernel works (with positional BLOCK_SIZE)
        self.assertEqual(call_triton_add(t1, t2, 1, True), torch_add)

        for backend in ["eager", "aot_eager"]:
            # With Dynamo
            compiled_func = torch.compile(
                call_triton_add, backend=backend, fullgraph=True
            )
            # With simple kernel
            self.assertEqual(compiled_func(t1, t2, 0), torch_add)
            # With lambda kernel
            self.assertEqual(compiled_func(t1, t2, 1), torch_add)
            # With lambda kernel (with positional BLOCK_SIZE)
            self.assertEqual(compiled_func(t1, t2, 1, 1, True), torch_add)
            # With user defined function kernel
            self.assertEqual(compiled_func(t1, t2, 2, 200), torch_add)

    def test_dataclass_factory(self):
        @dataclass
        class Output:
            scalar: int = 2
            named_tensors: Dict[str, torch.Tensor] = field(default_factory=dict)
            lists: List[torch.Tensor] = field(default_factory=list)

            def scale(self):
                return self.scalar * 2

        def fn(x):
            # Check default dict assignment
            a = Output(1)
            # Check that dataclass methods can be inlined
            scaled_value = a.scale()

            # Check that normal assignment works
            b = Output(5, named_tensors={"x": x})

            # Check default int assignment
            c = Output()

            # Check that the default members are properly initialized
            if isinstance(a.named_tensors, dict):
                x = torch.sin(x)

            # Change dataclass
            c.scalar = 6
            c.named_tensors["x"] = x

            # Return dataclaass as well to check reconstruction
            return c, torch.cos(x) * scaled_value + b.named_tensors["x"] + c.scalar

        cnts = torch._dynamo.testing.CompileCounter()
        compiled_fn = torch.compile(fn, backend=cnts, fullgraph=True)
        x = torch.randn(4)
        eager_dataclass, out = fn(x)
        compiled_dataclass, compiled_out = compiled_fn(x)
        self.assertEqual(eager_dataclass.scalar, compiled_dataclass.scalar)
        self.assertEqual(
            eager_dataclass.named_tensors["x"], compiled_dataclass.named_tensors["x"]
        )
        self.assertTrue(same(out, compiled_out))
        self.assertEqual(cnts.frame_count, 1)
        self.assertEqual(cnts.op_count, 5)

    def test_dataclass_nested(self):
        @dataclass
        class Base:
            outer_a: int
            outer_b: int

        @dataclass
        class Derived(Base):
            inner_a: Any = field(default_factory=list)

        def fn(x):
            l = Derived(1, 2)
            return l.outer_a * x

        opt_fn = torch.compile(fn, backend="eager", fullgraph=True)
        x = torch.randn(4)
        res = fn(x)
        ref = opt_fn(x)
        self.assertEqual(ref, res)


if __name__ == "__main__":
    from torch._dynamo.test_case import run_tests

    run_tests()<|MERGE_RESOLUTION|>--- conflicted
+++ resolved
@@ -28,6 +28,7 @@
 from torch.nn import functional as F
 from torch.testing._internal.common_utils import (
     disable_translation_validation_if_dynamic_shapes,
+    skipIfRocm,
 )
 from torch.testing._internal.inductor_utils import HAS_CUDA
 
@@ -1550,7 +1551,7 @@
 
     @requires_cuda()
     @requires_triton()
-<<<<<<< HEAD
+    @skipIfRocm
     def test_triton_kernel_functionalize(self):
         import functorch
         from functorch import make_fx
@@ -1618,8 +1619,6 @@
 
     @requires_cuda()
     @requires_triton()
-=======
->>>>>>> a0bffe7e
     def test_triton_kernel_by_hand(self):
         @triton.jit
         def add_kernel(
