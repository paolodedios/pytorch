--- conflicted
+++ resolved
@@ -16,11 +16,7 @@
     instantiate_parametrized_tests,
     parametrize,
 )
-<<<<<<< HEAD
-from torch.testing._internal.inductor_utils import HAS_TRITON
-=======
 from torch.testing._internal.inductor_utils import HAS_CUDA, HAS_XPU
->>>>>>> 67f82705
 
 
 @functorch_config.patch("bundled_autograd_cache", True)
@@ -32,12 +28,6 @@
         return path
 
     @parametrize("backend", ("eager", "inductor"))
-<<<<<<< HEAD
-    @parametrize("device", ("cpu", "cuda"))
-    def test_basic_fn(self, backend, device):
-        if device == "cuda" and not HAS_TRITON:
-            raise unittest.SkipTest("Requires CUDA/Triton")
-=======
     @parametrize("device", ("cpu", "cuda", "xpu"))
     def test_basic_fn(self, backend, device):
         if device == "cuda" and not HAS_CUDA:
@@ -45,7 +35,6 @@
         if device == "xpu" and not HAS_XPU:
             raise unittest.SkipTest("Requires XPU/Triton")
 
->>>>>>> 67f82705
         ctx = DiskDynamoStore()
 
         def fn(x):
@@ -83,19 +72,12 @@
             self.assertEqual(expected, compiled_fn(*args))
 
     @parametrize("backend", ("eager", "inductor"))
-<<<<<<< HEAD
-    @parametrize("device", ("cpu", "cuda"))
-    def test_graph_break_bomb(self, backend, device):
-        if device == "cuda" and not HAS_TRITON:
-            raise unittest.SkipTest("Requires CUDA/Triton")
-=======
     @parametrize("device", ("cpu", "cuda", "xpu"))
     def test_graph_break_bomb(self, backend, device):
         if device == "cuda" and not HAS_CUDA:
             raise unittest.SkipTest("Requires CUDA/Triton")
         if device == "xpu" and not HAS_XPU:
             raise unittest.SkipTest("Requires XPU/Triton")
->>>>>>> 67f82705
 
         ctx = DiskDynamoStore()
 
@@ -154,12 +136,6 @@
                 compiled_fn(torch.tensor(N), 0, N - 1)
 
     @parametrize("backend", ("eager", "inductor"))
-<<<<<<< HEAD
-    @parametrize("device", ("cpu", "cuda"))
-    def test_dynamic_shape(self, backend, device):
-        if device == "cuda" and not HAS_TRITON:
-            raise unittest.SkipTest("Requires CUDA/Triton")
-=======
     @parametrize("device", ("cpu", "cuda", "xpu"))
     def test_dynamic_shape(self, backend, device):
         if device == "cuda" and not HAS_CUDA:
@@ -167,7 +143,6 @@
         if device == "xpu" and not HAS_XPU:
             raise unittest.SkipTest("Requires XPU/Triton")
 
->>>>>>> 67f82705
         ctx = DiskDynamoStore()
 
         def fn(x):
