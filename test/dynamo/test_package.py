--- conflicted
+++ resolved
@@ -9,11 +9,7 @@
 import torch._inductor.test_case
 import torch.onnx.operators
 import torch.utils.cpp_extension
-<<<<<<< HEAD
-from torch._dynamo.package import _CompilePackage, DynamoStore
-=======
-from torch._dynamo.package import CompilePackage
->>>>>>> 33d14c50
+from torch._dynamo.package import CompilePackage, DynamoStore
 from torch._inductor.runtime.runtime_utils import cache_dir
 
 
@@ -48,11 +44,7 @@
             ):
                 compiled_fn(*args)
 
-<<<<<<< HEAD
             package, backends = ctx.load_package(fn, self.path())
-=======
-            package = CompilePackage(fn, storage.load_package())
->>>>>>> 33d14c50
             compiled_fn = torch._dynamo.optimize(package=package)(fn)
             package.install(backends)
             self.assertEqual(expected, compiled_fn(*args))
@@ -99,11 +91,7 @@
                     "Detected recompile when torch.compile stance is 'fail_on_recompile'",
                 ):
                     compiled_fn(*args)
-<<<<<<< HEAD
             package, backends = ctx.load_package(fn, self.path())
-=======
-            package = CompilePackage(fn, storage.load_package())
->>>>>>> 33d14c50
             compiled_fn = torch._dynamo.optimize(
                 backend="eager", package=package, guard_filter_fn=guard_filter_fn
             )(fn)
@@ -147,11 +135,7 @@
             ):
                 compiled_fn(*args1)
 
-<<<<<<< HEAD
             package, backends = ctx.load_package(fn, self.path())
-=======
-            package = CompilePackage(fn, storage.load_package())
->>>>>>> 33d14c50
             compiled_fn = torch._dynamo.optimize(package=package)(fn)
             package.install(backends)
 
