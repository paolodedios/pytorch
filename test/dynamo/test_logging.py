# Owner(s): ["module: dynamo"]
import contextlib
import functools
import logging
import os
import re
import unittest
import unittest.mock

import torch
import torch._dynamo.test_case
import torch._dynamo.testing
import torch.distributed as dist
from torch._dynamo.testing import (
    empty_line_normalizer,
    extract_graph_and_tracker,
    skipIfNotPy311,
)
from torch._dynamo.trace_rules import _as_posix_path
from torch.nn.parallel import DistributedDataParallel as DDP
from torch.testing._internal.common_cuda import SM90OrLater
from torch.testing._internal.common_utils import (
    find_free_port,
    munge_exc,
    skipIfTorchDynamo,
<<<<<<< HEAD
    xfailIfS390X,
    skipIfWindows
=======
>>>>>>> dea4864c
)
from torch.testing._internal.inductor_utils import HAS_CUDA
from torch.testing._internal.logging_utils import (
    LoggingTestCase,
    make_logging_test,
    make_settings_test,
)


requires_cuda = unittest.skipUnless(HAS_CUDA, "requires cuda")
requires_distributed = functools.partial(
    unittest.skipIf, not dist.is_available(), "requires distributed"
)


def munge_shape_guards(s: str) -> str:
    SHAPE_GUARD_REGEX = (
        r"[| ]* \+- SYMBOLIC_SHAPE_GUARD:"
        if torch._dynamo.config.enable_cpp_symbolic_shape_guards
        else r"^\+- LAMBDA_GUARD:"
    )

    def munge(s):
        s = re.sub(r"[^ ]+:\d+ in [^ ]+", "#:# in #", s)
        return re.subn(SHAPE_GUARD_REGEX, "+- __SHAPE_GUARD__:", s)

    lines = [munge(l) for l in s.splitlines()]
    return "\n".join([line for line, nsubs in lines if nsubs > 0])


def example_fn(a):
    output = a.mul(torch.ones(1000, 1000))
    output = output.add(torch.ones(1000, 1000))
    return output


def dynamo_error_fn(a):
    output = a.mul(torch.ones(1000, 1000))
    output = output.add(torch.ones(10, 10))
    return output


def inductor_error_fn(a):
    output = torch.round(a)
    return output


def inductor_schedule_fn(a):
    output = a.add(torch.ones(1000, 1000, device="cuda"))
    return output


ARGS = (torch.ones(1000, 1000, requires_grad=True),)


def multi_record_test(num_records, **kwargs):
    @make_logging_test(**kwargs)
    def fn(self, records):
        fn_opt = torch.compile(example_fn, backend="inductor")
        fn_opt(*ARGS)
        self.assertEqual(len(records), num_records)

    return fn


def within_range_record_test(num_records_lower, num_records_higher, **kwargs):
    @make_logging_test(**kwargs)
    def fn(self, records):
        fn_opt = torch.compile(example_fn, backend="inductor")
        fn_opt(*ARGS)
        self.assertGreaterEqual(len(records), num_records_lower)
        self.assertLessEqual(len(records), num_records_higher)

    return fn


def single_record_test(**kwargs):
    return multi_record_test(1, **kwargs)


class LoggingTests(LoggingTestCase):
    test_bytecode = multi_record_test(2, bytecode=True)
    test_output_code = multi_record_test(3, output_code=True)
    test_aot_graphs = multi_record_test(3, aot_graphs=True)

    @requires_cuda
    @make_logging_test(schedule=True)
    def test_schedule(self, records):
        fn_opt = torch.compile(inductor_schedule_fn, backend="inductor")
        fn_opt(torch.ones(1000, 1000, device="cuda"))
        self.assertGreater(len(records), 0)
        self.assertLess(len(records), 5)

    @requires_cuda
    @make_logging_test(fusion=True)
    def test_fusion(self, records):
        fn_opt = torch.compile(inductor_schedule_fn, backend="inductor")
        fn_opt(torch.ones(1000, 1000, device="cuda"))
        self.assertGreater(len(records), 0)
        self.assertLess(len(records), 8)

    @requires_cuda
    @make_logging_test(cudagraphs=True)
    def test_cudagraphs(self, records):
        fn_opt = torch.compile(mode="reduce-overhead")(inductor_schedule_fn)
        fn_opt(torch.ones(1000, 1000, device="cuda"))
        self.assertGreater(len(records), 0)
        self.assertLess(len(records), 8)

    @make_logging_test(recompiles=True)
    def test_recompiles(self, records):
        def fn(x, y):
            return torch.add(x, y)

        fn_opt = torch.compile(fn, backend="inductor")
        fn_opt(torch.ones(1000, 1000), torch.ones(1000, 1000))
        fn_opt(torch.ones(1000, 1000), 1)
        self.assertGreater(len(records), 0)

    test_dynamo_debug = within_range_record_test(30, 90, dynamo=logging.DEBUG)
    test_dynamo_info = within_range_record_test(2, 10, dynamo=logging.INFO)

    @skipIfTorchDynamo("too slow")
    @make_logging_test(dynamo=logging.DEBUG)
    def test_dynamo_debug_default_off_artifacts(self, records):
        fn_opt = torch.compile(example_fn, backend="inductor")
        fn_opt(torch.ones(1000, 1000))
        self.assertEqual(len([r for r in records if ".__bytecode" in r.name]), 0)
        self.assertEqual(len([r for r in records if ".__output_code" in r.name]), 0)

    @make_logging_test(hierarchical_compile=True)
    def test_hierarchical_compile(self, records):
        from torch._higher_order_ops.invoke_subgraph import mark_compile_region

        @mark_compile_region
        def gn(x):
            return x * 2

        def fn(x):
            return gn(x)

        fn_opt = torch.compile(fn, backend="inductor")
        fn_opt(torch.ones(1000, 1000))
        fn_opt(torch.ones(1000, 1000))
        self.assertGreater(len(records), 0)

    @make_logging_test()
    def test_dynamo_error(self, records):
        try:
            fn_opt = torch.compile(dynamo_error_fn, backend="inductor")
            fn_opt(*ARGS)
        except Exception:
            pass
        record = self.getRecord(records, "WON'T CONVERT")
        self.assertExpectedInline(
            munge_exc(record.getMessage()),
            """\
WON'T CONVERT dynamo_error_fn test_logging.py line N
due to:
Traceback (most recent call last):
torch._dynamo.exc.TorchRuntimeError: Dynamo failed to run FX node with fake tensors: call_method add(*(FakeTensor(..., size=(1000, 1000), grad_fn=<MulBackward0>), FakeTensor(..., size=(10, 10))), **{}): got RuntimeError('Attempting to broadcast a dimension of length 10 at -1! Mismatching argument at index 1 had torch.Size([10, 10]); but expected shape should be broadcastable to [1000, 1000]')

from user code:
   File "test_logging.py", line N, in dynamo_error_fn
    output = output.add(torch.ones(10, 10))""",  # noqa: B950
        )

    test_aot = within_range_record_test(2, 6, aot=logging.INFO)
    test_inductor_debug = within_range_record_test(3, 28, inductor=logging.DEBUG)
    test_inductor_info = within_range_record_test(2, 10, inductor=logging.INFO)

    @make_logging_test()
    def test_inductor_error(self, records):
        exitstack = contextlib.ExitStack()
        import torch._inductor.lowering

        def throw(x):
            raise AssertionError

        # inject an error in the lowerings
        dict_entries = {}
        for x in list(torch._inductor.lowering.lowerings.keys()):
            if "round" in x.__name__:
                dict_entries[x] = throw

        exitstack.enter_context(
            unittest.mock.patch.dict(torch._inductor.lowering.lowerings, dict_entries)
        )

        try:
            fn_opt = torch.compile(inductor_error_fn, backend="inductor")
            fn_opt(*ARGS)
        except Exception:
            pass
        record = self.getRecord(records, "WON'T CONVERT")
        self.assertExpectedInline(
            munge_exc(record.getMessage()),
            """\
WON'T CONVERT inductor_error_fn test_logging.py line N
due to:
Traceback (most recent call last):
  File "test_logging.py", line N, in throw
    raise AssertionError
torch._dynamo.exc.BackendCompilerFailed: backend='inductor' raised:
LoweringException: AssertionError:
  target: aten.round.default
  args[0]: TensorBox(StorageBox(
    InputBuffer(name='primals_1', layout=FixedLayout('cpu', torch.float32, size=[1000, 1000], stride=[1000, 1]))
  ))""",
        )

        exitstack.close()

    @requires_distributed()
    @requires_cuda
    @make_logging_test(ddp_graphs=True)
    def test_ddp_graphs(self, records):
        class ToyModel(torch.nn.Module):
            def __init__(self) -> None:
                super().__init__()
                self.layers = torch.nn.Sequential(
                    torch.nn.Linear(1024, 1024),
                    torch.nn.Linear(1024, 1024),
                )

            def forward(self, x):
                return self.layers(x)

        os.environ["MASTER_ADDR"] = "localhost"
        os.environ["MASTER_PORT"] = str(find_free_port())
        dist.init_process_group("gloo", rank=0, world_size=1)

        model = DDP(ToyModel().to("cuda:0"), device_ids=[0], bucket_cap_mb=4)
        ddp_model = torch.compile(model, backend="inductor")

        ddp_model(torch.randn(1024, 1024, device="cuda:0"))

        dist.destroy_process_group()
        self.assertEqual(len([r for r in records if "__ddp_graphs" in r.name]), 4)

    # check that logging to a child log of a registered logger
    # does not register it and result in duplicated records
    @make_settings_test("torch._dynamo.output_graph")
    def test_open_registration_with_registered_parent(self, records):
        logger = logging.getLogger("torch._dynamo.output_graph")
        logger.info("hi")
        self.assertEqual(len(records), 1)

    # check logging to a random log that is not a child log of a registered
    # logger registers it and sets handlers properly
    @make_settings_test("torch.utils")
    def test_open_registration(self, records):
        logger = logging.getLogger("torch.utils")
        logger.info("hi")
        self.assertEqual(len(records), 1)

    # check logging to a random log that is not a child log of a registered
    # logger registers it and sets handlers properly
    @make_logging_test(modules={"torch.utils": logging.INFO})
    def test_open_registration_python_api(self, records):
        logger = logging.getLogger("torch.utils")
        logger.info("hi")
        self.assertEqual(len(records), 1)

    @make_logging_test(all=logging.DEBUG, dynamo=logging.INFO)
    def test_all(self, _):
        registry = torch._logging._internal.log_registry

        dynamo_qnames = registry.log_alias_to_log_qnames["dynamo"]
        for logger_qname in torch._logging._internal.log_registry.get_log_qnames():
            logger = logging.getLogger(logger_qname)

            # if logger_qname is a.b.c and dynamo_qnames contains a.b, it still matches dynamo's INFO setting
            if any(logger_qname.find(d) == 0 for d in dynamo_qnames):
                self.assertEqual(
                    logger.getEffectiveLevel(),
                    logging.INFO,
                    msg=f"expected {logger_qname} is INFO, got {logging.getLevelName(logger.getEffectiveLevel())}",
                )
            else:
                self.assertEqual(
                    logger.getEffectiveLevel(),
                    logging.DEBUG,
                    msg=f"expected {logger_qname} is DEBUG, got {logging.getLevelName(logger.getEffectiveLevel())}",
                )

    @make_logging_test(graph_breaks=True)
    def test_graph_breaks(self, records):
        @torch.compile(backend="inductor")
        def fn(x):
            torch._dynamo.graph_break()
            return x + 1

        fn(torch.ones(1))

        self.assertEqual(len(records), 1)

    @make_settings_test("torch._dynamo.utils")
    def test_dump_compile_times(self, records):
        fn_opt = torch.compile(example_fn, backend="inductor")
        fn_opt(torch.ones(1000, 1000))
        # This function runs during exit via atexit.register.
        # We're not actually going to run atexit._run_exit_funcs() here,
        # because it'll destroy state necessary for other tests.
        torch._dynamo.utils.dump_compile_times()
        self.assertEqual(
            len(
                [r for r in records if "TorchDynamo compilation metrics" in str(r.msg)]
            ),
            1,
        )

    @make_logging_test(dynamo=logging.INFO)
    def test_custom_format_exc(self, records):
        dynamo_log = logging.getLogger(torch._dynamo.__name__)
        try:
            raise RuntimeError("foo")
        except RuntimeError:
            dynamo_log.exception("test dynamo")
            dynamo_log.info("with exc", exc_info=True)
        dynamo_log.info("with stack", stack_info=True)
        self.assertEqual(len(records), 3)
        # unfortunately there's no easy way to test the final formatted log other than
        # to ask the dynamo logger's handler to format it.
        for handler in dynamo_log.handlers:
            if torch._logging._internal._is_torch_handler(handler):
                break
        self.assertIsNotNone(handler)
        self.assertIn("Traceback", handler.format(records[0]))
        self.assertIn("Traceback", handler.format(records[1]))
        self.assertIn("Stack", handler.format(records[2]))

    @make_logging_test(dynamo=logging.INFO)
    def test_custom_format(self, records):
        dynamo_log = logging.getLogger(torch._dynamo.__name__)
        test_log = torch._logging.getArtifactLogger(
            torch._dynamo.__name__, "custom_format_test_artifact"
        )
        dynamo_log.info("test dynamo")
        test_log.info("custom format")
        self.assertEqual(len(records), 2)
        # unfortunately there's no easy way to test the final formatted log other than
        # to ask the dynamo logger's handler to format it.
        for handler in dynamo_log.handlers:
            if torch._logging._internal._is_torch_handler(handler):
                break
        self.assertIsNotNone(handler)
        self.assertIn("I", handler.format(records[0]))
        self.assertEqual("custom format", handler.format(records[1]))

    @make_logging_test(dynamo=logging.INFO)
    def test_multiline_format(self, records):
        dynamo_log = logging.getLogger(torch._dynamo.__name__)
        dynamo_log.info("test\ndynamo")
        dynamo_log.info("%s", "test\ndynamo")
        dynamo_log.info("test\n%s", "test\ndynamo")
        self.assertEqual(len(records), 3)
        # unfortunately there's no easy way to test the final formatted log other than
        # to ask the dynamo logger's handler to format it.
        for handler in dynamo_log.handlers:
            if torch._logging._internal._is_torch_handler(handler):
                break
        self.assertIsNotNone(handler)
        for record in records:
            r = handler.format(record)
            for l in r.splitlines():
                self.assertIn("I", l)

    test_trace_source_simple = within_range_record_test(1, 100, trace_source=True)

    @make_logging_test(trace_source=True)
    def test_trace_source_if_stmt(self, records):
        def fn(x):
            if x.sum() > 0:
                return x * 2
            return x * 3

        fn_opt = torch.compile(fn, backend="eager")
        fn_opt(torch.ones(3, 3))

        found_x2 = False
        found_x3 = False
        for record in records:
            msg = record.getMessage()
            if "return x * 2" in msg:
                found_x2 = True
            if "return x * 3" in msg:
                found_x3 = True

        self.assertTrue(found_x2)
        self.assertFalse(found_x3)

    @make_logging_test(trace_source=True)
    def test_trace_source_nested(self, records):
        def fn1(x):
            x = fn2(x)
            return x * 2

        def fn2(x):
            x = fn3(x)
            return x * 3

        def fn3(x):
            return x * 4

        fn_opt = torch.compile(fn1, backend="eager")
        fn_opt(torch.ones(3, 3))

        found_x2 = False
        found_x3 = False
        found_x4 = False
        for record in records:
            msg = record.getMessage()
            if "return x * 2" in msg:
                found_x2 = True
                self.assertNotIn("inline depth", msg)
            elif "return x * 3" in msg:
                found_x3 = True
                self.assertIn("inline depth: 1", msg)
            elif "return x * 4" in msg:
                found_x4 = True
                self.assertIn("inline depth: 2", msg)
        self.assertTrue(found_x2)
        self.assertTrue(found_x3)
        self.assertTrue(found_x4)

    @make_logging_test(trace_source=True)
    def test_trace_source_cond(self, records):
        from functorch.experimental.control_flow import cond

        def true_fn(x):
            return x * 2

        def false_fn(x):
            return x * 3

        def inner(pred, x):
            return cond(pred, true_fn, false_fn, [x])

        def outer(pred, x):
            return inner(pred, x)

        fn_opt = torch.compile(outer, backend="eager")
        fn_opt(torch.tensor(True), torch.ones(3, 3))

        found_x2 = False
        found_x3 = False
        for record in records:
            msg = record.getMessage()
            if "return x * 2" in msg:
                found_x2 = True
                self.assertIn("inline depth: 3", msg)
            if "return x * 3" in msg:
                found_x3 = True
                self.assertIn("inline depth: 3", msg)

        self.assertTrue(found_x2)
        self.assertTrue(found_x3)

    @make_logging_test(trace_source=True)
    def test_trace_source_funcname(self, records):
        # NOTE: list comprehensions are inlined in 3.12, so test with tuples
        def fn1():
            def fn2():
                if True:
                    return tuple(torch.ones(3, 3) for _ in range(5))
                return None

            return fn2()

        fn_opt = torch.compile(fn1, backend="eager")
        fn_opt()

        found_funcname = False
        for record in records:
            msg = record.getMessage()
            if "<genexpr>" in msg and "fn1.fn2" in msg:
                found_funcname = True

        self.assertTrue(found_funcname)

    def test_invalid_artifact_flag(self):
        with self.assertRaises(ValueError):
            torch._logging.set_logs(aot_graphs=5)

    @skipIfWindows
    def test_invalid_artifact_flag_error_msg(self):
        env = dict(os.environ)
        env["TORCH_LOGS"] = "not_an_existing_log_artifact_should_error"
        _, stderr = self.run_process_no_exception(
            "import torch",
            env=env,
        )
        lines = stderr.decode().split("\n")
        # This is a sanity assert that our error is not spammy.
        # As of this test creation this was 18.
        # See this issue for the purpose o this test:
        # https://github.com/pytorch/pytorch/issues/151055
        self.assertTrue(len(lines) < 50)
        # The other sanity assert - check that the last few lines
        # map to the actual error message we want to raise
        # (I could use an expecttest here, although it would break
        #  whenever someone adds a new logging artifact)
        self.assertEqual(
            lines[-5], 'For more info on various settings, try TORCH_LOGS="help"'
        )
        self.assertEqual(lines[-4], "Valid settings:")

    @requires_distributed()
    @skipIfWindows
    def test_distributed_rank_logging(self):
        env = dict(os.environ)
        env["TORCH_LOGS"] = "dynamo"
        _, stderr = self.run_process_no_exception(
            """\
import torch.distributed as dist
import logging
from torch.testing._internal.distributed.fake_pg import FakeStore
store = FakeStore()
dist.init_process_group("fake", rank=0, world_size=2, store=store)
dynamo_log = logging.getLogger("torch._dynamo")
dynamo_log.info("woof")
print("arf")
""",
            env=env,
        )
        self.assertIn("[rank0]:", stderr.decode("utf-8"))

    @skipIfNotPy311
    @make_logging_test(trace_call=True)
    def test_trace_call(self, records):
        def fn(x, y):
            return (x * 2) @ (y * 3)

        fn_opt = torch.compile(fn, backend="eager")
        fn_opt(torch.randn(10, 20), torch.randn(20, 30))

        self.assertEqual(len(records), 3)
        # only get last 2 lines
        messages = [
            "\n".join(record.getMessage().split("\n")[-2:]) for record in records
        ]
        self.assertExpectedInline(
            messages[0],
            """\
            return (x * 2) @ (y * 3)
                    ~~^~~""",
        )
        self.assertExpectedInline(
            messages[1],
            """\
            return (x * 2) @ (y * 3)
                              ~~^~~""",
        )
        self.assertExpectedInline(
            messages[2],
            """\
            return (x * 2) @ (y * 3)
                   ~~~~~~~~^~~~~~~~~""",
        )

    @skipIfNotPy311
    @make_logging_test(trace_call=True)
    def test_trace_call_prefix(self, records):
        def fn(x, y):
            return (x * 2) @ (y * 3)

        fn_opt = torch.compile(fn, backend="eager")
        fn_opt(torch.randn(10, 20), torch.randn(20, 30))

        msg0 = munge_exc(records[0].getMessage())
        self.assertExpectedInline(
            msg0,
            """\
TRACE FX call mul from test_logging.py:N in fn (LoggingTests.test_trace_call_prefix.fn)
            return (x * 2) @ (y * 3)
                    ~~^~~""",
        )

    @skipIfNotPy311
    @make_logging_test(trace_call=True)
    def test_trace_call_inline_call(self, records):
        def g(x):
            return x * 2

        def f(x):
            return g(g(x))

        fn_opt = torch.compile(f, backend="eager")
        fn_opt(torch.randn(3, 3))

        self.assertEqual(len(records), 3)
        messages = [
            "\n".join(record.getMessage().split("\n")[-2:]) for record in records
        ]
        self.assertExpectedInline(
            messages[0],
            """\
            return g(g(x))
                     ~^^^""",
        )
        self.assertExpectedInline(
            messages[1],
            """\
            return x * 2
                   ~~^~~""",
        )
        # skip this check since 3.13 removed carets for this case
        # see https://github.com/python/cpython/issues/99180
        # self.assertExpectedInline(
        #     messages[2],
        #     """\
        #     return g(g(x))
        #            ~^^^^^^""",
        # )

    @skipIfNotPy311
    @make_logging_test(trace_call=True)
    def test_trace_call_graph_break(self, records):
        def fn(x):
            x = x * 2
            torch._dynamo.graph_break()
            return x * 3

        fn_opt = torch.compile(fn, backend="eager")
        fn_opt(torch.randn(3, 3))

        self.assertEqual(len(records), 3)
        messages = [
            "\n".join(record.getMessage().split("\n")[-2:]) for record in records
        ]
        self.assertExpectedInline(
            messages[0],
            """\
            x = x * 2
                ~~^~~""",
        )
        self.assertExpectedInline(
            messages[-1],
            """\
            return x * 3
                   ~~^~~""",
        )

    @make_logging_test(guards=True, recompiles=True)
    def test_guards_recompiles(self, records):
        def fn(x, ys, zs):
            return inner(x, ys, zs)

        def inner(x, ys, zs):
            for y, z in zip(ys, zs):
                x += y * z
            return x

        ys = [1.0, 2.0]
        zs = [3.0]
        x = torch.tensor([1.0])

        fn_opt = torch.compile(fn, backend="eager")
        fn_opt(x, ys, zs)
        fn_opt(x, ys[:1], zs)

        record_str = "\n".join(r.getMessage() for r in records)

        self.assertIn(
            """L['zs'][0] == 3.0""",
            record_str,
        )
        self.assertIn(
            "len(L['ys']) == 2",
            record_str,
        )

    @make_logging_test(guards=True)
    def test_guards_sloc(self, records):
        @torch.compile(dynamic=True, backend="eager")
        def f(x, y, z):
            x = x * 3
            if x.size(0) % 3 == 0:
                return x + torch.cat([y, z])
            else:
                return x * 2

        f(torch.randn(6), torch.randn(3), torch.randn(3))

        record = self.getRecord(records, "TREE_GUARD_MANAGER")
        self.assertExpectedInline(
            munge_shape_guards(record.getMessage()),
            """\
+- __SHAPE_GUARD__: L['x'].size()[0] == 2*L['z'].size()[0]  # return x + torch.cat([y, z])  # #:# in # #:# in #
+- __SHAPE_GUARD__: L['y'].size()[0] == L['z'].size()[0]  # duck sizing added this equality because these variables had the same size 3 (to avoid this specialization, set torch.fx.experimental._config.use_duck_shape = False)
+- __SHAPE_GUARD__: ((2*L['z'].size()[0]) % 3) == 0  # if x.size(0) % 3 == 0:  # #:# in # #:# in #
+- __SHAPE_GUARD__: 2 <= L['z'].size()[0]  # return x + torch.cat([y, z])  # #:# in # (user code shown is first use of this value--the guard itself is not due user code but due to 0/1 specialization in the framework; to avoid specialization try torch._dynamo.mark_unbacked(tensor, dim))""",  # noqa: B950
        )

    @make_logging_test(guards=True)
    def test_guards_polyfill_sloc(self, records):
        @torch.compile(dynamic=True, backend="eager")
        def f(x, y):
            return any([x.size(0) == y.size(0) * 2])

        f(torch.randn(6), torch.randn(3))

        record = self.getRecord(records, "TREE_GUARD_MANAGER")
        self.assertExpectedInline(
            munge_shape_guards(record.getMessage()),
            """\
+- __SHAPE_GUARD__: L['x'].size()[0] == 2*L['y'].size()[0]  # return any([x.size(0) == y.size(0) * 2])  # #:# in # #:# in #
+- __SHAPE_GUARD__: 2 <= L['y'].size()[0]  # return any([x.size(0) == y.size(0) * 2])  # #:# in # (user code shown is first use of this value--the guard itself is not due user code but due to 0/1 specialization in the framework; to avoid specialization try torch._dynamo.mark_unbacked(tensor, dim))""",  # noqa: B950
        )

    @make_logging_test(guards=True)
    def test_guards_sloc_vr(self, records):
        @torch.compile(dynamic=True, backend="eager")
        def f(x, y):
            torch._check(x.size(0) > 5)
            torch._check(x.size(0) < 30)
            torch._check(x.size(0) == y.size(0) * 2)
            return torch.tensor(True)

        f(torch.randn(6), torch.randn(3))

        record = self.getRecord(records, "TREE_GUARD_MANAGER")
        self.assertExpectedInline(
            munge_shape_guards(record.getMessage()),
            """\
+- __SHAPE_GUARD__: L['x'].size()[0] == 2*L['y'].size()[0]  # torch._check(x.size(0) == y.size(0) * 2)  # #:# in # #:# in #
+- __SHAPE_GUARD__: 3 <= L['y'].size()[0] <= 14  # torch._check(x.size(0) > 5)  # #:# in # #:# in # and torch._check(x.size(0) < 30)  # #:# in # #:# in #""",  # noqa: B950
        )

    @make_logging_test(cudagraph_static_inputs=True)
    def test_cudagraph_static_inputs(self, records):
        @torch.compile(mode="reduce-overhead")
        def fn(x):
            return x + 1

        x = torch.ones(2, 2)
        torch._dynamo.mark_static_address(x)
        fn(x)
        self.assertGreater(len(records), 0)
        self.assertLess(len(records), 4)

    @make_logging_test(perf_hints=True)
    @requires_cuda
    def test_optimizer_non_static_param(self, records):
        params = [torch.randn(10, 10, device="cuda") for _ in range(2)]
        for param in params:
            param.grad = torch.zeros_like(param)
        opt = torch.optim.Adam(params)
        compiled_opt_step = torch.compile(opt.step, mode="reduce-overhead")
        compiled_opt_step()
        self.assertGreater(len(records), 0)
        self.assertLess(len(records), 3)

    @make_logging_test(autotuning=True)
    @requires_cuda
    @unittest.skipIf(not SM90OrLater, "requires H100+ GPU")
    def test_autotuning(self, records):
        with torch._inductor.utils.fresh_cache():

            def f(a, b):
                return torch.mm(a, b)

            f = torch.compile(f, mode="max-autotune-no-cudagraphs")
            f(torch.randn(10, 10, device="cuda"), torch.randn(10, 10, device="cuda"))
            self.assertGreater(len(records), 0)
            self.assertLess(len(records), 40)

    @make_logging_test(graph_region_expansion=True)
    def test_graph_region_expansion(self, records):
        with torch._dynamo.config.patch("track_nodes_for_deduplication", True):

            def inner_fn(x, y):
                x0 = x + 1
                y0 = y + 2
                z = x0.sum() + y0.sum()
                return z

            def fn(x, y):
                o0 = inner_fn(x, y)
                o1 = torch.sin(o0)
                o2 = inner_fn(x, o1)
                o3 = inner_fn(x, y)
                return o2 * o3 * o3

            graph, tracker = extract_graph_and_tracker(
                fn, torch.randn(10, 10), torch.randn(10, 10)
            )
            tracker.get_identical_regions(graph)
            self.assertGreater(len(records), 0)

    @skipIfTorchDynamo("too slow")
    @make_logging_test(**torch._logging.DEFAULT_LOGGING)
    def test_default_logging(self, records):
        def fn(a):
            if a.sum() < 0:
                a = torch.sin(a)
            else:
                a = torch.cos(a)
            print("hello")
            return a + 1

        fn_opt = torch.compile(fn, backend="eager")
        fn_opt(torch.ones(10, 10))
        fn_opt(-torch.ones(10, 5))

        self.assertGreater(len([r for r in records if ".__graph_breaks" in r.name]), 0)
        self.assertGreater(len([r for r in records if ".__recompiles" in r.name]), 0)
        self.assertGreater(len([r for r in records if ".symbolic_shapes" in r.name]), 0)
        self.assertGreater(len([r for r in records if ".__guards" in r.name]), 0)
        self.assertGreater(
            len([r for r in records if "return a + 1" in r.getMessage()]), 0
        )

    def test_logs_out(self):
        import tempfile

        with tempfile.NamedTemporaryFile(delete=False) as tmp:
            file_path = _as_posix_path(tmp.name)
            """
            NamedTemporaryFile will include a file open operation.
            On Windowsm the file is opened by NamedTemporaryFile, the
            following run_process_no_exception can't access a opened file.
            And then, raise a PermissionError: [Errno 13] Permission denied: [file_path]
            """
            tmp.close()
            env = dict(os.environ)
            env["TORCH_LOGS"] = "dynamo"
            env["TORCH_LOGS_OUT"] = file_path
            _, stderr = self.run_process_no_exception(
                """\
import torch
@torch.compile(backend="eager")
def fn(a):
    return a.sum()

fn(torch.randn(5))
                """,
                env=env,
            )
            with open(
                file_path, encoding="utf-8"
            ) as fd:  # encoding file to UTF-8 for Windows.
                lines = fd.read()
                fd.close()
                os.remove(
                    file_path
                )  # Delete temp file manually, due to setup NamedTemporaryFile as delete=False.
                self.assertEqual(  # process wrap difference: /r/n on Windows, /n on posix.
                    empty_line_normalizer(lines),
                    empty_line_normalizer(stderr.decode("utf-8")),
                )

    @make_settings_test("torch._dynamo.eval_frame")
    def test_log_traced_frames(self, records):
        torch._dynamo.eval_frame.clear_dynamo_tls()

        # Test program
        @torch.compile()
        def foo():
            x = torch.ones([10])

            def bar():
                y = x + x
                torch._dynamo.graph_break()
                z = y * x
                return z

            return bar(), bar

        foo()

        # `_log_traced_frames` is registered as an atexit callback, so we invoke
        # it explicitly for testing.
        torch._dynamo.eval_frame._log_traced_frames()

        # Get the relevant log.
        record = self.getRecord(records, "TorchDynamo attempted to trace")

        # Check
        self.assertExpectedInline(
            munge_exc(record.getMessage()),
            """\
TorchDynamo attempted to trace the following frames: [
  * foo test_logging.py:N
  * bar test_logging.py:N
]""",
        )


# non single record tests
exclusions = {
    "bytecode",
    "cudagraphs",
    "output_code",
    "schedule",
    "fusion",
    "overlap",
    "aot_graphs",
    "aot_graphs_effects",
    "pre_grad_graphs",
    "post_grad_graphs",
    "inductor_metrics",
    "ir_pre_fusion",
    "ir_post_fusion",
    "compiled_autograd",
    "compiled_autograd_verbose",
    "recompiles",
    "recompiles_verbose",
    "graph_breaks",
    "graph",
    "graph_code",
    "graph_code_verbose",
    "graph_sizes",
    "ddp_graphs",
    "perf_hints",
    "not_implemented",
    "trace_source",
    "trace_call",
    "trace_bytecode",
    "custom_format_test_artifact",
    "onnx",
    "onnx_diagnostics",
    "guards",
    "verbose_guards",
    "sym_node",
    "export",
    "trace_shape_events",
    "cudagraph_static_inputs",
    "benchmarking",
    "loop_ordering",
    "loop_tiling",
    "autotuning",
    "graph_region_expansion",
    "hierarchical_compile",
}
for name in torch._logging._internal.log_registry.artifact_names:
    if name not in exclusions:
        setattr(LoggingTests, f"test_{name}", single_record_test(**{name: True}))

if __name__ == "__main__":
    from torch._dynamo.test_case import run_tests

    run_tests()<|MERGE_RESOLUTION|>--- conflicted
+++ resolved
@@ -23,11 +23,7 @@
     find_free_port,
     munge_exc,
     skipIfTorchDynamo,
-<<<<<<< HEAD
-    xfailIfS390X,
     skipIfWindows
-=======
->>>>>>> dea4864c
 )
 from torch.testing._internal.inductor_utils import HAS_CUDA
 from torch.testing._internal.logging_utils import (
