--- conflicted
+++ resolved
@@ -73,16 +73,6 @@
 
         self.assertEqual(self.metrics, {"m1": 1, "m2": 2})
 
-<<<<<<< HEAD
-    def test_set_key_value(self):
-        with MetricsContext(self._on_exit) as context:
-            context.set_key_value("feature_usage", "k", True)
-            # Overrides allowed
-            context.set_key_value("feature_usage", "k2", True)
-            context.set_key_value("feature_usage", "k2", False)
-
-        self.assertEqual(self.metrics, {"feature_usage": {"k": True, "k2": False}})
-=======
     def test_add_to_set(self):
         """
         Validate add_to_set.
@@ -96,7 +86,15 @@
         self.assertEqual(self.metrics, {"m1": {1, 2}, "m2": {3, 4}})
         self.assertTrue(isinstance(self.metrics["m1"], set))
         self.assertTrue(isinstance(self.metrics["m2"], set))
->>>>>>> 5e54cf36
+
+    def test_set_key_value(self):
+        with MetricsContext(self._on_exit) as context:
+            context.set_key_value("feature_usage", "k", True)
+            # Overrides allowed
+            context.set_key_value("feature_usage", "k2", True)
+            context.set_key_value("feature_usage", "k2", False)
+
+        self.assertEqual(self.metrics, {"feature_usage": {"k": True, "k2": False}})
 
 
 if __name__ == "__main__":
