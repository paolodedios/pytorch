--- conflicted
+++ resolved
@@ -3190,42 +3190,23 @@
             """\
 def forward(self, x):
     arg0, = fx_pytree.tree_flatten_spec(([x], {}), self._in_spec)
-<<<<<<< HEAD
-    slice_tensor = torch.ops.aten.slice.Tensor(arg0, 2, 0, 3)
-    sym_size_int = torch.ops.aten.sym_size.int(arg0, 0)
-    sub = sym_size_int - 1
-    slice_tensor_1 = torch.ops.aten.slice.Tensor(arg0, 0, 0, sub);  sub = None
-    sym_size_int_1 = torch.ops.aten.sym_size.int(arg0, 2)
-    slice_tensor_2 = torch.ops.aten.slice.Tensor(slice_tensor_1, 1, 1, sym_size_int_1);  slice_tensor_1 = None
-    slice_tensor_3 = torch.ops.aten.slice.Tensor(slice_tensor_2, 2, 1, 3);  slice_tensor_2 = None
-    sub_1 = sym_size_int - 2
-    slice_tensor_4 = torch.ops.aten.slice.Tensor(arg0, 0, 0, sub_1);  sub_1 = None
-    slice_tensor_5 = torch.ops.aten.slice.Tensor(slice_tensor_4, 1, 2, sym_size_int_1);  slice_tensor_4 = None
-    slice_tensor_6 = torch.ops.aten.slice.Tensor(slice_tensor_5, 2, 2, 3);  slice_tensor_5 = None
-    sub_2 = sym_size_int - 3;  sym_size_int = None
-    slice_tensor_7 = torch.ops.aten.slice.Tensor(arg0, 0, 0, sub_2);  arg0 = sub_2 = None
-    slice_tensor_8 = torch.ops.aten.slice.Tensor(slice_tensor_7, 1, 3, sym_size_int_1);  slice_tensor_7 = sym_size_int_1 = None
-    slice_tensor_9 = torch.ops.aten.slice.Tensor(slice_tensor_8, 2, 3, 3);  slice_tensor_8 = None
-    return pytree.tree_unflatten([slice_tensor, slice_tensor_3, slice_tensor_6, slice_tensor_9], self._out_spec)""",
-=======
     arg0_1 = arg0
     slice_1 = torch.ops.aten.slice.Tensor(arg0_1, 2, 0, 3)
-    sym_size = torch.ops.aten.sym_size(arg0_1, 0)
-    sub = sym_size - 1
+    sym_size_int = torch.ops.aten.sym_size.int(arg0_1, 0)
+    sub = sym_size_int - 1
     slice_2 = torch.ops.aten.slice.Tensor(arg0_1, 0, 0, sub);  sub = None
-    sym_size_1 = torch.ops.aten.sym_size(arg0_1, 2)
-    slice_3 = torch.ops.aten.slice.Tensor(slice_2, 1, 1, sym_size_1);  slice_2 = None
+    sym_size_int_1 = torch.ops.aten.sym_size.int(arg0_1, 2)
+    slice_3 = torch.ops.aten.slice.Tensor(slice_2, 1, 1, sym_size_int_1);  slice_2 = None
     slice_4 = torch.ops.aten.slice.Tensor(slice_3, 2, 1, 3);  slice_3 = None
-    sub_1 = sym_size - 2
+    sub_1 = sym_size_int - 2
     slice_5 = torch.ops.aten.slice.Tensor(arg0_1, 0, 0, sub_1);  sub_1 = None
-    slice_6 = torch.ops.aten.slice.Tensor(slice_5, 1, 2, sym_size_1);  slice_5 = None
+    slice_6 = torch.ops.aten.slice.Tensor(slice_5, 1, 2, sym_size_int_1);  slice_5 = None
     slice_7 = torch.ops.aten.slice.Tensor(slice_6, 2, 2, 3);  slice_6 = None
-    sub_2 = sym_size - 3;  sym_size = None
+    sub_2 = sym_size_int - 3;  sym_size_int = None
     slice_8 = torch.ops.aten.slice.Tensor(arg0_1, 0, 0, sub_2);  arg0_1 = sub_2 = None
-    slice_9 = torch.ops.aten.slice.Tensor(slice_8, 1, 3, sym_size_1);  slice_8 = sym_size_1 = None
+    slice_9 = torch.ops.aten.slice.Tensor(slice_8, 1, 3, sym_size_int_1);  slice_8 = sym_size_int_1 = None
     slice_10 = torch.ops.aten.slice.Tensor(slice_9, 2, 3, 3);  slice_9 = None
     return pytree.tree_unflatten([slice_1, slice_4, slice_7, slice_10], self._out_spec)""",
->>>>>>> 3ffa0b26
         )
 
     def test_capture_symbolic_tracing_simple_within_fake_mode(self):
