--- conflicted
+++ resolved
@@ -3645,11 +3645,7 @@
     d = torch.ones(6, 4)
     cond_true_0 = self.cond_true_0
     cond_false_0 = self.cond_false_0
-<<<<<<< HEAD
-    cond = torch.ops.higher_order.cond(l_pred_, cond_true_0, cond_false_0, [l_x_, a, b, d, a, b, c]);  l_pred_ = cond_true_0 = cond_false_0 = l_x_ = a = b = d = c = None
-=======
-    cond = torch.ops.higher_order.cond(arg0, cond_true_0, cond_false_0, [ones, ones_1, arg1, ones_3, ones_2]);  arg0 = cond_true_0 = cond_false_0 = ones = ones_1 = arg1 = ones_3 = ones_2 = None
->>>>>>> e871e2cd
+    cond = torch.ops.higher_order.cond(l_pred_, cond_true_0, cond_false_0, [a, b, l_x_, d, c]);  l_pred_ = cond_true_0 = cond_false_0 = a = b = l_x_ = d = c = None
     return pytree.tree_unflatten([cond], self._out_spec)""",  # noqa: B950,E122
         )
 
