# Owner(s): ["module: dynamo"]
import abc
import collections
import copy
import dataclasses
import dis
import enum
import logging
import math
import operator
import os
import sys
import traceback
import typing
import unittest
import unittest.mock as mock
import warnings
import weakref
from unittest.mock import patch

import numpy as np
import sympy
import torch

import torch._dynamo.test_case
import torch._dynamo.testing
import torch.onnx.operators
from torch._C import FileCheck
from torch._dynamo import allow_in_graph, bytecode_analysis, bytecode_transformation
from torch._dynamo.exc import Unsupported
from torch._dynamo.source import GetItemSource, LocalSource
from torch._dynamo.testing import (
    CompileCounter,
    expectedFailureDynamic,
    requires_numpy_pytorch_interop,
    same,
    skipIfNotPy311,
    unsupported,
)

from torch._dynamo.utils import CompileProfiler, ifdynstaticdefault
from torch.ao.quantization import MinMaxObserver
from torch.ao.quantization.fake_quantize import FakeQuantize
from torch.ao.quantization.qconfig import QConfig
from torch.ao.quantization.quantize_fx import prepare_qat_fx
from torch.autograd.profiler import _enable_dynamo_cache_lookup_profiler
from torch.fx.experimental.symbolic_shapes import ConstraintViolationError, FloorDiv
from torch.fx.experimental.validator import SympyToZ3, TranslationValidator
from torch.nn import functional as F
from torch.testing._internal.common_cuda import (
    PLATFORM_SUPPORTS_FUSED_SDPA,
    SM80OrLater,
    TEST_CUDA,
    TEST_MULTIGPU,
)
from torch.testing._internal.common_utils import freeze_rng_state, IS_FBCODE
from torch.testing._internal.jit_utils import JitTestCase

mytuple = collections.namedtuple("mytuple", ["a", "b", "ab"])


class MyPickledModule(torch.nn.Module):
    def __init__(self, z):
        super().__init__()
        self.z = z

    def forward(self, x, y):
        return x * x * x + y + self.z


# These are used for test_{cond/map}_with_quantization
default_symmetric_fake_quant = FakeQuantize.with_args(
    observer=MinMaxObserver, qscheme=torch.per_tensor_symmetric, dtype=torch.quint8
)
default_weight_symmetric_fake_quant = FakeQuantize.with_args(
    observer=MinMaxObserver, qscheme=torch.per_tensor_symmetric, dtype=torch.qint8
)
uniform_qconfig_8bit = QConfig(
    activation=default_symmetric_fake_quant,
    weight=default_weight_symmetric_fake_quant.with_args,
)
qconfig_dict = {"object_type": [(torch.nn.Linear, uniform_qconfig_8bit)]}


class MiscTests(torch._dynamo.test_case.TestCase):
    def test_boolarg(self):
        def boolarg(aa, bb, flag):
            if flag:
                return aa - bb
            else:
                return bb - aa

        a = torch.randn(10, 10)
        b = torch.randn(10, 10)
        correct1 = boolarg(a, b, True)
        correct2 = boolarg(a, b, False)
        correct3 = boolarg(a, b, None)
        counter = CompileCounter()
        opt_boolarg = torch._dynamo.optimize_assert(counter)(boolarg)
        val1 = opt_boolarg(a, b, True)
        val2 = opt_boolarg(a, b, False)
        val3 = opt_boolarg(a, b, None)
        val4 = opt_boolarg(a, b, True)
        self.assertTrue(same(val1, correct1))
        self.assertTrue(same(val2, correct2))
        self.assertTrue(same(val3, correct3))
        self.assertTrue(same(val4, correct1))
        self.assertEqual(counter.frame_count, 3)

    def test_callpacked(self):
        def call_packed(args):
            a, b, c = args
            return a - b * c

        counter = CompileCounter()
        a = torch.randn(10, 10)
        b = torch.randn(10, 10)
        c = torch.randn(10, 10)
        correct = call_packed([a, b, c])
        opt_call_packed = torch._dynamo.optimize_assert(counter)(call_packed)
        val1 = opt_call_packed([a, b, c])
        val2 = opt_call_packed((a, b, c))
        val3 = opt_call_packed([a, b, c])
        val4 = opt_call_packed((a, b, c))
        self.assertTrue(same(val1, correct))
        self.assertTrue(same(val2, correct))
        self.assertTrue(same(val3, correct))
        self.assertTrue(same(val4, correct))
        self.assertEqual(counter.frame_count, 2)

    def test_raises(self):
        def fn(a, b, c, cls):
            x = a + b - c * 10
            raise cls(str(x))

        counter = CompileCounter()
        a = torch.randn(10, 10)
        b = torch.randn(10, 10)
        c = torch.randn(10, 10)
        opt_fn = torch._dynamo.optimize(counter)(fn)
        self.assertRaises(AssertionError, lambda: opt_fn(a, b, c, AssertionError))
        self.assertEqual(counter.frame_count, 1)
        self.assertEqual(counter.op_count, 3)

    def test_inplace(self):
        def inplace1(a, b):
            o = torch.empty((10, 10))
            o.copy_(a)
            o -= b
            return o

        torch._dynamo.testing.standard_test(self, inplace1, 2, expected_ops=3)

    def test_unpack4(self):
        def unpack4(a, b):
            a = a[:5, :]
            b = b[:5, :]
            x, y = a.size()
            o = torch.empty((x, y))
            o.copy_(a / b)
            return o

        torch._dynamo.testing.standard_test(
            self,
            unpack4,
            2,
            expected_ops=5,
            expected_ops_dynamic=ifdynstaticdefault(5, 7),
        )

    def test_unpack5(self):
        def unpack5(a, b):
            a = a[:5, :]
            b = b[:5, :]
            x, y = a.shape
            o = torch.empty((x, y))
            o.copy_(a / b)
            return o

        torch._dynamo.testing.standard_test(
            self,
            unpack5,
            2,
            expected_ops=5,
            expected_ops_dynamic=ifdynstaticdefault(5, 7),
        )

    def test_matmul1(self):
        def matmul_op1(a, b):
            return a @ b

        # TODO(jansel): FX doesn't support this, should add upstream support
        torch._dynamo.testing.standard_test(self, matmul_op1, 2, expected_ops=1)

    def test_int_shape_binops(self):
        def fn(x):
            # Test reversal by putting int arg first.
            y = 15 - x.shape[0]
            y = 4 + y
            y = 5 * y
            y = 2 % y
            y = 3**y
            y = 10 // y
            y = pow(2, y)
            y = 10 / y
            return x + y

        torch._dynamo.testing.standard_test(
            self, fn, 1, expected_ops=1, expected_ops_dynamic=ifdynstaticdefault(1, 11)
        )

    def test_shape_int_inplace_binops(self):
        def fn(x):
            p = x.shape[0]
            p += 2
            p -= 2
            p **= 2
            p /= 2
            p *= 2
            p //= 2
            p %= 2
            return x + p

        torch._dynamo.testing.standard_test(
            self, fn, 1, expected_ops=1, expected_ops_dynamic=ifdynstaticdefault(1, 10)
        )

    def test_int_shape_inplace_binops(self):
        def fn(x):
            p = x.shape[0]
            # Test reversal by putting constant first
            y = 2
            y += p
            y = 2
            y -= p
            y = 2
            y **= p
            y = 2
            y /= p
            y = 2
            y *= p
            y = 2
            y //= p
            y = 2
            y %= p
            return x + y

        torch._dynamo.testing.standard_test(
            self, fn, 1, expected_ops=1, expected_ops_dynamic=ifdynstaticdefault(1, 10)
        )

    def test_int_int_comparisons(self):
        def fn(x):
            if 2 != 2:
                out = 1
            elif 2 < 1:
                out = 1
            elif 1 > 2:
                out = 1
            elif 1 >= 2:
                out = 1
            elif 2 <= 1:
                out = 1
            elif 2 == 2:
                out = 2
            else:
                out = 1
            return x + out

        torch._dynamo.testing.standard_test(self, fn, 1, expected_ops=1)

    def test_shape_int_comparisons(self):
        def fn(x):
            a = x.shape[0]
            # Ensure support for constant on right side
            if a != 10:
                out = 1
            elif a < 2:
                out = 1
            elif a > 12:
                out = 1
            elif a >= 12:
                out = 1
            elif a <= 2:
                out = 1
            elif a == 10:
                out = 2
            else:
                out = 1
            return x + out

        # expect for dynamic: size, index, 6 comparison ops, add
        torch._dynamo.testing.standard_test(
            self, fn, 1, expected_ops=1, expected_ops_dynamic=ifdynstaticdefault(1, 9)
        )

    def test_int_shape_comparisons(self):
        def fn(x):
            a = x.shape[0]
            # Ensure support for constant on left side
            if 10 != a:
                out = 1
            elif 12 < a:
                out = 1
            elif 2 > a:
                out = 1
            elif 2 >= a:
                out = 1
            elif 12 <= a:
                out = 1
            elif 10 == a:
                out = 2
            else:
                out = 1
            return x + out

        # expect for dynamic: size, index, 6 comparison ops, add
        torch._dynamo.testing.standard_test(
            self, fn, 1, expected_ops=1, expected_ops_dynamic=ifdynstaticdefault(1, 9)
        )

    def test_param_shape_binops(self):
        class MyModule(torch.nn.Module):
            def __init__(self):
                super().__init__()
                self.param = torch.nn.Parameter(torch.randn(15))

            def forward(self, x):
                # Test reversal by putting param shape arg first.
                p = self.param.shape[0]
                y = p - x.shape[0]
                y = p + y
                y = p * y
                y = p % y
                y = p**y
                y = p // y
                y = pow(p, y)
                y = p / y
                return x + y

        counts = torch._dynamo.testing.CompileCounter()
        mod = MyModule()
        optimized_mod = torch._dynamo.optimize(counts, nopython=True)(mod)

        x = torch.randn(3)
        ref = mod(x)
        res = optimized_mod(x)

        self.assertTrue(same(ref, res))
        self.assertEqual(counts.frame_count, 1)

        if torch._dynamo.config.assume_static_by_default:
            self.assertExpectedInline(counts.op_count, """1""")
        else:
            self.assertExpectedInline(counts.op_count, """11""")

    def test_user_defined_binop(self):
        class MyClass:
            def __init__(self, value):
                self.value = value

            def __radd__(self, other):
                return self.value + other

        def fn(x, c):
            y = x.shape[0] + c
            return x + y

        counts = torch._dynamo.testing.CompileCounter()
        opt_fn = torch._dynamo.optimize(counts)(fn)

        x = torch.randn(3)
        c = MyClass(4)
        ref = fn(x, c)
        res = opt_fn(x, c)

        self.assertTrue(same(ref, res))
        self.assertEqual(counts.frame_count, 1)
        if torch._dynamo.config.assume_static_by_default:
            self.assertExpectedInline(counts.op_count, """1""")
        else:
            self.assertExpectedInline(counts.op_count, """4""")

    def test_compare_shapes_eq(self):
        def compare_shapes(a, b, to_list):
            x = list(a.unsqueeze(-1).shape) if to_list else a.shape
            y = list(b.unsqueeze(-1).shape) if to_list else b.shape
            if x == y:
                return a + 1
            else:
                return a + 2

        # Test both ListVariable and ShapeVariable
        torch._dynamo.testing.standard_test(
            self, lambda a, b: compare_shapes(a, b, to_list=True), 2
        )
        torch._dynamo.testing.standard_test(
            self, lambda a, b: compare_shapes(a, b, to_list=False), 2
        )

    def test_compare_shapes_tuple_eq(self):
        def compare_shapes(a, b):
            x = tuple(a.unsqueeze(-1).shape)
            y = tuple(b.unsqueeze(-1).shape)
            if x == y:
                return a + 1
            else:
                return a + 2

        torch._dynamo.testing.standard_test(self, lambda a, b: compare_shapes(a, b), 2)

    def test_compare_shapes_tuple_neq(self):
        def compare_shapes(a, b):
            x = tuple(a.unsqueeze(-1).shape)
            y = tuple(b.unsqueeze(-1).shape)
            if x != y:
                return a + 1
            else:
                return a + 2

        torch._dynamo.testing.standard_test(self, lambda a, b: compare_shapes(a, b), 2)

    def test_compare_shapes_neq(self):
        def compare_shapes(a, b, to_list):
            x = list(a.unsqueeze(-1).shape) if to_list else a.shape
            y = list(b.unsqueeze(-1).shape) if to_list else b.shape
            if x != y:
                return a + 1
            else:
                return a + 2

        # Test both ListVariable and ShapeVariable
        torch._dynamo.testing.standard_test(
            self, lambda a, b: compare_shapes(a, b, to_list=True), 2
        )
        torch._dynamo.testing.standard_test(
            self, lambda a, b: compare_shapes(a, b, to_list=False), 2
        )

    def test_compare_shapes_with_constant(self):
        def compare_shapes(a):
            x = a.shape
            if x[0] != 3:
                return a * 4
            return a * 3

        guard_failure = None

        def guard_failures(failure):
            nonlocal guard_failure
            guard_failure = failure

        opt_fn = torch._dynamo.optimize(
            "eager", nopython=True, guard_fail_fn=guard_failures
        )(compare_shapes)
        opt_fn(torch.randn([3, 4]))
        opt_fn(torch.randn([4, 3]))
        self.assertExpectedInline(
            guard_failure.reason,
            """tensor 'L['a']' size mismatch at index 0. expected 3, actual 4""",
        )

    def test_builtin_isinstance(self):
        def fn(x):
            t = torch.arange(1, 3)
            a = isinstance(x, torch.Tensor)
            b = isinstance(t, torch.Tensor)
            c = isinstance(x, int)
            d = isinstance(3, int)
            e = isinstance([1, 2, 3], list)
            f = isinstance({"foo": 1, "bar": 2}, dict)
            res = [a, b, c, d, e, f]
            # Can't run yet due to other unimplemented instructions
            # res += [isinstance(torch.nn.LazyLinear(2, 3), torch.nn.Linear)]
            return res

        torch._dynamo.testing.standard_test(self, fn, 1, expected_ops=1)

    def test_fold(self):
        def fn(a):
            return a + math.sqrt(63)

        torch._dynamo.testing.standard_test(self, fn, 1, expected_ops=1)

    def test_shape_unpack(self):
        def fn(x):
            a, b = x.size()
            return x * b

        i = torch.randn(5, 10)
        r1 = fn(i)
        opt_fn = torch._dynamo.optimize("eager")(fn)
        r2 = opt_fn(i)
        self.assertTrue(same(r1, r2))

    def test_tensor_iter(self):
        def fn(x):
            for y in x:
                y.add_(1.0)
            return y

        # expect extra size node for dynamic
        torch._dynamo.testing.standard_test(
            self,
            fn,
            1,
            expected_ops=20,
            expected_ops_dynamic=ifdynstaticdefault(20, 21),
        )

    def test_empty_list(self):
        def fn(x, ll):
            if len(ll) == 0 and not ll and ll is not None:
                return x + 1

        i = torch.randn(5, 10)
        r1 = fn(i, [])
        opt_fn = torch._dynamo.optimize("eager")(fn)
        r2 = opt_fn(i, [])
        r3 = opt_fn(i, tuple())
        self.assertTrue(same(r1, r2))
        self.assertTrue(same(r1, r3))

    def test_min_max_over_iterable(self):
        def get_test_fn(func):
            def _fn(a, b, func=func):
                # try all of list, iterator, tuple, vararg.
                lst = [a.shape[0] + 1, 8, a.shape[0]]
                x = func(lst)
                y = func(iter(lst))
                z = func(tuple(lst))
                w = func(*lst)
                return a + (x + y + z + w)

            return _fn

        torch._dynamo.testing.standard_test(
            self,
            get_test_fn(func=min),
            2,
            expected_ops=1,
            expected_ops_dynamic=ifdynstaticdefault(1, 14),
        )
        torch._dynamo.testing.standard_test(
            self,
            get_test_fn(func=max),
            2,
            expected_ops=1,
            expected_ops_dynamic=ifdynstaticdefault(1, 17),
        )

    def test_config_obj(self):
        class Cfg:
            def __init__(self):
                self.val = 0.5
                self.count = 3

        def fn(x, cfg):
            for i in range(cfg.count):
                x = x + cfg.val
            return x

        cfg1 = Cfg()
        cfg1.val = 1.0
        cfg2 = Cfg()
        v = torch.zeros(1)
        cnts = torch._dynamo.testing.CompileCounter()
        opt_fn = torch._dynamo.optimize(cnts)(fn)
        v = opt_fn(v, cfg1)  # 3
        v = opt_fn(v, cfg2)  # 4.5
        cfg2.count = 1
        v = opt_fn(v, cfg2)  # 5
        cfg2.val = 2.0
        v = opt_fn(v, cfg2)  # 7
        self.assertEqual(v[0], 7)
        self.assertEqual(cnts.op_count, 8)

    def test_config_getattr_default(self):
        class Cfg:
            def __init__(self):
                self.val = 0.5
                self.count = 10

        def fn(x, cfg):
            if getattr(cfg, "just_add_7", False):
                return x + 7
            for i in range(cfg.count):
                x = x + cfg.val
            return x

        cfg1 = Cfg()
        v = torch.zeros(1)
        cnts = torch._dynamo.testing.CompileCounter()
        opt_fn = torch._dynamo.optimize(cnts)(fn)
        self.assertEqual(opt_fn(v, cfg1)[0], 5)
        self.assertEqual(opt_fn(v, cfg1)[0], 5)
        cfg1.just_add_7 = True
        self.assertEqual(opt_fn(v, cfg1)[0], 7)
        self.assertEqual(opt_fn(v, cfg1)[0], 7)
        cfg1.just_add_7 = False
        self.assertEqual(opt_fn(v, cfg1)[0], 5)
        self.assertEqual(opt_fn(v, cfg1)[0], 5)
        self.assertEqual(cnts.frame_count, 3)

    def test_size_input(self):
        def fn(x, s):
            a, b = s
            return x + (a - b)

        v = torch.zeros(10, 20)
        cnts = torch._dynamo.testing.CompileCounter()
        opt_fn = torch._dynamo.optimize(cnts)(fn)
        self.assertEqual(opt_fn(v, v.size())[0, 0], -10)
        self.assertEqual(opt_fn(v, (10, 20))[0, 0], -10)
        self.assertEqual(opt_fn(v, [10, 20])[0, 0], -10)
        # One recompile per differing input type
        self.assertEqual(cnts.frame_count, 3)

    def test_cell_output1(self):
        out = None

        def fn(a, b):
            nonlocal out
            out = a + b * 10

        v = torch.Tensor([100])
        cnts = torch._dynamo.testing.CompileCounter()
        opt_fn = torch._dynamo.optimize(cnts)(fn)
        self.assertIsNone(opt_fn(v, v))
        self.assertEqual(out[0], 1100)
        self.assertEqual(cnts.op_count, 2)

    def test_cell_output2(self):
        out = None

        def fn(a, b):
            nonlocal out
            c = unsupported(a, b)
            out = a + b * 10 + c

        v = torch.Tensor([100])
        cnts = torch._dynamo.testing.CompileCounter()
        opt_fn = torch._dynamo.optimize(cnts)(fn)
        self.assertIsNone(opt_fn(v, v))
        self.assertEqual(out[0], 1200)
        self.assertEqual(cnts.op_count, 3)

    def test_return_nested_function(self):
        out = None

        def fn(a, b):
            nonlocal out
            c = a + b
            d = a + 1.0

            def fn2(f: int = 7, g: float = 9.0):
                nonlocal out
                out = a + b * 10
                return c * f - d * g

            return fn2

        v1 = torch.Tensor([100])
        v2 = torch.Tensor([200])
        cnts = torch._dynamo.testing.CompileCounter()
        opt_fn = torch._dynamo.optimize(cnts)(fn)
        opt_fn_ret = torch._dynamo.optimize(cnts)(opt_fn(v1, v2))
        self.assertEqual(opt_fn_ret(1.5)[0], -459)
        self.assertEqual(out[0], 2100)
        self.assertEqual(cnts.frame_count, 2)
        self.assertEqual(cnts.op_count, 7)

    def test_tensor_dict1(self):
        def fn(inputs):
            return inputs["a"] - inputs["b"] * 1.5

        v1 = torch.Tensor([100])
        v2 = torch.Tensor([200])
        cnts = torch._dynamo.testing.CompileCounter()
        opt_fn = torch._dynamo.optimize(cnts)(fn)
        self.assertEqual(opt_fn({"a": v1, "b": v2})[0], -200)
        self.assertEqual(cnts.frame_count, 1)
        self.assertEqual(cnts.op_count, 2)

    def test_tensor_dict2(self):
        def fn1(inputs):
            total = torch.zeros(1)
            for k, v in inputs.items():
                total += v
            return total

        def fn2(inputs):
            total = torch.zeros(1)
            for v in inputs.values():
                total += v
            return total

        def fn3(inputs):
            total = torch.zeros(1)
            for k in inputs.keys():
                total += inputs[k]
            return total

        v1 = torch.Tensor([100])
        v2 = torch.Tensor([200])
        cnts = torch._dynamo.testing.CompileCounter()
        opt_fn1 = torch._dynamo.optimize(cnts)(fn1)
        opt_fn2 = torch._dynamo.optimize(cnts)(fn2)
        opt_fn3 = torch._dynamo.optimize(cnts)(fn3)
        self.assertEqual(opt_fn1({"a": v1, "b": v2})[0], 300)
        self.assertEqual(opt_fn2({"a": v1, "b": v2})[0], 300)
        self.assertEqual(opt_fn3({"a": v1, "b": v2})[0], 300)
        self.assertEqual(cnts.frame_count, 3)
        self.assertEqual(cnts.op_count, 9)

    def test_dictcomp(self):
        def fn1(inputs):
            return {k: v + 1 for k, v in inputs.items()}

        v1 = torch.Tensor([100])
        v2 = torch.Tensor([200])
        cnts = torch._dynamo.testing.CompileCounter()
        opt_fn1 = torch._dynamo.optimize(cnts)(fn1)
        self.assertEqual(opt_fn1({"a": v1, "b": v2})["a"], 101)
        self.assertEqual(opt_fn1({"a": v1, "b": v2})["b"], 201)
        self.assertEqual(cnts.frame_count, 1)
        self.assertEqual(cnts.op_count, 2)

    def test_listcomp(self):
        def fn2(inputs):
            return torch.sum(torch.cat([v + 1 for k, v in inputs.items()], 0))

        v1 = torch.Tensor([100])
        v2 = torch.Tensor([200])
        cnts = torch._dynamo.testing.CompileCounter()
        opt_fn2 = torch._dynamo.optimize(cnts)(fn2)
        self.assertEqual(opt_fn2({"a": v1, "b": v2}), 302)
        self.assertEqual(cnts.frame_count, 1)
        self.assertEqual(cnts.op_count, 4)

    def test_is_floating_point(self):
        def fn(a, b):
            x = a + 1.0
            if torch.is_floating_point(b):
                x = x + b
            return x + 2.0

        return torch._dynamo.testing.standard_test(self, fn=fn, nargs=2, expected_ops=3)

    def test_is_floating_point2(self):
        def fn(a, b):
            x = a + 1.0
            if b.is_floating_point():
                x = x + b
            return x + 2.0

        return torch._dynamo.testing.standard_test(self, fn=fn, nargs=2, expected_ops=3)

    def test_is_tensor(self):
        def fn(a, b):
            x = a + 1.0
            if torch.is_tensor(b):
                x = x + b
            return x + 2.0

        return torch._dynamo.testing.standard_test(self, fn=fn, nargs=2, expected_ops=3)

    def test_is_tensor2(self):
        def fn(x):
            if torch.is_tensor(x):
                return x + 1
            else:
                return torch.ones([2, 3])

        x1 = {"input": torch.rand(2, 3)}
        x2 = torch.rand(2, 3)
        ref1 = fn(x1)
        ref2 = fn(x2)
        opt_fn = torch._dynamo.optimize("eager")(fn)
        res1 = opt_fn(x1)
        res2 = opt_fn(x2)
        self.assertEqual(ref1, res1)
        self.assertEqual(ref2, res2)

    def test_numel(self):
        def fn(a):
            return (a + a.numel() + torch.numel(a), a + a.nelement())

        return torch._dynamo.testing.standard_test(
            self,
            fn=fn,
            nargs=1,
            expected_ops=3,
            expected_ops_dynamic=ifdynstaticdefault(3, 6),
        )

    def test_pair(self):
        def fn(a):
            return (
                torch.zeros(torch.nn.modules.utils._pair(a.size()))
                + a
                + torch.ones(torch.nn.modules.utils._ntuple(3)(3)).sum()
            )

        return torch._dynamo.testing.standard_test(
            self,
            fn=fn,
            nargs=1,
            expected_ops=5,
            expected_ops_dynamic=ifdynstaticdefault(5, 8),
        )

    @patch.object(torch._dynamo.config, "capture_scalar_outputs", True)
    def test_tensor_item_capture(self):
        def fn(a, b):
            return (a + b).sum().item()

        v1 = torch.randn((10, 10))
        v2 = torch.randn((10, 10))
        correct = fn(v1, v2)
        cnts = torch._dynamo.testing.CompileCounter()
        opt_fn = torch._dynamo.optimize((cnts))(fn)
        self.assertEqual(opt_fn(v1, v2), correct)
        self.assertEqual(cnts.frame_count, 1)
        self.assertEqual(cnts.op_count, 3)

    @patch.object(torch._dynamo.config, "capture_scalar_outputs", False)
    def test_tensor_item_no_capture(self):
        def fn(a, b):
            return (a + b).sum().item()

        v1 = torch.randn((10, 10))
        v2 = torch.randn((10, 10))
        correct = fn(v1, v2)
        cnts = torch._dynamo.testing.CompileCounter()
        opt_fn = torch._dynamo.optimize((cnts))(fn)
        self.assertEqual(opt_fn(v1, v2), correct)
        self.assertEqual(cnts.frame_count, 1)
        self.assertEqual(cnts.op_count, 2)

    def test_namedtuple1(self):
        def fn(a, b):
            tmp = mytuple(a, b, a + b)
            return mytuple(tmp.a, tmp[1], tmp.ab + b)

        v1 = torch.Tensor([10])
        v2 = torch.Tensor([20])
        cnts = torch._dynamo.testing.CompileCounter()
        opt_fn = torch._dynamo.optimize(cnts)(fn)
        self.assertEqual(opt_fn(v1, v2).ab, 50)
        self.assertEqual(cnts.frame_count, 1)
        self.assertEqual(cnts.op_count, 2)

    def test_namedtuple2(self):
        def fn(packed):
            a, b, c = packed
            if hasattr(packed, "b"):
                b = packed.b + 1
            c = packed[2]
            return a + b + c

        v1 = torch.Tensor([1])
        v2 = torch.Tensor([2])
        v3 = torch.Tensor([3])
        cnts = torch._dynamo.testing.CompileCounter()
        opt_fn = torch._dynamo.optimize(cnts)(fn)
        self.assertEqual(opt_fn(mytuple(v1, v2, v3))[0], 7)
        self.assertEqual(cnts.frame_count, 1)
        self.assertEqual(cnts.op_count, 3)

    def test_namedtuple3(self):
        def fn(x, packed):
            if isinstance(packed, mytuple):
                return x + 1
            else:
                return x - 1

        x = torch.rand([2, 3])
        packed = mytuple(1, 2, 3)
        ref = fn(x, packed)
        opt_fn = torch._dynamo.optimize("eager")(fn)
        res = opt_fn(x, packed)
        self.assertTrue(same(ref, res))

    def test_range_input(self):
        def fn(a, rng):
            x = a
            for i in rng:
                x = x + i
            return x

        def fn1(a):
            return fn(a, rng=range(3))

        return torch._dynamo.testing.standard_test(
            self, fn=fn1, nargs=1, expected_ops=3
        )

    def test_range_with_shape(self):
        def fn(a):
            for i in range(1, a.shape[0]):
                a += 1
            return a

        # expect 1 more op (size call) for dynamic
        return torch._dynamo.testing.standard_test(
            self,
            fn=fn,
            nargs=1,
            expected_ops=9,
            expected_ops_dynamic=ifdynstaticdefault(9, 10),
        )

    def test_build_tuple_unpack(self):
        def fn1(a, b, c):
            return a - b / c

        def fn2(a, b, c):
            tmp1 = (a,)
            tmp2 = (b, c)
            args = (*tmp1, *tmp2)
            return fn1(*args)

        def fn3(a, *args):
            return fn1(a, *args)

        torch._dynamo.testing.standard_test(self, fn=fn2, nargs=3, expected_ops=2)
        torch._dynamo.testing.standard_test(self, fn=fn3, nargs=3, expected_ops=2)

    def test_list_mul(self):
        def fn(count):
            head_mask = count * [None] * count
            return head_mask

        cnts = torch._dynamo.testing.CompileCounter()
        opt_fn = torch._dynamo.optimize(cnts)(fn)
        self.assertEqual(opt_fn(2), [None] * 4)
        # TODO: the captured frame here is a bit goofy, because we don't
        # output anything and none of the traced operations have side
        # effects.  Probably need better heuristic for bailing on
        # dynamo if there are no outputs
        if torch._dynamo.config.assume_static_by_default:
            self.assertExpectedInline(cnts.frame_count, """0""")
            self.assertExpectedInline(cnts.op_count, """0""")
        else:
            self.assertExpectedInline(cnts.frame_count, """1""")
            self.assertExpectedInline(cnts.op_count, """2""")

    def test_list_slice_mul(self):
        def fn(count):
            a = [1, 2, 3]
            head_mask = count * a[1:] * count
            return head_mask

        cnts = torch._dynamo.testing.CompileCounter()
        opt_fn = torch._dynamo.optimize(cnts)(fn)
        self.assertEqual(opt_fn(2), [2, 3] * 4)
        if torch._dynamo.config.assume_static_by_default:
            self.assertExpectedInline(cnts.frame_count, """0""")
            self.assertExpectedInline(cnts.op_count, """0""")
        else:
            self.assertExpectedInline(cnts.frame_count, """1""")
            self.assertExpectedInline(cnts.op_count, """2""")

    def test_tuple_mul(self):
        def fn(count):
            head_mask = count * (2, 3) * count
            return head_mask

        cnts = torch._dynamo.testing.CompileCounter()
        opt_fn = torch._dynamo.optimize(cnts)(fn)
        self.assertEqual(opt_fn(2), (2, 3) * 4)
        if torch._dynamo.config.assume_static_by_default:
            self.assertExpectedInline(cnts.frame_count, """0""")
            self.assertExpectedInline(cnts.op_count, """0""")
        else:
            self.assertExpectedInline(cnts.frame_count, """1""")
            self.assertExpectedInline(cnts.op_count, """2""")

    def test_tuple_mul_with_shape(self):
        def fn(a):
            x = a.shape[0]
            y = 2 * (x, 3) * 2
            return a + y[4]

        # expect 3 ops post folding for dynamic case: size, index, add
        torch._dynamo.testing.standard_test(
            self, fn, 1, expected_ops=1, expected_ops_dynamic=ifdynstaticdefault(1, 3)
        )

    def test_tuple_iadd_with_shape(self):
        def fn(a):
            output = (a + a.shape[0], a - a.shape[0])
            # tuple += tuple
            output += (a - a.shape[0], a + a.shape[0])
            # tuple += constant tuple
            output += (2, 3)
            return output

        # expect 4 add / subs for static, 4 * 3 (size, index, math op) for dynamic
        torch._dynamo.testing.standard_test(
            self, fn, 1, expected_ops=4, expected_ops_dynamic=ifdynstaticdefault(4, 12)
        )

    def test_list_iadd_with_shape(self):
        def fn(a):
            output = [a + a.shape[0], a - a.shape[0]]
            # list += list
            output += [a - a.shape[0], a + a.shape[0]]
            # list += tuple
            output += (a + a.shape[0], a - a.shape[0])
            return output

        # expect 6 add / subs for static, 6 * 3 (size, index, math op) for dynamic

        torch._dynamo.testing.standard_test(
            self, fn, 1, expected_ops=6, expected_ops_dynamic=ifdynstaticdefault(6, 18)
        )

    def test_user_getattr1(self):
        class MyConfig(dict):
            def __getattr__(self, name):
                return self[name]

        def fn(cfg, x, y):
            return x + y + cfg.offset

        x = torch.randn(10)
        cfg = MyConfig(offset=5)
        cnts = torch._dynamo.testing.CompileCounter()
        opt_fn = torch._dynamo.optimize(cnts)(fn)
        self.assertTrue(same(opt_fn(cfg, x, x), 2 * x + 5))
        self.assertEqual(cnts.frame_count, 1)
        self.assertEqual(cnts.op_count, 2)

    def test_user_getattr2(self):
        class MyConfig:
            defined_on_class = 1

            def __init__(self):
                self.defined_on_object = 2

            def __getattr__(self, name):
                return 3

        def fn(cfg, x):
            return x + cfg.defined_on_class - cfg.defined_on_object + cfg.not_defined

        x = torch.randn(10)
        cfg = MyConfig()
        cnts = torch._dynamo.testing.CompileCounter()
        opt_fn = torch._dynamo.optimize(cnts)(fn)
        self.assertTrue(same(opt_fn(cfg, x), x + 1 - 2 + 3))
        self.assertEqual(cnts.frame_count, 1)
        self.assertEqual(cnts.op_count, 3)

    def test_user_getattribute(self):
        class MyObject:
            def __init__(self):
                self.custom_dict = {"a": torch.rand((2, 2))}
                self.my_number = 42

            def __getattribute__(self, name):
                custom_dict = super().__getattribute__("custom_dict")
                if name in custom_dict:
                    return custom_dict[name]
                return super().__getattribute__(name)

            def run(self, x):
                return self.my_number * x + self.a * x

        def fn(obj, x):
            return obj.run(x)

        obj = MyObject()
        x = torch.rand((2, 2))
        cnts = torch._dynamo.testing.CompileCounter()
        opt_fn = torch._dynamo.optimize(cnts)(fn)
        self.assertTrue(same(opt_fn(obj, x), fn(obj, x)))

    def test_nn_module_getattr(self):
        class MyMod(torch.nn.Module):
            def __init__(self):
                super().__init__()
                self.custom_dict = {"queue": [torch.rand((2, 2)) for _ in range(3)]}
                self.other_attr = torch.rand((2, 2))

            def __getattr__(self, name):
                custom_dict = self.custom_dict
                if name in custom_dict:
                    return custom_dict[name]
                return super().__getattr__(name)

            def forward(self, x):
                return x @ self.other_attr + self.queue[-1]

        x = torch.rand((2, 2))
        mod = MyMod()
        cnts = torch._dynamo.testing.CompileCounter()
        opt_mod = torch._dynamo.optimize(cnts)(mod)
        self.assertTrue(same(opt_mod(x), mod(x)))
        self.assertTrue(cnts.frame_count, 1)
        self.assertTrue(cnts.op_count, 2)

    def test_nn_module_getattribute(self):
        class MyMod(torch.nn.Module):
            def __init__(self):
                super().__init__()
                self.my_number = 42

            def __getattribute__(self, name):
                if name == "special_attr":
                    return torch.tensor([[1, 2], [3, 4]])
                return super().__getattribute__(name)

            def forward(self, x):
                return self.my_number * x + self.special_attr * x

        def fn(mod, x):
            return mod(x)

        mod = MyMod()
        x = torch.rand((2, 2))
        cnts = torch._dynamo.testing.CompileCounter()
        opt_fn = torch._dynamo.optimize(cnts)(fn)
        self.assertTrue(same(opt_fn(mod, x), fn(mod, x)))

    def test_constant_getattr(self):
        # https://github.com/pytorch/pytorch/issues/97480
        def fn():
            return getattr(None, "arg", 3)

        cnt = torch._dynamo.testing.CompileCounter()
        optimized_fn = torch._dynamo.optimize(cnt)(fn)
        res = optimized_fn()
        self.assertTrue(same(res, 3))

    def test_user_property(self):
        class MyConfig:
            @property
            def prop5(self):
                return 5

        def fn(cfg, x, y):
            return x + y + cfg.prop5

        x = torch.randn(10)
        cfg = MyConfig()
        cnts = torch._dynamo.testing.CompileCounter()
        opt_fn = torch._dynamo.optimize(cnts)(fn)
        self.assertTrue(same(opt_fn(cfg, x, x), 2 * x + 5))
        self.assertEqual(cnts.frame_count, 1)
        self.assertEqual(cnts.op_count, 2)

    def test_dataclass_fields(self):
        @dataclasses.dataclass
        class MyDataClass:
            a: torch.Tensor
            b: torch.Tensor = None
            c: torch.Tensor = None
            d: torch.Tensor = None
            e: torch.Tensor = None

        def fn(obj):
            class_fields = dataclasses.fields(obj)
            assert len(class_fields)
            assert all(field.default is None for field in class_fields[1:])
            other_fields_are_none = all(
                getattr(obj, field.name) is None for field in class_fields[1:]
            )
            assert not other_fields_are_none

            total = getattr(obj, class_fields[0].name)
            for field in class_fields[1:]:
                v = getattr(obj, field.name)
                if v is not None:
                    total += v

            return total

        obj1 = MyDataClass(torch.randn(10), torch.randn(10), torch.randn(10))
        obj2 = MyDataClass(torch.randn(10), e=torch.randn(10))
        correct1 = fn(obj1)
        correct2 = fn(obj2)

        cnts = torch._dynamo.testing.CompileCounter()
        opt_fn = torch._dynamo.optimize(cnts)(fn)
        self.assertTrue(same(opt_fn(obj1), correct1))
        self.assertEqual(cnts.frame_count, 1)
        self.assertEqual(cnts.op_count, 2)

        torch._dynamo.reset()
        cnts = torch._dynamo.testing.CompileCounter()
        opt_fn = torch._dynamo.optimize(cnts)(fn)
        self.assertTrue(same(opt_fn(obj2), correct2))
        self.assertEqual(cnts.frame_count, 1)
        self.assertEqual(cnts.op_count, 1)

    def test_tensor_build_list_unpack(self):
        def fn(x):
            # seen in fastNLP_Bert
            return torch.cat([*x], dim=-1)

        val = torch.randn([1, 1, 473, 768])
        correct = fn(val)
        cnts = torch._dynamo.testing.CompileCounter()
        opt_fn = torch._dynamo.optimize(cnts)(fn)
        self.assertTrue(same(opt_fn(val), correct))
        self.assertEqual(cnts.frame_count, 1)
        self.assertEqual(cnts.op_count, 2)

    def test_numpy_int_constant(self):
        def fn(x, a, b):
            return x + (a % b)

        args = [torch.randn(10), 4096, np.int64(8)]
        correct = fn(*args)
        cnts = torch._dynamo.testing.CompileCounter()
        opt_fn = torch._dynamo.optimize(cnts)(fn)
        self.assertTrue(same(opt_fn(*args), correct))
        self.assertTrue(same(opt_fn(*args), correct))
        self.assertEqual(cnts.frame_count, 1)
        self.assertEqual(cnts.op_count, 2)

    @requires_numpy_pytorch_interop
    def test_numpy_ndarray_graph_break(self):
        def fn(x):
            a = x.numpy()
            b = a.real
            torch._dynamo.graph_break()
            c = np.multiply(b, 2.0)
            return c

        cnts = torch._dynamo.testing.CompileCounter()
        opt_fn = torch._dynamo.optimize(cnts)(fn)
        for _ in range(10):
            x = torch.randn(3)
            ref = fn(x)
            res = opt_fn(x)
            self.assertEqual(ref, res)
        self.assertEqual(cnts.frame_count, 2)

    @requires_numpy_pytorch_interop
    def test_numpy_ndarray_graph_break_with_multiple_outputs(self):
        def fn(x, y):
            a = x.numpy()
            b = y.numpy()
            torch._dynamo.graph_break()
            return np.add(a, 1), np.add(b, 1)

        cnts = torch._dynamo.testing.CompileCounter()
        opt_fn = torch._dynamo.optimize(cnts)(fn)
        for _ in range(10):
            x = torch.randn([1, 3])
            y = torch.randn([1, 3])
            ref = fn(x, y)
            res = opt_fn(x, y)
            self.assertTrue(same(ref, res))
        self.assertEqual(cnts.frame_count, 2)

    @requires_numpy_pytorch_interop
    def test_tensor_interacts_with_numpy_ndarray(self):
        def fn(x, y):
            a = x.numpy()
            b = y.numpy()
            c = np.ones_like(a)
            d = np.ones_like(b)
            torch._dynamo.graph_break()
            return np.add(a, c), np.add(b, d)

        cnts = torch._dynamo.testing.CompileCounter()
        opt_fn = torch._dynamo.optimize(cnts)(fn)
        for _ in range(10):
            x = torch.randn([1, 3])
            y = torch.randn([1, 3])
            ref = fn(x, y)
            res = opt_fn(x, y)
            self.assertTrue(same(ref, res))
        self.assertEqual(cnts.frame_count, 2)

    def test_(self):
        def fn(x: torch.Tensor, y: int):
            z = x.detach()
            w = y + 1
            torch._dynamo.graph_break()
            return z + w

        cnts = torch._dynamo.testing.CompileCounter()
        opt_fn = torch._dynamo.optimize(cnts)(fn)
        for _ in range(10):
            x = torch.randn([1, 3])
            y = 5
            ref = fn(x, y)
            res = opt_fn(x, y)
            self.assertTrue(same(ref, res))
        self.assertEqual(cnts.frame_count, 2)

    def test_inplace_view_on_graph_input(self):
        # graph break when calling methods with inplace_view tag on graph input
        func_args_map = {
            lambda x: x.resize_(6).mul_(2): torch.ones(4),
            lambda x: x.t_().mul_(2): torch.rand(2, 3),
            lambda x: x.transpose_(0, 1).mul_(2): torch.rand(2, 3),
            lambda x: x.squeeze_().mul_(2): torch.rand(1, 2, 3),
            lambda x: x.unsqueeze_(0).mul_(2): torch.rand(2, 3),
            lambda x: x.resize_as_(torch.rand(200, 300)): torch.rand(2, 3),
            lambda x: x.swapaxes_(0, 1).mul_(2): torch.rand(2, 3),
            lambda x: x.swapdims_(0, 1).mul_(2): torch.rand(2, 3),
            lambda x: x.rename_("N", "C").mul_(2): torch.zeros(2, 3),
            lambda x: x.as_strided_((3, 2), (2, 1)).mul_(2): torch.zeros(2, 3),
            lambda x: x.detach_().mul_(2): torch.zeros(2, 3),
        }
        for func, args in func_args_map.items():
            args_clone = args.clone()
            cnts = torch._dynamo.testing.CompileCounter()
            opt_f = torch._dynamo.optimize(cnts)(func)
            self.assertTrue(same(func(args).shape, opt_f(args_clone).shape))
            self.assertEqual(cnts.frame_count, 1)
            self.assertEqual(cnts.op_count, 1)  # mul_

    def test_dict_mutation_side_effect(self):
        def fn(d):
            d["c"] = d["a"] + d.pop("b")
            return d

        args1 = {"a": torch.randn(10), "b": torch.randn(10)}
        args2 = dict(args1)
        assert fn(args1) is args1
        cnts = torch._dynamo.testing.CompileCounter()
        opt_fn = torch._dynamo.optimize(cnts)(fn)
        self.assertIs(opt_fn(args2), args2)
        self.assertTrue(same(args1, args2))
        self.assertEqual(cnts.frame_count, 1)
        self.assertEqual(cnts.op_count, 1)

    def test_module_deepcopy(self):
        m1 = torch.nn.Sequential(
            torch.nn.Linear(10, 10),
            torch.nn.ReLU(),
            torch.nn.Linear(10, 10),
            torch.nn.ReLU(),
        )
        m2 = torch.nn.Sequential(
            torch.nn.Linear(10, 10),
            torch.nn.ReLU(),
            torch.nn.Linear(10, 10),
            torch.nn.ReLU(),
        )

        def fn(m, x):
            m_copy = copy.deepcopy(m)
            return m_copy(x)

        v = torch.randn(10)
        correct1 = fn(m1, v)
        correct2 = fn(m2, v)
        cnts = torch._dynamo.testing.CompileCounter()
        opt_fn = torch._dynamo.optimize(cnts)(fn)
        for _ in range(10):
            self.assertTrue(same(opt_fn(m1, v), correct1))
        for _ in range(10):
            self.assertTrue(same(opt_fn(m2, v), correct2))
        self.assertEqual(cnts.frame_count, 1)
        self.assertEqual(cnts.op_count, 4)

    def test_type_copy(self):
        def fn(seq):
            a, b = seq
            return type(seq)([a + 1, b + 2, a + b])

        args1 = [torch.randn(10), torch.randn(10)]
        args2 = (torch.randn(10), torch.randn(10))
        correct1 = fn(args1)
        correct2 = fn(args2)
        cnts = torch._dynamo.testing.CompileCounter()
        opt_fn = torch._dynamo.optimize(cnts)(fn)
        self.assertTrue(same(opt_fn(args1), correct1))
        self.assertTrue(same(opt_fn(args2), correct2))
        self.assertIsInstance(opt_fn(args1), list)
        self.assertIsInstance(opt_fn(args2), tuple)
        self.assertEqual(cnts.frame_count, 2)
        self.assertEqual(cnts.op_count, 6)

    def test_setattr_mutation1(self):
        class MyObj:  # noqa: B903
            def __init__(self, a, b):
                self.a = a
                self.b = b

        def fn(obj):
            obj.c = obj.a * obj.b + 1
            obj.b = obj.a * obj.c + 2
            obj.a = obj.b * obj.c + 3
            obj.c = obj.a * obj.b + 4
            obj.b = obj.a * obj.c + 5
            obj.a = obj.b * obj.c + 6
            return obj

        x1 = torch.randn(10)
        x2 = torch.randn(10)
        obj1 = MyObj(x1, x2)
        obj2 = MyObj(x1, x2)
        fn(obj2)
        cnts = torch._dynamo.testing.CompileCounter()
        opt_fn = torch._dynamo.optimize(cnts)(fn)
        self.assertIs(opt_fn(obj1), obj1)
        self.assertTrue(same(obj1.a, obj2.a))
        self.assertTrue(same(obj1.b, obj2.b))
        self.assertTrue(same(obj1.c, obj2.c))
        self.assertEqual(cnts.frame_count, 1)
        self.assertEqual(cnts.op_count, 12)

    def test_setattr_mutation2(self):
        class MyObj:
            def __init__(self, x):
                self.a = x + 1
                self.b = x + 2

        def fn(x):
            x = x / 3.0
            obj = MyObj(x)
            obj.c = obj.a * obj.b + 1
            obj.b = obj.a * obj.c + 2
            obj.a = obj.b * obj.c + 3
            return obj

        x1 = torch.randn(10)
        obj2 = fn(x1)

        cnts = torch._dynamo.testing.CompileCounter()
        opt_fn = torch._dynamo.optimize(cnts)(fn)
        obj1 = opt_fn(x1)
        self.assertTrue(same(obj1.a, obj2.a))
        self.assertTrue(same(obj1.b, obj2.b))
        self.assertTrue(same(obj1.c, obj2.c))
        self.assertEqual(cnts.frame_count, 1)
        self.assertEqual(cnts.op_count, 9)

    def test_setattr_mutation3(self):
        # TODO(jansel): dead code eliminate the object creation
        class MyObj:
            def __init__(self, x):
                super().__init__()
                self.a = x + 1
                self.b = x + 2

        def fn(x):
            x = x / 3.0
            obj = MyObj(x)
            obj.c = obj.a * obj.b + 1
            obj.b = obj.a * obj.c + 2
            obj.a = obj.b * obj.c + 3
            return obj.a, obj.b, obj.c

        x1 = torch.randn(10)
        obj2 = fn(x1)

        cnts = torch._dynamo.testing.CompileCounter()
        opt_fn = torch._dynamo.optimize(cnts)(fn)
        obj1 = opt_fn(x1)
        self.assertTrue(same(obj1, obj2))
        self.assertEqual(cnts.frame_count, 1)
        self.assertEqual(cnts.op_count, 9)

    def test_user_defined_class_name(self):
        class MyClassFoo:
            pass

        def fn1(a, b, c):
            tmp = MyClassFoo()
            if tmp.__class__.__name__ == "MyClassFoo":
                return a - b / c

        torch._dynamo.testing.standard_test(self, fn=fn1, nargs=3)

    def test_user_defined_class_python_type(self):
        class MyClass1:
            pass

        class ExampleMeta(type):
            pass

        class MyClass2(metaclass=ExampleMeta):
            pass

        def fn(x, c):
            if isinstance(c, MyClass1):
                return x + 1
            elif isinstance(c, MyClass2):
                return x + 2
            else:
                return x + 3

        x = torch.rand(3)
        opt_fn = torch._dynamo.optimize("eager")(fn)
        for c in [MyClass1, MyClass2]:
            ref = fn(x, c)
            res = opt_fn(x, c)
            self.assertTrue(same(ref, res))

    def test_super_calling_with_metaclass(self):
        class ExampleMeta(type):
            pass

        class MyClass1(metaclass=ExampleMeta):
            @classmethod
            def add(cls, x):
                return x + 1

        class MyClass2(MyClass1):
            @classmethod
            def add(cls, x):
                torch._dynamo.graph_break()
                return x + super().add(x)

        def fn(x, obj):
            return x + obj.add(x)

        x = torch.rand(3)
        obj = MyClass2()
        opt_fn = torch._dynamo.optimize("eager")(fn)
        ref = fn(x, obj)
        res = opt_fn(x, obj)
        self.assertTrue(same(ref, res))

    def test_manual_seed(self):
        def fn(a, b):
            x = a + b
            torch.manual_seed(9000)
            return x + 1

        torch._dynamo.testing.standard_test(self, fn=fn, nargs=2, expected_ops=3)

    def test_usr_cls_staticmethod(self):
        class Foo:
            @staticmethod
            def bar(a, b):
                return a + b

        def fn(a, b):
            return Foo.bar(a, b) - 1

        torch._dynamo.testing.standard_test(self, fn=fn, nargs=2)

    def test_usr_cls_classmethod(self):
        class Foo:
            @classmethod
            def bar(cls, a, b):
                return a + b

        def fn(a, b):
            return Foo.bar(a, b) - 1

        torch._dynamo.testing.standard_test(self, fn=fn, nargs=2)

    def test_dunder_methods(self):
        class Foo:
            def __init__(self, val):
                super().__init__()
                self.val = val

            def __add__(self, other):
                return Foo(self.val + other.val)

            def __mul__(self, other):
                return Foo(self.val * other.val)

            def __truediv__(self, other):
                return Foo(self.val / other.val)

            def __sub__(self, other):
                return Foo(self.val - other.val)

        def fn(a, b, c):
            return Foo(a) + Foo(b) * Foo(c) / Foo(a) - Foo(b)

        torch._dynamo.testing.standard_test(self, fn=fn, nargs=3, expected_ops=4)

    def test_function_annotation(self):
        class Variable:
            pass

        def fn(x):
            x = x / 3.0

            def inner(y: typing.List[Variable]):
                return x + 1

            return inner

        x1 = torch.randn(10)
        obj2 = fn(x1)([])

        cnts = torch._dynamo.testing.CompileCounter()
        opt_fn = torch._dynamo.optimize_assert(cnts)(fn)
        opt_fn_inner = torch._dynamo.optimize_assert(cnts)(opt_fn(x1))
        obj1 = opt_fn_inner([])
        self.assertTrue(same(obj1, obj2))
        self.assertEqual(cnts.frame_count, 2)
        self.assertEqual(cnts.op_count, 2)

    def test_nested_closure(self):
        v0 = torch.randn(10)

        def fn1():
            v1 = torch.randn(10)

            def fn2(*args, **kwargs):
                assert len(args) == 1
                assert len(kwargs) == 1
                v2 = torch.randn(10) + args[0] + kwargs["b"]

                def fn3(v3=torch.randn(10)):
                    def fn4():
                        return v0 + v1 + v2 + v3 + 1

                    return fn4

                return fn3

            return fn2(1, b=2)()

        cnts = torch._dynamo.testing.CompileCounter()
        opt_fn1 = torch._dynamo.optimize_assert(cnts)(fn1)
        tmp1 = torch._dynamo.optimize_assert(cnts)(opt_fn1())
        tmp2 = torch._dynamo.optimize_assert(cnts)(opt_fn1())
        self.assertTrue(tmp1().shape, (10,))
        self.assertTrue(same(tmp1(), tmp1()))
        self.assertFalse(same(tmp1(), tmp2()))
        self.assertEqual(cnts.frame_count, 2)
        self.assertEqual(cnts.op_count, 9)

    def test_nested_closure_mutation(self):
        def fn1():
            v1 = torch.randn(10)

            def fn2():
                v2 = torch.randn(10)

                def fn3():
                    nonlocal v1, v2
                    v1 += 1
                    v2 += 2
                    return v1 + v2

                return fn3

            rv = fn2()
            rv()
            rv()
            return rv

        torch.manual_seed(9000)
        counter1 = fn1()
        result1 = [counter1(), counter1(), counter1()]

        torch.manual_seed(9000)
        cnts = torch._dynamo.testing.CompileCounter()
        opt_fn1 = torch._dynamo.optimize_assert(cnts)(fn1)
        counter2 = torch._dynamo.optimize_assert(cnts)(opt_fn1())
        result2 = [counter2(), counter2(), counter2()]
        result1.append(counter1())
        result2.append(counter2())

        self.assertTrue(same(result1, result2))
        self.assertEqual(cnts.frame_count, 2)
        self.assertEqual(cnts.op_count, 11)

    def test_write_to_closures_in_inlining(self):
        out = []
        for use_dynamo in [False, True]:

            def make_counter():
                x = torch.randn(10)

                def counter():
                    nonlocal x
                    x = x + 1
                    return x

                return counter

            torch.manual_seed(0)
            counter = make_counter()
            if not use_dynamo:
                out.append(counter() + counter())
            else:
                cnts = torch._dynamo.testing.CompileCounter()

                @torch._dynamo.optimize(cnts, nopython=True)
                def fn(counter):
                    return counter() + counter()

                out.append(fn(counter))
                self.assertEqual(cnts.frame_count, 1)
                self.assertEqual(cnts.op_count, 3)
                self.assertFalse(same(counter() + counter(), out[-1]))

        self.assertTrue(same(out[0], out[1]))

    def test_closure_out_of_scope_cell(self):
        cell1 = torch.rand(1).item()
        cell2 = torch.rand(3, 3)

        def indirect():
            return direct()

        def direct():
            def inner():
                return cell1 + 1, cell2 + 3

            return inner()

        cnts = torch._dynamo.testing.CompileCounter()
        opt_fn = torch._dynamo.optimize(cnts)(indirect)
        result1, result2 = opt_fn()
        self.assertAlmostEqual(cell1 + 1, result1)
        self.assertTrue(torch.allclose(cell2 + 3, result2))
        self.assertEqual(cnts.frame_count, 1)
        self.assertEqual(cnts.op_count, 1)

    def test_closure_out_of_scope_cell_with_mutation(self):
        cell1 = torch.rand(1).item()
        orig1 = cell1
        cell2 = torch.rand(3, 3)
        orig2 = cell2.clone()

        def indirect():
            return direct()

        def direct():
            def inner():
                nonlocal cell1, cell2
                x = cell2 + 1
                cell1 += 1
                cell2 += 10
                x = x + cell2
                return cell1, cell2, x

            return inner()

        cnts = torch._dynamo.testing.CompileCounter()
        opt_fn = torch._dynamo.optimize(cnts, nopython=True)(indirect)
        for i in range(1, 4):
            result1, result2, _ = opt_fn()
            self.assertAlmostEqual(orig1 + 1 * i, result1)
            self.assertTrue(torch.allclose(orig2 + 10 * i, result2))
            self.assertEqual(cnts.frame_count, 1)
            self.assertEqual(cnts.op_count, 3)
            cnts.clear()

    def test_closure_out_of_scope_cell_with_cond(self):
        # Test closure with out-of-scope cell variable, used in a cond
        # where the two branches read different closure variables
        from functorch.experimental.control_flow import cond

        def g(x):
            return x

        class ModuleCondDeep(torch.nn.Module):
            def forward(self, pred, x):
                return self._indirection(pred, x)

            def _indirection(self, pred, x):
                return self.indirection(pred, x)

            def indirection(self, pred, x):
                def true_fn(y):
                    return y + 2

                def false_fn(y):
                    return y - 2

                def shallow(x):
                    return x * 2

                def deep(x):
                    # y = g(x)
                    y = x
                    return cond(
                        x[0][0] > 0,
                        true_fn,
                        false_fn,
                        [y],
                    )

                return cond(pred, shallow, deep, [x])

        mod = ModuleCondDeep()
        opt_mod = torch._dynamo.optimize("eager")(mod)
        inp = torch.randn(3, 3)
        exp1 = mod(torch.tensor(False), inp)
        actual1 = opt_mod(torch.tensor(False), inp)
        exp2 = mod(torch.tensor(True), inp)
        actual2 = opt_mod(torch.tensor(True), inp)
        self.assertTrue(torch.allclose(exp1, actual1))
        self.assertTrue(torch.allclose(exp2, actual2))

    def test_top_package_import(self):
        def fn(x):
            import torch.fx

            assert not isinstance(x, torch.fx.Proxy)
            return torch.sin(x)

        x = torch.randn(4, 5)
        ref = fn(x)
        cnts = torch._dynamo.testing.CompileCounter()
        opt_fn = torch._dynamo.optimize_assert(cnts)(fn)
        res = opt_fn(x)
        self.assertTrue(same(ref, res))

    def test_typing_union_and_optional(self):
        def fn(x):
            a = torch.jit.annotate(typing.Dict[str, typing.Optional[torch.Tensor]], {})
            b = torch.jit.annotate(
                typing.Dict[str, typing.Union[torch.Tensor, None]], {}
            )
            return a, b, x + 1

        x = torch.randn(3)
        ref = fn(x)
        opt_fn = torch._dynamo.optimize("eager")(fn)
        res = opt_fn(x)
        self.assertTrue(same(ref, res))

    def test_optimize_on_module(self):
        class MockModule(torch.nn.Module):
            def __init__(self):
                super().__init__()
                self.relu = torch.nn.ReLU()

            def custom_member(self):
                # Just for checking that Dynamo returned mod object can redirect
                # to this method
                pass

            def forward(self, x):
                return self.relu(x)

        cnts1 = torch._dynamo.testing.CompileCounter()
        mod = MockModule()
        optimized_mod = torch._dynamo.optimize(cnts1, nopython=True)(mod)

        a = torch.randn(10)
        ref = mod(a)
        res = optimized_mod(a)

        optimized_mod.custom_member()

        self.assertTrue(same(ref, res))

    def test_nested_optimize_decorator(self):
        cnts2 = torch._dynamo.testing.CompileCounter()
        cnts3 = torch._dynamo.testing.CompileCounter()

        @torch._dynamo.run()
        def fn1(x):
            return torch.sin(x) * 10

        @torch._dynamo.optimize(cnts2, nopython=True)
        def fn2(x):
            return fn1(x) + 1

        @torch._dynamo.optimize(cnts3, nopython=True)
        def fn3(x):
            return torch.relu(fn2(x))

        fn3(torch.randn(4, 5))
        self.assertEqual(cnts2.frame_count, 0)
        self.assertEqual(cnts3.frame_count, 1)
        self.assertEqual(cnts3.op_count, 4)

    def test_nested_optimize_run(self):
        cnts = torch._dynamo.testing.CompileCounter()

        @torch._dynamo.optimize(cnts, nopython=True)
        def fn(x):
            return torch.relu(torch.cos(x) + torch.sin(x))

        fn(torch.randn(4))
        self.assertEqual(cnts.frame_count, 1)

        fn(torch.randn(4, 4))
        self.assertEqual(cnts.frame_count, 2)

        # Test that run works on a decorated fn
        fn = torch._dynamo.run(fn)
        fn(torch.randn(4, 4, 4))
        self.assertEqual(cnts.frame_count, 2)

    def test_nested_optimize(self):
        cnts1 = torch._dynamo.testing.CompileCounter()
        cnts2 = torch._dynamo.testing.CompileCounter()

        def fn(x):
            return torch.relu(torch.cos(x) + torch.sin(x))

        fn1 = torch._dynamo.optimize(cnts1, nopython=True)(fn)
        fn2 = torch._dynamo.optimize(cnts2, nopython=True)(fn1)

        # The first optimize in the nesting should be ignored
        fn2(torch.randn(4))
        self.assertEqual(cnts2.frame_count, 1)
        self.assertEqual(cnts1.frame_count, 0)

        # Since the fn code object is already compiled, calling fn1 should
        # directly call the compiled_fn callable.
        torch._dynamo.run()(fn1)(torch.randn(4))
        self.assertEqual(cnts1.frame_count, 0)

        # Test same behavior by reversing the calls
        torch._dynamo.reset()
        cnts1 = torch._dynamo.testing.CompileCounter()
        cnts2 = torch._dynamo.testing.CompileCounter()
        fn1 = torch._dynamo.optimize(cnts1, nopython=True)(fn)
        fn2 = torch._dynamo.optimize(cnts2, nopython=True)(fn1)
        fn1(torch.randn(4))
        self.assertEqual(cnts1.frame_count, 1)
        torch._dynamo.run()(fn2)(torch.randn(4))
        self.assertEqual(cnts2.frame_count, 0)

    def test_torch_size(self):
        cnts = torch._dynamo.testing.CompileCounter()

        def fn(x):
            output_size = torch.Size([10, 10])
            x = x.view(*output_size)
            return (x,)

        x = torch.randn(100, requires_grad=True)
        x_clone = x.clone()
        ref = fn(x)

        opt_fn = torch._dynamo.optimize(cnts, nopython=True)(fn)
        res = opt_fn(x_clone)

        self.assertTrue(same(ref, res))

    def test_size_dim(self):
        cnts = torch._dynamo.testing.CompileCounter()

        def fn(x, dim):
            return x.size(dim=dim)

        opt_fn = torch._dynamo.optimize(cnts, nopython=True)(fn)
        x = torch.empty([4, 9, 8])
        self.assertEqual(opt_fn(x, 1), 9)
        self.assertEqual(opt_fn(x, -2), 9)

    def test_stride_dim(self):
        cnts = torch._dynamo.testing.CompileCounter()

        def fn(x, dim):
            return x.stride(dim=dim)

        opt_fn = torch._dynamo.optimize(cnts, nopython=True)(fn)
        x = torch.empty([4, 9, 8])
        self.assertEqual(opt_fn(x, 0), 72)
        self.assertEqual(opt_fn(x, -2), 8)

    def test_torch_seed(self):
        cnts = torch._dynamo.testing.CompileCounter()

        def fn(x):
            attention_seed = int(torch.seed() % sys.maxsize)
            torch.manual_seed(attention_seed)
            return (x,)

        x = torch.randn(100, requires_grad=True)
        ref = fn(x)

        opt_fn = torch._dynamo.optimize(cnts, nopython=True)(fn)
        res = opt_fn(x)

        self.assertTrue(same(ref, res))

    def test_is_tensor_like(self):
        cnts = torch._dynamo.testing.CompileCounter()

        def f(x):
            if torch.overrides.is_tensor_like(x):
                return (x * 2,)
            return (torch.ones(10) + x,)

        x = torch.randn(10)
        ref0 = f(x)
        ref1 = f(4)
        opt_f = torch._dynamo.optimize(cnts, nopython=True)(f)
        res0 = opt_f(x)
        res1 = opt_f(4)
        self.assertTrue(same(ref0, res0))
        self.assertTrue(same(ref1, res1))

    def test_is_tensor_like2(self):
        class MyTensor:
            @classmethod
            def __torch_function__(cls, func, types, args=(), kwargs=None):
                if kwargs is None:
                    kwargs = {}

                if func is torch.max:
                    return torch.tensor(123)
                return func(*args, **kwargs)

        def fn(x):
            if torch.overrides.is_tensor_like(x):
                return torch.max(x)
            else:
                return torch.zeros(1)

        x = MyTensor()
        ref0 = fn(x)
        ref1 = fn(4)
        opt_fn = torch._dynamo.optimize("eager")(fn)
        res0 = opt_fn(x)
        res1 = opt_fn(4)
        self.assertTrue(same(ref0, res0))
        self.assertTrue(same(ref1, res1))

    def test_tensor_data(self):
        def fn(x, y):
            return x[y.data]

        x = torch.rand(8)
        y = torch.ones(8).to(torch.int)
        ref = fn(x, y)
        opt_fn = torch._dynamo.optimize("eager", nopython=True)(fn)
        res = opt_fn(x, y)
        self.assertTrue(same(ref, res))

    def test_tensor_layout(self):
        def fn(x):
            return torch.zeros(
                [x.size()[0], x.size()[1]],
                dtype=x.dtype,
                layout=x.layout,
                device=x.device,
            )

        x = torch.rand(2, 3)
        ref = fn(x)
        opt_fn = torch._dynamo.optimize("eager", nopython=True)(fn)
        res = opt_fn(x)
        self.assertTrue(same(ref, res))

    def test_version_ci(self):
        # temporary test to check that the ci torch version is set correctly
        self.assertTrue(hasattr(torch, "_subclasses"))

    @unittest.skipIf(not TEST_CUDA, "requires cuda")
    def test_rand(self):
        cnts = torch._dynamo.testing.CompileCounter()
        device = "cuda"

        def fn():
            return torch.randn(10, device=device)

        torch.manual_seed(10)
        ref_run1 = fn()

        torch.manual_seed(10)
        ref_run2 = fn()
        self.assertTrue(same(ref_run1, ref_run2))

        torch.manual_seed(10)
        opt_fn = torch._dynamo.optimize(cnts, nopython=True)(fn)
        res = opt_fn()

        self.assertTrue(same(res, ref_run1))

    def test_slice_input(self):
        cnts = torch._dynamo.testing.CompileCounter()

        def getitem(a, idx):
            if isinstance(idx, slice):
                return (
                    torch.zeros(1),
                    a[idx]
                    + [
                        100,
                    ],
                )
            else:
                return (torch.zeros(1), a[idx])

        layers = list(range(10))
        ref0 = getitem(layers, slice(0, 2, 1))
        ref1 = getitem(layers, 2)
        ref2 = getitem(layers, slice(3, 8, 2))
        opt_getitem = torch._dynamo.optimize(cnts, nopython=True)(getitem)
        res0 = opt_getitem(layers, slice(0, 2, 1))
        res1 = opt_getitem(layers, 2)
        res2 = opt_getitem(layers, slice(3, 8, 2))

        self.assertTrue(ref0 == res0)
        self.assertTrue(ref1 == res1)
        self.assertTrue(ref2 == res2)

    def test_grad(self):
        cnts = torch._dynamo.testing.CompileCounter()

        def fn(a, b):
            out = a * b
            out.sum().backward()
            real_out = torch.sigmoid(a.grad + b)
            return real_out

        inps = [torch.randn(4, requires_grad=True) for _ in range(2)]
        for inp in inps:
            inp.grad = None
        ref = fn(*inps)

        for inp in inps:
            inp.grad = None
        opt_fn = torch._dynamo.optimize(cnts)(fn)
        res = opt_fn(*inps)

        self.assertTrue(same(ref, res))

    @skipIfNotPy311
    def test_linetable_311_writer1(self):
        def fn():
            a = 10
            b = 20
            c = a + b
            f = "linetable_writer"
            return f"Test if {f} generates correct co_linetable: {c}"

        # Dynamo doesn't deal with column locations or end line numbers,
        # so we only check that start line numbers in the linetables match.
        keys = bytecode_transformation.get_code_keys()
        code_options = {k: getattr(fn.__code__, k) for k in keys}
        result = bytecode_transformation.clean_and_assemble_instructions(
            bytecode_transformation.cleaned_instructions(fn.__code__),
            keys,
            code_options,
        )
        l1, l2 = list(fn.__code__.co_positions()), list(result[1].co_positions())
        self.assertEqual(len(l1), len(l2))
        for p1, p2 in zip(l1, l2):
            # check that start line numbers match
            self.assertEqual(p1[0], p2[0])
        self.assertEqual(fn.__code__.co_lnotab, result[1].co_lnotab)

    @skipIfNotPy311
    def test_linetable_311_writer2(self):
        """
        test large ops (LOAD_METHOD) and EXTENDED_ARGS
        fn_str is in the form:
        def fn():
            ...
            x0 = 1
            x1 = 1
            ...
            l = [x0, x1, ...]
        """
        fn_str = f"""\
def fn():
    foo.bar(1, 2, 3)
{str(chr(10)).join(' ' * 4 + 'x' + str(i) + ' = 1' for i in range(1 << 9))}
    l = [{str(' ').join('x' + str(i) + ',' for i in range(1 << 9))}]
        """
        locals = {}
        exec(fn_str, {}, locals)
        fn = locals["fn"]
        orig_inst_str = "\n".join(list(map(str, dis.get_instructions(fn))))
        self.assertIn("EXTENDED_ARG", orig_inst_str)
        self.assertIn("LOAD_METHOD", orig_inst_str)
        keys = bytecode_transformation.get_code_keys()
        code_options = {k: getattr(fn.__code__, k) for k in keys}
        result = bytecode_transformation.clean_and_assemble_instructions(
            bytecode_transformation.cleaned_instructions(fn.__code__),
            keys,
            code_options,
        )
        new_inst_str = "\n".join(list(map(str, result[0])))
        self.assertIn("EXTENDED_ARG", new_inst_str)
        self.assertIn("LOAD_METHOD", new_inst_str)
        l1, l2 = list(fn.__code__.co_positions()), list(result[1].co_positions())
        self.assertEqual(len(l1), len(l2))
        for p1, p2 in zip(l1, l2):
            # check that start line numbers match
            self.assertEqual(p1[0], p2[0])
        self.assertEqual(fn.__code__.co_lnotab, result[1].co_lnotab)

    @unittest.skipIf(
        sys.version_info < (3, 10) or sys.version_info >= (3, 11),
        "linetable test for Python 3.10",
    )
    def test_linetable_310_writer(self):
        def fn():
            a = 10
            b = 20
            c = a + b
            f = "linetable_writer"
            return f"Test if {f} generates correct co_linetable: {c}"

        inst = dis.get_instructions(fn)
        result = bytecode_transformation.assemble(inst, fn.__code__.co_firstlineno)
        self.assertTrue(result[1] == fn.__code__.co_linetable)

    @unittest.skipIf(sys.version_info >= (3, 10), "use lnotab when python < 3.10")
    def test_lnotab_writer(self):
        def fn():
            a = 10
            b = 20
            c = a + b
            f = "lnotab_writer"
            return f"Test if {f} generates correct co_lnotab: {c}"

        inst = dis.get_instructions(fn)
        result = bytecode_transformation.assemble(inst, fn.__code__.co_firstlineno)
        self.assertTrue(result[1] == fn.__code__.co_lnotab)

    def test_profiler_cache_lookup(self):
        def fn(x):
            y = x**2
            y = y + 2
            z = y**3
            return z

        for profiler, get_events in (
            (torch.autograd.profiler.profile, lambda prof: prof.function_events),
            (torch.profiler.profiler.profile, lambda prof: prof.events()),
        ):
            x = torch.randn((2, 2), requires_grad=True)
            ref = fn(x)
            opt_fn = torch.compile(fn, backend="aot_eager")

            # warmup
            opt_fn(x)

            # whenver we enter the profiler context, hooks are automatically registered
            with profiler() as prof:
                res = opt_fn(x)
            events = list(
                filter(
                    lambda event: event.name == "TorchDynamo Cache Lookup",
                    get_events(prof),
                )
            )

            self.assertTrue(same(ref, res))
            self.assertTrue(
                len(events) == 1,
                "Expected one lookup profiler event for one opt_fn run",
            )

            with profiler() as prof:
                # just make sure the disable functionality works
                _enable_dynamo_cache_lookup_profiler(False)
                res = opt_fn(x)
            events = list(
                filter(
                    lambda event: event.name == "TorchDynamo Cache Lookup",
                    get_events(prof),
                )
            )

            self.assertTrue(same(ref, res))
            self.assertTrue(len(events) == 0, "Expected disabled profiling")

    def test_tensor_is_contiguous(self):
        def fn(x):
            input = torch.randn((1, 16, 1, 1))
            weight = torch.randn((8, 16, 3, 3))
            weight = weight.to(memory_format=x)
            output = torch.conv2d(input, weight, None, (2, 1), (1, 1), (1, 1), 1)
            return output.is_contiguous(memory_format=x)

        opt_fn = torch._dynamo.optimize("eager")(fn)
        for x in [torch.contiguous_format, torch.channels_last]:
            self.assertEqual(fn(x), opt_fn(x))

    def test_python_slice(self):
        def f1(input):
            y = 0
            for i, x in enumerate(input[2:], 1):
                y = y + x
            return y

        def f2(input):
            y = 0
            for i, x in enumerate(input.shape[2:], 1):
                y = y + x
            return y

        cnts = torch._dynamo.testing.CompileCounter()
        opt_f1 = torch._dynamo.optimize(cnts)(f1)
        opt_f2 = torch._dynamo.optimize(cnts)(f2)
        res1 = opt_f1([1, 2, 3, 5])
        res2 = opt_f2(torch.rand([2, 3, 4, 5]))

        self.assertEqual(res1, 8)
        self.assertEqual(res2, 9)

    def test_enum_as_dict_key(self):
        class MyEnum(enum.Enum):
            FOO = 10
            BAR = 20

        def fn(x):
            y = x + 2
            z = {
                MyEnum.FOO: torch.tensor(1),
                MyEnum.BAR: 10,
                "MyEnum.BAR": torch.tensor(8),
                5: torch.rand(3),
            }
            torch._dynamo.graph_break()
            a = z[MyEnum.FOO] + z["MyEnum.BAR"]
            b = y * 2
            return a, b

        cnts = torch._dynamo.testing.CompileCounter()
        opt_fn = torch._dynamo.optimize(cnts)(fn)
        for _ in range(10):
            x = torch.rand(3)
            ref = fn(x)
            res = opt_fn(x)
            self.assertTrue(same(ref, res))
        self.assertEqual(cnts.frame_count, 2)

    def test_const_dict_variable_python_type(self):
        from torch._dynamo.variables import ConstantVariable, ConstDictVariable

        d1 = {"a": ConstantVariable(10), "b": ConstantVariable(20)}
        d2 = collections.OrderedDict(
            [("x", ConstantVariable(12)), ("y", ConstantVariable(22))]
        )
        self.assertEqual(ConstDictVariable(d1, dict).python_type(), dict)
        self.assertEqual(
            ConstDictVariable(d2, collections.OrderedDict).python_type(),
            collections.OrderedDict,
        )

    def test_builtin_subclasses_as_method_on_class_type(self):
        class Foo:
            def __init__(self, name):
                self.ame_ = name

            def get_name(self):
                return "Foo " + self.name_

        class Bar(Foo):
            def __init__(self, name):
                self.name_ = name

            def get_name(self):
                return "Bar " + self.name_

        class Baz(Foo):
            def __init__(self, name):  # noqa: B903
                self.name_ = name

            def get_name(self):
                return "Baz " + self.name_

        subs_of_foo_reg = Foo.__subclasses__()

        counter = CompileCounter()

        @torch._dynamo.optimize_assert(counter)
        def fn():
            return Foo.__subclasses__()

        subs_of_foo_optim = fn()

        self.assertEqual(len(subs_of_foo_reg), 2)
        self.assertEqual(subs_of_foo_reg, subs_of_foo_optim)

    def test_builtin_subclasses_as_method_on_var(self):
        class Foo:
            def __init__(self, name):
                self.name_ = name

            def get_name(self):
                return "Foo " + self.name_

        class Bar(Foo):
            def __init__(self, name):
                self.name_ = name

            def get_name(self):
                return "Bar " + self.name_

        class Baz(Bar):
            def __init__(self, name):
                self.name_ = name

            def get_name(self):
                return "Baz " + self.name_

        subs_of_foo_reg = Foo.__subclasses__()
        sub_of_foo_subclass_var_reg = subs_of_foo_reg[0].__subclasses__()

        sub_of_foo_subclass_var_optim = list()
        counter = CompileCounter()

        @torch._dynamo.optimize_assert(counter)
        def fn():
            return Foo.__subclasses__()

        @torch._dynamo.optimize_assert(counter)
        def fn_single(subs_of_foo_optim):
            return subs_of_foo_optim[0].__subclasses__()

        subs_of_foo_optim = fn()
        sub_of_foo_subclass_var_optim = fn_single(subs_of_foo_optim)

        self.assertEqual(len(sub_of_foo_subclass_var_optim), 1)
        self.assertEqual(sub_of_foo_subclass_var_optim, sub_of_foo_subclass_var_reg)

    def test_enum_no_graphbreaks(self):
        class Foo(enum.Enum):
            FOO = 0
            BAR = 1

        def fn(x, foo):
            if foo is Foo.FOO:
                x = torch.add(x, 1.0)
            x = torch.mul(x, 1.0)
            return x

        x = torch.randn(1)
        cnts = torch._dynamo.testing.CompileCounter()
        opt_fn = torch._dynamo.optimize(cnts, nopython=True)(fn)
        opt_fn(x, Foo.FOO)
        self.assertEqual(cnts.op_count, 2)

        torch._dynamo.reset()
        cnts = torch._dynamo.testing.CompileCounter()
        opt_fn = torch._dynamo.optimize(cnts, nopython=True)(fn)
        opt_fn(x, Foo.BAR)
        self.assertEqual(cnts.op_count, 1)

    def test_repeat_interleave_graphbreaks(self):
        def fn_no_breaks(x):
            # no breaks on self_int
            x += 1
            x = torch.repeat_interleave(x, 2, 3)
            x += 1
            return x

        def fn_has_breaks(x):
            # breaks on self_Tensor
            x += 1
            x = torch.repeat_interleave(x, torch.tensor(2), 3)
            x += 1
            return x

        x = torch.randn([4, 16, 1, 64])

        cnts = torch._dynamo.testing.CompileCounter()
        opt_fn = torch._dynamo.optimize(cnts)(fn_no_breaks)
        opt_fn(x)
        self.assertEqual(cnts.frame_count, 1)

        torch._dynamo.reset()
        cnts = torch._dynamo.testing.CompileCounter()
        opt_fn = torch._dynamo.optimize(cnts)(fn_has_breaks)
        opt_fn(x)
        self.assertEqual(cnts.frame_count, 2)

    def test_id_of_nn_module(self):
        class M(torch.nn.Module):
            def forward(self, x, ref_id):
                self_id = id(self)
                if self_id == ref_id:
                    x = torch.mul(x, 1.0)
                x = torch.add(x, 1.0)
                return x

        m = M().eval()
        data = torch.randn(1)
        cnts = torch._dynamo.testing.CompileCounter()
        correct_ref_id = id(m)
        opt_m = torch._dynamo.optimize(cnts, nopython=True)(m)
        opt_m(data, correct_ref_id)
        # Extra op is the recorded equality test (although once
        # the trace is flattened this is dead!)
        if torch._dynamo.config.assume_static_by_default:
            self.assertExpectedInline(cnts.op_count, """2""")
        else:
            self.assertExpectedInline(cnts.op_count, """3""")

        torch._dynamo.reset()
        cnts = torch._dynamo.testing.CompileCounter()
        incorrect_ref_id = id(m) + 1
        opt_m = torch._dynamo.optimize(cnts, nopython=True)(m)
        opt_m(data, incorrect_ref_id)
        if torch._dynamo.config.assume_static_by_default:
            self.assertExpectedInline(cnts.op_count, """1""")
        else:
            self.assertExpectedInline(cnts.op_count, """2""")

    def test_inline_func_jump_on_tensor_condition(self):
        def f1(input):
            if input == 0:
                return input + 1
            else:
                return input + 2

        def f2(input):
            return f1(input)

        cnts = torch._dynamo.testing.CompileCounter()
        opt_f2 = torch._dynamo.optimize(cnts)(f2)
        res1 = opt_f2(torch.tensor([1.0]))
        res2 = opt_f2(torch.tensor([0.0]))

        self.assertEqual(res1, 3)
        self.assertEqual(res2, 1)

    def test_frozenset_torch_func_contains(self):
        funcs = frozenset([torch.add])

        def fn(x, func):
            if func in funcs:
                x = torch.add(x, 1.0)
            x = torch.mul(x, 1.0)
            return x

        x = torch.randn(1)
        cnts = torch._dynamo.testing.CompileCounter()
        opt_fn = torch._dynamo.optimize(cnts, nopython=True)(fn)
        opt_fn(x, torch.add)
        self.assertEqual(cnts.op_count, 2)

        torch._dynamo.reset()
        cnts = torch._dynamo.testing.CompileCounter()
        opt_fn = torch._dynamo.optimize(cnts, nopython=True)(fn)
        opt_fn(x, torch.mul)
        self.assertEqual(cnts.op_count, 1)

    def test_inline_list_mutation(self):
        def f1(x):
            x.append(torch.ones(8))
            return x

        def f2():
            x = [torch.ones(6)]
            f1(x)
            return x

        res1 = f2()
        cnts = torch._dynamo.testing.CompileCounter()
        opt_f2 = torch._dynamo.optimize(cnts)(f2)
        res2 = opt_f2()
        self.assertTrue(same(res1, res2))

    def test_inline_dict_mutation(self):
        def f1(d):
            d["c"] = d["a"] + d.pop("b")
            return d

        def f2():
            d = {"a": torch.ones(5), "b": torch.ones(5)}
            f1(d)
            return d

        res1 = f2()
        cnts = torch._dynamo.testing.CompileCounter()
        opt_f2 = torch._dynamo.optimize(cnts)(f2)
        res2 = opt_f2()
        self.assertTrue(same(res1, res2))

    def test_recursive_inline_list_mutation(self):
        def f1(x, y):
            x.append(torch.tensor([1.1]))
            y.append(torch.tensor([1.2]))
            return x, y

        def f2(x, y):
            x.append(torch.tensor([2.1]))
            y.append(torch.tensor([2.2]))
            f1(x, y)
            return x, y

        def f3(x):
            x.append(torch.tensor([3.1]))
            y = [torch.tensor([3.2])]
            f2(x, y)
            return x, y

        def f4():
            x = [torch.tensor([4.1])]
            return f3(x)

        res1 = f4()
        cnts = torch._dynamo.testing.CompileCounter()
        opt_f4 = torch._dynamo.optimize(cnts)(f4)
        res2 = opt_f4()
        self.assertTrue(same(res1, res2))

    def test_sample_input(self):
        from torch.testing._internal.common_methods_invocations import SampleInput

        def fn(sample):
            if isinstance(sample.input, torch.Tensor):
                return sample.input * 2
            return torch.zeros(())

        sample = SampleInput(torch.ones(2))
        ref = fn(sample)

        opt_fn = torch._dynamo.optimize("eager")(fn)
        res = opt_fn(sample)

        self.assertTrue(same(ref, res))

    def test_release_input_memory(self):
        x = torch.rand([4])
        x_ref = weakref.ref(x)

        cnts = torch._dynamo.testing.CompileCounter()

        @torch._dynamo.optimize(cnts)
        def foo(x):
            return x + x

        out = foo(x)
        self.assertTrue(same(out, x + x))
        del x
        self.assertIs(x_ref(), None)

    def test_release_module_memory(self):
        mod = torch.nn.Linear(10, 10)
        x = torch.rand([10, 10])
        mod_weight_ref = weakref.ref(mod.weight)
        mod_ref = weakref.ref(mod)

        # Modules that are passed into torch._dynamo optimized functions
        # will normally be held onto through the generated GraphModule,
        # which contains the modules. remove the reference in this backend
        # and test that no additional references are being held.
        class NoLeakBackend:
            def __call__(self, gm: torch.fx.GraphModule, example_inputs):
                gm.mod = None

                def foo(*args, **kwargs):
                    return (1,)

                return foo

        no_leak_backend = NoLeakBackend()

        @torch._dynamo.optimize(no_leak_backend)
        def foo(mod, x):
            return mod(x)

        foo(mod, x)
        del mod
        del x
        self.assertIsNone(mod_ref(), None)
        self.assertIsNone(mod_weight_ref(), None)

    def test_update_locals_and_stack_uses_shared_cache(self):
        def fn(x):
            perm = [0, 3, 5]
            perm = list(range(min(perm))) + perm
            perm.extend(i for i in range(x.dim()) if i not in perm)
            return perm

        x = torch.rand([2, 2, 2, 2, 2, 2])
        res1 = fn(x)
        cnts = torch._dynamo.testing.CompileCounter()
        opt_fn = torch._dynamo.optimize(cnts)(fn)
        res2 = opt_fn(x)
        self.assertTrue(same(res1, res2))

    def test_dict_reconstruct_keeps_original_order(self):
        def fn():
            modules = collections.OrderedDict([("act", torch.nn.ReLU())])
            module_dict = torch.nn.ModuleDict(modules)

            next_modules = {"fc4": torch.nn.Linear(5, 6), "act3": torch.nn.Sigmoid()}
            modules.update(next_modules.items())
            module_dict.update(next_modules)
            return modules, module_dict

        cnts = torch._dynamo.testing.CompileCounter()
        opt_fn = torch._dynamo.optimize(cnts)(fn)
        modules, module_dict = opt_fn()

        self.assertEqual(len(module_dict), len(modules))
        for k1, m2 in zip(modules, module_dict.children()):
            self.assertTrue(modules[k1] is m2)

    def test_side_effects_codegen_update_mutated(self):
        # codegen to update mutated variables with side effect
        # should after stack value's codegen
        def f1(x):
            alist = [x]
            alist.append(x + 1)
            alist[0].sum().item()  # graph break
            res = alist.pop()
            res.sum().item()  # graph break
            return res

        def f2(a, b):
            d = {"a": a + 1, "b": b + 2}
            x = d.pop("b")
            x.sum().item()  # graph break
            y = d["a"] + x
            y.sum().item()  # graph break
            d["c"] = y
            return d

        x = torch.rand([2, 3])
        a = torch.rand([5, 6])
        b = torch.rand([5, 6])
        res11 = f1(x)
        res21 = f2(a, b)
        cnts = torch._dynamo.testing.CompileCounter()
        opt_f1 = torch._dynamo.optimize(cnts)(f1)
        opt_f2 = torch._dynamo.optimize(cnts)(f2)
        res12 = opt_f1(x)
        res22 = opt_f2(a, b)
        self.assertTrue(same(res11, res12))
        self.assertTrue(same(res21, res22))

    def test_list_append_return_none(self):
        def fn(x):
            alist = []
            blist = alist.append(x + 1)
            return alist, blist

        x = torch.tensor([2.3])
        res = fn(x)
        cnts = torch._dynamo.testing.CompileCounter()
        opt_fn = torch._dynamo.optimize(cnts)(fn)
        res2 = opt_fn(x)
        self.assertEqual(res, res2)

    def test_tensor_types(self):
        def fn(dtype, tensor_type):
            x = torch.empty(4, dtype=dtype)
            assert isinstance(x, tensor_type)

        opt_fn = torch._dynamo.optimize("eager")(fn)
        opt_fn(torch.float32, torch.FloatTensor)
        opt_fn(torch.float64, torch.DoubleTensor)
        opt_fn(torch.float16, torch.HalfTensor)
        opt_fn(torch.bfloat16, torch.BFloat16Tensor)
        opt_fn(torch.uint8, torch.ByteTensor)
        opt_fn(torch.int8, torch.CharTensor)
        opt_fn(torch.int64, torch.LongTensor)
        opt_fn(torch.int, torch.IntTensor)
        opt_fn(torch.int16, torch.ShortTensor)
        opt_fn(torch.bool, torch.BoolTensor)

    def test_nan(self):
        def f(x, n):
            return x * 2 + n

        x = torch.randn(4)
        n = float("nan")

        cnts = torch._dynamo.testing.CompileCounter()
        opt_f = torch._dynamo.optimize(cnts)(f)
        opt_f(x, n)
        opt_f(x, n)
        self.assertEqual(cnts.frame_count, 1)

    @patch.object(torch._dynamo.config, "capture_scalar_outputs", True)
    def test_item(self):
        class MyMod(torch.nn.Module):
            def forward(self, x):
                z = torch.max(x)
                return z.int().item()

        x = torch.tensor([[10.6763, 11.7445, -2.2369]])
        model = MyMod()
        y = torch._dynamo.optimize("eager", nopython=True)(model)(x)

        self.assertEqual(y, 11)

    @patch.object(torch._dynamo.config, "capture_scalar_outputs", True)
    def test_item_changes(self):
        class MyMod(torch.nn.Module):
            def forward(self, x):
                z = torch.max(x)
                return z.int().item()

        x = torch.tensor([[10.6763, 11.7445, -2.2369]])
        model = MyMod()
        opt_model = torch._dynamo.optimize("eager", nopython=True)(model)
        y = opt_model(x)
        z = opt_model(torch.tensor([[y - 5, y + 10, y + 50]]))

        self.assertEqual(y, 11)
        self.assertEqual(z, 61)

    @patch.object(torch._dynamo.config, "capture_scalar_outputs", True)
    def test_item_changes_new_shape(self):
        class MyMod(torch.nn.Module):
            def forward(self, x):
                z = torch.max(x)
                return z.int().item()

        x = torch.tensor([[10.6763, 11.7445, -2.2369]])
        model = MyMod()
        opt_model = torch._dynamo.optimize("eager", nopython=True)(model)
        y = opt_model(x)
        z = opt_model(torch.tensor([[y - 5, y + 50], [y + 5, y - 50]]))

        self.assertEqual(y, 11)
        self.assertEqual(z, 61)

    @unittest.skip("https://github.com/pytorch/pytorch/issues/99726")
    def test_cross_entropy_loss_fancy_ctor1(self):
        rand_5 = torch.randn(5)
        rand_3_5 = torch.randn(3, 5)
        target = torch.empty(3, dtype=torch.long).random_(5)

        loss = torch.nn.CrossEntropyLoss(
            weight=rand_5, reduce=False, label_smoothing=0.5
        )
        opt_loss = torch._dynamo.optimize("eager", nopython=True)(loss)
        input = rand_3_5
        dynamo_output = opt_loss(input, target)

        loss = torch.nn.CrossEntropyLoss(
            weight=rand_5, reduce=False, label_smoothing=0.5
        )
        input = rand_3_5
        output = loss(input, target)

        self.assertTrue(torch.allclose(dynamo_output, output))

    def test_cross_entropy_loss_fancy_ctor2(self):
        rand_3_5 = torch.randn(3, 5)
        target = torch.empty(3, dtype=torch.long).random_(5)

        loss = torch.nn.CrossEntropyLoss(reduce=False, label_smoothing=0.5)
        opt_loss = torch._dynamo.optimize("eager", nopython=True)(loss)
        input = rand_3_5
        dynamo_output = opt_loss(input, target)

        loss = torch.nn.CrossEntropyLoss(reduce=False, label_smoothing=0.5)
        input = rand_3_5
        output = loss(input, target)

        self.assertTrue(torch.allclose(dynamo_output, output))

    def test_cross_entropy_loss_simple_ctor(self):
        output = None
        rand_3_5 = torch.randn(3, 5)
        target = torch.empty(3, dtype=torch.long).random_(5)

        loss = torch.nn.CrossEntropyLoss()
        opt_loss = torch._dynamo.optimize("eager", nopython=True)(loss)
        input = rand_3_5
        dynamo_output = opt_loss(input, target)

        loss = torch.nn.CrossEntropyLoss()
        input = rand_3_5
        output = loss(input, target)

        self.assertTrue(torch.allclose(dynamo_output, output))

    def test_nn_functional_reduction(self):
        def fn(loss, reduction):
            reduction_enum = F._Reduction.get_enum(reduction)
            if reduction_enum == 0:
                return loss
            elif reduction_enum == 1:
                return loss.mean()
            elif reduction_enum == 2:
                return loss.sum()

        x = torch.rand([3, 5])
        y = "mean"
        ref = fn(x, y)
        opt_fn = torch._dynamo.optimize("eager", nopython=True)(fn)
        res = opt_fn(x, y)
        self.assertTrue(torch.allclose(ref, res))

    def test_large_reduction_list(self):
        dtype = torch.float32
        device = "cpu"

        def check_sum_all(tensor: torch.Tensor) -> None:
            pylist = tensor.reshape(-1).tolist()
            self.assertTrue(same(tensor.sum(), torch.tensor(sum(pylist))))

        check_sum_all(torch.randn(200000, dtype=dtype, device=device))

    def test_raise_on_backend_error(self):
        def my_compiler(gm, _):
            raise RuntimeError("duck!")

        @torch._dynamo.optimize(my_compiler)
        def fn(a, b):
            return a + b / (a - b)

        self.assertRaises(
            torch._dynamo.exc.BackendCompilerFailed,
            lambda: fn(torch.randn(10), torch.randn(10)),
        )

    def test_named_parameters(self):
        n_embd = 768
        block_size = 128
        vocab_size = 65
        embd_pdrop = 0.1

        class MyModel2(torch.nn.Module):
            def __init__(self):
                super().__init__()
                self.tok_emb = torch.nn.Embedding(vocab_size, n_embd)
                self.pos_emb = torch.nn.Parameter(torch.zeros(1, block_size, n_embd))
                self.drop = torch.nn.Dropout(embd_pdrop)

            def forward(self, x):
                return x

        class MyModel(torch.nn.Module):
            def __init__(self):
                super().__init__()
                self.tok_emb = torch.nn.Embedding(vocab_size, n_embd)
                self.pos_emb = torch.nn.Parameter(torch.zeros(1, block_size, n_embd))
                self.drop = torch.nn.Dropout(embd_pdrop)
                self.submod2 = MyModel2()

            def forward(self, x):
                return x

        # Regular
        params = []
        mod = MyModel()
        actual_params = list(mod.named_parameters())

        @torch._dynamo.optimize("eager", nopython=True)
        def fn():
            return list(mod.named_parameters())

        params = fn()

        self.assertEqual(len(actual_params), len(params))
        for idx in range(len(params)):
            k_a, v_a = actual_params[idx]
            k, v = params[idx]
            self.assertEqual(k_a, k)
            self.assertTrue(torch.allclose(v_a, v))

        # Prefix
        params = []
        mod = MyModel()
        actual_params = list(mod.named_parameters(prefix="foo"))

        @torch._dynamo.optimize("eager", nopython=True)
        def fn1():
            return list(mod.named_parameters(prefix="foo"))

        params = fn1()

        self.assertEqual(len(actual_params), len(params))
        for idx in range(len(params)):
            k_a, v_a = actual_params[idx]
            k, v = params[idx]
            self.assertEqual(k_a, k)
            self.assertTrue(torch.allclose(v_a, v))

    def test_module_complex_iter(self):
        n_embd = 768
        block_size = 128
        vocab_size = 65
        embd_pdrop = 0.1

        class FakeGPT(torch.nn.Module):
            def __init__(self):
                super().__init__()
                self.tok_emb = torch.nn.Embedding(vocab_size, n_embd)
                self.pos_emb = torch.nn.Parameter(torch.zeros(1, block_size, n_embd))
                self.drop = torch.nn.Dropout(embd_pdrop)
                self.ln_f = torch.nn.LayerNorm(n_embd)
                self.head = torch.nn.Linear(n_embd, vocab_size, bias=False)

                self.block_size = block_size
                self.names = []

            def forward(self, idx, targets=None):
                b, t = idx.size()
                assert (
                    t <= self.block_size
                ), "Cannot forward, model block size is exhausted."

                # forward the GPT model
                token_embeddings = self.tok_emb(
                    idx
                )  # each index maps to a (learnable) vector
                position_embeddings = self.pos_emb[
                    :, :t, :
                ]  # each position maps to a (learnable) vector
                x = self.drop(token_embeddings + position_embeddings)
                x = self.blocks(x)
                x = self.ln_f(x)
                logits = self.head(x)

                # if we are given some desired targets also calculate the loss
                loss = None
                if targets is not None:
                    loss = F.cross_entropy(
                        logits.view(-1, logits.size(-1)), targets.view(-1)
                    )

                return logits, loss

            def foo(self, memo=None, prefix="", remove_duplicate=False):
                for mn, m in self.named_modules(
                    memo=memo, prefix=prefix, remove_duplicate=remove_duplicate
                ):
                    for pn, p in self.named_parameters():
                        fpn = "%s.%s" % (mn, pn) if mn else pn
                        self.names.append(fpn)

        # Test plain recurse
        model_a = FakeGPT()
        model_a.foo()
        a_names = model_a.names

        model_b = FakeGPT()
        opt_model_b = torch._dynamo.optimize("eager", nopython=True)(model_b)
        opt_model_b.foo()

        self.assertEqual(a_names, model_b.names)

        # Test with prefix
        model_a = FakeGPT()
        model_a.foo(prefix="abc")
        a_names = model_a.names

        model_b = FakeGPT()
        opt_model_b = torch._dynamo.optimize("eager", nopython=True)(model_b)
        opt_model_b.foo(prefix="abc")

        self.assertEqual(a_names, model_b.names)

    def test_numpy_variable_isinstance(self):
        def fn(x, m):
            if isinstance(m, np.ndarray):
                return x + 1
            else:
                return x - 1

        x = torch.tensor([2.3])
        m = np.array([1, 2, 3])
        ref = fn(x, m)
        cnts = torch._dynamo.testing.CompileCounter()
        opt_fn = torch._dynamo.optimize(cnts)(fn)
        res = opt_fn(x, m)
        self.assertEqual(ref, res)

    def test_tensor_dot_grad_no_graph_break(self):
        def fn(a, b):
            y = 3 * a**3 - b**2
            y.backward(gradient=torch.tensor([1.0, 1.0]))
            b.grad.zero_()
            return a.grad, b.grad

        a = torch.tensor([2.0, 3.0], requires_grad=True)
        b = torch.tensor([6.0, 4.0], requires_grad=True)
        cnts = torch._dynamo.testing.CompileCounter()
        opt_fn = torch._dynamo.optimize(cnts)(fn)
        _, b_grad = opt_fn(a, b)
        self.assertTrue(same(b_grad, torch.tensor([0.0, 0.0])))
        self.assertEqual(cnts.frame_count, 2)

    def test_torch_nn_parameter_isinstance(self):
        def fn(x):
            a = torch.nn.Parameter(torch.rand(2, 3))
            if isinstance(a, torch.Tensor):
                return x + 1
            else:
                return x - 1

        x = torch.tensor([2.5])
        ref = fn(x)
        opt_fn = torch._dynamo.optimize("eager")(fn)
        res = opt_fn(x)
        self.assertEqual(ref, res)

    # '__torch__.torch.SymInt (of Python compilation unit at: 0x4c9c0e0)'
    # object has no attribute or method '__ne__'
    # NB: I don't think this ever can actually work, cuz TorchScript
    # can't deal with SymInt inputs
    @expectedFailureDynamic
    @torch._dynamo.config.patch(raise_on_backend_change=True)
    def test_change_backends(self):
        @torch._dynamo.optimize("eager", nopython=True)
        def fn1():
            return x + 1

        @torch._dynamo.optimize("ts")
        def fn2():
            return x + 2

        @torch._dynamo.optimize("eager", nopython=False)
        def fn3():
            return x + 1

        x = torch.tensor([3, 5])

        fn1()
        fn1()
        fn3()
        self.assertRaises(torch._dynamo.exc.ResetRequired, fn2)
        fn1()
        torch._dynamo.reset()
        fn2()
        fn2()
        self.assertRaises(torch._dynamo.exc.ResetRequired, fn1)
        self.assertRaises(torch._dynamo.exc.ResetRequired, fn3)
        fn2()

    def test_dynamo_min_operator_with_shape(self):
        @torch._dynamo.optimize("eager", nopython=True)
        def f(x, a):
            return min(x.shape[0], a)

        result = f(torch.ones(6), 3)
        self.assertEqual(result, 3)

    def test_onnx_shape_as_tensor(self):
        @torch._dynamo.optimize("eager", nopython=True)
        def f(x):
            return 1 + torch._shape_as_tensor(x)[0]

        gm, _ = torch._dynamo.export(f, torch.ones(6))

        input_one_dim = torch.ones(6)
        input_two_dims = torch.ones(7, 4)
        self.assertEqual(f(input_one_dim), 7)
        self.assertEqual(f(input_two_dims), 8)
        self.assertEqual(f(input_two_dims), 8)

        @torch._dynamo.optimize("eager", nopython=True)
        def f_onnx(x):
            return 1 + torch.onnx.operators.shape_as_tensor(x)[0]

        self.assertEqual(f_onnx(input_one_dim), 7)
        self.assertEqual(f_onnx(input_two_dims), 8)
        self.assertEqual(f_onnx(input_two_dims), 8)

    def test_cond(self):
        from functorch.experimental.control_flow import cond

        def true_fn(x):
            return x.sin()

        def false_fn(x):
            return x.cos()

        def f(pred, x):
            return cond(pred, true_fn, false_fn, [x])

        opt_fn = torch._dynamo.optimize("eager")(f)
        a = opt_fn(torch.tensor(False), torch.tensor([0.25, 0.25]))
        self.assertTrue(same(torch.cos(torch.tensor([0.25, 0.25])), a))
        b = opt_fn(torch.tensor(True), torch.tensor([0.25, 0.25]))
        self.assertTrue(same(torch.sin(torch.tensor([0.25, 0.25])), b))

    def test_nonzero_static(self):
        # invalid size
        with self.assertRaisesRegex(
            RuntimeError, "nonzero_static: 'size' must be an non-negative integer"
        ):
            torch.nonzero_static(torch.tensor([8]), size=-2)

        with self.assertRaisesRegex(
            RuntimeError, "nonzero_static: 'size' must be an non-negative integer"
        ):
            torch.nonzero_static(torch.tensor([8]), size=-2, out=torch.tensor(0))

        # nonzero_static.out: out dtype mismatch
        input_tensor = torch.tensor([8])
        static_size = 1
        out_tensor = torch.empty((static_size, input_tensor.dim()), dtype=torch.float)
        with self.assertRaisesRegex(
            RuntimeError, "nonzero_static: Expected out tensor to have scalar type Long"
        ):
            torch.nonzero_static(input_tensor, size=static_size, out=out_tensor)

        # nonzero_static.out: out resize (shrink)
        input_tensor = torch.tensor([8])
        static_size = 1
        out_tensor = torch.empty((10, 10, 10, 10), dtype=torch.long)
        self.assertTrue(
            same(
                torch.nonzero_static(input_tensor, size=static_size, out=out_tensor),
                torch.tensor([0]),
            )
        )
        self.assertTrue(
            same(
                out_tensor,
                torch.tensor([0]),
            )
        )

        # nonzero_static.out: out resize (enlarge)
        input_tensor = torch.tensor([8])
        static_size = 1
        out_tensor = torch.empty((0), dtype=torch.long)
        self.assertTrue(
            same(
                torch.nonzero_static(input_tensor, size=static_size, out=out_tensor),
                torch.tensor([0]),
            )
        )
        self.assertTrue(
            same(
                out_tensor,
                torch.tensor([0]),
            )
        )

        # 0 rank
        input_tensor = torch.tensor(6)
        static_size = 2
        self.assertTrue(
            same(
                torch.nonzero_static(input_tensor, size=static_size),
                torch.empty((static_size, input_tensor.dim()), dtype=torch.long),
            )
        )

        # 0 size
        input_tensor = torch.tensor([[[1]]])
        static_size = 0
        self.assertTrue(
            same(
                torch.nonzero_static(input_tensor, size=static_size),
                torch.empty((static_size, input_tensor.dim()), dtype=torch.long),
            )
        )

        # 1D input
        input_tensor = torch.tensor([0, 8])
        static_size = 1
        self.assertTrue(
            same(
                torch.nonzero_static(input_tensor, size=static_size),
                torch.tensor([1]),
            )
        )

        input_tensor = torch.tensor([8, 0])
        static_size = 2
        self.assertTrue(
            same(
                torch.nonzero_static(input_tensor, size=static_size),
                torch.tensor([[0], [-1]]),  # padded with default fill_value "-1"
            )
        )

        # 2D input
        input_tensor = torch.tensor([[1.2, 0], [3.4, 5.6]])
        static_size = 5
        fill_value = -100
        self.assertTrue(
            torch._dynamo.utils.same(
                torch.nonzero_static(
                    input_tensor, size=static_size, fill_value=fill_value
                ),
                torch.tensor(
                    [
                        [0, 0],
                        [1, 0],
                        [1, 1],
                        [fill_value, fill_value],
                        [fill_value, fill_value],
                    ]
                ),
            )
        )
        input_tensor = torch.tensor([[1.2, 0], [3.4, 5.6]])
        static_size = 2
        fill_value = -100
        self.assertTrue(
            torch._dynamo.utils.same(
                torch.nonzero_static(
                    input_tensor, size=static_size, fill_value=fill_value
                ),
                torch.tensor([[0, 0], [1, 0]]),
            )
        )

        # 3D input
        input_tensor = torch.tensor([[[0, 0], [0, -3]], [[0, 0], [5, 0]]])
        static_size = 4
        fill_value = -999
        self.assertTrue(
            torch._dynamo.utils.same(
                torch.nonzero_static(
                    input_tensor,
                    size=static_size,
                    fill_value=fill_value,
                ),
                torch.tensor(
                    [
                        [0, 1, 1],
                        [1, 1, 0],
                        [fill_value, fill_value, fill_value],
                        [fill_value, fill_value, fill_value],
                    ]
                ),
            )
        )

    def test_cond_with_quantization(self):
        from functorch.experimental.control_flow import cond

        class MyModule(torch.nn.Module):
            def __init__(self):
                super().__init__()
                example_inputs = (torch.randn(5, 5),)
                self.model = torch.nn.Linear(5, 5)
                self.quantized_model = prepare_qat_fx(
                    self.model, qconfig_dict, example_inputs=example_inputs
                )

            def forward(self, pred, x):
                def true_fn(x):
                    return x.sin() + self.quantized_model(x)

                def false_fn(x):
                    return x.cos() + self.model(x)

                return cond(pred, true_fn, false_fn, [x])

        module = MyModule()
        opt_m = torch._dynamo.optimize("eager", nopython=True)(module)
        x = torch.rand((5, 5))
        pred = torch.tensor(True)
        self.assertTrue(same(module(pred, x), opt_m(pred, x)))
        pred = torch.tensor(False)
        self.assertTrue(same(module(pred, x), opt_m(pred, x)))

    def test_map_with_quantization(self):
        from functorch.experimental.control_flow import map

        class MyModule(torch.nn.Module):
            def __init__(self):
                super().__init__()
                example_inputs = (torch.randn(5, 5),)
                self.model = torch.nn.Linear(5, 5)
                self.quantized_model = prepare_qat_fx(
                    self.model, qconfig_dict, example_inputs=example_inputs
                )

            def forward(self, x):
                def body(x):
                    return x.sin() + self.quantized_model(x)

                return map(body, x)

        module = MyModule()
        opt_m = torch._dynamo.optimize("eager", nopython=True)(module)
        x = torch.rand((5, 5))
        self.assertTrue(same(module(x), opt_m(x)))

    def test_cond_side_effects(self):
        from functorch.experimental.control_flow import cond

        c = 0

        def true_fn(x):
            return x - c

        def false_fn(x):
            return x + c

        def f(pred, x):
            nonlocal c
            c = 1
            return cond(pred, true_fn, false_fn, [x])

        opt_fn = torch._dynamo.optimize("eager")(f)
        c = 0
        a = opt_fn(torch.tensor(False), torch.tensor([0.25, 0.25]))
        self.assertTrue(same(torch.tensor([1.25, 1.25]), a))

    def test_map_side_effects(self):
        from functorch.experimental.control_flow import map

        class Module(torch.nn.Module):
            def __init__(self):
                super().__init__()
                self.w = torch.tensor(1)

            def forward(self, xs):
                def body(x):
                    self.w += 1
                    return x

                return map(body, xs)

        mod = Module()
        with self.assertRaisesRegex(
            Unsupported, "Can't inplace modify module params/buffers"
        ):
            opt_fn = torch._dynamo.optimize("eager", nopython=True)(mod)
            opt_fn(torch.randn(3, 2))

    def test_cond_nested(self):
        from functorch.experimental.control_flow import cond

        def true_fn_nested(x):
            return x * 10

        def false_fn_nested(x):
            return x * -1

        def true_fn(pred2, x):
            return x.sin()

        def false_fn(pred2, x):
            return x + cond(pred2, true_fn_nested, false_fn_nested, [x])

        def f(pred, pred2, x):
            return cond(pred, true_fn, false_fn, [pred2, x])

        cc = torch._dynamo.testing.CompileCounter()
        opt_fn = torch._dynamo.optimize(cc)(f)
        true_true_sin = opt_fn(
            torch.tensor(True), torch.tensor(True), torch.tensor([0.25, 0.25])
        )
        self.assertTrue(same(torch.sin(torch.tensor([0.25, 0.25])), true_true_sin))

        true_false_sin = opt_fn(
            torch.tensor(True), torch.tensor(False), torch.tensor([0.25, 0.25])
        )
        self.assertTrue(same(torch.sin(torch.tensor([0.25, 0.25])), true_false_sin))

        false_true_sum_mult = opt_fn(
            torch.tensor(False), torch.tensor(True), torch.tensor([0.25, 0.25])
        )
        self.assertTrue(
            same(torch.tensor([2.75, 2.75]), false_true_sum_mult)
        )  # * 10 then add x

        false_false_sum_neg = opt_fn(
            torch.tensor(False), torch.tensor(False), torch.tensor([0.25, 0.25])
        )
        self.assertTrue(
            same(torch.tensor([0.0, 0.0]), false_false_sum_neg)
        )  # * -1 then add x
        self.assertTrue(cc.frame_count, 2)

    def test_cond_export(self):
        from functorch.experimental.control_flow import cond

        def true_fn_nested(x):
            return x * 10

        def false_fn_nested(x):
            return x * -1

        def true_fn(pred2, x):
            return x.sin()

        def false_fn(pred2, x):
            return x + cond(pred2, true_fn_nested, false_fn_nested, [x])

        def f(pred, pred2, x):
            return cond(pred, true_fn, false_fn, [pred2, x])

        graph, guard = torch._dynamo.export(
            f, torch.tensor(False), torch.tensor(True), torch.tensor([0.25, 0.25])
        )
        true_true_sin = graph(
            torch.tensor(True), torch.tensor(True), torch.tensor([0.25, 0.25])
        )
        self.assertTrue(same(torch.sin(torch.tensor([0.25, 0.25])), true_true_sin))

        true_false_sin = graph(
            torch.tensor(True), torch.tensor(False), torch.tensor([0.25, 0.25])
        )
        self.assertTrue(same(torch.sin(torch.tensor([0.25, 0.25])), true_false_sin))

        false_true_sum_mult = graph(
            torch.tensor(False), torch.tensor(True), torch.tensor([0.25, 0.25])
        )
        self.assertTrue(
            same(torch.tensor([2.75, 2.75]), false_true_sum_mult)
        )  # * 10 then add x

        false_false_sum_neg = graph(
            torch.tensor(False), torch.tensor(False), torch.tensor([0.25, 0.25])
        )
        self.assertTrue(
            same(torch.tensor([0.0, 0.0]), false_false_sum_neg)
        )  # * -1 then add x

    def test_cond_export_single_arg(self):
        from functorch.experimental.control_flow import cond

        def true_fn(x):
            return x

        def false_fn(x):
            return x.sin()

        def f(pred, x):
            return cond(pred, true_fn, false_fn, [x])

        graph, guard = torch._dynamo.export(
            f, torch.tensor(False), torch.tensor([0.25, 0.25])
        )
        true_mirror = graph(torch.tensor(True), torch.tensor([0.25, 0.25]))
        self.assertTrue(same(torch.tensor([0.25, 0.25]), true_mirror))
        true_mirror_2 = graph(torch.tensor(True), torch.tensor([0.33, 0.33, 0.33]))
        self.assertTrue(same(torch.tensor([0.33, 0.33, 0.33]), true_mirror_2))

        false_sin = graph(torch.tensor(False), torch.tensor([0.5, 0.5]))
        self.assertTrue(same(torch.sin(torch.tensor([0.5, 0.5])), false_sin))

    def test_enum_guards(self):
        class MyEnum(enum.Enum):
            FOO = 10
            BAR = 20

        def fn(x, y):
            if y == MyEnum.FOO:
                return x + 1
            else:
                return x - 1

        x = torch.rand(3)
        y = MyEnum.BAR
        ref = fn(x, y)
        opt_fn = torch.compile(backend="eager")(fn)
        res = opt_fn(x, y)
        self.assertTrue(same(ref, res))

    def test_duplicate_graph_break_log(self):
        torch._logging.set_logs(graph_breaks=True)

        @torch._dynamo.optimize("eager")
        def f1(a, b):
            f2(a, b)

        def f2(a, b):
            c = a + b
            print("break")
            return a + b + c

        @torch._dynamo.optimize("eager")
        def g1(a, b):
            g2(a, b)

        def g2(a, b):
            c = a + b
            print("break")
            return a + b + c

        def count_graph_break_msgs(msgs):
            return sum(msg.find("Graph break") != -1 for msg in msgs)

        with self.assertLogs(logger="torch._dynamo", level=logging.DEBUG) as log:
            torch._dynamo.config.verbose = True
            f1(torch.randn(10), torch.randn(10))
            self.assertGreater(count_graph_break_msgs(log.output), 1)

        with self.assertLogs(logger="torch._dynamo", level=logging.DEBUG) as log:
            torch._dynamo.config.verbose = False
            g1(torch.randn(10), torch.randn(10))
            self.assertEqual(count_graph_break_msgs(log.output), 1)

        # reset logging state
        torch._logging.set_logs()

    def test_inplace_param_update(self):
        def fn(param, y):
            prev_grad = torch.is_grad_enabled()
            try:
                torch.set_grad_enabled(False)
                torch.set_grad_enabled(True)
                torch.set_grad_enabled(False)
                param.add_(y)
            finally:
                torch.set_grad_enabled(prev_grad)

        y = torch.randn(4)
        x = torch.nn.Parameter(torch.randn(4))
        fn(x, y)

        cnts = torch._dynamo.testing.CompileCounter()
        opt_fn = torch._dynamo.optimize(cnts, nopython=True)(fn)
        opt_fn(x, y)
        self.assertEqual(cnts.frame_count, 1)
        self.assertEqual(cnts.op_count, 3)

    @unittest.skipIf(
        not PLATFORM_SUPPORTS_FUSED_SDPA or not SM80OrLater,
        "Can't run fused SDPA on this platform",
    )
    def test_parsing_sdpa(self):
        class MyModule(torch.nn.Module):
            def forward(self, query, key, value):
                out = F.scaled_dot_product_attention(query, key, value, None, 0, True)
                out = F.scaled_dot_product_attention(
                    query, key, value, None, 0, True, scale=8
                )
                out = F.scaled_dot_product_attention(
                    query=query,
                    key=key,
                    value=value,
                    attn_mask=None,
                    dropout_p=0,
                    is_causal=True,
                )
                out = F.scaled_dot_product_attention(
                    query,
                    key=key,
                    value=value,
                    attn_mask=None,
                    dropout_p=0,
                    is_causal=True,
                )
                out = F.scaled_dot_product_attention(
                    query, key, value, None, dropout_p=0, is_causal=True
                )
                out = F.scaled_dot_product_attention(query, key, value, None, scale=8)
                return out

        device = "cuda"
        dtype = torch.float16
        seq_len_q = 1
        seq_len_k = 1
        head_dim = 8
        query = torch.ones(
            1, 8, seq_len_q, head_dim, device=device, dtype=dtype, requires_grad=True
        )
        key = torch.ones(
            1, 8, seq_len_k, head_dim, device=device, dtype=dtype, requires_grad=True
        )
        value = torch.ones(
            1, 8, seq_len_k, head_dim, device=device, dtype=dtype, requires_grad=True
        )
        module = MyModule()
        opt_mod = torch._dynamo.optimize("inductor")(module)
        opt_mod(query, key, value)

    def test_generate_tensor_from_list_of_numpy_primitive_type(self):
        # Test sth like torch.LongTensor(list(np.int64, np.int64, ...))
        def fn():
            x = np.array([1, 2, 3, 4, 5, 6], dtype=np.int64)
            y = [x[0], x[2], x[4]]
            z = torch.LongTensor(y)
            return z

        ref = fn()
        opt_fn = torch._dynamo.optimize("eager")(fn)
        res = opt_fn()
        self.assertTrue(same(ref, res))

    def test_object_classmethod(self):
        class C:
            @classmethod
            def fn(cls, x):
                return x + x

        @torch._dynamo.optimize("eager", nopython=True)
        def f():
            return C().fn(torch.ones(2, 3))

        self.assertTrue(torch.allclose(f(), torch.tensor([2.0])))

    def test_object_staticmethod(self):
        class C:
            @staticmethod
            def fn(x):
                return x + x

        @torch._dynamo.optimize("eager", nopython=True)
        def f():
            return C().fn(torch.ones(2, 3))

        self.assertTrue(torch.allclose(f(), torch.tensor([2.0])))

    def test_user_function_variable_supports_enum_argument(self):
        class Foo(enum.Enum):
            FOO = 0
            BAR = 1

        def gn(x, y=Foo.FOO):
            if y is Foo.FOO:
                return x
            else:
                return x + 1

        def fn(x):
            return gn(x)

        x = torch.randn(2, 3)
        ref = fn(x)
        opt_fn = torch._dynamo.optimize("eager", nopython=True)(fn)
        res = opt_fn(x)
        self.assertTrue(torch.allclose(ref, res))

    def test_user_function_variable_supports_type_abcmeta_argument(self):
        class Foo(metaclass=abc.ABCMeta):
            @abc.abstractclassmethod
            def read(self):  # noqa: B027
                pass

        class Bar(Foo):
            def read(self):
                return "Hello World!"

        class Baz:
            pass

        def gn(x, tys=(Bar, Baz)):
            if Bar in tys:
                return x - 1
            else:
                return x + 1

        def fn(x):
            return gn(x)

        x = torch.randn(2, 3)
        ref = fn(x)
        opt_fn = torch._dynamo.optimize("eager", nopython=True)(fn)
        res = opt_fn(x)
        self.assertTrue(torch.allclose(ref, res))

    def test_user_function_variable_supports_function_argument(self):
        # Test user defined function default arguments can be:
        # 1, user defined functions (e.g, add1)
        # 2, torch functions (e.g, torch.sin)
        # 3, python builtin functions (e.g, operator.neg)
        def add1(x):
            return x + 1

        def gn(x, f1=add1, f2=torch.sin, f3=operator.neg):
            return f3(f2(f1(x)))

        def fn(x):
            return gn(x)

        x = torch.randn(2, 3)
        ref = fn(x)
        opt_fn = torch._dynamo.optimize("eager", nopython=True)(fn)
        res = opt_fn(x)
        self.assertTrue(torch.allclose(ref, res))

    def test_typing_variable_isinstance(self):
        def fn(x, m):
            if isinstance(m, typing.Mapping):
                return x + 1
            else:
                return x - 1

        x = torch.randn(2, 3)
        m = {"x": torch.randn(3)}
        ref = fn(x, m)
        opt_fn = torch._dynamo.optimize("eager")(fn)
        res = opt_fn(x, m)
        self.assertTrue(torch.allclose(ref, res))

    def test_repro_graph_breaks_in__get_item_by_idx(self):
        class Mod(torch.nn.Module):
            def __init__(self):
                super().__init__()
                self.mod = torch.nn.Sequential(
                    torch.nn.Linear(3, 3), torch.nn.Linear(3, 3)
                )

            def forward(self, x):
                return self.mod[0](x)

        m = Mod()
        graph, _ = torch._dynamo.export(m, torch.randn(3, 3))

    def test_nn_sequential_invocation(self):
        with freeze_rng_state():

            class TestModel(torch.nn.Module):
                def __init__(self) -> None:
                    super().__init__()
                    self.linears = torch.nn.Sequential(
                        torch.nn.Linear(2, 2),
                        torch.nn.Linear(2, 2),
                        torch.nn.Linear(2, 2),
                        torch.nn.Linear(2, 2),
                    )

                def forward(self, x):
                    all_but_last = self.linears[:-1]
                    return all_but_last(x)

            m = TestModel()
            x = torch.rand((2, 2))
            real = m(x)
            graph, _ = torch._dynamo.export(m, x)
            dynamo_result = graph(x)
            self.assertTrue(same(real, dynamo_result))

    def test_nn_sequential_invocation_reposition_indices(self):
        with freeze_rng_state():

            class TestModel(torch.nn.Module):
                def __init__(self) -> None:
                    super().__init__()
                    self.linears = torch.nn.Sequential(
                        torch.nn.Linear(2, 2),
                        torch.nn.Linear(2, 2),
                        torch.nn.Linear(2, 2),
                        torch.nn.Linear(2, 2),
                    )

                def forward(self, x):
                    all_but_last = self.linears[1:3]
                    return all_but_last(x)

            m = TestModel()
            x = torch.rand((2, 2))
            real = m(x)
            graph, _ = torch._dynamo.export(m, x)
            dynamo_result = graph(x)
            self.assertTrue(same(real, dynamo_result))

    def test_error_on_nested_fx_trace(self):
        input = torch.rand(2, 3)

        def f(x):
            x + x

        real = f(input)

        optimized = torch._dynamo.optimize("eager")(f)
        self.assertTrue(same(optimized(input), real))

        with self.assertRaisesRegex(RuntimeError, "Detected that you are using FX"):
            gm = torch.fx.symbolic_trace(optimized)

    @patch.object(torch._dynamo.config, "error_on_nested_fx_trace", False)
    def test_no_error_on_nested_fx_trace(self):
        input = torch.rand(2, 3)

        def f(x):
            x + x

        real = f(input)

        optimized = torch._dynamo.optimize("eager")(f)
        self.assertTrue(same(optimized(input), real))

        # should not error
        gm = torch.fx.symbolic_trace(optimized)
        self.assertTrue(same(gm(input), real))

    def test_not_dynamic_scope(self):
        def f(y):
            x = 1

            def g():
                x = 2
                return lambda: x

            return y + g()()

        input = torch.zeros(1)
        real = f(input)
        optimized = torch._dynamo.optimize("eager")(f)
        opt = optimized(input)
        self.assertTrue(same(opt, real))

    def test_inference_mode(self):
        @torch.inference_mode()
        def func(x, y):
            return x.add(1.0) + y

        x = torch.ones(4, requires_grad=True)
        y = torch.ones(4, requires_grad=True)
        ref = func(x, y)
        opt_func = torch._dynamo.optimize("eager")(func)

        x1 = torch.ones(4, requires_grad=True)
        res = opt_func(x1, y)
        self.assertTrue(same(ref, res))
        self.assertTrue(same(x, x1))

    def test_if_cond_nn_mod1(self):
        class MockModule(torch.nn.Module):
            def __init__(self, output_relu=True):
                super().__init__()
                self.relu = torch.nn.ReLU() if output_relu else None

            def forward(self, x):
                x = torch.sin(x)
                if self.relu:
                    x = self.relu(x)
                return x

        model = MockModule()
        opt_model = torch._dynamo.optimize("eager", nopython=True)(model)

        x = torch.rand(4)
        ref = model(x)
        res = opt_model(x)
        self.assertTrue(same(ref, res))

        model = MockModule(output_relu=False)
        opt_model = torch._dynamo.optimize("eager", nopython=True)(model)

        x = torch.rand(4)
        ref = model(x)
        res = opt_model(x)
        self.assertTrue(same(ref, res))

    def test_if_cond_nn_mod2(self):
        class MockModule(torch.nn.Module):
            def __init__(self):
                super().__init__()
                self.layer = torch.nn.Sequential()

            def forward(self, x):
                if self.layer:
                    return x + 1
                else:
                    return x - 1

        model = MockModule()
        x = torch.rand(4)
        ref = model(x)
        opt_model = torch.compile(backend="eager")(model)
        res = opt_model(x)
        self.assertTrue(same(ref, res))

    def test_if_cond_nn_mod3(self):
        def fn(x):
            if torch.nn.ModuleList():
                return x + 1
            else:
                return x - 1

        x = torch.rand(4)
        ref = fn(x)
        opt_fn = torch.compile(backend="eager")(fn)
        res = opt_fn(x)
        self.assertTrue(same(ref, res))

    def test_if_cond_user_defined_object(self):
        # obj.__bool__ is not existed
        class A:  # noqa: B903
            def __init__(self, x):
                self.x = x

        # obj.__bool__ is function and returns bool type
        class B:
            def __init__(self, x):
                self.x = x

            def __bool__(self):
                return self.x > 0

        # obj.__bool__ is non-function
        class C:
            def __init__(self, x):
                self.x = x
                self.__bool__ = False

        def fn(x, obj):
            if not obj:
                return x + 1
            else:
                return x - 1

        x = torch.rand(4)
        cnts = torch._dynamo.testing.CompileCounter()
        opt_fn = torch._dynamo.optimize(cnts, nopython=True)(fn)
        obj1 = A(0.5)
        obj2 = B(0.5)
        obj3 = B(-0.5)
        obj4 = C(0.5)
        for obj in [obj1, obj2, obj3, obj4, obj3, obj2]:
            ref = fn(x, obj)
            res = opt_fn(x, obj)
            self.assertTrue(same(ref, res))
        self.assertEqual(cnts.frame_count, 4)

    def test_if_cond_user_defined_object2(self):
        # obj.__bool__ is function and returns non-bool type
        class MyObj:
            def __init__(self, x):
                self.x = x

            def __bool__(self):
                self.x = 1.2
                return self.x

        def fn(a, obj):
            if not obj:
                return a + obj.x
            else:
                return a - obj.x

        x = torch.rand(4)
        obj = MyObj(0.5)
        opt_fn = torch._dynamo.optimize("eager")(fn)
        try:
            opt_fn(x, obj)
            self.assertFalse(True)
        except TypeError as e:
            self.assertIn("__bool__ should return bool, returned float", str(e))

    def test_if_cond_user_defined_object3(self):
        # obj.__bool__ is not existed, but obj.__len__ exists
        class A:  # noqa: B903
            def __init__(self, x):
                self.x = x

            def __len__(self):
                return len(self.x)

        # obj.__bool__ takes precedence over obj.__len__
        class B:
            def __init__(self, x):
                self.x = x

            def __bool__(self):
                return False

            def __len__(self):
                return len(self.x)

        def fn(x, obj):
            if not obj:
                return x + 1
            else:
                return x - 1

        x = torch.rand(4)
        opt_fn = torch.compile(backend="eager", fullgraph=True)(fn)
        obj1 = A([1, 2, 3])
        obj2 = A([])
        obj3 = B([1, 2, 3])
        obj4 = B([])
        for obj in [obj1, obj2, obj3, obj4]:
            ref = fn(x, obj)
            res = opt_fn(x, obj)
            self.assertTrue(same(ref, res))

    def test_class_has_instancecheck_method(self):
        class A:
            pass

        class ExampleMeta(type):
            def __instancecheck__(cls, instance):
                return True

        class B(metaclass=ExampleMeta):
            pass

        def fn(x, obj):
            if isinstance(obj, B):
                return x + 1
            else:
                return x - 1

        x = torch.rand(4)
        obj = A()
        ref = fn(x, obj)
        opt_fn = torch._dynamo.optimize("eager", nopython=True)(fn)
        res = opt_fn(x, obj)
        self.assertTrue(same(ref, res))

    def test_torch_cuda_is_available(self):
        def fn(x):
            if torch.cuda.is_available():
                return x + 1
            else:
                return x - 1

        x = torch.rand(4)
        ref = fn(x)
        opt_fn = torch._dynamo.optimize("eager", nopython=True)(fn)
        res = opt_fn(x)
        self.assertTrue(same(ref, res))

    def test_variable_tracker_recursively_contains(self):
        # VariableTracker.recursively_contains should be updated correctly when mutation happens
        def fn(x):
            data = [[None] * 3] * 3
            for i in range(3):
                if i == 0:
                    data[0][i] = x
                else:
                    data[0][i] = data[0][i - 1] + 1
            return data[0][-1]

        x = torch.rand(4)
        ref = fn(x)
        opt_fn = torch._dynamo.optimize("eager", nopython=True)(fn)
        res = opt_fn(x)
        self.assertTrue(same(ref, res))

    @unittest.skipIf(not TEST_CUDA, "requires cuda")
    @unittest.skipIf(not torch.backends.cudnn.is_available(), "requires cudnn")
    def test_torch_cudnn_is_acceptable(self):
        def fn(x):
            if torch.backends.cudnn.is_acceptable(tensor=x):
                return x + 1
            return x

        x = torch.rand(4).cuda()
        ref = fn(x)
        opt_fn = torch._dynamo.optimize("eager", nopython=True)(fn)
        res = opt_fn(x)
        self.assertTrue(same(ref, res))

    @unittest.skipIf(not TEST_CUDA, "requires cuda")
    @unittest.skipIf(not torch.backends.cudnn.is_available(), "requires cudnn")
    def test_torch_cudnn_is_acceptable_bad_inputs(self):
        def fn1(x):
            if torch.backends.cudnn.is_acceptable("invalid"):
                return x + 1
            return x

        def fn2(x):
            if torch.backends.cudnn.is_acceptable(x, 3.14):
                return x + 1
            return x

        with self.assertRaisesRegex(
            AssertionError, "Expect input to cudnn.is_acceptable to be a tensor"
        ):
            x1 = torch.rand(4).cuda()
            opt_fn1 = torch._dynamo.optimize("eager", nopython=True)(fn1)
            res1 = opt_fn1(x1)

        with self.assertRaisesRegex(
            AssertionError, "Expect 1 input to cudnn.is_acceptable"
        ):
            x2 = torch.rand(4).cuda()
            opt_fn2 = torch._dynamo.optimize("eager", nopython=True)(fn2)
            res = opt_fn2(x2)

    @unittest.skipIf(not TEST_CUDA, "requires cuda")
    def test_get_device(self):
        def fn(x, y):
            x = x + 1
            y = y + 1
            return x.get_device(), y.get_device()

        x = torch.rand(4, device="cuda")
        y = torch.rand(4, device="cpu")
        ref = fn(x, y)
        opt_fn = torch._dynamo.optimize("eager", nopython=True)(fn)
        res = opt_fn(x, y)
        self.assertTrue(same(ref, res))

    def test_disable_flag(self):
        cnt = torch._dynamo.testing.CompileCounter()

        with patch.dict(os.environ, {"TORCH_COMPILE_DISABLE": "1"}):

            def fn(x, y):
                x = x + 1
                y = y + 1

            opt_fn = torch._dynamo.optimize(cnt)

        self.assertEqual(cnt.frame_count, 0)

    def test_is_compiling(self):
        def f():
            if torch._dynamo.is_compiling():
                return torch.ones(2, 2)
            else:
                return torch.zeros(2, 2)

        opt_f = torch._dynamo.optimize("eager")(f)

        self.assertEqual(f(), torch.zeros(2, 2))
        self.assertEqual(opt_f(), torch.ones(2, 2))

    def test_torch_generator_set_state(self):
        def fn():
            default_state = torch.default_generator.get_state()
            x = torch.rand([2, 3])
            torch._dynamo.graph_break()
            torch.default_generator.set_state(default_state)
            y = torch.rand([2, 3])
            return x, y

        opt_fn = torch._dynamo.optimize("eager")(fn)
        x, y = opt_fn()
        self.assertEqual(x, y)

    def test_torch_distributions_lazy_property(self):
        def fn(x):
            return torch.distributions.Categorical(probs=x).entropy()

        opt_fn = torch._dynamo.optimize("eager")(fn)
        x = torch.rand([4, 4])
        self.assertEqual(opt_fn(x), fn(x))

    def test_guard_failure_fn(self):
        def fn(x, y, k):
            x = x + 1
            y = y + 1
            return x * y * k

        x = torch.tensor([0.5, 0.5])
        y = torch.tensor([1.0, 1.0])

        guard_failure = None

        def guard_failures(failure):
            nonlocal guard_failure
            guard_failure = failure

        opt_fn = torch._dynamo.optimize(
            "eager", nopython=True, guard_fail_fn=guard_failures
        )(fn)

        x2 = torch.tensor([0.5, 0.5, 1.0])
        y2 = torch.tensor([0.5, 0.5, 0.5])

        opt_fn(x, y, 3)
        opt_fn(x2, y2, 5)

        if (
            not torch._dynamo.config.specialize_int
            and not torch._dynamo.config.assume_static_by_default
        ):
            # we didn't actually test guard_failure_fn here but whatever,
            # nice to see no guard failure on the test
            self.assertTrue(guard_failure is None)
        else:
            self.assertTrue(guard_failure is not None)

    def test_guard_failure_fn_shape_control(self):
        def fn(x, y):
            if x.shape[0] < 3:
                if y.shape[0] < 3:
                    return x * y
                else:
                    return x + y
            else:
                return -1

        x = torch.randn([2, 2])
        y = torch.randn([2, 2])

        guard_failure = None

        def guard_failures(failure):
            nonlocal guard_failure
            guard_failure = failure

        opt_fn = torch._dynamo.optimize(
            "eager", nopython=True, guard_fail_fn=guard_failures
        )(fn)

        x2 = torch.randn([5, 5])
        y2 = torch.randn([5, 5])

        opt_fn(x, y)
        opt_fn(x2, y2)

        self.assertTrue(guard_failure is not None)
        if torch._dynamo.config.assume_static_by_default:
            self.assertExpectedInline(
                guard_failure[0],
                """tensor 'L['x']' size mismatch at index 0. expected 2, actual 5""",
            )
        else:
            self.assertExpectedInline(guard_failure[0], """L['x'].size()[0] < 3""")

    def test_guard_failure_fn2(self):
        def fn(x, y):
            x = x + 1
            y = y + 1
            return x * y

        x = torch.tensor([0.5, 0.5])
        y = torch.tensor([1.0, 1.0])

        guard_failure = None

        def guard_failures(failure):
            nonlocal guard_failure
            guard_failure = failure

        opt_fn = torch._dynamo.optimize(
            "eager", nopython=True, guard_fail_fn=guard_failures
        )(fn)

        x2 = torch.tensor([0.5, 0.5, 1.0])
        y2 = torch.tensor([0.5, 0.5, 0.5])

        opt_fn(x, y)
        opt_fn(x2, y2)

        if torch._dynamo.config.assume_static_by_default:
            self.assertExpectedInline(
                guard_failure[0],
                """tensor 'L['x']' size mismatch at index 0. expected 2, actual 3""",
            )
        else:
            self.assertTrue(guard_failure is None)

    def test_guard_failure_fn_tensor_iter(self):
        def fn(x):
            for y in x:
                y.add_(1.0)
            return y

        guard_failure = None

        def guard_failures(failure):
            nonlocal guard_failure
            guard_failure = failure

        opt_fn = torch._dynamo.optimize(
            "eager", nopython=True, guard_fail_fn=guard_failures
        )(fn)

        args1 = torch.randn(10, 10)
        out = fn(args1)
        opt_out = opt_fn(args1)
        self.assertTrue(same(out, opt_out))

        args2 = torch.randn(9, 10)
        out = fn(args2)
        opt_out = opt_fn(args2)
        self.assertTrue(same(out, opt_out))

        # guard is expected for both static and dynamic shapes
        self.assertTrue(guard_failure is not None)
        self.assertExpectedInline(guard_failure[0], """len(L['x']) == 10""")

    def test_restore_graphstate(self):
        # This function does some guard accumulation,
        # and then rolls back due to control flow.
        # The idea is that if one were printing guards as they appear,
        # they would see this insert a guard that does not show up in the final set of
        # guards as we rolled back from it.
        def nested_fn(s):
            if x[0] < 10:
                return s * s
            return s

        def fn(x, y):
            x = x + 1
            y = nested_fn(y)
            y = y + 10
            return x * y

        all_guards = []

        def guard_export_print(guards):
            nonlocal all_guards
            all_guards.extend(guards)

        opt_fn = torch._dynamo.optimize("eager", guard_export_fn=guard_export_print)(fn)

        x = torch.tensor([0.5, 0.5])
        y = torch.tensor([1.0, 1.0])
        opt_fn(x, y)

        for guard in all_guards:
            # This guard was created
            self.assertTrue(guard.name != "nested_fn.__closure__[0].cell_contents")

    def test_call_parent_non_class_methods_from_child(self):
        class A:
            def add(self, x):
                return x + 10

            def mul(self, x):
                return x * 0.1

        class B(A):
            def add(self, x):
                return x + 20

            def mul(self, x):
                return x * 0.2

        class C(B):
            def add(self, x):
                y = A.add(self, x)
                z = B.mul(self, y)
                return z + 30

        x = torch.rand(4)
        fn = C().add
        ref = fn(x)
        opt_fn = torch._dynamo.optimize("eager", nopython=True)(fn)
        res = opt_fn(x)
        self.assertTrue(same(ref, res))

    def test_builder_for_class_with_metaclass(self):
        class ExampleMeta(type):
            pass

        class MyClass(metaclass=ExampleMeta):
            pass

        def fn(x, y):
            if isinstance(y, MyClass):
                return x + 1
            else:
                return x - 1

        x = torch.rand([4, 4])
        y = MyClass()
        ref = fn(x, y)
        opt_fn = torch._dynamo.optimize("eager")(fn)
        res = opt_fn(x, y)
        self.assertTrue(same(ref, res))

    def test_tuple_from_tuple_iter(self):
        def inner_fn(*args):
            acc = torch.ones(10, 10)
            for arg in args:
                acc.add_(arg)

            return acc

        @torch._dynamo.optimize("eager")
        def fn(inputs, params):
            y = tuple(inputs) + tuple(params)
            return inner_fn(*y)

        inputs = [torch.randn(10, 10) for _ in range(3)]

        fn(inputs, iter(tuple(inputs)))

    def test_torch_package_working_with_trace(self):
        # from torch._dynamo.test_case import run_tests

        inputs = [torch.randn([2, 2]), torch.randn([2, 2])]

        optimized_model = torch._dynamo.optimize(backend="eager")(
            MyPickledModule(torch.randn([2, 2]))
        )
        from torch import package

        path = "/tmp/MyPickledModule.pt"
        package_name = "MyPickledModule"
        resource_name = "MyPickledModule.pkl"

        model = MyPickledModule(torch.randn([2, 2]))

        with package.PackageExporter(path) as exp:
            exp.extern("**")
            exp.save_pickle(package_name, resource_name, model)

        imp = package.PackageImporter(path)
        loaded_model = imp.load_pickle(package_name, resource_name)

        optimized_loaded_model = torch._dynamo.optimize("eager")(loaded_model)(*inputs)

    def test_shape_and_tuple_equality(self):
        def fn(x, y, t):
            z = x * y
            if x.size() == t:
                return z.cos()
            return z.sin()

        torch._dynamo.optimize("eager", nopython=True)(fn)(
            torch.randn([4, 4]), torch.randn([4, 4]), (4, 4)
        )

    def test_int_list(self):
        # if assume_static_by_default == True: spec int list
        # otherwise: unspec int list
        def fn(x, y):
            return torch.sin(x + y[1] % 2)

        x = torch.randn(6)
        cnt = torch._dynamo.testing.CompileCounter()
        opt_fn = torch._dynamo.optimize(cnt)(fn)
        for i in range(10, 25, 3):
            y = [i, i + 1, i + 2]
            ref = fn(x, y)
            res = opt_fn(x, y)
            self.assertTrue(same(ref, res))
        if torch._dynamo.config.assume_static_by_default:
            if torch._dynamo.config.automatic_dynamic_shapes:
                self.assertExpectedInline(cnt.frame_count, """2""")
            else:
                self.assertExpectedInline(cnt.frame_count, """5""")
        else:
            self.assertExpectedInline(cnt.frame_count, """1""")

    # specifically test for tensor.attribute -> torch.something()
    def test_real_imag_tensor_attribute(self):
        def fn(x, y):
            a = x.real
            b = x.imag
            return torch.mul(torch.add(a, y), b)

        x_real = torch.rand((4, 4))
        x_imag = torch.rand((4, 4))
        x = torch.complex(x_real, x_imag)
        y = torch.rand((4, 4))

        ref = fn(x, y)
        opt_fn = torch._dynamo.optimize("eager")(fn)
        res = opt_fn(x, y)
        self.assertTrue(same(ref, res))

    def test_T_tensor_attribute(self):
        def fn(x, y):
            a = x.T
            return torch.add(a, y)

        x = torch.rand((4, 4))
        y = torch.rand((4, 4))

        ref = fn(x, y)
        opt_fn = torch._dynamo.optimize("eager")(fn)
        res = opt_fn(x, y)
        self.assertTrue(same(ref, res))

    def test_recursive_tensor_attribute(self):
        def fn(x, y):
            a = x.real.T
            b = x.imag
            return torch.mul(torch.add(a, y), b)

        x_real = torch.rand((4, 4))
        x_imag = torch.rand((4, 4))
        x = torch.complex(x_real, x_imag)
        y = torch.rand((4, 4))

        ref = fn(x, y)
        opt_fn = torch._dynamo.optimize("eager")(fn)
        res = opt_fn(x, y)
        self.assertTrue(same(ref, res))

    def test_assigning_function_to_object_attribute(self):
        # user-defined functions which are object's attributes are not converted to bound methods
        def my_add(*args):
            a, b = args
            return a + b

        class MyClass:
            def __init__(self, func):
                self.add = func

        obj = MyClass(my_add)

        def fn(x):
            return obj.add(x, 2)

        x = torch.rand(2, 3)
        ref = fn(x)
        opt_fn = torch.compile(backend="eager")(fn)
        res = opt_fn(x)
        self.assertTrue(same(ref, res))

    def test_assigning_function_to_class_attribute(self):
        # user-defined functions which are class's attributes are converted to bound methods
        def my_add(*args):
            obj, a, b = args
            return obj.x + a + b

        class MyClass:
            add = my_add

            def __init__(self, x):
                self.x = x

        obj = MyClass(0.5)

        def fn(x):
            return obj.add(x, 2)

        x = torch.rand(2, 3)
        ref = fn(x)
        opt_fn = torch.compile(backend="eager")(fn)
        res = opt_fn(x)
        self.assertTrue(same(ref, res))

    def test_tagging_tensors_simple(self):
        def foo(x, y):
            return x * y, x, y

        a = torch.randn([3, 3])
        a.tag = "a"
        a.frog = "ribbity ribbit"
        b = torch.randn([3, 3])
        b.tag = "b"
        b.frog = "ribbit"

        exported = torch._dynamo.export(foo, a, b)
        out_graph = exported[0]

        nodes = list(out_graph.graph.nodes)
        placeholders = [node for node in nodes if node.op == "placeholder"]
        all_tags = []
        all_frogs = []
        for placeholder in placeholders:
            if "tensor_dict" in placeholder.meta:
                all_tags.append(placeholder.meta["tensor_dict"]["tag"])
                all_frogs.append(placeholder.meta["tensor_dict"]["frog"])

        self.assertEqual(all_tags, ["a", "b"])
        self.assertEqual(all_frogs, ["ribbity ribbit", "ribbit"])

    def test_tagging_tensors_mix_used_unused_structure(self):
        def pre_attention_state_ops(input, mems, state):
            lc_key = state[0]
            lc_val = state[1]
            bar = []
            for i in range(0, 4):
                bar2 = []
                for j in range(0, 3):
                    bar2.append(
                        lc_key + lc_val + torch.tensor([0.1, 0.25, 0.4, 0.5, 0.1])
                    )
                bar.append(bar2)

            return bar

        mems = torch.tensor([[[1.8364, 0.2724, -1.4917, -0.4367, 0.8640]]])
        state = [
            torch.tensor([[[1.0517, 0.3848, -0.6472, 0.0823, 0.9116]]]),
            torch.tensor([[[1.0517, 0.3848, -0.6472, 0.0823, 0.9116]]]),
        ]
        i = torch.tensor(
            [
                [0.0313, -0.1487, -0.3846, -0.5321],
                [-1.7073, 1.3331, -0.0890, -1.4935],
                [-0.8314, -0.1862, -0.5935, 1.5232],
            ]
        )

        mems.tag = "MEMS"
        i.tag = "FOO"
        state[0].tag = "STATE_0"
        state[1].tag = "HMMM"

        exported = torch._dynamo.export(pre_attention_state_ops, i, mems, state)
        out_graph = exported[0]

        nodes = list(out_graph.graph.nodes)
        placeholders = [node for node in nodes if node.op == "placeholder"]
        all_tags = []
        for placeholder in placeholders:
            if "tensor_dict" in placeholder.meta:
                all_tags.append(placeholder.meta["tensor_dict"]["tag"])

        self.assertEqual(all_tags, ["STATE_0", "HMMM"])

    def test_get_custom_tensor_attribute(self):
        def fn(x):
            return x.custom_attr * x

        x = torch.rand((2, 2))
        x.custom_attr = 3.14
        ref = fn(x)
        opt_fn = torch._dynamo.optimize("eager")(fn)
        res = opt_fn(x)
        self.assertTrue(same(ref, res))

    def test_set_custom_tensor_attribute(self):
        def fn(x):
            x.custom_attr = 3.14
            return x.custom_attr * x

        x = torch.rand((2, 2))
        ref = fn(x)
        opt_fn = torch._dynamo.optimize("eager")(fn)
        res = opt_fn(x)
        self.assertTrue(same(ref, res))

    def test_if_tensor_is_none(self):
        """
        Python 3.11 adds new jump instructions that check if
        TOS is None. We do not support these instructions.
        """

        def f(x, y):
            z = 1
            if x is None:
                z *= 2
            if y is not None:
                z *= 3
            return z

        opt_f = torch._dynamo.optimize("eager", nopython=True)(f)
        self.assertEqual(opt_f(None, torch.ones(2)), 6)

        if sys.version_info >= (3, 11):
            insts = bytecode_transformation.cleaned_instructions(f.__code__)
            for inst in insts:
                self.assertNotIn("_NONE", inst.opname)

    @skipIfNotPy311
    def test_py311_jump_offset(self):
        new_inst = bytecode_transformation.create_instruction
        load_global = bytecode_transformation.create_load_global
        consts = (None, 1, 2, 3, 4)

        def create_test_code(jump_opname, target_idx):
            targets = [
                new_inst("LOAD_CONST", argval=1),
                new_inst("LOAD_CONST", argval=3),
            ]
            jump_to_target_inst = new_inst(jump_opname, target=targets[target_idx])
            """
            pseudocode of generated bytecode:
            def test_py311_fn():
                goto target1
            target0:
                return 1
            target1:
                goto [target0/target2] (via fwd or bwd jump)
                return 2
            target2:
                return 3
                return 4
            """
            # test with LOAD_GLOBAL since it has a different instruction size
            insts = [
                new_inst("RESUME", arg=0),
                new_inst("JUMP_FORWARD", target=jump_to_target_inst),
                targets[0],
                load_global("print", False),
                new_inst("POP_TOP"),
                new_inst("RETURN_VALUE"),
                jump_to_target_inst,
                new_inst("LOAD_CONST", argval=2),
                load_global("print", False),
                new_inst("POP_TOP"),
                new_inst("RETURN_VALUE"),
                targets[1],
                new_inst("RETURN_VALUE"),
                new_inst("LOAD_CONST", argval=4),
                new_inst("RETURN_VALUE"),
            ]
            code_options = collections.OrderedDict(
                [
                    ("co_argcount", 0),
                    ("co_posonlyargcount", 0),
                    ("co_kwonlyargcount", 0),
                    ("co_nlocals", 0),
                    ("co_stacksize", 2),
                    ("co_flags", 3),
                    ("co_code", b""),
                    ("co_consts", consts),
                    ("co_names", ("print",)),
                    ("co_varnames", ()),
                    ("co_filename", __file__),
                    ("co_name", "test_py311_fn"),
                    ("co_qualname", "test_py311_fn"),
                    ("co_firstlineno", 1),
                    ("co_linetable", b""),
                    ("co_exceptiontable", b""),
                    ("co_freevars", ()),
                    ("co_cellvars", ()),
                ]
            )
            return bytecode_transformation.clean_and_assemble_instructions(
                insts,
                list(code_options.keys()),
                code_options,
            )

        # format: jump_opname, target_idx, expected forward jump, expected return value
        test_args = (
            ("JUMP_FORWARD", 0, False, 1),
            ("JUMP_FORWARD", 1, True, 3),
            ("JUMP_BACKWARD", 0, False, 1),
            ("JUMP_BACKWARD", 1, True, 3),
        )

        for test in test_args:
            insts, code = create_test_code(test[0], test[1])
            # check if offset of latest jump instruction is forward/backward
            for inst in reversed(insts):
                if inst.opname.startswith("JUMP"):
                    if test[2]:
                        self.assertIn("FORWARD", inst.opname)
                    else:
                        self.assertIn("BACKWARD", inst.opname)
                    break
            # run the code and check result

            def dummy_fn():
                pass

            dummy_fn.__code__ = code
            self.assertEqual(dummy_fn(), test[3])

            dummy_opt = torch._dynamo.optimize("eager")(dummy_fn)
            self.assertEqual(dummy_opt(), test[3])

    def test_exception_table_encode_varint(self):
        # these numbers have no real meaning to them
        nums = [
            0b111_101010_000000,
            0b1100_111000_010101_101010,
        ]
        b = bytecode_transformation.encode_exception_table_varint(
            nums[0]
        ) + bytecode_transformation.encode_exception_table_varint(nums[1])
        nums_new = []
        b_iter = iter(bytes(b))
        while True:
            try:
                nums_new.append(
                    bytecode_transformation.decode_exception_table_varint(b_iter)
                )
            except StopIteration:
                break
        self.assertEqual(nums, nums_new)

    @skipIfNotPy311
    def test_exception_table_parsing(self):
        def fn():
            try:
                with a():
                    b()
                c()
            except Exception:
                d()
            finally:
                e()
            f()

        tab = bytecode_transformation.parse_exception_table(
            fn.__code__.co_exceptiontable
        )
        b = bytecode_transformation.assemble_exception_table(tab)
        self.assertEqual(b, fn.__code__.co_exceptiontable)

    @skipIfNotPy311
    def test_exception_table_e2e(self):
        def fn():
            try:
                with a():
                    b()
                c()
            except Exception:
                d()
            finally:
                e()
            f()

        def nothing(*args):
            pass

        code = bytecode_transformation.transform_code_object(fn.__code__, nothing)
        self.assertEqual(code.co_exceptiontable, fn.__code__.co_exceptiontable)

    @skipIfNotPy311
    def test_exception_table_e2e_2(self):
        # last instructions of an exn_table entry is a large instruction
        # i.e., LOAD_GLOBAL a
        def fn():
            try:
                return a
            except Exception:
                pass

        def nothing(*args):
            pass

        code = bytecode_transformation.transform_code_object(fn.__code__, nothing)
        self.assertEqual(code.co_exceptiontable, fn.__code__.co_exceptiontable)

    @skipIfNotPy311
    def test_exception_table_entry_propagation(self):
        insts = []
        for _ in range(10):
            insts.append(bytecode_transformation.create_instruction("NOP"))
        insts[8].exn_tab_entry = bytecode_transformation.InstructionExnTabEntry(
            insts[0], insts[9], insts[0], 0, True
        )
        insts[0].exn_tab_entry = bytecode_transformation.InstructionExnTabEntry(
            insts[0], insts[0], insts[1], 0, True
        )
        insts[1].exn_tab_entry = bytecode_transformation.InstructionExnTabEntry(
            insts[0], insts[2], insts[2], 0, True
        )
        insts[5].exn_tab_entry = bytecode_transformation.InstructionExnTabEntry(
            insts[4], insts[6], insts[3], 0, True
        )
        insts[9].exn_tab_entry = bytecode_transformation.InstructionExnTabEntry(
            insts[9], insts[9], insts[4], 0, True
        )
        insts[7].exn_tab_entry = bytecode_transformation.InstructionExnTabEntry(
            insts[7], insts[9], insts[5], 0, True
        )
        bytecode_transformation.propagate_inst_exn_table_entries(insts)
        expected = [1, 2, 2, 0, 3, 3, 3, 5, 5, 4]
        for inst, exp in zip(insts, expected):
            self.assertIsNotNone(inst.exn_tab_entry)
            self.assertIs(inst.exn_tab_entry.target, insts[exp])

    @skipIfNotPy311
    def test_compute_exception_table_nested(self):
        insts = []
        for _ in range(20):
            insts.append(bytecode_transformation.create_instruction("NOP"))
        insts[10].exn_tab_entry = bytecode_transformation.InstructionExnTabEntry(
            insts[1], insts[10], insts[0], 0, True
        )
        insts[0].exn_tab_entry = bytecode_transformation.InstructionExnTabEntry(
            insts[1], insts[1], insts[1], 0, True
        )
        insts[1].exn_tab_entry = bytecode_transformation.InstructionExnTabEntry(
            insts[1], insts[3], insts[2], 0, True
        )
        insts[5].exn_tab_entry = bytecode_transformation.InstructionExnTabEntry(
            insts[5], insts[7], insts[3], 0, True
        )
        insts[9].exn_tab_entry = bytecode_transformation.InstructionExnTabEntry(
            insts[10], insts[10], insts[4], 0, True
        )
        insts[7].exn_tab_entry = bytecode_transformation.InstructionExnTabEntry(
            insts[8], insts[10], insts[5], 0, True
        )
        insts[14].exn_tab_entry = bytecode_transformation.InstructionExnTabEntry(
            insts[13], insts[17], insts[6], 0, True
        )
        insts[16].exn_tab_entry = bytecode_transformation.InstructionExnTabEntry(
            insts[15], insts[16], insts[7], 0, True
        )
        bytecode_transformation.update_offsets(insts)
        tab = bytecode_transformation.compute_exception_table(insts)
        expected = [
            (1, 1, 1),
            (2, 3, 2),
            (4, 4, 0),
            (5, 7, 3),
            (8, 9, 5),
            (10, 10, 4),
            (13, 14, 6),
            (15, 16, 7),
            (17, 17, 6),
        ]
        self.assertEquals(len(tab), len(expected))
        for entry, exp in zip(tab, expected):
            self.assertEquals(entry.start, exp[0] * 2)
            self.assertEquals(entry.end, exp[1] * 2)
            self.assertEquals(entry.target, exp[2] * 2)

    @skipIfNotPy311
    def test_remove_dead_code_with_exn_table_entries(self):
        create_instruction = bytecode_transformation.create_instruction
        target1 = create_instruction("NOP")
        target2 = create_instruction("NOP")
        target3 = create_instruction("NOP")
        exn_start = create_instruction("NOP")
        exn_end = create_instruction("NOP")
        insts = [
            create_instruction("JUMP_FORWARD", target=target1),
            exn_start,  # dead
            target1,
            create_instruction("JUMP_FORWARD", target=target3),
            exn_end,  # dead
            target2,
            target3,
        ]
        exn_start.exn_tab_entry = bytecode_transformation.InstructionExnTabEntry(
            exn_start, exn_end, target2, 0, True
        )
        bytecode_transformation.propagate_inst_exn_table_entries(insts)
        insts = bytecode_analysis.remove_dead_code(insts)
        self.assertEquals(len(insts), 5)
        self.assertNotIn(exn_start, insts)
        self.assertNotIn(exn_end, insts)
        self.assertIn(target2, insts)
        self.assertIn(target3, insts)
        bytecode_transformation.update_offsets(insts)
        tab = bytecode_transformation.compute_exception_table(insts)
        self.assertEquals(len(tab), 1)
        self.assertEquals(tab[0].start, 2)
        self.assertEquals(tab[0].end, 4)
        self.assertEquals(tab[0].target, 6)

    def test_unhandled_exception_in_dynamo(self):
        # traceback.format_exc() approximates an unhandled exception
        def f(a):
            a += 1
            raise RuntimeError("smoge")
            return a

        opt_fn = torch._dynamo.optimize("eager")(f)
        try:
            opt_fn(torch.ones(2))
        except RuntimeError as e:
            self.assertIn("smoge", traceback.format_exc())

    def test_unhandled_exception_in_dynamo2(self):
        # segfaults in python 3.11 if shadow frame is freed improperly
        from torch.testing import make_tensor

        def fn():
            # test that the errors are the same for dense and sparse versions
            def test1(*, is_sparse):
                # shapes must be compatible for matrix multiplication
                a = make_tensor((2, 3), dtype=torch.float32, device="cpu")
                if is_sparse:
                    a_sparse = a.to_sparse_csr()
                    return torch.addmm(a, a_sparse, a)
                else:
                    return torch.addmm(a, a, a)

            try:
                test1(is_sparse=False)
            except RuntimeError as msg:
                try:
                    test1(is_sparse=True)
                except RuntimeError as msg2:
                    raise RuntimeError("smoge")

        opt_fn = torch._dynamo.optimize("eager")(fn)
        try:
            opt_fn()
        except RuntimeError:
            self.assertIn("smoge", traceback.format_exc())

    def test_variable_access_in_exception(self):
        def fn():
            x = torch.ones(3, 3)
            try:
                raise RuntimeError("bad")
            except RuntimeError:
                x += 1
            return x

        opt_fn = torch._dynamo.optimize("eager")(fn)
        torch.allclose(opt_fn(), torch.tensor([3.0]))

    def test_ordered_dict_alias_reconstruct(self):
        od = collections.OrderedDict

        def fn():
            d1 = dict()
            d1["a"] = 1
            d2 = od(d1)
            d2["b"] = 2
            torch._dynamo.graph_break()
            if isinstance(d2, od):
                return d2["a"] + d2["b"]
            else:
                return 0

        dis.dis(fn)
        self.assertEqual(torch._dynamo.optimize("eager")(fn)(), 3)

    def test_raise_guard_full_constraint(self):
        y = torch.randn([3, 3, 3])

        def my_dyn_fn(x):
            if x.shape[0] == 3:
                return x.sin()
            return x.cos()

        torch._dynamo.mark_dynamic(y, 0)
        with self.assertRaises(ConstraintViolationError):
            torch._dynamo.optimize("eager")(my_dyn_fn)(y)

    def test_mark_static(self):
        counter = CompileCounter()

        def my_dyn_fn(x):
            return x.cos()

        y = torch.randn([3])
        torch._dynamo.mark_static(y, 0)
        torch._dynamo.optimize(counter)(my_dyn_fn)(y)

        z = torch.randn([4])
        torch._dynamo.optimize(counter)(my_dyn_fn)(z)

        self.assertEqual(counter.frame_count, 2)

    def test_no_raise_guard_partial_constraint(self):
        y = torch.randn([3, 3, 3])

        def my_dyn_fn(x):
            if x.shape[0] > 3:
                return x.sin()
            return x.cos()

        torch._dynamo.optimize("eager")(my_dyn_fn)(y)
        torch._dynamo.mark_dynamic(y, 0)
        torch._dynamo.reset()
        torch._dynamo.optimize("eager")(my_dyn_fn)(y)

    def test_no_raise_guard_partial_constraint_across_break(self):
        y = torch.randn([3, 3, 3])

        def my_dyn_fn(x, y):
            z = x * y

            torch._dynamo.graph_break()
            if z.shape[0] > 2:
                return z.cos()

            return x.cos()

        torch._dynamo.optimize("eager")(my_dyn_fn)(y, y)
        torch._dynamo.mark_dynamic(y, 0)
        torch._dynamo.reset()
        torch._dynamo.optimize("eager")(my_dyn_fn)(y, y)

    # Sadly, this does not throw - we do not prop correctly across the graph break
    @unittest.expectedFailure
    def test_raise_guard_partial_constraint_across_break(self):
        y = torch.randn([3, 3, 3])

        def my_dyn_fn(x, y):
            z = x * y

            torch._dynamo.graph_break()
            if z.shape[0] == 3:
                return z.cos()

            return x.cos()

        torch._dynamo.optimize("eager")(my_dyn_fn)(y, y)
        torch._dynamo.mark_dynamic(y, 0)
        torch._dynamo.reset()
        with self.assertRaisesRegex(
            Exception,
        ):
            torch._dynamo.optimize("eager")(my_dyn_fn)(y, y)

    def test_raise_guard_partial_constraint_no_graph_break(self):
        y = torch.randn([3, 3, 3])

        def my_dyn_fn(x, y):
            z = x * y

            if z.shape[0] == 3:
                return z.cos()

            return x.cos()

        torch._dynamo.mark_dynamic(y, 0)
        with self.assertRaises(ConstraintViolationError):
            torch._dynamo.optimize("eager")(my_dyn_fn)(y, y)

    def test_cannot_trace_mark_dynamic(self):
        y = torch.randn([3, 3, 3])

        def my_dyn_fn(x):
            torch._dynamo.mark_dynamic(x, 0)
            return x * x

        with self.assertRaisesRegex(
            AssertionError, "Attempt to trace forbidden callable"
        ):
            torch._dynamo.optimize("eager")(my_dyn_fn)(y)

    def test_cannot_trace_mark_dynamic_safe_unreached(self):
        y = torch.randn([3, 3, 3])

        def my_dyn_fn(x):
            if x.shape[0] == 3:
                return x
            print("Running", torch._dynamo.mark_dynamic(x, 0))
            return x * x

        torch._dynamo.optimize("eager")(my_dyn_fn)(y)

    def test_anomaly_aot_autograd(self):
        @allow_in_graph
        def h(a):
            r = a.sum()
            # Trigger an exception in backwards
            r.register_hook(lambda x: x + x.item())
            return r

        @torch.compile(backend="aot_eager")
        def f(a):
            return h(a)

        with warnings.catch_warnings(record=True) as w, self.assertRaises(
            torch._dynamo.exc.BackendCompilerFailed
        ):
            f(torch.randn(2, 2, requires_grad=True))

        self.assertEqual(len(w), 1)
        self.assertIn("forward call that caused the error", str(w[0].message))

    def test_py_guards_mark_dynamic(self):
        def my_dyn_fn(a):
            if a.shape[0] > 2:
                return a.cos()
            return a.sin()

        counter = CompileCounter()

        # Run with dynamic
        x0 = torch.randn([3, 3, 3])
        torch._dynamo.mark_dynamic(x0, 0)
        torch._dynamo.optimize(counter)(my_dyn_fn)(x0)
        self.assertEqual(counter.frame_count, 1)

        # Run without dynamic, no recompile
        x = torch.randn([3, 3, 3])
        torch._dynamo.optimize(counter)(my_dyn_fn)(x)
        self.assertEqual(counter.frame_count, 1)

        # Mark a new dim, 1, as dynamic
        x1 = torch.randn([3, 3, 3])
        torch._dynamo.mark_dynamic(x1, 1)
        torch._dynamo.optimize(counter)(my_dyn_fn)(x1)
        # Recompile triggered because we marked a new dym as dynamic
        self.assertEqual(counter.frame_count, 2)

        # Reset
        torch._dynamo.reset()
        # Reset counter
        counter = CompileCounter()

        # Run with dynamic 1
        torch._dynamo.optimize(counter)(my_dyn_fn)(x1)
        self.assertEqual(counter.frame_count, 1)

        # Run with dynamic 0, not subset
        torch._dynamo.optimize(counter)(my_dyn_fn)(x0)
        self.assertEqual(counter.frame_count, 2)

        # Run with dynamic 0, 1, 2, not subset
        x012 = torch.randn([3, 3, 3])
        torch._dynamo.mark_dynamic(x012, 0)
        torch._dynamo.mark_dynamic(x012, 1)
        torch._dynamo.mark_dynamic(x012, 2)
        torch._dynamo.optimize(counter)(my_dyn_fn)(x012)
        self.assertEqual(counter.frame_count, 3)

    def test_torch_compile_ctx_on_forward_and_training_step(self):
        class MyModel(torch.nn.Module):
            def forward(self):
                ...

            def training_step(self):
                self()

        model = MyModel()
        compiled_model = torch.compile(model)

        model.forward = compiled_model.dynamo_ctx(model.forward)
        model.training_step = compiled_model.dynamo_ctx(model.training_step)

        model.training_step()

    def test_torch_guards_stack_frame_register_inlining(self):
        x = torch.tensor([0.5, 0.5])
        y = torch.tensor([0.75, 0.75, 0.75, 0.75])
        z = torch.tensor([0.25, 0.25, 0.25, 0.25, 0.25, 0.25, 0.25, 0.25])

        def uwu_inline_me(x, y, z):
            r = torch.cat((x, x)) + y
            r2 = torch.cat((y, y)) + z
            return r, r2

        def fn(x, y, z):
            r, r2 = uwu_inline_me(x, y, z)
            return torch.mul(r, r), torch.mul(r2, r2)

        seen_frames = []
        import contextlib

        @contextlib.contextmanager
        def global_context_capture_fn(frame_summary):
            seen_frames.append(frame_summary)
            yield

        with mock.patch(
            "torch._guards.TracingContext.current_frame",
            side_effect=global_context_capture_fn,
        ):
            torch._dynamo.optimize("eager")(fn)(x, y, z)

        self.assertEqual(len(seen_frames), 1)
        self.assertEqual(seen_frames[0].name, "fn")
        self.assertEqual(seen_frames[0].line, "r, r2 = uwu_inline_me(x, y, z)")

    def test_torch_guards_stack_frame_register_inlining_deep(self):
        x = torch.tensor([0.5, 0.5])
        y = torch.tensor([0.75, 0.75, 0.75, 0.75])
        z = torch.tensor([0.25, 0.25, 0.25, 0.25, 0.25, 0.25, 0.25, 0.25])

        def uwu_inline_me_deep(x, y):
            return torch.cat((x, x)) + y

        def uwu_inline_me(x, y, z):
            r = uwu_inline_me_deep(x, y)
            r2 = uwu_inline_me_deep(y, z)
            return r, r2

        def fn(x, y, z):
            r, r2 = uwu_inline_me(x, y, z)
            return torch.mul(r, r), torch.mul(r2, r2)

        seen_frames = []
        import contextlib

        @contextlib.contextmanager
        def global_context_capture_fn(frame_summary):
            seen_frames.append(frame_summary)
            yield

        with mock.patch(
            "torch._guards.TracingContext.current_frame",
            side_effect=global_context_capture_fn,
        ):
            torch._dynamo.optimize("eager")(fn)(x, y, z)

        self.assertEqual(len(seen_frames), 3)
        self.assertEqual(seen_frames[0].name, "fn")
        self.assertEqual(seen_frames[1].name, "uwu_inline_me")
        self.assertEqual(seen_frames[2].line, "r2 = uwu_inline_me_deep(y, z)")

    def test_error_on_recompile(self):
        @torch._dynamo.optimize("eager")
        def fn(a, b):
            return a + b

        with unittest.mock.patch("torch._dynamo.config.error_on_recompile", True):
            with self.assertRaises(torch._dynamo.exc.RecompileError):
                fn(torch.rand(2, 3), torch.rand(2, 3))
                fn(torch.rand(2, 3), (1, 2, 3))

    @expectedFailureDynamic
    @torch._dynamo.config.patch(automatic_dynamic_shapes=False)
    def test_compile_profiler(self):
        class Model(torch.nn.Module):
            def forward(self, input):
                return input + input

        model = Model()
        with CompileProfiler() as prof:
            compiled = torch.compile(model, backend=prof)
            base_checker = (
                lambda: FileCheck()
                .check("Torchdynamo Profiler Report")
                .check("Graph Breaks")
                .check("No graph breaks detected.")
                .check("Recompilation")
            )
            input = torch.rand((2, 3, 4))
            _ = compiled(input)
            base_checker().check("No recompilation detected.").run(prof.report())

            new_shape_input = torch.rand((3, 3, 4))
            _ = compiled(new_shape_input)

            # Not an exhaustive test of dynamic shapes behavior, but some sanity
            if torch._dynamo.config.assume_static_by_default:
                base_checker().check("Recompile Reasons").check("'forward'").check(
                    "cache_size_limit to 1"
                ).run(prof.report())
            else:
                base_checker().check("No recompilation detected.").run(prof.report())

            new_shape_input = torch.rand((4, 3, 4))
            _ = compiled(new_shape_input)

            base_checker().check("Recompile Reasons").check("'forward'").check(
                "tensor 'L['input']' size mismatch at index 0. expected 2, actual 3"
            ).check(
                "tensor 'L['input']' size mismatch at index 0. expected 3, actual 4"
            ).run(
                prof.report()
            )

    def test_guards_strip_function_call(self):
        from torch._dynamo.guards import strip_function_call

        test_case = [
            ("___odict_getitem(a, 1)", "a"),
            ("a.layers[slice(2)][0]._xyz", "a"),
            ("getattr(a.layers[slice(2)][0]._abc, '0')", "a"),
            ("getattr(getattr(a.x[3], '0'), '3')", "a"),
            ("a.layers[slice(None, -1, None)][0]._xyz", "a"),
            ("a.layers[func('offset', -1, None)][0]._xyz", "a"),
        ]
        # strip_function_call should extract the object from the string.
        for name, expect_obj in test_case:
            self.assertEqual(strip_function_call(name), expect_obj)

    def test_int_neg(self):
        def int_neg(a, b):
            x = a.shape[0]
            y = b.shape[0]
            return -x * -y * a * b

        torch._dynamo.testing.standard_test(self, int_neg, 2)

    def test_hash_getitem_slice(self):
        s = GetItemSource(LocalSource("foo"), slice(None, -1, None))
        s2 = GetItemSource(LocalSource("foo"), slice(None, -1, None))
        s3 = GetItemSource(LocalSource("foo"), slice(None, -1, 2))
        some_set = set()

        self.assertTrue(s not in some_set)
        self.assertTrue(s2 not in some_set)
        self.assertTrue(s3 not in some_set)

        some_set.add(s)

        self.assertTrue(s in some_set)
        # s and s2 should hash the  same
        self.assertTrue(s2 in some_set)
        # s3 should be different
        self.assertTrue(s3 not in some_set)

        self.assertTrue(s == s2)
        self.assertTrue(s != s3)

    def test_inline_dict_function(self):
        def _result_type_dict(dtype):
            return {bool: torch.float32}[dtype]

        @torch.compile
        def f():
            return torch.ones(3, dtype=_result_type_dict(bool))

        self.assertEqual(f(), torch.ones(3, dtype=torch.float32))

    def test_inline_dict_function_passed_as_arg(self):
        @torch.compile
        def fn(d, x, y):
            if d[x] is torch.float32:
                return y.cos()
            else:
                return y.sin()

        dd = {bool: torch.float32, int: torch.int64}
        self.assertEqual(fn(dd, bool, torch.ones(4)), torch.ones(4).cos())
        self.assertEqual(fn(dd, int, torch.ones(4)), torch.ones(4).sin())

    def test_add_sizes(self):
        def func(x):
            y = x.size()
            return y + y

        eager_out = func(torch.ones(10, 10, 3))
        compile_out = torch._dynamo.optimize("eager")(func)(torch.ones(10, 10, 3))
        self.assertTrue(isinstance(compile_out, torch.Size))
        self.assertEqual(eager_out, compile_out)

    @unittest.skipIf(not TEST_MULTIGPU, "need multiple GPU")
    def test_cuda_set_device(self):
        def fn():
            a = torch.ones(2, device="cuda")
            torch.cuda.set_device(1)
            return a + 1

        with torch.cuda.device(0):
            counter = CompileCounter()
            opt_fn = torch._dynamo.optimize(counter)(fn)
            res = opt_fn()
            self.assertEqual(res.device.type, "cuda")
            self.assertEqual(res.device.index, 0)
            self.assertEqual(counter.frame_count, 2)

    def test_nested_function_resuming_with_correct_globals(self):
        # https://github.com/pytorch/pytorch/issues/99665
        try:
            from .utils import outer_func
        except ImportError:
            from utils import outer_func

        def gn(x, y):
            return x + y

        def fn(x, y):
            return outer_func(gn)(x, y)

        x = torch.rand([3])
        y = torch.rand([3])
        opt_fn = torch.compile(backend="eager")(fn)
        ref = fn(x, y)
        res = opt_fn(x, y)
        self.assertTrue(same(ref, res))

    @dataclasses.dataclass
    class CSETestCase:
        expr: str
        preface: typing.List[str] = dataclasses.field(default_factory=list)
        expected: typing.Optional[str] = None
        expected_py38: typing.Optional[str] = None

    def _is_py38(self) -> bool:
        return sys.version_info[:2] <= (3, 8)

    def _has_ast_unparse(self) -> bool:
        from torch._dynamo.guards import HAS_UNPARSE_FUNCTIONS

        return HAS_UNPARSE_FUNCTIONS

    def test_guards_cse_pass_single(self):
        if not self._has_ast_unparse():
            if IS_FBCODE:
                raise RuntimeError("Needs astunparse or Python-3.9+")
            raise unittest.SkipTest("Needs astunparse or Python-3.9+")
        from torch._dynamo.guards import PyExprCSEPass

        testcase = self.CSETestCase
        testcases = [
            # Nothing gets CSE-d, since the only repeated sub-expression is 'x'.
            # i.e. not a node type we are interested on.
            testcase(expr="x[0].a"),
            testcase(expr="x[1].a"),
            testcase(expr="x[2].a"),
            # 'a.b.c' gets CSE-d, since it's a sub-expression used more than 'PyExprCSEPass.USE_THRESHOLD'.
            testcase(
                expr="a.b.c[0].d.e",
                preface=["_var0 = a.b", "_var1 = _var0.c"],
                expected="_var1[0].d.e",
            ),
            testcase(expr="a.b.c[1].d.e", expected="_var1[1].d.e"),
            testcase(expr="a.b.c[2].d.e", expected="_var1[2].d.e"),
            # 'm.n[0]' gets CSE-d, since it is a sub-expression used more than 'PyExprCSEPass.USE_THRESHOLD'.
            testcase(
                expr="f(m.n[0], '0').x.y.z",
                preface=["_var2 = m.n", "_var3 = _var2[0]"],
                expected="f(_var3, '0').x.y.z",
            ),
            testcase(expr="f(m.n[0], '1').x.y.z", expected="f(_var3, '1').x.y.z"),
            testcase(expr="f(m.n[0], '2').x.y.z", expected="f(_var3, '2').x.y.z"),
            # The whole expressiong gets CSE-d, as well as all of its sub-expressions.
            testcase(
                expr="self.g(a, b).k",
                preface=["_var4 = self.g", "_var5 = _var4(a, b)", "_var6 = _var5.k"],
                expected="_var6",
            ),
            testcase(expr="self.g(a, b).k", expected="_var6"),
            testcase(expr="self.g(a, b).k", expected="_var6"),
        ]
        csepass = PyExprCSEPass()
        csepass.count([t.expr for t in testcases])

        for t in testcases:
            preface, expr = csepass.replace(t.expr)
            self.assertEqual(preface, t.preface)
            expected = t.expected if t.expected is not None else t.expr
            self.assertEqual(expr, expected)

    def test_guards_cse_pass_multiple(self):
        if not self._has_ast_unparse():
            raise unittest.SkipTest("Needs astunparse or Python-3.9+")
        from torch._dynamo.guards import PyExprCSEPass

        testcase = self.CSETestCase
        testcases = [
            testcase(
                expr="x[0].a < x[1].a * (3 - x[2].a)",
                expected="x[0].a < x[1].a * (3 - x[2].a)",
                expected_py38="(x[0].a < (x[1].a * (3 - x[2].a)))",
            ),
            testcase(
                expr="a.b.c[0].d.e + a.b.c[1].d.e * a.b.c[2].d.e > 0",
                preface=["_var0 = a.b", "_var1 = _var0.c"],
                expected="_var1[0].d.e + _var1[1].d.e * _var1[2].d.e > 0",
                expected_py38="((_var1[0].d.e + (_var1[1].d.e * _var1[2].d.e)) > 0)",
            ),
            testcase(
                expr="f(m.n[0], '0').x.y.z * f(m.n[0], '1').x.y.z * f(m.n[0], '2').x.y.z < 512",
                preface=["_var2 = m.n", "_var3 = _var2[0]"],
                expected="f(_var3, '0').x.y.z * f(_var3, '1').x.y.z * f(_var3, '2').x.y.z < 512",
                expected_py38="(((f(_var3, '0').x.y.z * f(_var3, '1').x.y.z) * f(_var3, '2').x.y.z) < 512)",
            ),
            testcase(
                expr="self.g(a, b).k + (1 - self.g(a, b).k) <= m[0].a + self.g(a, b).k",
                preface=["_var4 = self.g", "_var5 = _var4(a, b)", "_var6 = _var5.k"],
                expected="_var6 + (1 - _var6) <= m[0].a + _var6",
                expected_py38="((_var6 + (1 - _var6)) <= (m[0].a + _var6))",
            ),
        ]

        csepass = PyExprCSEPass()
        csepass.count([t.expr for t in testcases])

        for t in testcases:
            preface, expr = csepass.replace(t.expr)
            self.assertEqual(preface, t.preface)
            expected = t.expected_py38 if self._is_py38() else t.expected
            expected = expected if expected is not None else t.expr
            self.assertEqual(expr, expected)

    def test_guard_function_builder_with_cse(self):
        from torch._dynamo.guards import build_guard_function

        exprs = [
            "x[0].a < x[1].a * (3 - x[2].a)",
            "a.b.c[0].d.e + a.b.c[1].d.e * a.b.c[2].d.e > 0",
            "f(m.n[0], '0').x.y.z * f(m.n[0], '1').x.y.z * f(m.n[0], '2').x.y.z < 512",
            "self.g(a, b).k + (1 - self.g(a, b).k) <= m[0].a + self.g(a, b).k",
        ]

        _, pycode = build_guard_function(exprs, "")
        expected = """\
def ___make_guard_fn():
    def guard(L):
        if not (x[0].a < x[1].a * (3 - x[2].a)):
            return False
        _var0 = a.b
        _var1 = _var0.c
        if not (_var1[0].d.e + _var1[1].d.e * _var1[2].d.e > 0):
            return False
        _var2 = m.n
        _var3 = _var2[0]
        if not (f(_var3, '0').x.y.z * f(_var3, '1').x.y.z * f(_var3, '2').x.y.z < 512):
            return False
        _var4 = self.g
        _var5 = _var4(a, b)
        _var6 = _var5.k
        if not (_var6 + (1 - _var6) <= m[0].a + _var6):
            return False
        return True
    return guard
"""
        expected_38 = """\
def ___make_guard_fn():
    def guard(L):
        if not ((x[0].a < (x[1].a * (3 - x[2].a)))):
            return False
        _var0 = a.b
        _var1 = _var0.c
        if not (((_var1[0].d.e + (_var1[1].d.e * _var1[2].d.e)) > 0)):
            return False
        _var2 = m.n
        _var3 = _var2[0]
        if not ((((f(_var3, '0').x.y.z * f(_var3, '1').x.y.z) * f(_var3, '2').x.y.z) < 512)):
            return False
        _var4 = self.g
        _var5 = _var4(a, b)
        _var6 = _var5.k
        if not (((_var6 + (1 - _var6)) <= (m[0].a + _var6))):
            return False
        return True
    return guard
"""
        expected_38_no_astunparse = """\
def ___make_guard_fn():
    def guard(L):
        if not (x[0].a < x[1].a * (3 - x[2].a)):
            return False
        if not (a.b.c[0].d.e + a.b.c[1].d.e * a.b.c[2].d.e > 0):
            return False
        if not (f(m.n[0], '0').x.y.z * f(m.n[0], '1').x.y.z * f(m.n[0], '2').x.y.z < 512):
            return False
        if not (self.g(a, b).k + (1 - self.g(a, b).k) <= m[0].a + self.g(a, b).k):
            return False
        return True
    return guard
"""

        if self._is_py38():
            expected = (
                expected_38 if self._has_ast_unparse() else expected_38_no_astunparse
            )
        self.assertEqual(expected, pycode)

    def test_dynamo_compiling_fake_tensor_to_vararg_int(self):
        class MyModule(torch.nn.Module):
            def __init__(self):
                super(MyModule, self).__init__()

            def forward(self, x):
                # use numpy int so it's wrapped as fake tensor in dynamo
                shape = np.int_(16)
                # test shape as fake tensor, which param type is
                # Sequence[Union[_int, SymInt]]
                return x.reshape(shape)

        x = torch.rand([4, 4])
        model = MyModule()
        orig_out = model(x)
        opt_model = torch._dynamo.optimize("eager")(MyModule())
        opt_out = opt_model(x)
        self.assertTrue(same(orig_out, opt_out))

    def test_scalar_tensor_is_equivalent_to_symint_argument(self):
        class GumbelTopKSampler(torch.nn.Module):
            def __init__(self, T, k):
                super(GumbelTopKSampler, self).__init__()
                self.T = torch.nn.Parameter(
                    torch.tensor(T, dtype=torch.float32), requires_grad=False
                )
                self.k = torch.nn.Parameter(
                    torch.tensor(k, dtype=torch.int32), requires_grad=False
                )

            def sample_discrete(self, logits):
                threshold = torch.topk(logits, self.k, sorted=True)[0][..., -1]
                samples = torch.ge(logits.squeeze(1), threshold).float()
                return samples

            def forward(self, logits):
                dsamples = self.sample_discrete(logits)
                return dsamples

        x = torch.rand([4, 4, 4, 4])
        m = GumbelTopKSampler(T=4, k=4)
        orig_out = m(x)
        opt_m = torch.compile(backend="eager")(m)
        opt_out = opt_m(x)
        self.assertTrue(same(orig_out, opt_out))

    def test_scalar_tensor_is_equivalent_to_symint_list_argument(self):
        class Jitter(torch.nn.Module):
            def __init__(self, jitter_val):
                super(Jitter, self).__init__()
                self.jitter_val = jitter_val

            def roll_tensor(self, input):
                h_shift = np.int_(self.jitter_val - 1)
                w_shift = np.int_(self.jitter_val + 1)
                return torch.roll(
                    torch.roll(input, shifts=h_shift, dims=2), shifts=w_shift, dims=3
                )

            def forward(self, input):
                return self.roll_tensor(input)

        x = torch.rand([4, 4, 4, 4])
        m = Jitter(jitter_val=4)
        orig_out = m(x)
        opt_m = torch.compile(backend="eager")(m)
        opt_out = opt_m(x)
        self.assertTrue(same(orig_out, opt_out))

    def test_scalar_tensor_is_equivalent_to_int_list_argument(self):
        class MyModel(torch.nn.Module):
            def forward(self, input):
                permute = torch.tensor([0, 2, 1])
                x = input.permute(*permute)
                return x

        x = torch.randn(2, 3, 4)
        m = MyModel()
        orig_out = m(x)
        opt_m = torch.compile(backend="eager")(m)
        opt_out = opt_m(x)
        self.assertTrue(same(orig_out, opt_out))

    def test_torch_variable_hasattr(self):
        def fn(x):
            if hasattr(torch.nn, "Module"):
                return x * x
            return x + 1

        compiled_fn = torch.compile(backend="eager", fullgraph=True)(fn)

        x = torch.rand([4, 4])
        fn_out = fn(x)
        compiled_out = compiled_fn(x)
        self.assertTrue(same(fn_out, compiled_out))

    def test_torch_objects_as_keys(self):
        remap = {torch.float16: torch.float32}

        def fn():
            return torch.randn(3, dtype=remap[torch.float16])

        opt = torch._dynamo.optimize("eager")(fn)
        opt()

    def test_tracing_py_tree(self):
        import torch.utils._pytree as pytree

        def fn(xs):
            flat_xs, spec = pytree.tree_flatten(xs)
            res = [x.clone() for x in flat_xs]
            return pytree.tree_unflatten(res, spec)

        xs = [torch.tensor(i) for i in range(3)]

        counter = CompileCounter()
        torch._dynamo.optimize(counter, nopython=True)(fn)(xs)
        self.assertEqual(counter.frame_count, 1)
        self.assertEqual(counter.op_count, 3)

    def test_tracing_nested_py_tree(self):
        import torch.utils._pytree as pytree

        def fn(xs):
            flat_xs, spec = pytree.tree_flatten(xs)
            res = [x.clone() for x in flat_xs]
            return pytree.tree_unflatten(res, spec)

        xs = [torch.tensor(i) for i in range(3)]
        xsl = [xs, xs, xs, xs]

        counter = CompileCounter()
        comp_out = torch._dynamo.optimize(counter, nopython=True)(fn)(xsl)
        real_out = fn(xsl)
        self.assertEqual(comp_out, real_out)
        self.assertEqual(counter.frame_count, 1)
        self.assertEqual(counter.op_count, 12)

    def test_tracing_nested_py_tree_tuples(self):
        import torch.utils._pytree as pytree

        def fn(xs):
            flat_xs, spec = pytree.tree_flatten(xs)
            res = [x.clone() for x in flat_xs]
            return pytree.tree_unflatten(res, spec)

        xs = [torch.tensor(i) for i in range(3)]
        xsl = (xs, xs, xs, xs)

        counter = CompileCounter()
        comp_out = torch._dynamo.optimize(counter, nopython=True)(fn)(xsl)
        real_out = fn(xsl)
        self.assertEqual(comp_out, real_out)
        self.assertEqual(counter.frame_count, 1)
        self.assertEqual(counter.op_count, 12)

    def test_tracing_nested_py_tree_dicts(self):
        import torch.utils._pytree as pytree

        def fn(xs):
            flat_xs, spec = pytree.tree_flatten(xs)
            res = [x.clone() for x in flat_xs]
            return pytree.tree_unflatten(res, spec)

        xs = [torch.tensor(i) for i in range(3)]
        xsl = {
            "a": xs,
            "b": xs,
            "c": xs,
        }

        counter = CompileCounter()
        comp_out = torch._dynamo.optimize(counter, nopython=True)(fn)(xsl)
        real_out = fn(xsl)
        self.assertEqual(comp_out, real_out)
        self.assertEqual(counter.frame_count, 1)
        self.assertEqual(counter.op_count, 9)

    def test_tracing_nested_py_tree_mixed_all(self):
        import torch.utils._pytree as pytree

        def fn(xs):
            flat_xs, spec = pytree.tree_flatten(xs)
            res = [x.clone() for x in flat_xs]
            return pytree.tree_unflatten(res, spec)

        xs = [torch.tensor(i) for i in range(3)]
        xsa = (xs, xs)
        xsb = {"aa": xsa, "ab": xs}
        xsl = {
            "a": xs,
            "b": xsa,
            "c": xsb,
        }

        counter = CompileCounter()
        comp_out = torch._dynamo.optimize(counter, nopython=True)(fn)(xsl)
        real_out = fn(xsl)
        self.assertEqual(comp_out, real_out)
        self.assertEqual(counter.frame_count, 1)
        self.assertEqual(counter.op_count, 18)

<<<<<<< HEAD
    def test_simple_set_usage(self):
        def foo(x, y):
            setty = {x, y}
            return setty.pop() * setty.pop()

        counter = CompileCounter()
        foo = torch._dynamo.optimize(counter, nopython=True)(foo)
        x = torch.randn(10, 10)
        y = torch.randn(10, 10)
        foo(x, y)
        self.assertEqual(counter.frame_count, 1)

    def test_add_to_set(self):
        def foo(x, y):
            setty = set()
            setty.add(x[0])
            setty.add(x[1])
            setty.add(x[2])
            setty.add(y)
            return y * len(setty)

        x = torch.randn(10, 10)
        y = torch.randn(2, 2)
        eager_result = foo([x, x, x, x, y], y)

        counter = CompileCounter()
        foo = torch._dynamo.optimize(counter, nopython=True)(foo)
        result = foo([x, x, x, x, y], y)
        self.assertEqual(counter.frame_count, 1)
        self.assertEqual(result, eager_result)

    def test_iter_set(self):
        def foo(x, y):
            setty = set()
            for t in x:
                setty.add(t)
            return y * len(setty)

        x = torch.randn(10, 10)
        y = torch.randn(2, 2)
        eager_result = foo([x, x, x, x, y], y)

        counter = CompileCounter()
        foo = torch._dynamo.optimize(counter, nopython=True)(foo)
        result = foo([x, x, x, x, y], y)
        self.assertEqual(counter.frame_count, 1)
        self.assertEqual(result, eager_result)

    def test_input_set_graph_break(self):
        def foo(x):
            return x.pop() * x.pop()

        x = torch.randn(10, 10)
        y = torch.randn(10, 10)

        counter = CompileCounter()

        inp = {x, x, x, x, y, y}
        foo = torch._dynamo.optimize(counter, nopython=True)(foo)

        # There's a lot of stuff about sets that cannot work without a good deal of exertion on our part.
        # Specifically, getting a set as input won't ever work with how GetItemSource works (Can't arbitrary access set contents)
        # and so the guard story for the objects passed into input just isn't there atm.
        with self.assertRaisesRegex(
            torch._dynamo.exc.Unsupported,
            "^call_method UserDefinedObjectVariable\\(set\\).*",
        ):
            foo(inp)

        foo = torch._dynamo.optimize(counter, nopython=False)(foo)
        foo(inp)
        self.assertEqual(counter.frame_count, 1)

    def test_reconstruct_set_across_graph_break(self):
        def foo(x, y):
            setty = set()
            for t in x:
                setty.add(t)
            print("Break!")
            return y * len(setty)

        x = torch.randn(10, 10)
        y = torch.randn(2, 2)

        counter = CompileCounter()
        foo = torch._dynamo.optimize(counter)(foo)
        result = foo([x, x, x, x, y], y)
=======
    def _prepare_for_translation_validator(self):
        validator = TranslationValidator()

        # SymPy symbols.
        s0, s1, s2 = sympy.symbols("s0 s1 s2", integer=True)

        # Z3 symbols.
        [validator.add_var(s, int) for s in (s0, s1, s2)]
        z0, z1, z2 = [validator.z3var(s) for s in (s0, s1, s2)]

        return (s0, s1, s2), (z0, z1, z2), validator

    @torch._dynamo.config.patch(translation_validation=True)
    def test_sympy_to_z3_translation(self):
        import z3

        (
            (s0, s1, s2),
            (z0, z1, z2),
            validator,
        ) = self._prepare_for_translation_validator()

        test_cases = [
            # Integer constants.
            (sympy.S.Zero, z3.IntVal(0)),
            (sympy.S.One, z3.IntVal(1)),
            (sympy.S.NegativeOne, z3.IntVal(-1)),
            (sympy.Integer(2), z3.IntVal(2)),
            (
                s0,
                z0,
            ),
            # Arithmetic operations.
            *[
                (op(s0, s1), op(z0, z1))
                for op in (
                    operator.add,
                    operator.mod,
                    operator.mul,
                    operator.pow,
                )
            ],
            # Logical operations.
            *[
                (sympy_op(s0, s1), z3_op(z0, z1))
                for sympy_op, z3_op in (
                    (sympy.Eq, operator.eq),
                    (sympy.Ne, operator.ne),
                    (sympy.Lt, operator.lt),
                    (sympy.Le, operator.le),
                    (sympy.Gt, operator.gt),
                    (sympy.Ge, operator.ge),
                )
            ],
            # Other operations.
            (
                s0 - s1,
                z0 + z3.IntVal(-1) * z1,
            ),
            (
                s0 / s1,
                z3.ToReal(z0) * (z1**-1),
            ),
            (s2 % (s0 / s1), z2 % z3.ToInt(z3.ToReal(z0) * (z1**-1))),
            (s2 % (s0**3), z2 % z3.ToInt(z0**3)),
            (FloorDiv(s0, s1), z3.ToInt(z3.ToReal(z0) / z3.ToReal(z1))),
        ]

        toZ3 = SympyToZ3(validator)
        for sympy_expr, z3_expr in test_cases:
            result = toZ3.run(sympy_expr)
            self.assertTrue(
                z3_expr.eq(result), msg=f"expected: {z3_expr}. Got: {result}"
            )

    @torch._dynamo.config.patch(translation_validation=True)
    def test_translation_validator_sat(self):
        (
            (s0, s1, s2),
            (z0, z1, z2),
            validator,
        ) = self._prepare_for_translation_validator()

        validator.add_source_expr(z0 > 5)
        validator.add_source_expr(z1 / 2 > z0)

        # Solutions for target is a subset of the solutions for the source.
        validator.add_target_expr(s0 > 20)
        validator.add_target_expr(s1 > s0**2)

        r = validator.validate()
        self.assertEqual(r.success, True, msg=f"failed with model: {r.model}")
        self.assertIsNone(r.model)
        self.assertIsNone(r.failed_source_expr)

    @torch._dynamo.config.patch(translation_validation=True)
    def test_translation_validator_unsat(self):
        (
            (s0, s1, s2),
            (z0, z1, z2),
            validator,
        ) = self._prepare_for_translation_validator()

        validator.add_source_expr(z0 > 5)
        validator.add_source_expr(z1 / 2 > z0)

        # Solutions for target is NOT a subset of the solutions for the source.
        validator.add_target_expr(s0 > 20)
        # This expression is less restrictive than its counterpart.
        validator.add_target_expr(s1 > s0 + 2)

        r = validator.validate()
        self.assertEqual(r.success, False, msg=f"failed with model: {r.model}")
        self.assertIsNotNone(r.model)
        self.assertIsNotNone(r.failed_source_expr)
>>>>>>> 29305a10


class TestTracer(JitTestCase):
    def test_jit_save(self):
        def fn():
            class Foo(torch.nn.Module):
                def __init__(self):
                    super().__init__()
                    self.a = 3

                @torch.jit.export
                def __getstate__(self):
                    return (3, self.training)

                @torch.jit.export
                def __setstate__(self, state):
                    self.a = state[0]
                    self.training = state[1]

                def forward(self, x):
                    return x + self.a

            f = Foo()

            return torch.jit.trace(f, (torch.rand(3, 4),))

        fn()
        opt_fn = torch._dynamo.optimize("eager")(fn)
        opt_fn()


if __name__ == "__main__":
    from torch._dynamo.test_case import run_tests

    run_tests()<|MERGE_RESOLUTION|>--- conflicted
+++ resolved
@@ -5870,95 +5870,6 @@
         self.assertEqual(counter.frame_count, 1)
         self.assertEqual(counter.op_count, 18)
 
-<<<<<<< HEAD
-    def test_simple_set_usage(self):
-        def foo(x, y):
-            setty = {x, y}
-            return setty.pop() * setty.pop()
-
-        counter = CompileCounter()
-        foo = torch._dynamo.optimize(counter, nopython=True)(foo)
-        x = torch.randn(10, 10)
-        y = torch.randn(10, 10)
-        foo(x, y)
-        self.assertEqual(counter.frame_count, 1)
-
-    def test_add_to_set(self):
-        def foo(x, y):
-            setty = set()
-            setty.add(x[0])
-            setty.add(x[1])
-            setty.add(x[2])
-            setty.add(y)
-            return y * len(setty)
-
-        x = torch.randn(10, 10)
-        y = torch.randn(2, 2)
-        eager_result = foo([x, x, x, x, y], y)
-
-        counter = CompileCounter()
-        foo = torch._dynamo.optimize(counter, nopython=True)(foo)
-        result = foo([x, x, x, x, y], y)
-        self.assertEqual(counter.frame_count, 1)
-        self.assertEqual(result, eager_result)
-
-    def test_iter_set(self):
-        def foo(x, y):
-            setty = set()
-            for t in x:
-                setty.add(t)
-            return y * len(setty)
-
-        x = torch.randn(10, 10)
-        y = torch.randn(2, 2)
-        eager_result = foo([x, x, x, x, y], y)
-
-        counter = CompileCounter()
-        foo = torch._dynamo.optimize(counter, nopython=True)(foo)
-        result = foo([x, x, x, x, y], y)
-        self.assertEqual(counter.frame_count, 1)
-        self.assertEqual(result, eager_result)
-
-    def test_input_set_graph_break(self):
-        def foo(x):
-            return x.pop() * x.pop()
-
-        x = torch.randn(10, 10)
-        y = torch.randn(10, 10)
-
-        counter = CompileCounter()
-
-        inp = {x, x, x, x, y, y}
-        foo = torch._dynamo.optimize(counter, nopython=True)(foo)
-
-        # There's a lot of stuff about sets that cannot work without a good deal of exertion on our part.
-        # Specifically, getting a set as input won't ever work with how GetItemSource works (Can't arbitrary access set contents)
-        # and so the guard story for the objects passed into input just isn't there atm.
-        with self.assertRaisesRegex(
-            torch._dynamo.exc.Unsupported,
-            "^call_method UserDefinedObjectVariable\\(set\\).*",
-        ):
-            foo(inp)
-
-        foo = torch._dynamo.optimize(counter, nopython=False)(foo)
-        foo(inp)
-        self.assertEqual(counter.frame_count, 1)
-
-    def test_reconstruct_set_across_graph_break(self):
-        def foo(x, y):
-            setty = set()
-            for t in x:
-                setty.add(t)
-            print("Break!")
-            return y * len(setty)
-
-        x = torch.randn(10, 10)
-        y = torch.randn(2, 2)
-
-        counter = CompileCounter()
-        foo = torch._dynamo.optimize(counter)(foo)
-        result = foo([x, x, x, x, y], y)
-=======
     def _prepare_for_translation_validator(self):
         validator = TranslationValidator()
 
@@ -6074,7 +5985,94 @@
         self.assertEqual(r.success, False, msg=f"failed with model: {r.model}")
         self.assertIsNotNone(r.model)
         self.assertIsNotNone(r.failed_source_expr)
->>>>>>> 29305a10
+
+    def test_simple_set_usage(self):
+        def foo(x, y):
+            setty = {x, y}
+            return setty.pop() * setty.pop()
+
+        counter = CompileCounter()
+        foo = torch._dynamo.optimize(counter, nopython=True)(foo)
+        x = torch.randn(10, 10)
+        y = torch.randn(10, 10)
+        foo(x, y)
+        self.assertEqual(counter.frame_count, 1)
+
+    def test_add_to_set(self):
+        def foo(x, y):
+            setty = set()
+            setty.add(x[0])
+            setty.add(x[1])
+            setty.add(x[2])
+            setty.add(y)
+            return y * len(setty)
+
+        x = torch.randn(10, 10)
+        y = torch.randn(2, 2)
+        eager_result = foo([x, x, x, x, y], y)
+
+        counter = CompileCounter()
+        foo = torch._dynamo.optimize(counter, nopython=True)(foo)
+        result = foo([x, x, x, x, y], y)
+        self.assertEqual(counter.frame_count, 1)
+        self.assertEqual(result, eager_result)
+
+    def test_iter_set(self):
+        def foo(x, y):
+            setty = set()
+            for t in x:
+                setty.add(t)
+            return y * len(setty)
+
+        x = torch.randn(10, 10)
+        y = torch.randn(2, 2)
+        eager_result = foo([x, x, x, x, y], y)
+
+        counter = CompileCounter()
+        foo = torch._dynamo.optimize(counter, nopython=True)(foo)
+        result = foo([x, x, x, x, y], y)
+        self.assertEqual(counter.frame_count, 1)
+        self.assertEqual(result, eager_result)
+
+    def test_input_set_graph_break(self):
+        def foo(x):
+            return x.pop() * x.pop()
+
+        x = torch.randn(10, 10)
+        y = torch.randn(10, 10)
+
+        counter = CompileCounter()
+
+        inp = {x, x, x, x, y, y}
+        foo = torch._dynamo.optimize(counter, nopython=True)(foo)
+
+        # There's a lot of stuff about sets that cannot work without a good deal of exertion on our part.
+        # Specifically, getting a set as input won't ever work with how GetItemSource works (Can't arbitrary access set contents)
+        # and so the guard story for the objects passed into input just isn't there atm.
+        with self.assertRaisesRegex(
+            torch._dynamo.exc.Unsupported,
+            "^call_method UserDefinedObjectVariable\\(set\\).*",
+        ):
+            foo(inp)
+
+        foo = torch._dynamo.optimize(counter, nopython=False)(foo)
+        foo(inp)
+        self.assertEqual(counter.frame_count, 1)
+
+    def test_reconstruct_set_across_graph_break(self):
+        def foo(x, y):
+            setty = set()
+            for t in x:
+                setty.add(t)
+            print("Break!")
+            return y * len(setty)
+
+        x = torch.randn(10, 10)
+        y = torch.randn(2, 2)
+
+        counter = CompileCounter()
+        foo = torch._dynamo.optimize(counter)(foo)
+        result = foo([x, x, x, x, y], y)
 
 
 class TestTracer(JitTestCase):
