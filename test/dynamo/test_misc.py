# Owner(s): ["module: dynamo"]
import abc
import collections
import copy
import dataclasses
import dis
import enum
import itertools
import logging
import math
import operator
import os
import random
import sys
import traceback
import typing
import unittest
import unittest.mock as mock
import warnings
import weakref
from unittest.mock import patch

import numpy as np
import pytest
import sympy
import torch

import torch._dynamo.test_case
import torch._dynamo.testing
import torch.onnx.operators
from torch._C import FileCheck
from torch._dynamo import allow_in_graph, bytecode_analysis, bytecode_transformation
from torch._dynamo.eval_frame import _debug_get_cache_entry_list
from torch._dynamo.exc import Unsupported
from torch._dynamo.source import GetItemSource, LocalSource
from torch._dynamo.testing import (
    CompileCounter,
    CompileCounterWithBackend,
    expectedFailureDynamic,
    same,
    skipIfNotPy311,
    unsupported,
)

from torch._dynamo.utils import CompileProfiler, ifdynstaticdefault
from torch.ao.quantization import MinMaxObserver
from torch.ao.quantization.fake_quantize import FakeQuantize
from torch.ao.quantization.qconfig import QConfig
from torch.ao.quantization.quantize_fx import prepare_qat_fx
from torch.autograd.profiler import _enable_dynamo_cache_lookup_profiler
from torch.fx.experimental.symbolic_shapes import ConstraintViolationError
from torch.nn import functional as F
from torch.testing._internal.common_cuda import (
    PLATFORM_SUPPORTS_FUSED_SDPA,
    SM80OrLater,
    TEST_CUDA,
    TEST_MULTIGPU,
)
from torch.testing._internal.common_methods_invocations import sample_inputs_gather
from torch.testing._internal.common_utils import freeze_rng_state, IS_FBCODE
from torch.testing._internal.jit_utils import JitTestCase

mytuple = collections.namedtuple("mytuple", ["a", "b", "ab"])


class MyPickledModule(torch.nn.Module):
    def __init__(self, z):
        super().__init__()
        self.z = z

    def forward(self, x, y):
        return x * x * x + y + self.z


# These are used for test_{cond/map}_with_quantization
default_symmetric_fake_quant = FakeQuantize.with_args(
    observer=MinMaxObserver, qscheme=torch.per_tensor_symmetric, dtype=torch.quint8
)
default_weight_symmetric_fake_quant = FakeQuantize.with_args(
    observer=MinMaxObserver, qscheme=torch.per_tensor_symmetric, dtype=torch.qint8
)
uniform_qconfig_8bit = QConfig(
    activation=default_symmetric_fake_quant,
    weight=default_weight_symmetric_fake_quant.with_args,
)
qconfig_dict = {"object_type": [(torch.nn.Linear, uniform_qconfig_8bit)]}


class MiscTests(torch._dynamo.test_case.TestCase):
    def test_get_cache_entry(self):
        def f(x):
            return x + 1

        torch.compile(f)(torch.randn(5, 5, 5))
        entries = _debug_get_cache_entry_list(f.__code__)
        self.assertTrue(len(entries) > 0)

        def g(x):
            return x + 2

        entries = _debug_get_cache_entry_list(g.__code__)
        self.assertTrue(len(entries) == 0)

        try:
            _debug_get_cache_entry_list(1)
        except TypeError as e:
            self.assertIn("expected a code object!", str(e))

    def test_boolarg(self):
        def boolarg(aa, bb, flag):
            if flag:
                return aa - bb
            else:
                return bb - aa

        a = torch.randn(10, 10)
        b = torch.randn(10, 10)
        correct1 = boolarg(a, b, True)
        correct2 = boolarg(a, b, False)
        correct3 = boolarg(a, b, None)
        counter = CompileCounter()
        opt_boolarg = torch._dynamo.optimize_assert(counter)(boolarg)
        val1 = opt_boolarg(a, b, True)
        val2 = opt_boolarg(a, b, False)
        val3 = opt_boolarg(a, b, None)
        val4 = opt_boolarg(a, b, True)
        self.assertTrue(same(val1, correct1))
        self.assertTrue(same(val2, correct2))
        self.assertTrue(same(val3, correct3))
        self.assertTrue(same(val4, correct1))
        self.assertEqual(counter.frame_count, 3)

    def test_callpacked(self):
        def call_packed(args):
            a, b, c = args
            return a - b * c

        counter = CompileCounter()
        a = torch.randn(10, 10)
        b = torch.randn(10, 10)
        c = torch.randn(10, 10)
        correct = call_packed([a, b, c])
        opt_call_packed = torch._dynamo.optimize_assert(counter)(call_packed)
        val1 = opt_call_packed([a, b, c])
        val2 = opt_call_packed((a, b, c))
        val3 = opt_call_packed([a, b, c])
        val4 = opt_call_packed((a, b, c))
        self.assertTrue(same(val1, correct))
        self.assertTrue(same(val2, correct))
        self.assertTrue(same(val3, correct))
        self.assertTrue(same(val4, correct))
        self.assertEqual(counter.frame_count, 2)

    def test_raises(self):
        def fn(a, b, c, cls):
            x = a + b - c * 10
            raise cls(str(x))

        counter = CompileCounter()
        a = torch.randn(10, 10)
        b = torch.randn(10, 10)
        c = torch.randn(10, 10)
        opt_fn = torch._dynamo.optimize(counter)(fn)
        self.assertRaises(AssertionError, lambda: opt_fn(a, b, c, AssertionError))
        self.assertEqual(counter.frame_count, 1)
        self.assertEqual(counter.op_count, 3)

    def test_module_not_callable(self):
        def fn(x):
            return torch.fft(x)

        counter = CompileCounter()
        a = torch.randn(10, 10)
        opt_fn = torch._dynamo.optimize(counter)(fn)
        self.assertRaisesRegex(
            TypeError, "'module' object is not callable", lambda: opt_fn(a)
        )

    def test_inplace(self):
        def inplace1(a, b):
            o = torch.empty((10, 10))
            o.copy_(a)
            o -= b
            return o

        torch._dynamo.testing.standard_test(self, inplace1, 2, expected_ops=3)

    def test_unpack4(self):
        def unpack4(a, b):
            a = a[:5, :]
            b = b[:5, :]
            x, y = a.size()
            o = torch.empty((x, y))
            o.copy_(a / b)
            return o

        torch._dynamo.testing.standard_test(
            self,
            unpack4,
            2,
            expected_ops=5,
            expected_ops_dynamic=ifdynstaticdefault(5, 7),
        )

    def test_unpack5(self):
        def unpack5(a, b):
            a = a[:5, :]
            b = b[:5, :]
            x, y = a.shape
            o = torch.empty((x, y))
            o.copy_(a / b)
            return o

        torch._dynamo.testing.standard_test(
            self,
            unpack5,
            2,
            expected_ops=5,
            expected_ops_dynamic=ifdynstaticdefault(5, 7),
        )

    def test_matmul1(self):
        def matmul_op1(a, b):
            return a @ b

        # TODO(jansel): FX doesn't support this, should add upstream support
        torch._dynamo.testing.standard_test(self, matmul_op1, 2, expected_ops=1)

    def test_int_shape_binops(self):
        def fn(x):
            # Test reversal by putting int arg first.
            y = 15 - x.shape[0]
            y = 4 + y
            y = 5 * y
            y = 2 % y
            y = 3**y
            y = 10 // y
            y = pow(2, y)
            y = 10 / y
            return x + y

        torch._dynamo.testing.standard_test(
            self, fn, 1, expected_ops=1, expected_ops_dynamic=ifdynstaticdefault(1, 11)
        )

    def test_shape_int_inplace_binops(self):
        def fn(x):
            p = x.shape[0]
            p += 2
            p -= 2
            p **= 2
            p /= 2
            p *= 2
            p //= 2
            p %= 2
            return x + p

        torch._dynamo.testing.standard_test(
            self, fn, 1, expected_ops=1, expected_ops_dynamic=ifdynstaticdefault(1, 10)
        )

    def test_int_shape_inplace_binops(self):
        def fn(x):
            p = x.shape[0]
            # Test reversal by putting constant first
            y = 2
            y += p
            y = 2
            y -= p
            y = 2
            y **= p
            y = 2
            y /= p
            y = 2
            y *= p
            y = 2
            y //= p
            y = 2
            y %= p
            return x + y

        torch._dynamo.testing.standard_test(
            self, fn, 1, expected_ops=1, expected_ops_dynamic=ifdynstaticdefault(1, 10)
        )

    def test_int_int_comparisons(self):
        def fn(x):
            if 2 != 2:
                out = 1
            elif 2 < 1:
                out = 1
            elif 1 > 2:
                out = 1
            elif 1 >= 2:
                out = 1
            elif 2 <= 1:
                out = 1
            elif 2 == 2:
                out = 2
            else:
                out = 1
            return x + out

        torch._dynamo.testing.standard_test(self, fn, 1, expected_ops=1)

    def test_shape_int_comparisons(self):
        def fn(x):
            a = x.shape[0]
            # Ensure support for constant on right side
            if a != 10:
                out = 1
            elif a < 2:
                out = 1
            elif a > 12:
                out = 1
            elif a >= 12:
                out = 1
            elif a <= 2:
                out = 1
            elif a == 10:
                out = 2
            else:
                out = 1
            return x + out

        # expect for dynamic: size, index, 6 comparison ops, add
        torch._dynamo.testing.standard_test(
            self, fn, 1, expected_ops=1, expected_ops_dynamic=ifdynstaticdefault(1, 9)
        )

    def test_int_shape_comparisons(self):
        def fn(x):
            a = x.shape[0]
            # Ensure support for constant on left side
            if 10 != a:
                out = 1
            elif 12 < a:
                out = 1
            elif 2 > a:
                out = 1
            elif 2 >= a:
                out = 1
            elif 12 <= a:
                out = 1
            elif 10 == a:
                out = 2
            else:
                out = 1
            return x + out

        # expect for dynamic: size, index, 6 comparison ops, add
        torch._dynamo.testing.standard_test(
            self, fn, 1, expected_ops=1, expected_ops_dynamic=ifdynstaticdefault(1, 9)
        )

    def test_param_shape_binops(self):
        class MyModule(torch.nn.Module):
            def __init__(self):
                super().__init__()
                self.param = torch.nn.Parameter(torch.randn(15))

            def forward(self, x):
                # Test reversal by putting param shape arg first.
                p = self.param.shape[0]
                y = p - x.shape[0]
                y = p + y
                y = p * y
                y = p % y
                y = p**y
                y = p // y
                y = pow(p, y)
                y = p / y
                return x + y

        counts = torch._dynamo.testing.CompileCounter()
        mod = MyModule()
        optimized_mod = torch._dynamo.optimize(counts, nopython=True)(mod)

        x = torch.randn(3)
        ref = mod(x)
        res = optimized_mod(x)

        self.assertTrue(same(ref, res))
        self.assertEqual(counts.frame_count, 1)

        if torch._dynamo.config.assume_static_by_default:
            self.assertExpectedInline(counts.op_count, """1""")
        else:
            self.assertExpectedInline(counts.op_count, """11""")

    def test_user_defined_binop(self):
        class MyClass:
            def __init__(self, value):
                self.value = value

            def __radd__(self, other):
                return self.value + other

        def fn(x, c):
            y = x.shape[0] + c
            return x + y

        counts = torch._dynamo.testing.CompileCounter()
        opt_fn = torch._dynamo.optimize(counts)(fn)

        x = torch.randn(3)
        c = MyClass(4)
        ref = fn(x, c)
        res = opt_fn(x, c)

        self.assertTrue(same(ref, res))
        self.assertEqual(counts.frame_count, 1)
        if torch._dynamo.config.assume_static_by_default:
            self.assertExpectedInline(counts.op_count, """1""")
        else:
            self.assertExpectedInline(counts.op_count, """4""")

    def test_compare_shapes_eq(self):
        def compare_shapes(a, b, to_list):
            x = list(a.unsqueeze(-1).shape) if to_list else a.shape
            y = list(b.unsqueeze(-1).shape) if to_list else b.shape
            if x == y:
                return a + 1
            else:
                return a + 2

        # Test both ListVariable and ShapeVariable
        torch._dynamo.testing.standard_test(
            self, lambda a, b: compare_shapes(a, b, to_list=True), 2
        )
        torch._dynamo.testing.standard_test(
            self, lambda a, b: compare_shapes(a, b, to_list=False), 2
        )

    def test_compare_shapes_tuple_eq(self):
        def compare_shapes(a, b):
            x = tuple(a.unsqueeze(-1).shape)
            y = tuple(b.unsqueeze(-1).shape)
            if x == y:
                return a + 1
            else:
                return a + 2

        torch._dynamo.testing.standard_test(self, lambda a, b: compare_shapes(a, b), 2)

    def test_compare_shapes_tuple_neq(self):
        def compare_shapes(a, b):
            x = tuple(a.unsqueeze(-1).shape)
            y = tuple(b.unsqueeze(-1).shape)
            if x != y:
                return a + 1
            else:
                return a + 2

        torch._dynamo.testing.standard_test(self, lambda a, b: compare_shapes(a, b), 2)

    def test_compare_shapes_neq(self):
        def compare_shapes(a, b, to_list):
            x = list(a.unsqueeze(-1).shape) if to_list else a.shape
            y = list(b.unsqueeze(-1).shape) if to_list else b.shape
            if x != y:
                return a + 1
            else:
                return a + 2

        # Test both ListVariable and ShapeVariable
        torch._dynamo.testing.standard_test(
            self, lambda a, b: compare_shapes(a, b, to_list=True), 2
        )
        torch._dynamo.testing.standard_test(
            self, lambda a, b: compare_shapes(a, b, to_list=False), 2
        )

    def test_compare_shapes_with_constant(self):
        def compare_shapes(a):
            x = a.shape
            if x[0] != 3:
                return a * 4
            return a * 3

        guard_failure = None

        def guard_failures(failure):
            nonlocal guard_failure
            guard_failure = failure

        opt_fn = torch._dynamo.optimize(
            "eager", nopython=True, guard_fail_fn=guard_failures
        )(compare_shapes)
        opt_fn(torch.randn([3, 4]))
        opt_fn(torch.randn([4, 3]))
        self.assertExpectedInline(
            guard_failure.reason,
            """tensor 'L['a']' size mismatch at index 0. expected 3, actual 4""",
        )

    def test_builtin_isinstance(self):
        def fn(x):
            t = torch.arange(1, 3)
            a = isinstance(x, torch.Tensor)
            b = isinstance(t, torch.Tensor)
            c = isinstance(x, int)
            d = isinstance(3, int)
            e = isinstance([1, 2, 3], list)
            f = isinstance({"foo": 1, "bar": 2}, dict)
            res = [a, b, c, d, e, f]
            # Can't run yet due to other unimplemented instructions
            # res += [isinstance(torch.nn.LazyLinear(2, 3), torch.nn.Linear)]
            return res

        torch._dynamo.testing.standard_test(self, fn, 1, expected_ops=1)

    def test_fold(self):
        def fn(a):
            return a + math.sqrt(63)

        torch._dynamo.testing.standard_test(self, fn, 1, expected_ops=1)

    def test_shape_unpack(self):
        def fn(x):
            a, b = x.size()
            return x * b

        i = torch.randn(5, 10)
        r1 = fn(i)
        opt_fn = torch._dynamo.optimize("eager")(fn)
        r2 = opt_fn(i)
        self.assertTrue(same(r1, r2))

    def test_tensor_iter(self):
        def fn(x):
            for y in x:
                y.add_(1.0)
            return y

        # expect extra size node for dynamic
        torch._dynamo.testing.standard_test(
            self,
            fn,
            1,
            expected_ops=20,
            expected_ops_dynamic=ifdynstaticdefault(20, 21),
        )

    def test_empty_list(self):
        def fn(x, ll):
            if len(ll) == 0 and not ll and ll is not None:
                return x + 1

        i = torch.randn(5, 10)
        r1 = fn(i, [])
        opt_fn = torch._dynamo.optimize("eager")(fn)
        r2 = opt_fn(i, [])
        r3 = opt_fn(i, tuple())
        self.assertTrue(same(r1, r2))
        self.assertTrue(same(r1, r3))

    def test_min_max_over_iterable(self):
        def get_test_fn(func):
            def _fn(a, b, func=func):
                # try all of list, iterator, tuple, vararg.
                lst = [a.shape[0] + 1, 8, a.shape[0]]
                x = func(lst)
                y = func(iter(lst))
                z = func(tuple(lst))
                w = func(*lst)
                return a + (x + y + z + w)

            return _fn

        torch._dynamo.testing.standard_test(
            self,
            get_test_fn(func=min),
            2,
            expected_ops=1,
            expected_ops_dynamic=ifdynstaticdefault(1, 14),
        )
        torch._dynamo.testing.standard_test(
            self,
            get_test_fn(func=max),
            2,
            expected_ops=1,
            expected_ops_dynamic=ifdynstaticdefault(1, 17),
        )

    def test_config_obj(self):
        class Cfg:
            def __init__(self):
                self.val = 0.5
                self.count = 3

        def fn(x, cfg):
            for i in range(cfg.count):
                x = x + cfg.val
            return x

        cfg1 = Cfg()
        cfg1.val = 1.0
        cfg2 = Cfg()
        v = torch.zeros(1)
        cnts = torch._dynamo.testing.CompileCounter()
        opt_fn = torch._dynamo.optimize(cnts)(fn)
        v = opt_fn(v, cfg1)  # 3
        v = opt_fn(v, cfg2)  # 4.5
        cfg2.count = 1
        v = opt_fn(v, cfg2)  # 5
        cfg2.val = 2.0
        v = opt_fn(v, cfg2)  # 7
        self.assertEqual(v[0], 7)
        self.assertEqual(cnts.op_count, 8)

    def test_config_getattr_default(self):
        class Cfg:
            def __init__(self):
                self.val = 0.5
                self.count = 10

        def fn(x, cfg):
            if getattr(cfg, "just_add_7", False):
                return x + 7
            for i in range(cfg.count):
                x = x + cfg.val
            return x

        cfg1 = Cfg()
        v = torch.zeros(1)
        cnts = torch._dynamo.testing.CompileCounter()
        opt_fn = torch._dynamo.optimize(cnts)(fn)
        self.assertEqual(opt_fn(v, cfg1)[0], 5)
        self.assertEqual(opt_fn(v, cfg1)[0], 5)
        cfg1.just_add_7 = True
        self.assertEqual(opt_fn(v, cfg1)[0], 7)
        self.assertEqual(opt_fn(v, cfg1)[0], 7)
        cfg1.just_add_7 = False
        self.assertEqual(opt_fn(v, cfg1)[0], 5)
        self.assertEqual(opt_fn(v, cfg1)[0], 5)
        self.assertEqual(cnts.frame_count, 3)

    def test_size_input(self):
        def fn(x, s):
            a, b = s
            return x + (a - b)

        v = torch.zeros(10, 20)
        cnts = torch._dynamo.testing.CompileCounter()
        opt_fn = torch._dynamo.optimize(cnts)(fn)
        self.assertEqual(opt_fn(v, v.size())[0, 0], -10)
        self.assertEqual(opt_fn(v, (10, 20))[0, 0], -10)
        self.assertEqual(opt_fn(v, [10, 20])[0, 0], -10)
        # One recompile per differing input type
        self.assertEqual(cnts.frame_count, 3)

    def test_cell_output1(self):
        out = None

        def fn(a, b):
            nonlocal out
            out = a + b * 10

        v = torch.Tensor([100])
        cnts = torch._dynamo.testing.CompileCounter()
        opt_fn = torch._dynamo.optimize(cnts)(fn)
        self.assertIsNone(opt_fn(v, v))
        self.assertEqual(out[0], 1100)
        self.assertEqual(cnts.op_count, 2)

    def test_cell_output2(self):
        out = None

        def fn(a, b):
            nonlocal out
            c = unsupported(a, b)
            out = a + b * 10 + c

        v = torch.Tensor([100])
        cnts = torch._dynamo.testing.CompileCounter()
        opt_fn = torch._dynamo.optimize(cnts)(fn)
        self.assertIsNone(opt_fn(v, v))
        self.assertEqual(out[0], 1200)
        self.assertEqual(cnts.op_count, 3)

    def test_return_nested_function(self):
        out = None

        def fn(a, b):
            nonlocal out
            c = a + b
            d = a + 1.0

            def fn2(f: int = 7, g: float = 9.0):
                nonlocal out
                out = a + b * 10
                return c * f - d * g

            return fn2

        v1 = torch.Tensor([100])
        v2 = torch.Tensor([200])
        cnts = torch._dynamo.testing.CompileCounter()
        opt_fn = torch._dynamo.optimize(cnts)(fn)
        opt_fn_ret = torch._dynamo.optimize(cnts)(opt_fn(v1, v2))
        self.assertEqual(opt_fn_ret(1.5)[0], -459)
        self.assertEqual(out[0], 2100)
        self.assertEqual(cnts.frame_count, 2)
        self.assertEqual(cnts.op_count, 7)

    def test_tensor_dict1(self):
        def fn(inputs):
            return inputs["a"] - inputs["b"] * 1.5

        v1 = torch.Tensor([100])
        v2 = torch.Tensor([200])
        cnts = torch._dynamo.testing.CompileCounter()
        opt_fn = torch._dynamo.optimize(cnts, nopython=True)(fn)
        self.assertEqual(opt_fn({"a": v1, "b": v2})[0], -200)
        self.assertEqual(cnts.frame_count, 1)
        self.assertEqual(cnts.op_count, 2)

    def test_tensor_dict3(self):
        def fn(inputs_a, inputs_b):
            total = torch.zeros(1)
            input_keys = inputs_a.keys() | inputs_b.keys()
            for k in input_keys:
                if k in inputs_a:
                    total += inputs_a[k]
                if k in inputs_b:
                    total += inputs_b[k]
            return total

        v1 = torch.Tensor([100])
        v2 = torch.Tensor([200])
        cnts = torch._dynamo.testing.CompileCounter()
        opt_fn = torch._dynamo.optimize(cnts, nopython=True)(fn)
        self.assertEqual(
            opt_fn({"a": v1, "b": v2}, {"b": v1, "c": v2}),
            fn({"a": v1, "b": v2}, {"b": v1, "c": v2}),
        )
        self.assertEqual(cnts.frame_count, 1)
        self.assertEqual(cnts.op_count, 5)

    def test_tensor_dict2(self):
        def fn1(inputs):
            total = torch.zeros(1)
            for k, v in inputs.items():
                total += v
            return total

        def fn2(inputs):
            total = torch.zeros(1)
            for v in inputs.values():
                total += v
            return total

        def fn3(inputs):
            total = torch.zeros(1)
            for k in inputs.keys():
                total += inputs[k]
            return total

        v1 = torch.Tensor([100])
        v2 = torch.Tensor([200])
        cnts = torch._dynamo.testing.CompileCounter()
        opt_fn1 = torch._dynamo.optimize(cnts, nopython=True)(fn1)
        opt_fn2 = torch._dynamo.optimize(cnts, nopython=True)(fn2)
        opt_fn3 = torch._dynamo.optimize(cnts, nopython=True)(fn3)
        self.assertEqual(opt_fn1({"a": v1, "b": v2})[0], 300)
        self.assertEqual(opt_fn2({"a": v1, "b": v2})[0], 300)
        self.assertEqual(opt_fn3({"a": v1, "b": v2})[0], 300)
        self.assertEqual(cnts.frame_count, 3)
        self.assertEqual(cnts.op_count, 9)

    def test_dictcomp(self):
        def fn1(inputs):
            return {k: v + 1 for k, v in inputs.items()}

        v1 = torch.Tensor([100])
        v2 = torch.Tensor([200])
        cnts = torch._dynamo.testing.CompileCounter()
        opt_fn1 = torch._dynamo.optimize(cnts)(fn1)
        self.assertEqual(opt_fn1({"a": v1, "b": v2})["a"], 101)
        self.assertEqual(opt_fn1({"a": v1, "b": v2})["b"], 201)
        self.assertEqual(cnts.frame_count, 1)
        self.assertEqual(cnts.op_count, 2)

    def test_listcomp(self):
        def fn2(inputs):
            return torch.sum(torch.cat([v + 1 for k, v in inputs.items()], 0))

        v1 = torch.Tensor([100])
        v2 = torch.Tensor([200])
        cnts = torch._dynamo.testing.CompileCounter()
        opt_fn2 = torch._dynamo.optimize(cnts)(fn2)
        self.assertEqual(opt_fn2({"a": v1, "b": v2}), 302)
        self.assertEqual(cnts.frame_count, 1)
        self.assertEqual(cnts.op_count, 4)

    def test_is_floating_point(self):
        def fn(a, b):
            x = a + 1.0
            if torch.is_floating_point(b):
                x = x + b
            return x + 2.0

        return torch._dynamo.testing.standard_test(self, fn=fn, nargs=2, expected_ops=3)

    def test_is_floating_point2(self):
        def fn(a, b):
            x = a + 1.0
            if b.is_floating_point():
                x = x + b
            return x + 2.0

        return torch._dynamo.testing.standard_test(self, fn=fn, nargs=2, expected_ops=3)

    def test_is_tensor(self):
        def fn(a, b):
            x = a + 1.0
            if torch.is_tensor(b):
                x = x + b
            return x + 2.0

        return torch._dynamo.testing.standard_test(self, fn=fn, nargs=2, expected_ops=3)

    def test_is_tensor2(self):
        def fn(x):
            if torch.is_tensor(x):
                return x + 1
            else:
                return torch.ones([2, 3])

        x1 = {"input": torch.rand(2, 3)}
        x2 = torch.rand(2, 3)
        ref1 = fn(x1)
        ref2 = fn(x2)
        opt_fn = torch._dynamo.optimize("eager")(fn)
        res1 = opt_fn(x1)
        res2 = opt_fn(x2)
        self.assertEqual(ref1, res1)
        self.assertEqual(ref2, res2)

    def test_numel(self):
        def fn(a):
            return (a + a.numel() + torch.numel(a), a + a.nelement())

        return torch._dynamo.testing.standard_test(
            self,
            fn=fn,
            nargs=1,
            expected_ops=3,
            expected_ops_dynamic=ifdynstaticdefault(3, 6),
        )

    def test_pair(self):
        def fn(a):
            return (
                torch.zeros(torch.nn.modules.utils._pair(a.size()))
                + a
                + torch.ones(torch.nn.modules.utils._ntuple(3)(3)).sum()
            )

        return torch._dynamo.testing.standard_test(
            self,
            fn=fn,
            nargs=1,
            expected_ops=5,
            expected_ops_dynamic=ifdynstaticdefault(5, 8),
        )

    @patch.object(torch._dynamo.config, "capture_scalar_outputs", True)
    def test_tensor_item_capture(self):
        def fn(a, b):
            return (a + b).sum().item()

        v1 = torch.randn((10, 10))
        v2 = torch.randn((10, 10))
        correct = fn(v1, v2)
        cnts = torch._dynamo.testing.CompileCounter()
        opt_fn = torch._dynamo.optimize(cnts)(fn)
        self.assertEqual(opt_fn(v1, v2), correct)
        self.assertEqual(cnts.frame_count, 1)
        self.assertEqual(cnts.op_count, 3)

    @patch.object(torch._dynamo.config, "capture_scalar_outputs", False)
    def test_tensor_item_no_capture(self):
        def fn(a, b):
            return (a + b).sum().item()

        v1 = torch.randn((10, 10))
        v2 = torch.randn((10, 10))
        correct = fn(v1, v2)
        cnts = torch._dynamo.testing.CompileCounter()
        opt_fn = torch._dynamo.optimize(cnts)(fn)
        self.assertEqual(opt_fn(v1, v2), correct)
        self.assertEqual(cnts.frame_count, 1)
        self.assertEqual(cnts.op_count, 2)

    def test_namedtuple1(self):
        def fn(a, b):
            tmp = mytuple(a, b, a + b)
            return mytuple(tmp.a, tmp[1], tmp.ab + b)

        v1 = torch.Tensor([10])
        v2 = torch.Tensor([20])
        cnts = torch._dynamo.testing.CompileCounter()
        opt_fn = torch._dynamo.optimize(cnts)(fn)
        self.assertEqual(opt_fn(v1, v2).ab, 50)
        self.assertEqual(cnts.frame_count, 1)
        self.assertEqual(cnts.op_count, 2)

    def test_namedtuple2(self):
        def fn(packed):
            a, b, c = packed
            if hasattr(packed, "b"):
                b = packed.b + 1
            c = packed[2]
            return a + b + c

        v1 = torch.Tensor([1])
        v2 = torch.Tensor([2])
        v3 = torch.Tensor([3])
        cnts = torch._dynamo.testing.CompileCounter()
        opt_fn = torch._dynamo.optimize(cnts)(fn)
        self.assertEqual(opt_fn(mytuple(v1, v2, v3))[0], 7)
        self.assertEqual(cnts.frame_count, 1)
        self.assertEqual(cnts.op_count, 3)

    def test_namedtuple3(self):
        def fn(x, packed):
            if isinstance(packed, mytuple):
                return x + 1
            else:
                return x - 1

        x = torch.rand([2, 3])
        packed = mytuple(1, 2, 3)
        ref = fn(x, packed)
        opt_fn = torch._dynamo.optimize("eager")(fn)
        res = opt_fn(x, packed)
        self.assertTrue(same(ref, res))

    def test_range_input(self):
        def fn(a, rng):
            x = a
            for i in rng:
                x = x + i
            return x

        def fn1(a):
            return fn(a, rng=range(3))

        return torch._dynamo.testing.standard_test(
            self, fn=fn1, nargs=1, expected_ops=3
        )

    def test_range_with_shape(self):
        def fn(a):
            for i in range(1, a.shape[0]):
                a += 1
            return a

        # expect 1 more op (size call) for dynamic
        return torch._dynamo.testing.standard_test(
            self,
            fn=fn,
            nargs=1,
            expected_ops=9,
            expected_ops_dynamic=ifdynstaticdefault(9, 10),
        )

    def test_build_tuple_unpack(self):
        def fn1(a, b, c):
            return a - b / c

        def fn2(a, b, c):
            tmp1 = (a,)
            tmp2 = (b, c)
            args = (*tmp1, *tmp2)
            return fn1(*args)

        def fn3(a, *args):
            return fn1(a, *args)

        torch._dynamo.testing.standard_test(self, fn=fn2, nargs=3, expected_ops=2)
        torch._dynamo.testing.standard_test(self, fn=fn3, nargs=3, expected_ops=2)

    def test_list_mul(self):
        def fn(count):
            head_mask = count * [None] * count
            return head_mask

        cnts = torch._dynamo.testing.CompileCounter()
        opt_fn = torch._dynamo.optimize(cnts)(fn)
        self.assertEqual(opt_fn(2), [None] * 4)
        # TODO: the captured frame here is a bit goofy, because we don't
        # output anything and none of the traced operations have side
        # effects.  Probably need better heuristic for bailing on
        # dynamo if there are no outputs
        if torch._dynamo.config.assume_static_by_default:
            self.assertExpectedInline(cnts.frame_count, """0""")
            self.assertExpectedInline(cnts.op_count, """0""")
        else:
            self.assertExpectedInline(cnts.frame_count, """1""")
            self.assertExpectedInline(cnts.op_count, """2""")

    def test_list_slice_mul(self):
        def fn(count):
            a = [1, 2, 3]
            head_mask = count * a[1:] * count
            return head_mask

        cnts = torch._dynamo.testing.CompileCounter()
        opt_fn = torch._dynamo.optimize(cnts)(fn)
        self.assertEqual(opt_fn(2), [2, 3] * 4)
        if torch._dynamo.config.assume_static_by_default:
            self.assertExpectedInline(cnts.frame_count, """0""")
            self.assertExpectedInline(cnts.op_count, """0""")
        else:
            self.assertExpectedInline(cnts.frame_count, """1""")
            self.assertExpectedInline(cnts.op_count, """2""")

    def test_tuple_mul(self):
        def fn(count):
            head_mask = count * (2, 3) * count
            return head_mask

        cnts = torch._dynamo.testing.CompileCounter()
        opt_fn = torch._dynamo.optimize(cnts)(fn)
        self.assertEqual(opt_fn(2), (2, 3) * 4)
        if torch._dynamo.config.assume_static_by_default:
            self.assertExpectedInline(cnts.frame_count, """0""")
            self.assertExpectedInline(cnts.op_count, """0""")
        else:
            self.assertExpectedInline(cnts.frame_count, """1""")
            self.assertExpectedInline(cnts.op_count, """2""")

    def test_tuple_mul_with_shape(self):
        def fn(a):
            x = a.shape[0]
            y = 2 * (x, 3) * 2
            return a + y[4]

        # expect 3 ops post folding for dynamic case: size, index, add
        torch._dynamo.testing.standard_test(
            self, fn, 1, expected_ops=1, expected_ops_dynamic=ifdynstaticdefault(1, 3)
        )

    def test_tuple_iadd_with_shape(self):
        def fn(a):
            output = (a + a.shape[0], a - a.shape[0])
            # tuple += tuple
            output += (a - a.shape[0], a + a.shape[0])
            # tuple += constant tuple
            output += (2, 3)
            return output

        # expect 4 add / subs for static, 4 * 3 (size, index, math op) for dynamic
        torch._dynamo.testing.standard_test(
            self, fn, 1, expected_ops=4, expected_ops_dynamic=ifdynstaticdefault(4, 12)
        )

    def test_list_iadd_with_shape(self):
        def fn(a):
            output = [a + a.shape[0], a - a.shape[0]]
            # list += list
            output += [a - a.shape[0], a + a.shape[0]]
            # list += tuple
            output += (a + a.shape[0], a - a.shape[0])
            return output

        # expect 6 add / subs for static, 6 * 3 (size, index, math op) for dynamic

        torch._dynamo.testing.standard_test(
            self, fn, 1, expected_ops=6, expected_ops_dynamic=ifdynstaticdefault(6, 18)
        )

    def test_user_getattr1(self):
        class MyConfig(dict):
            def __getattr__(self, name):
                return self[name]

        def fn(cfg, x, y):
            return x + y + cfg.offset

        x = torch.randn(10)
        cfg = MyConfig(offset=5)
        cnts = torch._dynamo.testing.CompileCounter()
        opt_fn = torch._dynamo.optimize(cnts)(fn)
        self.assertTrue(same(opt_fn(cfg, x, x), 2 * x + 5))
        self.assertEqual(cnts.frame_count, 1)
        self.assertEqual(cnts.op_count, 2)

    def test_user_getattr2(self):
        class MyConfig:
            defined_on_class = 1

            def __init__(self):
                self.defined_on_object = 2

            def __getattr__(self, name):
                return 3

        def fn(cfg, x):
            return x + cfg.defined_on_class - cfg.defined_on_object + cfg.not_defined

        x = torch.randn(10)
        cfg = MyConfig()
        cnts = torch._dynamo.testing.CompileCounter()
        opt_fn = torch._dynamo.optimize(cnts)(fn)
        self.assertTrue(same(opt_fn(cfg, x), x + 1 - 2 + 3))
        self.assertEqual(cnts.frame_count, 1)
        self.assertEqual(cnts.op_count, 3)

    def test_user_getattribute(self):
        class MyObject:
            def __init__(self):
                self.custom_dict = {"a": torch.rand((2, 2))}
                self.my_number = 42

            def __getattribute__(self, name):
                custom_dict = super().__getattribute__("custom_dict")
                if name in custom_dict:
                    return custom_dict[name]
                return super().__getattribute__(name)

            def run(self, x):
                return self.my_number * x + self.a * x

        def fn(obj, x):
            return obj.run(x)

        obj = MyObject()
        x = torch.rand((2, 2))
        cnts = torch._dynamo.testing.CompileCounter()
        opt_fn = torch._dynamo.optimize(cnts)(fn)
        self.assertTrue(same(opt_fn(obj, x), fn(obj, x)))

    def test_nn_module_getattr(self):
        class MyMod(torch.nn.Module):
            def __init__(self):
                super().__init__()
                self.custom_dict = {"queue": [torch.rand((2, 2)) for _ in range(3)]}
                self.other_attr = torch.rand((2, 2))

            def __getattr__(self, name):
                custom_dict = self.custom_dict
                if name in custom_dict:
                    return custom_dict[name]
                return super().__getattr__(name)

            def forward(self, x):
                return x @ self.other_attr + self.queue[-1]

        x = torch.rand((2, 2))
        mod = MyMod()
        cnts = torch._dynamo.testing.CompileCounter()
        opt_mod = torch._dynamo.optimize(cnts)(mod)
        self.assertTrue(same(opt_mod(x), mod(x)))
        self.assertTrue(cnts.frame_count, 1)
        self.assertTrue(cnts.op_count, 2)

    def test_nn_module_getattribute(self):
        class MyMod(torch.nn.Module):
            def __init__(self):
                super().__init__()
                self.my_number = 42

            def __getattribute__(self, name):
                if name == "special_attr":
                    return torch.tensor([[1, 2], [3, 4]])
                return super().__getattribute__(name)

            def forward(self, x):
                return self.my_number * x + self.special_attr * x

        def fn(mod, x):
            return mod(x)

        mod = MyMod()
        x = torch.rand((2, 2))
        cnts = torch._dynamo.testing.CompileCounter()
        opt_fn = torch._dynamo.optimize(cnts)(fn)
        self.assertTrue(same(opt_fn(mod, x), fn(mod, x)))

    def test_constant_getattr(self):
        # https://github.com/pytorch/pytorch/issues/97480
        def fn():
            return getattr(None, "arg", 3)

        cnt = torch._dynamo.testing.CompileCounter()
        optimized_fn = torch._dynamo.optimize(cnt)(fn)
        res = optimized_fn()
        self.assertTrue(same(res, 3))

    def test_user_property(self):
        class MyConfig:
            @property
            def prop5(self):
                return 5

        def fn(cfg, x, y):
            return x + y + cfg.prop5

        x = torch.randn(10)
        cfg = MyConfig()
        cnts = torch._dynamo.testing.CompileCounter()
        opt_fn = torch._dynamo.optimize(cnts)(fn)
        self.assertTrue(same(opt_fn(cfg, x, x), 2 * x + 5))
        self.assertEqual(cnts.frame_count, 1)
        self.assertEqual(cnts.op_count, 2)

    def test_dataclass_fields(self):
        @dataclasses.dataclass
        class MyDataClass:
            a: torch.Tensor
            b: torch.Tensor = None
            c: torch.Tensor = None
            d: torch.Tensor = None
            e: torch.Tensor = None

        def fn(obj):
            class_fields = dataclasses.fields(obj)
            assert len(class_fields)
            assert all(field.default is None for field in class_fields[1:])
            other_fields_are_none = all(
                getattr(obj, field.name) is None for field in class_fields[1:]
            )
            assert not other_fields_are_none

            total = getattr(obj, class_fields[0].name)
            for field in class_fields[1:]:
                v = getattr(obj, field.name)
                if v is not None:
                    total += v

            return total

        obj1 = MyDataClass(torch.randn(10), torch.randn(10), torch.randn(10))
        obj2 = MyDataClass(torch.randn(10), e=torch.randn(10))
        correct1 = fn(obj1)
        correct2 = fn(obj2)

        cnts = torch._dynamo.testing.CompileCounter()
        opt_fn = torch._dynamo.optimize(cnts)(fn)
        self.assertTrue(same(opt_fn(obj1), correct1))
        self.assertEqual(cnts.frame_count, 1)
        self.assertEqual(cnts.op_count, 2)

        torch._dynamo.reset()
        cnts = torch._dynamo.testing.CompileCounter()
        opt_fn = torch._dynamo.optimize(cnts)(fn)
        self.assertTrue(same(opt_fn(obj2), correct2))
        self.assertEqual(cnts.frame_count, 1)
        self.assertEqual(cnts.op_count, 1)

    def test_tensor_build_list_unpack(self):
        def fn(x):
            # seen in fastNLP_Bert
            return torch.cat([*x], dim=-1)

        val = torch.randn([1, 1, 473, 768])
        correct = fn(val)
        cnts = torch._dynamo.testing.CompileCounter()
        opt_fn = torch._dynamo.optimize(cnts)(fn)
        self.assertTrue(same(opt_fn(val), correct))
        self.assertEqual(cnts.frame_count, 1)
        self.assertEqual(cnts.op_count, 2)

    def test_numpy_int_constant(self):
        def fn(x, a, b):
            return x + (a % b)

        args = [torch.randn(10), 4096, np.int64(8)]
        correct = fn(*args)
        cnts = torch._dynamo.testing.CompileCounter()
        opt_fn = torch._dynamo.optimize(cnts)(fn)
        self.assertTrue(same(opt_fn(*args), correct))
        self.assertTrue(same(opt_fn(*args), correct))
        self.assertEqual(cnts.frame_count, 1)
        self.assertEqual(cnts.op_count, 2)

    def test_numpy_take_along_axis(self):
        def fn(x, a, i):
            return np.take_along_axis(x, i, a)

        def sample_to_args(s):
            args = (s.input, *sample.args)
            return tuple(a.numpy() if isinstance(a, torch.Tensor) else a for a in args)

        samples = list(
            sample_inputs_gather(
                None, "cpu", torch.float32, requires_grad=False, include_0d=False
            )
        )
        cnts = torch._dynamo.testing.CompileCounter()
        opt_fn = torch._dynamo.optimize(cnts)(fn)
        i = 1
        for sample in samples:
            args = sample_to_args(sample)
            self.assertEqual(fn(*args), opt_fn(*args))
            self.assertEqual(cnts.frame_count, i)
            i += 1

    def test_numpy_torch_operators(self):
        def fn(op, t1, t2):
            return op(t1, t2)

        from torch._dynamo.variables.builtin import BuiltinVariable

        operators = BuiltinVariable._fx_graph_functions()

        for op, t1_np, t2_np in itertools.product(
            operators, (True, False), (True, False)
        ):
            if op is operator.getitem:
                # skip
                # Did you know that tensor[ndarray_of_floats] works?
                continue
            t1 = torch.rand(5)
            if t1_np:
                t1 = t1.numpy()
            t2 = torch.rand(5)
            if t2_np:
                t2 = t2.numpy()
            try:
                # TODO try a bit harder
                result = op(t1, t2)
            except (RuntimeError, TypeError, IndexError):
                continue
            cnts = torch._dynamo.testing.CompileCounter()
            opt_fn = torch._dynamo.optimize(cnts)(fn)
            self.assertEqual(result, opt_fn(op, t1, t2), msg=f"{op=} {t1_np=} {t2_np=}")
            self.assertEqual(cnts.frame_count, 1, msg=f"{op=} {t1_np=} {t2_np=}")
            torch._dynamo.reset()

    def test_numpy_ndarray_graph_break(self):
        def fn(x):
            a = x.numpy()
            b = a.real
            torch._dynamo.graph_break()
            c = np.multiply(b, 2.0)
            return c

        cnts = torch._dynamo.testing.CompileCounter()
        opt_fn = torch._dynamo.optimize(cnts)(fn)
        for _ in range(10):
            x = torch.randn(3)
            ref = fn(x)
            res = opt_fn(x)
            self.assertEqual(ref, res)
        self.assertEqual(cnts.frame_count, 2)

    def test_numpy_ndarray_graph_break_with_multiple_outputs(self):
        def fn(x, y):
            a = x.numpy()
            b = y.numpy()
            torch._dynamo.graph_break()
            return np.add(a, 1), np.add(b, 1)

        cnts = torch._dynamo.testing.CompileCounter()
        opt_fn = torch._dynamo.optimize(cnts)(fn)
        for _ in range(10):
            x = torch.randn([1, 3])
            y = torch.randn([1, 3])
            ref = fn(x, y)
            res = opt_fn(x, y)
            self.assertEqual(ref, res)
        self.assertEqual(cnts.frame_count, 2)

    def test_tensor_interacts_with_numpy_ndarray(self):
        def fn(x, y):
            a = x.numpy()
            b = y.numpy()
            c = np.ones_like(a)
            d = np.ones_like(b)
            torch._dynamo.graph_break()
            return np.add(a, c), np.add(b, d)

        cnts = torch._dynamo.testing.CompileCounter()
        opt_fn = torch._dynamo.optimize(cnts)(fn)
        for _ in range(10):
            x = torch.randn([1, 3])
            y = torch.randn([1, 3])
            ref = fn(x, y)
            res = opt_fn(x, y)
            self.assertEqual(ref, res)
        self.assertEqual(cnts.frame_count, 2)

    def test_numpy_ndarray_works_with_builtin_function(self):
        def fn(x):
            v = x.sum() / len(x)
            return v

        cnts = torch._dynamo.testing.CompileCounter()
        opt_fn = torch._dynamo.optimize(cnts, nopython=True)(fn)
        for _ in range(10):
            x = np.random.randn(2, 3)
            ref = fn(x)
            res = opt_fn(x)
            self.assertEqual(ref, res)
        self.assertEqual(cnts.frame_count, 1)

    def test_numpy_no_raise(self):
        def _inf_nan_preprocess(t, t_np):
            t_np = np.nan_to_num(t_np)
            return t, t_np

        def fn():
            # shape, dims format
            test_cases = (
                (3, 3),
                (4, 4),
                (5, 5),
            )

            for shape in test_cases:
                t = torch.randn(shape, dtype=torch.complex64)
                t_np = np.random.randn(*shape).astype(np.complex64)

                _, t_np = _inf_nan_preprocess(t, t_np)
                print(t, t_np)  # Just a side effect so that compilation kicks in

        cnt = CompileCounterWithBackend("inductor")
        fn = torch._dynamo.optimize(cnt)(fn)
        fn()
        self.assertEqual(cnt.frame_count, ifdynstaticdefault(2, 1))

    def test_mandelbrot_numpy(self):
        def mandelbrot_numpy(max_iter):
            # Define the boundaries of the complex plane
            xn = 450
            yn = 375
            xmin = -2.25
            xmax = 0.75
            ymin = -1.25
            ymax = 1.25

            # Create the grid of complex numbers
            x_values = np.linspace(xmin, xmax, xn, dtype=np.float64)
            y_values = np.linspace(ymin, ymax, yn, dtype=np.float64)
            rx, iy = np.meshgrid(x_values, y_values, indexing="xy")

            x = rx.copy()
            y = iy.copy()
            mask = np.zeros_like(x)
            for i in range(max_iter):
                x_prev = x
                y_prev = y
                x = x_prev**2 - y_prev**2 + rx
                y = 2 * x_prev * y_prev + iy
                inside = np.sqrt(x**2 + y**2) <= 2
                mask += inside
            return mask

        cnts = torch._dynamo.testing.CompileCounter()
        opt_fn = torch._dynamo.optimize(cnts, nopython=True)(mandelbrot_numpy)
        for _ in range(10):
            x = random.randint(2, 30)
            ref = mandelbrot_numpy(x)
            res = opt_fn(x)
            self.assertEqual(ref, res)
        # We need to specialise the number as it's in a forloop
        self.assertEqual(cnts.frame_count, 10)

    def test_numpy_as_global(self):
        global x
        x = np.arange(10)

        @torch.compile(fullgraph=True)
        def fn(y):
            return y + x + x

        r = fn(np.arange(10))
        self.assertEqual(type(r), np.ndarray)
        self.assertEqual(r, x * 3)
        del x

    def test_numpy_gt(self):
        x = np.arange(10)

        @torch.compile
        def fn(y):
            return y >= 3

        r = fn(x)
        self.assertEqual(type(r), np.ndarray)
        self.assertEqual(r, x >= 3)

    def test_numpy_min(self):
        x = np.arange(10)

        @torch.compile
        def fn(y):
            return min(y, 3), min(y, y - 1)

        r1, r2 = fn(x)
        self.assertEqual(type(r1), np.ndarray)
        self.assertEqual(type(r2), np.ndarray)
        self.assertEqual(r1, np.minimum(x, 3))
        self.assertEqual(r2, np.minimum(x, x - 1))

    def test_graph_break_correctly_when_passing_numpy_ndarray_to_torch_function(self):
        # from transformers/models/big_bird/modeling_big_bird.py
        def fn(x: int, y: torch.Tensor):
            ndarray_list = [np.ones([2, x])]
            ndarray = np.stack(ndarray_list, axis=0)
            tensor = torch.tensor(ndarray, dtype=torch.long)
            tensor.unsqueeze_(0)
            return tensor + y

        cnts = torch._dynamo.testing.CompileCounter()
        opt_fn = torch._dynamo.optimize(cnts)(fn)
        for x in range(1, 10):
            y = torch.randn([1, 2, x])
            ref = fn(x, y)
            res = opt_fn(x, y)
            self.assertEqual(ref, res)
        # It's all traced once with x = 1, x = 2 and then x = ks0
        # For dynamic it's x=1 and x=ks0
        self.assertEqual(cnts.frame_count, ifdynstaticdefault(3, 2))

    def test_numpy_with_builtin_type(self):
        x = np.random.rand(5)

        def fn(x):
            return (x * 5).astype(bool).astype(float).astype(int) + 8

        cnts = torch._dynamo.testing.CompileCounter()
        opt_fn = torch._dynamo.optimize(cnts)(fn)

        r = opt_fn(x)
        self.assertEqual(r.dtype, int)
        self.assertEqual(cnts.frame_count, 1)

    def test_with_builtin_type(self):
        x = torch.randn(5)

        def fn(x):
            return (x * 5).to(bool).to(float).to(int) + 8

        cnts = torch._dynamo.testing.CompileCounter()
        opt_fn = torch._dynamo.optimize(cnts)(fn)

        r = opt_fn(x)
        self.assertEqual(r.dtype, torch.int64)
        self.assertEqual(cnts.frame_count, 1)

    def test_inplace_view_on_graph_input(self):
        # graph break when calling methods with inplace_view tag on graph input
        func_args_map = {
            lambda x: x.resize_(6).mul_(2): torch.ones(4),
            lambda x: x.t_().mul_(2): torch.rand(2, 3),
            lambda x: x.transpose_(0, 1).mul_(2): torch.rand(2, 3),
            lambda x: x.squeeze_().mul_(2): torch.rand(1, 2, 3),
            lambda x: x.unsqueeze_(0).mul_(2): torch.rand(2, 3),
            lambda x: x.resize_as_(torch.rand(200, 300)): torch.rand(2, 3),
            lambda x: x.swapaxes_(0, 1).mul_(2): torch.rand(2, 3),
            lambda x: x.swapdims_(0, 1).mul_(2): torch.rand(2, 3),
            lambda x: x.rename_("N", "C").mul_(2): torch.zeros(2, 3),
            lambda x: x.as_strided_((3, 2), (2, 1)).mul_(2): torch.zeros(2, 3),
            lambda x: x.detach_().mul_(2): torch.zeros(2, 3),
        }
        for func, args in func_args_map.items():
            args_clone = args.clone()
            cnts = torch._dynamo.testing.CompileCounter()
            opt_f = torch._dynamo.optimize(cnts)(func)
            self.assertTrue(same(func(args).shape, opt_f(args_clone).shape))
            self.assertEqual(cnts.frame_count, 1)
            self.assertEqual(cnts.op_count, 1)  # mul_

    def test_dict_mutation_side_effect(self):
        def fn(d):
            d["c"] = d["a"] + d.pop("b")
            return d

        args1 = {"a": torch.randn(10), "b": torch.randn(10)}
        args2 = dict(args1)
        assert fn(args1) is args1
        cnts = torch._dynamo.testing.CompileCounter()
        opt_fn = torch._dynamo.optimize(cnts)(fn)
        self.assertIs(opt_fn(args2), args2)
        self.assertTrue(same(args1, args2))
        self.assertEqual(cnts.frame_count, 1)
        self.assertEqual(cnts.op_count, 1)

    def test_module_deepcopy(self):
        m1 = torch.nn.Sequential(
            torch.nn.Linear(10, 10),
            torch.nn.ReLU(),
            torch.nn.Linear(10, 10),
            torch.nn.ReLU(),
        )
        m2 = torch.nn.Sequential(
            torch.nn.Linear(10, 10),
            torch.nn.ReLU(),
            torch.nn.Linear(10, 10),
            torch.nn.ReLU(),
        )

        def fn(m, x):
            m_copy = copy.deepcopy(m)
            return m_copy(x)

        v = torch.randn(10)
        correct1 = fn(m1, v)
        correct2 = fn(m2, v)
        cnts = torch._dynamo.testing.CompileCounter()
        opt_fn = torch._dynamo.optimize(cnts)(fn)
        for _ in range(10):
            self.assertTrue(same(opt_fn(m1, v), correct1))
        for _ in range(10):
            self.assertTrue(same(opt_fn(m2, v), correct2))
        self.assertEqual(cnts.frame_count, 1)
        self.assertEqual(cnts.op_count, 4)

    def test_type_copy(self):
        def fn(seq):
            a, b = seq
            return type(seq)([a + 1, b + 2, a + b])

        args1 = [torch.randn(10), torch.randn(10)]
        args2 = (torch.randn(10), torch.randn(10))
        correct1 = fn(args1)
        correct2 = fn(args2)
        cnts = torch._dynamo.testing.CompileCounter()
        opt_fn = torch._dynamo.optimize(cnts)(fn)
        self.assertTrue(same(opt_fn(args1), correct1))
        self.assertTrue(same(opt_fn(args2), correct2))
        self.assertIsInstance(opt_fn(args1), list)
        self.assertIsInstance(opt_fn(args2), tuple)
        self.assertEqual(cnts.frame_count, 2)
        self.assertEqual(cnts.op_count, 6)

    def test_setattr_mutation1(self):
        class MyObj:  # noqa: B903
            def __init__(self, a, b):
                self.a = a
                self.b = b

        def fn(obj):
            obj.c = obj.a * obj.b + 1
            obj.b = obj.a * obj.c + 2
            obj.a = obj.b * obj.c + 3
            obj.c = obj.a * obj.b + 4
            obj.b = obj.a * obj.c + 5
            obj.a = obj.b * obj.c + 6
            return obj

        x1 = torch.randn(10)
        x2 = torch.randn(10)
        obj1 = MyObj(x1, x2)
        obj2 = MyObj(x1, x2)
        fn(obj2)
        cnts = torch._dynamo.testing.CompileCounter()
        opt_fn = torch._dynamo.optimize(cnts)(fn)
        self.assertIs(opt_fn(obj1), obj1)
        self.assertTrue(same(obj1.a, obj2.a))
        self.assertTrue(same(obj1.b, obj2.b))
        self.assertTrue(same(obj1.c, obj2.c))
        self.assertEqual(cnts.frame_count, 1)
        self.assertEqual(cnts.op_count, 12)

    def test_setattr_mutation2(self):
        class MyObj:
            def __init__(self, x):
                self.a = x + 1
                self.b = x + 2

        def fn(x):
            x = x / 3.0
            obj = MyObj(x)
            obj.c = obj.a * obj.b + 1
            obj.b = obj.a * obj.c + 2
            obj.a = obj.b * obj.c + 3
            return obj

        x1 = torch.randn(10)
        obj2 = fn(x1)

        cnts = torch._dynamo.testing.CompileCounter()
        opt_fn = torch._dynamo.optimize(cnts)(fn)
        obj1 = opt_fn(x1)
        self.assertTrue(same(obj1.a, obj2.a))
        self.assertTrue(same(obj1.b, obj2.b))
        self.assertTrue(same(obj1.c, obj2.c))
        self.assertEqual(cnts.frame_count, 1)
        self.assertEqual(cnts.op_count, 9)

    def test_setattr_mutation3(self):
        # TODO(jansel): dead code eliminate the object creation
        class MyObj:
            def __init__(self, x):
                super().__init__()
                self.a = x + 1
                self.b = x + 2

        def fn(x):
            x = x / 3.0
            obj = MyObj(x)
            obj.c = obj.a * obj.b + 1
            obj.b = obj.a * obj.c + 2
            obj.a = obj.b * obj.c + 3
            return obj.a, obj.b, obj.c

        x1 = torch.randn(10)
        obj2 = fn(x1)

        cnts = torch._dynamo.testing.CompileCounter()
        opt_fn = torch._dynamo.optimize(cnts)(fn)
        obj1 = opt_fn(x1)
        self.assertTrue(same(obj1, obj2))
        self.assertEqual(cnts.frame_count, 1)
        self.assertEqual(cnts.op_count, 9)

    def test_user_defined_class_name(self):
        class MyClassFoo:
            pass

        def fn1(a, b, c):
            tmp = MyClassFoo()
            if tmp.__class__.__name__ == "MyClassFoo":
                return a - b / c

        torch._dynamo.testing.standard_test(self, fn=fn1, nargs=3)

    def test_user_defined_class_python_type(self):
        class MyClass1:
            pass

        class ExampleMeta(type):
            pass

        class MyClass2(metaclass=ExampleMeta):
            pass

        def fn(x, c):
            if isinstance(c, MyClass1):
                return x + 1
            elif isinstance(c, MyClass2):
                return x + 2
            else:
                return x + 3

        x = torch.rand(3)
        opt_fn = torch._dynamo.optimize("eager")(fn)
        for c in [MyClass1, MyClass2]:
            ref = fn(x, c)
            res = opt_fn(x, c)
            self.assertTrue(same(ref, res))

    def test_super_calling_with_metaclass(self):
        class ExampleMeta(type):
            pass

        class MyClass1(metaclass=ExampleMeta):
            @classmethod
            def add(cls, x):
                return x + 1

        class MyClass2(MyClass1):
            @classmethod
            def add(cls, x):
                torch._dynamo.graph_break()
                return x + super().add(x)

        def fn(x, obj):
            return x + obj.add(x)

        x = torch.rand(3)
        obj = MyClass2()
        opt_fn = torch._dynamo.optimize("eager")(fn)
        ref = fn(x, obj)
        res = opt_fn(x, obj)
        self.assertTrue(same(ref, res))

    def test_manual_seed(self):
        def fn(a, b):
            x = a + b
            torch.manual_seed(9000)
            return x + 1

        torch._dynamo.testing.standard_test(self, fn=fn, nargs=2, expected_ops=3)

    def test_usr_cls_staticmethod(self):
        class Foo:
            @staticmethod
            def bar(a, b):
                return a + b

        def fn(a, b):
            return Foo.bar(a, b) - 1

        torch._dynamo.testing.standard_test(self, fn=fn, nargs=2)

    def test_usr_cls_classmethod(self):
        class Foo:
            @classmethod
            def bar(cls, a, b):
                return a + b

        def fn(a, b):
            return Foo.bar(a, b) - 1

        torch._dynamo.testing.standard_test(self, fn=fn, nargs=2)

    def test_dunder_methods(self):
        class Foo:
            def __init__(self, val):
                super().__init__()
                self.val = val

            def __add__(self, other):
                return Foo(self.val + other.val)

            def __mul__(self, other):
                return Foo(self.val * other.val)

            def __truediv__(self, other):
                return Foo(self.val / other.val)

            def __sub__(self, other):
                return Foo(self.val - other.val)

        def fn(a, b, c):
            return Foo(a) + Foo(b) * Foo(c) / Foo(a) - Foo(b)

        torch._dynamo.testing.standard_test(self, fn=fn, nargs=3, expected_ops=4)

    def test_function_annotation(self):
        class Variable:
            pass

        def fn(x):
            x = x / 3.0

            def inner(y: typing.List[Variable]):
                return x + 1

            return inner

        x1 = torch.randn(10)
        obj2 = fn(x1)([])

        cnts = torch._dynamo.testing.CompileCounter()
        opt_fn = torch._dynamo.optimize_assert(cnts)(fn)
        opt_fn_inner = torch._dynamo.optimize_assert(cnts)(opt_fn(x1))
        obj1 = opt_fn_inner([])
        self.assertTrue(same(obj1, obj2))
        self.assertEqual(cnts.frame_count, 2)
        self.assertEqual(cnts.op_count, 2)

    def test_nested_closure(self):
        v0 = torch.randn(10)

        def fn1():
            v1 = torch.randn(10)

            def fn2(*args, **kwargs):
                assert len(args) == 1
                assert len(kwargs) == 1
                v2 = torch.randn(10) + args[0] + kwargs["b"]

                def fn3(v3=torch.randn(10)):
                    def fn4():
                        return v0 + v1 + v2 + v3 + 1

                    return fn4

                return fn3

            return fn2(1, b=2)()

        cnts = torch._dynamo.testing.CompileCounter()
        opt_fn1 = torch._dynamo.optimize_assert(cnts)(fn1)
        tmp1 = torch._dynamo.optimize_assert(cnts)(opt_fn1())
        tmp2 = torch._dynamo.optimize_assert(cnts)(opt_fn1())
        self.assertTrue(tmp1().shape, (10,))
        self.assertTrue(same(tmp1(), tmp1()))
        self.assertFalse(same(tmp1(), tmp2()))
        self.assertEqual(cnts.frame_count, 2)
        self.assertEqual(cnts.op_count, 9)

    def test_nested_closure_mutation(self):
        def fn1():
            v1 = torch.randn(10)

            def fn2():
                v2 = torch.randn(10)

                def fn3():
                    nonlocal v1, v2
                    v1 += 1
                    v2 += 2
                    return v1 + v2

                return fn3

            rv = fn2()
            rv()
            rv()
            return rv

        torch.manual_seed(9000)
        counter1 = fn1()
        result1 = [counter1(), counter1(), counter1()]

        torch.manual_seed(9000)
        cnts = torch._dynamo.testing.CompileCounter()
        opt_fn1 = torch._dynamo.optimize_assert(cnts)(fn1)
        counter2 = torch._dynamo.optimize_assert(cnts)(opt_fn1())
        result2 = [counter2(), counter2(), counter2()]
        result1.append(counter1())
        result2.append(counter2())

        self.assertTrue(same(result1, result2))
        self.assertEqual(cnts.frame_count, 2)
        self.assertEqual(cnts.op_count, 11)

    def test_write_to_closures_in_inlining(self):
        out = []
        for use_dynamo in [False, True]:

            def make_counter():
                x = torch.randn(10)

                def counter():
                    nonlocal x
                    x = x + 1
                    return x

                return counter

            torch.manual_seed(0)
            counter = make_counter()
            if not use_dynamo:
                out.append(counter() + counter())
            else:
                cnts = torch._dynamo.testing.CompileCounter()

                @torch._dynamo.optimize(cnts, nopython=True)
                def fn(counter):
                    return counter() + counter()

                out.append(fn(counter))
                self.assertEqual(cnts.frame_count, 1)
                self.assertEqual(cnts.op_count, 3)
                self.assertFalse(same(counter() + counter(), out[-1]))

        self.assertTrue(same(out[0], out[1]))

    def test_closure_out_of_scope_cell(self):
        cell1 = torch.rand(1).item()
        cell2 = torch.rand(3, 3)

        def indirect():
            return direct()

        def direct():
            def inner():
                return cell1 + 1, cell2 + 3

            return inner()

        cnts = torch._dynamo.testing.CompileCounter()
        opt_fn = torch._dynamo.optimize(cnts)(indirect)
        result1, result2 = opt_fn()
        self.assertAlmostEqual(cell1 + 1, result1)
        self.assertTrue(torch.allclose(cell2 + 3, result2))
        self.assertEqual(cnts.frame_count, 1)
        self.assertEqual(cnts.op_count, 1)

    def test_closure_out_of_scope_cell_with_mutation(self):
        cell1 = torch.rand(1).item()
        orig1 = cell1
        cell2 = torch.rand(3, 3)
        orig2 = cell2.clone()

        def indirect():
            return direct()

        def direct():
            def inner():
                nonlocal cell1, cell2
                x = cell2 + 1
                cell1 += 1
                cell2 += 10
                x = x + cell2
                return cell1, cell2, x

            return inner()

        cnts = torch._dynamo.testing.CompileCounter()
        opt_fn = torch._dynamo.optimize(cnts, nopython=True)(indirect)
        for i in range(1, 4):
            result1, result2, _ = opt_fn()
            self.assertAlmostEqual(orig1 + 1 * i, result1)
            self.assertTrue(torch.allclose(orig2 + 10 * i, result2))
            self.assertEqual(cnts.frame_count, 1)
            self.assertEqual(cnts.op_count, 3)
            cnts.clear()

    def test_closure_out_of_scope_cell_with_cond(self):
        # Test closure with out-of-scope cell variable, used in a cond
        # where the two branches read different closure variables
        from functorch.experimental.control_flow import cond

        def g(x):
            return x

        class ModuleCondDeep(torch.nn.Module):
            def forward(self, pred, x):
                return self._indirection(pred, x)

            def _indirection(self, pred, x):
                return self.indirection(pred, x)

            def indirection(self, pred, x):
                def true_fn(y):
                    return y + 2

                def false_fn(y):
                    return y - 2

                def shallow(x):
                    return x * 2

                def deep(x):
                    # y = g(x)
                    y = x
                    return cond(
                        x[0][0] > 0,
                        true_fn,
                        false_fn,
                        [y],
                    )

                return cond(pred, shallow, deep, [x])

        mod = ModuleCondDeep()
        opt_mod = torch._dynamo.optimize("eager")(mod)
        inp = torch.randn(3, 3)
        exp1 = mod(torch.tensor(False), inp)
        actual1 = opt_mod(torch.tensor(False), inp)
        exp2 = mod(torch.tensor(True), inp)
        actual2 = opt_mod(torch.tensor(True), inp)
        self.assertTrue(torch.allclose(exp1, actual1))
        self.assertTrue(torch.allclose(exp2, actual2))

    def test_top_package_import(self):
        def fn(x):
            import torch.fx

            assert not isinstance(x, torch.fx.Proxy)
            return torch.sin(x)

        x = torch.randn(4, 5)
        ref = fn(x)
        cnts = torch._dynamo.testing.CompileCounter()
        opt_fn = torch._dynamo.optimize_assert(cnts)(fn)
        res = opt_fn(x)
        self.assertTrue(same(ref, res))

    def test_typing_union_and_optional(self):
        def fn(x):
            a = torch.jit.annotate(typing.Dict[str, typing.Optional[torch.Tensor]], {})
            b = torch.jit.annotate(
                typing.Dict[str, typing.Union[torch.Tensor, None]], {}
            )
            return a, b, x + 1

        x = torch.randn(3)
        ref = fn(x)
        opt_fn = torch._dynamo.optimize("eager")(fn)
        res = opt_fn(x)
        self.assertTrue(same(ref, res))

    def test_optimize_on_module(self):
        class MockModule(torch.nn.Module):
            def __init__(self):
                super().__init__()
                self.relu = torch.nn.ReLU()

            def custom_member(self):
                # Just for checking that Dynamo returned mod object can redirect
                # to this method
                pass

            def forward(self, x):
                return self.relu(x)

        cnts1 = torch._dynamo.testing.CompileCounter()
        mod = MockModule()
        optimized_mod = torch._dynamo.optimize(cnts1, nopython=True)(mod)

        a = torch.randn(10)
        ref = mod(a)
        res = optimized_mod(a)

        optimized_mod.custom_member()

        self.assertTrue(same(ref, res))

    def test_nested_optimize_decorator(self):
        cnts2 = torch._dynamo.testing.CompileCounter()
        cnts3 = torch._dynamo.testing.CompileCounter()

        @torch._dynamo.run()
        def fn1(x):
            return torch.sin(x) * 10

        @torch._dynamo.optimize(cnts2, nopython=True)
        def fn2(x):
            return fn1(x) + 1

        @torch._dynamo.optimize(cnts3, nopython=True)
        def fn3(x):
            return torch.relu(fn2(x))

        fn3(torch.randn(4, 5))
        self.assertEqual(cnts2.frame_count, 0)
        self.assertEqual(cnts3.frame_count, 1)
        self.assertEqual(cnts3.op_count, 4)

    def test_nested_optimize_run(self):
        cnts = torch._dynamo.testing.CompileCounter()

        @torch._dynamo.optimize(cnts, nopython=True)
        def fn(x):
            return torch.relu(torch.cos(x) + torch.sin(x))

        fn(torch.randn(4))
        self.assertEqual(cnts.frame_count, 1)

        fn(torch.randn(4, 4))
        self.assertEqual(cnts.frame_count, 2)

        # Test that run works on a decorated fn
        fn = torch._dynamo.run(fn)
        fn(torch.randn(4, 4, 4))
        self.assertEqual(cnts.frame_count, 2)

    def test_nested_optimize(self):
        cnts1 = torch._dynamo.testing.CompileCounter()
        cnts2 = torch._dynamo.testing.CompileCounter()

        def fn(x):
            return torch.relu(torch.cos(x) + torch.sin(x))

        fn1 = torch._dynamo.optimize(cnts1, nopython=True)(fn)
        fn2 = torch._dynamo.optimize(cnts2, nopython=True)(fn1)

        # The first optimize in the nesting should be ignored
        fn2(torch.randn(4))
        self.assertEqual(cnts2.frame_count, 1)
        self.assertEqual(cnts1.frame_count, 0)

        # Since the fn code object is already compiled, calling fn1 should
        # directly call the compiled_fn callable.
        torch._dynamo.run()(fn1)(torch.randn(4))
        self.assertEqual(cnts1.frame_count, 0)

        # Test same behavior by reversing the calls
        torch._dynamo.reset()
        cnts1 = torch._dynamo.testing.CompileCounter()
        cnts2 = torch._dynamo.testing.CompileCounter()
        fn1 = torch._dynamo.optimize(cnts1, nopython=True)(fn)
        fn2 = torch._dynamo.optimize(cnts2, nopython=True)(fn1)
        fn1(torch.randn(4))
        self.assertEqual(cnts1.frame_count, 1)
        torch._dynamo.run()(fn2)(torch.randn(4))
        self.assertEqual(cnts2.frame_count, 0)

    def test_torch_size(self):
        cnts = torch._dynamo.testing.CompileCounter()

        def fn(x):
            output_size = torch.Size([10, 10])
            x = x.view(*output_size)
            return (x,)

        x = torch.randn(100, requires_grad=True)
        x_clone = x.clone()
        ref = fn(x)

        opt_fn = torch._dynamo.optimize(cnts, nopython=True)(fn)
        res = opt_fn(x_clone)

        self.assertTrue(same(ref, res))

    def test_torch_size_numel(self):
        cnts = torch._dynamo.testing.CompileCounter()

        def fn():
            return torch.Size([10, 8]).numel()

        opt_fn = torch._dynamo.optimize(cnts, nopython=True)(fn)
        num = torch.Size([10, 8]).numel()
        self.assertEqual(opt_fn(), num)

    def test_size_dim(self):
        cnts = torch._dynamo.testing.CompileCounter()

        def fn(x, dim):
            return x.size(dim=dim)

        opt_fn = torch._dynamo.optimize(cnts, nopython=True)(fn)
        x = torch.empty([4, 9, 8])
        self.assertEqual(opt_fn(x, 1), 9)
        self.assertEqual(opt_fn(x, -2), 9)

    def test_stride_dim(self):
        cnts = torch._dynamo.testing.CompileCounter()

        def fn(x, dim):
            return x.stride(dim=dim)

        opt_fn = torch._dynamo.optimize(cnts, nopython=True)(fn)
        x = torch.empty([4, 9, 8])
        self.assertEqual(opt_fn(x, 0), 72)
        self.assertEqual(opt_fn(x, -2), 8)

    def test_torch_seed(self):
        cnts = torch._dynamo.testing.CompileCounter()

        def fn(x):
            attention_seed = int(torch.seed() % sys.maxsize)
            torch.manual_seed(attention_seed)
            return (x,)

        x = torch.randn(100, requires_grad=True)
        ref = fn(x)

        opt_fn = torch._dynamo.optimize(cnts, nopython=True)(fn)
        res = opt_fn(x)

        self.assertTrue(same(ref, res))

    def test_is_tensor_like(self):
        cnts = torch._dynamo.testing.CompileCounter()

        def f(x):
            if torch.overrides.is_tensor_like(x):
                return (x * 2,)
            return (torch.ones(10) + x,)

        x = torch.randn(10)
        ref0 = f(x)
        ref1 = f(4)
        opt_f = torch._dynamo.optimize(cnts, nopython=True)(f)
        res0 = opt_f(x)
        res1 = opt_f(4)
        self.assertTrue(same(ref0, res0))
        self.assertTrue(same(ref1, res1))

    def test_is_tensor_like2(self):
        class MyTensor:
            @classmethod
            def __torch_function__(cls, func, types, args=(), kwargs=None):
                if kwargs is None:
                    kwargs = {}

                if func is torch.max:
                    return torch.tensor(123)
                return func(*args, **kwargs)

        def fn(x):
            if torch.overrides.is_tensor_like(x):
                return torch.max(x)
            else:
                return torch.zeros(1)

        x = MyTensor()
        ref0 = fn(x)
        ref1 = fn(4)
        opt_fn = torch._dynamo.optimize("eager")(fn)
        res0 = opt_fn(x)
        res1 = opt_fn(4)
        self.assertTrue(same(ref0, res0))
        self.assertTrue(same(ref1, res1))

    def test_tensor_data(self):
        def fn(x, y):
            return x[y.data]

        x = torch.rand(8)
        y = torch.ones(8).to(torch.int)
        ref = fn(x, y)
        opt_fn = torch._dynamo.optimize("eager", nopython=True)(fn)
        res = opt_fn(x, y)
        self.assertTrue(same(ref, res))

    def test_tensor_layout(self):
        def fn(x):
            return torch.zeros(
                [x.size()[0], x.size()[1]],
                dtype=x.dtype,
                layout=x.layout,
                device=x.device,
            )

        x = torch.rand(2, 3)
        ref = fn(x)
        opt_fn = torch._dynamo.optimize("eager", nopython=True)(fn)
        res = opt_fn(x)
        self.assertTrue(same(ref, res))

    def test_version_ci(self):
        # temporary test to check that the ci torch version is set correctly
        self.assertTrue(hasattr(torch, "_subclasses"))

    @unittest.skipIf(not TEST_CUDA, "requires cuda")
    def test_rand(self):
        cnts = torch._dynamo.testing.CompileCounter()
        device = "cuda"

        def fn():
            return torch.randn(10, device=device)

        torch.manual_seed(10)
        ref_run1 = fn()

        torch.manual_seed(10)
        ref_run2 = fn()
        self.assertTrue(same(ref_run1, ref_run2))

        torch.manual_seed(10)
        opt_fn = torch._dynamo.optimize(cnts, nopython=True)(fn)
        res = opt_fn()

        self.assertTrue(same(res, ref_run1))

    def test_slice_input(self):
        cnts = torch._dynamo.testing.CompileCounter()

        def getitem(a, idx):
            if isinstance(idx, slice):
                return (
                    torch.zeros(1),
                    a[idx]
                    + [
                        100,
                    ],
                )
            else:
                return (torch.zeros(1), a[idx])

        layers = list(range(10))
        ref0 = getitem(layers, slice(0, 2, 1))
        ref1 = getitem(layers, 2)
        ref2 = getitem(layers, slice(3, 8, 2))
        opt_getitem = torch._dynamo.optimize(cnts, nopython=True)(getitem)
        res0 = opt_getitem(layers, slice(0, 2, 1))
        res1 = opt_getitem(layers, 2)
        res2 = opt_getitem(layers, slice(3, 8, 2))

        self.assertTrue(ref0 == res0)
        self.assertTrue(ref1 == res1)
        self.assertTrue(ref2 == res2)

    def test_grad(self):
        cnts = torch._dynamo.testing.CompileCounter()

        def fn(a, b):
            out = a * b
            out.sum().backward()
            real_out = torch.sigmoid(a.grad + b)
            return real_out

        inps = [torch.randn(4, requires_grad=True) for _ in range(2)]
        for inp in inps:
            inp.grad = None
        ref = fn(*inps)

        for inp in inps:
            inp.grad = None
        opt_fn = torch._dynamo.optimize(cnts)(fn)
        res = opt_fn(*inps)

        self.assertTrue(same(ref, res))

    @skipIfNotPy311
    def test_linetable_311_writer1(self):
        def fn():
            a = 10
            b = 20
            c = a + b
            f = "linetable_writer"
            return f"Test if {f} generates correct co_linetable: {c}"

        keys = bytecode_transformation.get_code_keys()
        code_options = {k: getattr(fn.__code__, k) for k in keys}
        result = bytecode_transformation.clean_and_assemble_instructions(
            bytecode_transformation.cleaned_instructions(fn.__code__),
            keys,
            code_options,
        )
        l1, l2 = list(fn.__code__.co_positions()), list(result[1].co_positions())
        self.assertEqual(len(l1), len(l2))
        for p1, p2 in zip(l1, l2):
            self.assertEqual(p1, p2)
        self.assertEqual(fn.__code__.co_lnotab, result[1].co_lnotab)

    @skipIfNotPy311
    def test_linetable_311_writer2(self):
        """
        test large ops (LOAD_METHOD) and EXTENDED_ARGS
        fn_str is in the form:
        def fn():
            ...
            x0 = 1
            x1 = 1
            ...
            l = [x0, x1, ...]
        """
        fn_str = f"""\
def fn():
    foo.bar(1, 2, 3)
{str(chr(10)).join(' ' * 4 + 'x' + str(i) + ' = 1' for i in range(1 << 9))}
    l = [{' '.join('x' + str(i) + ',' for i in range(1 << 9))}]
        """
        locals = {}
        exec(fn_str, {}, locals)
        fn = locals["fn"]
        orig_inst_str = "\n".join(list(map(str, dis.get_instructions(fn))))
        self.assertIn("EXTENDED_ARG", orig_inst_str)
        self.assertIn("LOAD_METHOD", orig_inst_str)
        keys = bytecode_transformation.get_code_keys()
        code_options = {k: getattr(fn.__code__, k) for k in keys}
        result = bytecode_transformation.clean_and_assemble_instructions(
            bytecode_transformation.cleaned_instructions(fn.__code__),
            keys,
            code_options,
        )
        new_inst_str = "\n".join(list(map(str, result[0])))
        self.assertIn("EXTENDED_ARG", new_inst_str)
        self.assertIn("LOAD_METHOD", new_inst_str)
        l1, l2 = list(fn.__code__.co_positions()), list(result[1].co_positions())
        self.assertEqual(len(l1), len(l2))
        for p1, p2 in zip(l1, l2):
            self.assertEqual(p1, p2)
        self.assertEqual(fn.__code__.co_lnotab, result[1].co_lnotab)

    @unittest.skipIf(
        sys.version_info < (3, 10) or sys.version_info >= (3, 11),
        "linetable test for Python 3.10",
    )
    def test_linetable_310_writer(self):
        def fn():
            a = 10
            b = 20
            c = a + b
            f = "linetable_writer"
            return f"Test if {f} generates correct co_linetable: {c}"

        inst = dis.get_instructions(fn)
        result = bytecode_transformation.assemble(inst, fn.__code__.co_firstlineno)
        self.assertTrue(result[1] == fn.__code__.co_linetable)

    @unittest.skipIf(sys.version_info >= (3, 10), "use lnotab when python < 3.10")
    def test_lnotab_writer(self):
        def fn():
            a = 10
            b = 20
            c = a + b
            f = "lnotab_writer"
            return f"Test if {f} generates correct co_lnotab: {c}"

        inst = dis.get_instructions(fn)
        result = bytecode_transformation.assemble(inst, fn.__code__.co_firstlineno)
        self.assertTrue(result[1] == fn.__code__.co_lnotab)

    def test_profiler_cache_lookup(self):
        def fn(x):
            y = x**2
            y = y + 2
            z = y**3
            return z

        for profiler, get_events in (
            (torch.autograd.profiler.profile, lambda prof: prof.function_events),
            (torch.profiler.profiler.profile, lambda prof: prof.events()),
        ):
            x = torch.randn((2, 2), requires_grad=True)
            ref = fn(x)
            opt_fn = torch.compile(fn, backend="aot_eager")

            # warmup
            opt_fn(x)

            # whenver we enter the profiler context, hooks are automatically registered
            with profiler() as prof:
                res = opt_fn(x)
            events = list(
                filter(
                    lambda event: event.name == "TorchDynamo Cache Lookup",
                    get_events(prof),
                )
            )

            self.assertTrue(same(ref, res))
            self.assertTrue(
                len(events) == 1,
                "Expected one lookup profiler event for one opt_fn run",
            )

            with profiler() as prof:
                # just make sure the disable functionality works
                _enable_dynamo_cache_lookup_profiler(False)
                res = opt_fn(x)
            events = list(
                filter(
                    lambda event: event.name == "TorchDynamo Cache Lookup",
                    get_events(prof),
                )
            )

            self.assertTrue(same(ref, res))
            self.assertTrue(len(events) == 0, "Expected disabled profiling")

    def test_tensor_is_contiguous(self):
        def fn(x):
            input = torch.randn((1, 16, 1, 1))
            weight = torch.randn((8, 16, 3, 3))
            weight = weight.to(memory_format=x)
            output = torch.conv2d(input, weight, None, (2, 1), (1, 1), (1, 1), 1)
            return output.is_contiguous(memory_format=x)

        opt_fn = torch._dynamo.optimize("eager")(fn)
        for x in [torch.contiguous_format, torch.channels_last]:
            self.assertEqual(fn(x), opt_fn(x))

    def test_python_slice(self):
        def f1(input):
            y = 0
            for i, x in enumerate(input[2:], 1):
                y = y + x
            return y

        def f2(input):
            y = 0
            for i, x in enumerate(input.shape[2:], 1):
                y = y + x
            return y

        cnts = torch._dynamo.testing.CompileCounter()
        opt_f1 = torch._dynamo.optimize(cnts)(f1)
        opt_f2 = torch._dynamo.optimize(cnts)(f2)
        res1 = opt_f1([1, 2, 3, 5])
        res2 = opt_f2(torch.rand([2, 3, 4, 5]))

        self.assertEqual(res1, 8)
        self.assertEqual(res2, 9)

    def test_enum_as_dict_key(self):
        class MyEnum(enum.Enum):
            FOO = 10
            BAR = 20

        def fn(x):
            y = x + 2
            z = {
                MyEnum.FOO: torch.tensor(1),
                MyEnum.BAR: 10,
                "MyEnum.BAR": torch.tensor(8),
                5: torch.rand(3),
            }
            torch._dynamo.graph_break()
            a = z[MyEnum.FOO] + z["MyEnum.BAR"]
            b = y * 2
            return a, b

        cnts = torch._dynamo.testing.CompileCounter()
        opt_fn = torch._dynamo.optimize(cnts)(fn)
        for _ in range(10):
            x = torch.rand(3)
            ref = fn(x)
            res = opt_fn(x)
            self.assertTrue(same(ref, res))
        self.assertEqual(cnts.frame_count, 2)

    def test_enum_as_dict_key_with_overloaded_str(self):
        class MyEnum(enum.Enum):
            FOO = 10
            BAR = 20

            def __str__(self):
                return self.value

        def fn(x):
            y = x + 2
            z = {
                MyEnum.FOO: torch.tensor(1),
                MyEnum.BAR: 10,
                "MyEnum.BAR": torch.tensor(8),
                5: torch.rand(3),
            }
            torch._dynamo.graph_break()
            a = z[MyEnum.FOO] + z["MyEnum.BAR"]
            b = y * 2
            return a, b

        cnts = torch._dynamo.testing.CompileCounter()
        opt_fn = torch._dynamo.optimize(cnts)(fn)
        for _ in range(10):
            x = torch.rand(3)
            ref = fn(x)
            res = opt_fn(x)
            self.assertTrue(same(ref, res))
        self.assertEqual(cnts.frame_count, 2)

    def test_const_dict_variable_python_type(self):
        from torch._dynamo.variables import ConstantVariable, ConstDictVariable

        d1 = {"a": ConstantVariable(10), "b": ConstantVariable(20)}
        d2 = collections.OrderedDict(
            [("x", ConstantVariable(12)), ("y", ConstantVariable(22))]
        )
        self.assertEqual(ConstDictVariable(d1, dict).python_type(), dict)
        self.assertEqual(
            ConstDictVariable(d2, collections.OrderedDict).python_type(),
            collections.OrderedDict,
        )

    def test_builtin_subclasses_as_method_on_class_type(self):
        class Foo:
            def __init__(self, name):
                self.ame_ = name

            def get_name(self):
                return "Foo " + self.name_

        class Bar(Foo):
            def __init__(self, name):
                self.name_ = name

            def get_name(self):
                return "Bar " + self.name_

        class Baz(Foo):
            def __init__(self, name):  # noqa: B903
                self.name_ = name

            def get_name(self):
                return "Baz " + self.name_

        subs_of_foo_reg = Foo.__subclasses__()

        counter = CompileCounter()

        @torch._dynamo.optimize_assert(counter)
        def fn():
            return Foo.__subclasses__()

        subs_of_foo_optim = fn()

        self.assertEqual(len(subs_of_foo_reg), 2)
        self.assertEqual(subs_of_foo_reg, subs_of_foo_optim)

    def test_builtin_subclasses_as_method_on_var(self):
        class Foo:
            def __init__(self, name):
                self.name_ = name

            def get_name(self):
                return "Foo " + self.name_

        class Bar(Foo):
            def __init__(self, name):
                self.name_ = name

            def get_name(self):
                return "Bar " + self.name_

        class Baz(Bar):
            def __init__(self, name):
                self.name_ = name

            def get_name(self):
                return "Baz " + self.name_

        subs_of_foo_reg = Foo.__subclasses__()
        sub_of_foo_subclass_var_reg = subs_of_foo_reg[0].__subclasses__()

        sub_of_foo_subclass_var_optim = list()
        counter = CompileCounter()

        @torch._dynamo.optimize_assert(counter)
        def fn():
            return Foo.__subclasses__()

        @torch._dynamo.optimize_assert(counter)
        def fn_single(subs_of_foo_optim):
            return subs_of_foo_optim[0].__subclasses__()

        subs_of_foo_optim = fn()
        sub_of_foo_subclass_var_optim = fn_single(subs_of_foo_optim)

        self.assertEqual(len(sub_of_foo_subclass_var_optim), 1)
        self.assertEqual(sub_of_foo_subclass_var_optim, sub_of_foo_subclass_var_reg)

    def test_enum_no_graphbreaks(self):
        class Foo(enum.Enum):
            FOO = 0
            BAR = 1

        def fn(x, foo):
            if foo is Foo.FOO:
                x = torch.add(x, 1.0)
            x = torch.mul(x, 1.0)
            return x

        x = torch.randn(1)
        cnts = torch._dynamo.testing.CompileCounter()
        opt_fn = torch._dynamo.optimize(cnts, nopython=True)(fn)
        opt_fn(x, Foo.FOO)
        self.assertEqual(cnts.op_count, 2)

        torch._dynamo.reset()
        cnts = torch._dynamo.testing.CompileCounter()
        opt_fn = torch._dynamo.optimize(cnts, nopython=True)(fn)
        opt_fn(x, Foo.BAR)
        self.assertEqual(cnts.op_count, 1)

    def test_repeat_interleave_graphbreaks(self):
        def fn_no_breaks(x):
            # no breaks on self_int
            x += 1
            x = torch.repeat_interleave(x, 2, 3)
            x += 1
            return x

        def fn_has_breaks(x):
            # breaks on self_Tensor
            x += 1
            x = torch.repeat_interleave(x, torch.tensor(2), 3)
            x += 1
            return x

        x = torch.randn([4, 16, 1, 64])

        cnts = torch._dynamo.testing.CompileCounter()
        opt_fn = torch._dynamo.optimize(cnts)(fn_no_breaks)
        opt_fn(x)
        self.assertEqual(cnts.frame_count, 1)

        torch._dynamo.reset()
        cnts = torch._dynamo.testing.CompileCounter()
        opt_fn = torch._dynamo.optimize(cnts)(fn_has_breaks)
        opt_fn(x)
        self.assertEqual(cnts.frame_count, 2)

    def test_id_of_nn_module(self):
        class M(torch.nn.Module):
            def forward(self, x, ref_id):
                self_id = id(self)
                if self_id == ref_id:
                    x = torch.mul(x, 1.0)
                x = torch.add(x, 1.0)
                return x

        m = M().eval()
        data = torch.randn(1)
        cnts = torch._dynamo.testing.CompileCounter()
        correct_ref_id = id(m)
        opt_m = torch._dynamo.optimize(cnts, nopython=True)(m)
        opt_m(data, correct_ref_id)
        # Extra op is the recorded equality test (although once
        # the trace is flattened this is dead!)
        if torch._dynamo.config.assume_static_by_default:
            self.assertExpectedInline(cnts.op_count, """2""")
        else:
            self.assertExpectedInline(cnts.op_count, """3""")

        torch._dynamo.reset()
        cnts = torch._dynamo.testing.CompileCounter()
        incorrect_ref_id = id(m) + 1
        opt_m = torch._dynamo.optimize(cnts, nopython=True)(m)
        opt_m(data, incorrect_ref_id)
        if torch._dynamo.config.assume_static_by_default:
            self.assertExpectedInline(cnts.op_count, """1""")
        else:
            self.assertExpectedInline(cnts.op_count, """2""")

    def test_inline_func_jump_on_tensor_condition(self):
        def f1(input):
            if input == 0:
                return input + 1
            else:
                return input + 2

        def f2(input):
            return f1(input)

        cnts = torch._dynamo.testing.CompileCounter()
        opt_f2 = torch._dynamo.optimize(cnts)(f2)
        res1 = opt_f2(torch.tensor([1.0]))
        res2 = opt_f2(torch.tensor([0.0]))

        self.assertEqual(res1, 3)
        self.assertEqual(res2, 1)

    def test_frozenset_torch_func_contains(self):
        funcs = frozenset([torch.add])

        def fn(x, func):
            if func in funcs:
                x = torch.add(x, 1.0)
            x = torch.mul(x, 1.0)
            return x

        x = torch.randn(1)
        cnts = torch._dynamo.testing.CompileCounter()
        opt_fn = torch._dynamo.optimize(cnts, nopython=True)(fn)
        opt_fn(x, torch.add)
        self.assertEqual(cnts.op_count, 2)

        torch._dynamo.reset()
        cnts = torch._dynamo.testing.CompileCounter()
        opt_fn = torch._dynamo.optimize(cnts, nopython=True)(fn)
        opt_fn(x, torch.mul)
        self.assertEqual(cnts.op_count, 1)

    def test_inline_list_mutation(self):
        def f1(x):
            x.append(torch.ones(8))
            return x

        def f2():
            x = [torch.ones(6)]
            f1(x)
            return x

        res1 = f2()
        cnts = torch._dynamo.testing.CompileCounter()
        opt_f2 = torch._dynamo.optimize(cnts)(f2)
        res2 = opt_f2()
        self.assertTrue(same(res1, res2))

    def test_inline_dict_mutation(self):
        def f1(d):
            d["c"] = d["a"] + d.pop("b")
            return d

        def f2():
            d = {"a": torch.ones(5), "b": torch.ones(5)}
            f1(d)
            return d

        res1 = f2()
        cnts = torch._dynamo.testing.CompileCounter()
        opt_f2 = torch._dynamo.optimize(cnts)(f2)
        res2 = opt_f2()
        self.assertTrue(same(res1, res2))

    def test_recursive_inline_list_mutation(self):
        def f1(x, y):
            x.append(torch.tensor([1.1]))
            y.append(torch.tensor([1.2]))
            return x, y

        def f2(x, y):
            x.append(torch.tensor([2.1]))
            y.append(torch.tensor([2.2]))
            f1(x, y)
            return x, y

        def f3(x):
            x.append(torch.tensor([3.1]))
            y = [torch.tensor([3.2])]
            f2(x, y)
            return x, y

        def f4():
            x = [torch.tensor([4.1])]
            return f3(x)

        res1 = f4()
        cnts = torch._dynamo.testing.CompileCounter()
        opt_f4 = torch._dynamo.optimize(cnts)(f4)
        res2 = opt_f4()
        self.assertTrue(same(res1, res2))

    def test_sample_input(self):
        from torch.testing._internal.common_methods_invocations import SampleInput

        def fn(sample):
            if isinstance(sample.input, torch.Tensor):
                return sample.input * 2
            return torch.zeros(())

        sample = SampleInput(torch.ones(2))
        ref = fn(sample)

        opt_fn = torch._dynamo.optimize("eager")(fn)
        res = opt_fn(sample)

        self.assertTrue(same(ref, res))

    def test_release_input_memory(self):
        x = torch.rand([4])
        x_ref = weakref.ref(x)

        cnts = torch._dynamo.testing.CompileCounter()

        @torch._dynamo.optimize(cnts)
        def foo(x):
            return x + x

        out = foo(x)
        self.assertTrue(same(out, x + x))
        del x
        self.assertIs(x_ref(), None)

    def test_release_module_memory(self):
        mod = torch.nn.Linear(10, 10)
        x = torch.rand([10, 10])
        mod_weight_ref = weakref.ref(mod.weight)
        mod_ref = weakref.ref(mod)

        # Modules that are passed into torch._dynamo optimized functions
        # will normally be held onto through the generated GraphModule,
        # which contains the modules. remove the reference in this backend
        # and test that no additional references are being held.
        class NoLeakBackend:
            def __call__(self, gm: torch.fx.GraphModule, example_inputs):
                gm.mod = None

                def foo(*args, **kwargs):
                    return (1,)

                return foo

        no_leak_backend = NoLeakBackend()

        @torch._dynamo.optimize(no_leak_backend)
        def foo(mod, x):
            return mod(x)

        foo(mod, x)
        del mod
        del x
        self.assertIsNone(mod_ref(), None)
        self.assertIsNone(mod_weight_ref(), None)

    def test_update_locals_and_stack_uses_shared_cache(self):
        def fn(x):
            perm = [0, 3, 5]
            perm = list(range(min(perm))) + perm
            perm.extend(i for i in range(x.dim()) if i not in perm)
            return perm

        x = torch.rand([2, 2, 2, 2, 2, 2])
        res1 = fn(x)
        cnts = torch._dynamo.testing.CompileCounter()
        opt_fn = torch._dynamo.optimize(cnts)(fn)
        res2 = opt_fn(x)
        self.assertTrue(same(res1, res2))

    def test_dict_reconstruct_keeps_original_order(self):
        def fn():
            modules = collections.OrderedDict([("act", torch.nn.ReLU())])
            module_dict = torch.nn.ModuleDict(modules)

            next_modules = {"fc4": torch.nn.Linear(5, 6), "act3": torch.nn.Sigmoid()}
            modules.update(next_modules.items())
            module_dict.update(next_modules)
            return modules, module_dict

        cnts = torch._dynamo.testing.CompileCounter()
        opt_fn = torch._dynamo.optimize(cnts)(fn)
        modules, module_dict = opt_fn()

        self.assertEqual(len(module_dict), len(modules))
        for k1, m2 in zip(modules, module_dict.children()):
            self.assertTrue(modules[k1] is m2)

    def test_side_effects_codegen_update_mutated(self):
        # codegen to update mutated variables with side effect
        # should after stack value's codegen
        def f1(x):
            alist = [x]
            alist.append(x + 1)
            alist[0].sum().item()  # graph break
            res = alist.pop()
            res.sum().item()  # graph break
            return res

        def f2(a, b):
            d = {"a": a + 1, "b": b + 2}
            x = d.pop("b")
            x.sum().item()  # graph break
            y = d["a"] + x
            y.sum().item()  # graph break
            d["c"] = y
            return d

        x = torch.rand([2, 3])
        a = torch.rand([5, 6])
        b = torch.rand([5, 6])
        res11 = f1(x)
        res21 = f2(a, b)
        cnts = torch._dynamo.testing.CompileCounter()
        opt_f1 = torch._dynamo.optimize(cnts)(f1)
        opt_f2 = torch._dynamo.optimize(cnts)(f2)
        res12 = opt_f1(x)
        res22 = opt_f2(a, b)
        self.assertTrue(same(res11, res12))
        self.assertTrue(same(res21, res22))

    def test_list_append_return_none(self):
        def fn(x):
            alist = []
            blist = alist.append(x + 1)
            return alist, blist

        x = torch.tensor([2.3])
        res = fn(x)
        cnts = torch._dynamo.testing.CompileCounter()
        opt_fn = torch._dynamo.optimize(cnts)(fn)
        res2 = opt_fn(x)
        self.assertEqual(res, res2)

    def test_tensor_types(self):
        def fn(dtype, tensor_type):
            x = torch.empty(4, dtype=dtype)
            assert isinstance(x, tensor_type)

        opt_fn = torch._dynamo.optimize("eager")(fn)
        opt_fn(torch.float32, torch.FloatTensor)
        opt_fn(torch.float64, torch.DoubleTensor)
        opt_fn(torch.float16, torch.HalfTensor)
        opt_fn(torch.bfloat16, torch.BFloat16Tensor)
        opt_fn(torch.uint8, torch.ByteTensor)
        opt_fn(torch.int8, torch.CharTensor)
        opt_fn(torch.int64, torch.LongTensor)
        opt_fn(torch.int, torch.IntTensor)
        opt_fn(torch.int16, torch.ShortTensor)
        opt_fn(torch.bool, torch.BoolTensor)

    def test_nan(self):
        def f(x, n):
            return x * 2 + n

        x = torch.randn(4)
        n = float("nan")

        cnts = torch._dynamo.testing.CompileCounter()
        opt_f = torch._dynamo.optimize(cnts)(f)
        opt_f(x, n)
        opt_f(x, n)
        self.assertEqual(cnts.frame_count, 1)

    @patch.object(torch._dynamo.config, "capture_scalar_outputs", True)
    def test_item(self):
        class MyMod(torch.nn.Module):
            def forward(self, x):
                z = torch.max(x)
                return z.int().item()

        x = torch.tensor([[10.6763, 11.7445, -2.2369]])
        model = MyMod()
        y = torch._dynamo.optimize("eager", nopython=True)(model)(x)

        self.assertEqual(y, 11)

    @patch.object(torch._dynamo.config, "capture_scalar_outputs", True)
    def test_item_changes(self):
        class MyMod(torch.nn.Module):
            def forward(self, x):
                z = torch.max(x)
                return z.int().item()

        x = torch.tensor([[10.6763, 11.7445, -2.2369]])
        model = MyMod()
        opt_model = torch._dynamo.optimize("eager", nopython=True)(model)
        y = opt_model(x)
        z = opt_model(torch.tensor([[y - 5, y + 10, y + 50]]))

        self.assertEqual(y, 11)
        self.assertEqual(z, 61)

    @patch.object(torch._dynamo.config, "capture_scalar_outputs", True)
    def test_item_changes_new_shape(self):
        class MyMod(torch.nn.Module):
            def forward(self, x):
                z = torch.max(x)
                return z.int().item()

        x = torch.tensor([[10.6763, 11.7445, -2.2369]])
        model = MyMod()
        opt_model = torch._dynamo.optimize("eager", nopython=True)(model)
        y = opt_model(x)
        z = opt_model(torch.tensor([[y - 5, y + 50], [y + 5, y - 50]]))

        self.assertEqual(y, 11)
        self.assertEqual(z, 61)

    @unittest.skip("https://github.com/pytorch/pytorch/issues/99726")
    def test_cross_entropy_loss_fancy_ctor1(self):
        rand_5 = torch.randn(5)
        rand_3_5 = torch.randn(3, 5)
        target = torch.empty(3, dtype=torch.long).random_(5)

        loss = torch.nn.CrossEntropyLoss(
            weight=rand_5, reduce=False, label_smoothing=0.5
        )
        opt_loss = torch._dynamo.optimize("eager", nopython=True)(loss)
        input = rand_3_5
        dynamo_output = opt_loss(input, target)

        loss = torch.nn.CrossEntropyLoss(
            weight=rand_5, reduce=False, label_smoothing=0.5
        )
        input = rand_3_5
        output = loss(input, target)

        self.assertTrue(torch.allclose(dynamo_output, output))

    def test_cross_entropy_loss_fancy_ctor2(self):
        rand_3_5 = torch.randn(3, 5)
        target = torch.empty(3, dtype=torch.long).random_(5)

        loss = torch.nn.CrossEntropyLoss(reduce=False, label_smoothing=0.5)
        opt_loss = torch._dynamo.optimize("eager", nopython=True)(loss)
        input = rand_3_5
        dynamo_output = opt_loss(input, target)

        loss = torch.nn.CrossEntropyLoss(reduce=False, label_smoothing=0.5)
        input = rand_3_5
        output = loss(input, target)

        self.assertTrue(torch.allclose(dynamo_output, output))

    def test_cross_entropy_loss_simple_ctor(self):
        output = None
        rand_3_5 = torch.randn(3, 5)
        target = torch.empty(3, dtype=torch.long).random_(5)

        loss = torch.nn.CrossEntropyLoss()
        opt_loss = torch._dynamo.optimize("eager", nopython=True)(loss)
        input = rand_3_5
        dynamo_output = opt_loss(input, target)

        loss = torch.nn.CrossEntropyLoss()
        input = rand_3_5
        output = loss(input, target)

        self.assertTrue(torch.allclose(dynamo_output, output))

    def test_nn_functional_reduction(self):
        def fn(loss, reduction):
            reduction_enum = F._Reduction.get_enum(reduction)
            if reduction_enum == 0:
                return loss
            elif reduction_enum == 1:
                return loss.mean()
            elif reduction_enum == 2:
                return loss.sum()

        x = torch.rand([3, 5])
        y = "mean"
        ref = fn(x, y)
        opt_fn = torch._dynamo.optimize("eager", nopython=True)(fn)
        res = opt_fn(x, y)
        self.assertTrue(torch.allclose(ref, res))

    def test_large_reduction_list(self):
        dtype = torch.float32
        device = "cpu"

        def check_sum_all(tensor: torch.Tensor) -> None:
            pylist = tensor.reshape(-1).tolist()
            self.assertTrue(same(tensor.sum(), torch.tensor(sum(pylist))))

        check_sum_all(torch.randn(200000, dtype=dtype, device=device))

    def test_raise_on_backend_error(self):
        def my_compiler(gm, _):
            raise RuntimeError("duck!")

        @torch._dynamo.optimize(my_compiler)
        def fn(a, b):
            return a + b / (a - b)

        self.assertRaises(
            torch._dynamo.exc.BackendCompilerFailed,
            lambda: fn(torch.randn(10), torch.randn(10)),
        )

    def test_named_parameters(self):
        n_embd = 768
        block_size = 128
        vocab_size = 65
        embd_pdrop = 0.1

        class MyModel2(torch.nn.Module):
            def __init__(self):
                super().__init__()
                self.tok_emb = torch.nn.Embedding(vocab_size, n_embd)
                self.pos_emb = torch.nn.Parameter(torch.zeros(1, block_size, n_embd))
                self.drop = torch.nn.Dropout(embd_pdrop)

            def forward(self, x):
                return x

        class MyModel(torch.nn.Module):
            def __init__(self):
                super().__init__()
                self.tok_emb = torch.nn.Embedding(vocab_size, n_embd)
                self.pos_emb = torch.nn.Parameter(torch.zeros(1, block_size, n_embd))
                self.drop = torch.nn.Dropout(embd_pdrop)
                self.submod2 = MyModel2()

            def forward(self, x):
                return x

        # Regular
        params = []
        mod = MyModel()
        actual_params = list(mod.named_parameters())

        @torch._dynamo.optimize("eager", nopython=True)
        def fn():
            return list(mod.named_parameters())

        params = fn()

        self.assertEqual(len(actual_params), len(params))
        for idx in range(len(params)):
            k_a, v_a = actual_params[idx]
            k, v = params[idx]
            self.assertEqual(k_a, k)
            self.assertTrue(torch.allclose(v_a, v))

        # Prefix
        params = []
        mod = MyModel()
        actual_params = list(mod.named_parameters(prefix="foo"))

        @torch._dynamo.optimize("eager", nopython=True)
        def fn1():
            return list(mod.named_parameters(prefix="foo"))

        params = fn1()

        self.assertEqual(len(actual_params), len(params))
        for idx in range(len(params)):
            k_a, v_a = actual_params[idx]
            k, v = params[idx]
            self.assertEqual(k_a, k)
            self.assertTrue(torch.allclose(v_a, v))

    def test_module_complex_iter(self):
        n_embd = 768
        block_size = 128
        vocab_size = 65
        embd_pdrop = 0.1

        class FakeGPT(torch.nn.Module):
            def __init__(self):
                super().__init__()
                self.tok_emb = torch.nn.Embedding(vocab_size, n_embd)
                self.pos_emb = torch.nn.Parameter(torch.zeros(1, block_size, n_embd))
                self.drop = torch.nn.Dropout(embd_pdrop)
                self.ln_f = torch.nn.LayerNorm(n_embd)
                self.head = torch.nn.Linear(n_embd, vocab_size, bias=False)

                self.block_size = block_size
                self.names = []

            def forward(self, idx, targets=None):
                b, t = idx.size()
                assert (
                    t <= self.block_size
                ), "Cannot forward, model block size is exhausted."

                # forward the GPT model
                token_embeddings = self.tok_emb(
                    idx
                )  # each index maps to a (learnable) vector
                position_embeddings = self.pos_emb[
                    :, :t, :
                ]  # each position maps to a (learnable) vector
                x = self.drop(token_embeddings + position_embeddings)
                x = self.blocks(x)
                x = self.ln_f(x)
                logits = self.head(x)

                # if we are given some desired targets also calculate the loss
                loss = None
                if targets is not None:
                    loss = F.cross_entropy(
                        logits.view(-1, logits.size(-1)), targets.view(-1)
                    )

                return logits, loss

            def foo(self, memo=None, prefix="", remove_duplicate=False):
                for mn, m in self.named_modules(
                    memo=memo, prefix=prefix, remove_duplicate=remove_duplicate
                ):
                    for pn, p in self.named_parameters():
                        fpn = f"{mn}.{pn}" if mn else pn
                        self.names.append(fpn)

        # Test plain recurse
        model_a = FakeGPT()
        model_a.foo()
        a_names = model_a.names

        model_b = FakeGPT()
        opt_model_b = torch._dynamo.optimize("eager", nopython=True)(model_b)
        opt_model_b.foo()

        self.assertEqual(a_names, model_b.names)

        # Test with prefix
        model_a = FakeGPT()
        model_a.foo(prefix="abc")
        a_names = model_a.names

        model_b = FakeGPT()
        opt_model_b = torch._dynamo.optimize("eager", nopython=True)(model_b)
        opt_model_b.foo(prefix="abc")

        self.assertEqual(a_names, model_b.names)

    def test_numpy_variable_isinstance(self):
        def fn(x, m):
            if isinstance(m, np.ndarray):
                return x + 1
            else:
                return x - 1

        x = torch.tensor([2.3])
        m = np.array([1, 2, 3])
        ref = fn(x, m)
        cnts = torch._dynamo.testing.CompileCounter()
        opt_fn = torch._dynamo.optimize(cnts)(fn)
        res = opt_fn(x, m)
        self.assertEqual(ref, res)

        # Test now the other path
        ref = fn(x, x)
        res = opt_fn(x, x)
        self.assertEqual(ref, res)

    def test_tensor_dot_grad_no_graph_break(self):
        def fn(a, b):
            y = 3 * a**3 - b**2
            y.backward(gradient=torch.tensor([1.0, 1.0]))
            b.grad.zero_()
            return a.grad, b.grad

        a = torch.tensor([2.0, 3.0], requires_grad=True)
        b = torch.tensor([6.0, 4.0], requires_grad=True)
        cnts = torch._dynamo.testing.CompileCounter()
        opt_fn = torch._dynamo.optimize(cnts)(fn)
        _, b_grad = opt_fn(a, b)
        self.assertTrue(same(b_grad, torch.tensor([0.0, 0.0])))
        self.assertEqual(cnts.frame_count, 2)

    def test_torch_nn_parameter_isinstance(self):
        def fn(x):
            a = torch.nn.Parameter(torch.rand(2, 3))
            if isinstance(a, torch.Tensor):
                return x + 1
            else:
                return x - 1

        x = torch.tensor([2.5])
        ref = fn(x)
        opt_fn = torch._dynamo.optimize("eager")(fn)
        res = opt_fn(x)
        self.assertEqual(ref, res)

    # '__torch__.torch.SymInt (of Python compilation unit at: 0x4c9c0e0)'
    # object has no attribute or method '__ne__'
    # NB: I don't think this ever can actually work, cuz TorchScript
    # can't deal with SymInt inputs
    @expectedFailureDynamic
    @torch._dynamo.config.patch(raise_on_backend_change=True)
    def test_change_backends(self):
        @torch._dynamo.optimize("eager", nopython=True)
        def fn1():
            return x + 1

        @torch._dynamo.optimize("ts")
        def fn2():
            return x + 2

        @torch._dynamo.optimize("eager", nopython=False)
        def fn3():
            return x + 1

        x = torch.tensor([3, 5])

        fn1()
        fn1()
        fn3()
        self.assertRaises(torch._dynamo.exc.ResetRequired, fn2)
        fn1()
        torch._dynamo.reset()
        fn2()
        fn2()
        self.assertRaises(torch._dynamo.exc.ResetRequired, fn1)
        self.assertRaises(torch._dynamo.exc.ResetRequired, fn3)
        fn2()

    def test_dynamo_min_operator_with_shape(self):
        @torch._dynamo.optimize("eager", nopython=True)
        def f(x, a):
            return min(x.shape[0], a)

        result = f(torch.ones(6), 3)
        self.assertEqual(result, 3)

    def test_onnx_shape_as_tensor(self):
        @torch._dynamo.optimize("eager", nopython=True)
        def f(x):
            return 1 + torch._shape_as_tensor(x)[0]

        gm, _ = torch._dynamo.export(f)(torch.ones(6))

        input_one_dim = torch.ones(6)
        input_two_dims = torch.ones(7, 4)
        self.assertEqual(f(input_one_dim), 7)
        self.assertEqual(f(input_two_dims), 8)
        self.assertEqual(f(input_two_dims), 8)

        @torch._dynamo.optimize("eager", nopython=True)
        def f_onnx(x):
            return 1 + torch.onnx.operators.shape_as_tensor(x)[0]

        self.assertEqual(f_onnx(input_one_dim), 7)
        self.assertEqual(f_onnx(input_two_dims), 8)
        self.assertEqual(f_onnx(input_two_dims), 8)

    def test_cond(self):
        from functorch.experimental.control_flow import cond

        def true_fn(x):
            return x.sin()

        def false_fn(x):
            return x.cos()

        def f(pred, x):
            return cond(pred, true_fn, false_fn, [x])

        opt_fn = torch._dynamo.optimize("eager")(f)
        a = opt_fn(torch.tensor(False), torch.tensor([0.25, 0.25]))
        self.assertTrue(same(torch.cos(torch.tensor([0.25, 0.25])), a))
        b = opt_fn(torch.tensor(True), torch.tensor([0.25, 0.25]))
        self.assertTrue(same(torch.sin(torch.tensor([0.25, 0.25])), b))

    def test_nonzero_static(self):
        # invalid size
        with self.assertRaisesRegex(
            RuntimeError, "nonzero_static: 'size' must be an non-negative integer"
        ):
            torch.nonzero_static(torch.tensor([8]), size=-2)

        with self.assertRaisesRegex(
            RuntimeError, "nonzero_static: 'size' must be an non-negative integer"
        ):
            torch.nonzero_static(torch.tensor([8]), size=-2, out=torch.tensor(0))

        # nonzero_static.out: out dtype mismatch
        input_tensor = torch.tensor([8])
        static_size = 1
        out_tensor = torch.empty((static_size, input_tensor.dim()), dtype=torch.float)
        with self.assertRaisesRegex(
            RuntimeError, "nonzero_static: Expected out tensor to have scalar type Long"
        ):
            torch.nonzero_static(input_tensor, size=static_size, out=out_tensor)

        # nonzero_static.out: out resize (shrink)
        input_tensor = torch.tensor([8])
        static_size = 1
        out_tensor = torch.empty((10, 10, 10, 10), dtype=torch.long)
        self.assertTrue(
            same(
                torch.nonzero_static(input_tensor, size=static_size, out=out_tensor),
                torch.tensor([0]),
            )
        )
        self.assertTrue(
            same(
                out_tensor,
                torch.tensor([0]),
            )
        )

        # nonzero_static.out: out resize (enlarge)
        input_tensor = torch.tensor([8])
        static_size = 1
        out_tensor = torch.empty((0), dtype=torch.long)
        self.assertTrue(
            same(
                torch.nonzero_static(input_tensor, size=static_size, out=out_tensor),
                torch.tensor([0]),
            )
        )
        self.assertTrue(
            same(
                out_tensor,
                torch.tensor([0]),
            )
        )

        # 0 rank
        input_tensor = torch.tensor(6)
        static_size = 2
        self.assertTrue(
            same(
                torch.nonzero_static(input_tensor, size=static_size),
                torch.empty((static_size, input_tensor.dim()), dtype=torch.long),
            )
        )

        # 0 size
        input_tensor = torch.tensor([[[1]]])
        static_size = 0
        self.assertTrue(
            same(
                torch.nonzero_static(input_tensor, size=static_size),
                torch.empty((static_size, input_tensor.dim()), dtype=torch.long),
            )
        )

        # 1D input
        input_tensor = torch.tensor([0, 8])
        static_size = 1
        self.assertTrue(
            same(
                torch.nonzero_static(input_tensor, size=static_size),
                torch.tensor([1]),
            )
        )

        input_tensor = torch.tensor([8, 0])
        static_size = 2
        self.assertTrue(
            same(
                torch.nonzero_static(input_tensor, size=static_size),
                torch.tensor([[0], [-1]]),  # padded with default fill_value "-1"
            )
        )

        # 2D input
        input_tensor = torch.tensor([[1.2, 0], [3.4, 5.6]])
        static_size = 5
        fill_value = -100
        self.assertTrue(
            torch._dynamo.utils.same(
                torch.nonzero_static(
                    input_tensor, size=static_size, fill_value=fill_value
                ),
                torch.tensor(
                    [
                        [0, 0],
                        [1, 0],
                        [1, 1],
                        [fill_value, fill_value],
                        [fill_value, fill_value],
                    ]
                ),
            )
        )
        input_tensor = torch.tensor([[1.2, 0], [3.4, 5.6]])
        static_size = 2
        fill_value = -100
        self.assertTrue(
            torch._dynamo.utils.same(
                torch.nonzero_static(
                    input_tensor, size=static_size, fill_value=fill_value
                ),
                torch.tensor([[0, 0], [1, 0]]),
            )
        )

        # 3D input
        input_tensor = torch.tensor([[[0, 0], [0, -3]], [[0, 0], [5, 0]]])
        static_size = 4
        fill_value = -999
        self.assertTrue(
            torch._dynamo.utils.same(
                torch.nonzero_static(
                    input_tensor,
                    size=static_size,
                    fill_value=fill_value,
                ),
                torch.tensor(
                    [
                        [0, 1, 1],
                        [1, 1, 0],
                        [fill_value, fill_value, fill_value],
                        [fill_value, fill_value, fill_value],
                    ]
                ),
            )
        )

    def test_cond_with_quantization(self):
        from functorch.experimental.control_flow import cond

        class MyModule(torch.nn.Module):
            def __init__(self):
                super().__init__()
                example_inputs = (torch.randn(5, 5),)
                self.model = torch.nn.Linear(5, 5)
                self.quantized_model = prepare_qat_fx(
                    self.model, qconfig_dict, example_inputs=example_inputs
                )

            def forward(self, pred, x):
                def true_fn(x):
                    return x.sin() + self.quantized_model(x)

                def false_fn(x):
                    return x.cos() + self.model(x)

                return cond(pred, true_fn, false_fn, [x])

        module = MyModule()
        opt_m = torch._dynamo.optimize("eager", nopython=True)(module)
        x = torch.rand((5, 5))
        pred = torch.tensor(True)
        self.assertTrue(same(module(pred, x), opt_m(pred, x)))
        pred = torch.tensor(False)
        self.assertTrue(same(module(pred, x), opt_m(pred, x)))

    def test_map_with_quantization(self):
        from functorch.experimental.control_flow import map

        class MyModule(torch.nn.Module):
            def __init__(self):
                super().__init__()
                example_inputs = (torch.randn(5, 5),)
                self.model = torch.nn.Linear(5, 5)
                self.quantized_model = prepare_qat_fx(
                    self.model, qconfig_dict, example_inputs=example_inputs
                )

            def forward(self, x):
                def body(x):
                    return x.sin() + self.quantized_model(x)

                return map(body, x)

        module = MyModule()
        opt_m = torch._dynamo.optimize("eager", nopython=True)(module)
        x = torch.rand((5, 5))
        self.assertTrue(same(module(x), opt_m(x)))

    def test_cond_side_effects(self):
        from functorch.experimental.control_flow import cond

        c = 0

        def true_fn(x):
            return x - c

        def false_fn(x):
            return x + c

        def f(pred, x):
            nonlocal c
            c = 1
            return cond(pred, true_fn, false_fn, [x])

        opt_fn = torch._dynamo.optimize("eager")(f)
        c = 0
        a = opt_fn(torch.tensor(False), torch.tensor([0.25, 0.25]))
        self.assertTrue(same(torch.tensor([1.25, 1.25]), a))

    def test_map_side_effects(self):
        from functorch.experimental.control_flow import map

        class Module(torch.nn.Module):
            def __init__(self):
                super().__init__()
                self.w = torch.tensor(1)

            def forward(self, xs):
                def body(x):
                    self.w += 1
                    return x

                return map(body, xs)

        mod = Module()
        with self.assertRaisesRegex(
            Unsupported, "Can't inplace modify module params/buffers"
        ):
            opt_fn = torch._dynamo.optimize("eager", nopython=True)(mod)
            opt_fn(torch.randn(3, 2))

    def test_cond_nested(self):
        from functorch.experimental.control_flow import cond

        def true_fn_nested(x):
            return x * 10

        def false_fn_nested(x):
            return x * -1

        def true_fn(pred2, x):
            return x.sin()

        def false_fn(pred2, x):
            return x + cond(pred2, true_fn_nested, false_fn_nested, [x])

        def f(pred, pred2, x):
            return cond(pred, true_fn, false_fn, [pred2, x])

        cc = torch._dynamo.testing.CompileCounter()
        opt_fn = torch._dynamo.optimize(cc)(f)
        true_true_sin = opt_fn(
            torch.tensor(True), torch.tensor(True), torch.tensor([0.25, 0.25])
        )
        self.assertTrue(same(torch.sin(torch.tensor([0.25, 0.25])), true_true_sin))

        true_false_sin = opt_fn(
            torch.tensor(True), torch.tensor(False), torch.tensor([0.25, 0.25])
        )
        self.assertTrue(same(torch.sin(torch.tensor([0.25, 0.25])), true_false_sin))

        false_true_sum_mult = opt_fn(
            torch.tensor(False), torch.tensor(True), torch.tensor([0.25, 0.25])
        )
        self.assertTrue(
            same(torch.tensor([2.75, 2.75]), false_true_sum_mult)
        )  # * 10 then add x

        false_false_sum_neg = opt_fn(
            torch.tensor(False), torch.tensor(False), torch.tensor([0.25, 0.25])
        )
        self.assertTrue(
            same(torch.tensor([0.0, 0.0]), false_false_sum_neg)
        )  # * -1 then add x
        self.assertTrue(cc.frame_count, 2)

    def test_cond_export(self):
        from functorch.experimental.control_flow import cond

        def true_fn_nested(x):
            return x * 10

        def false_fn_nested(x):
            return x * -1

        def true_fn(pred2, x):
            return x.sin()

        def false_fn(pred2, x):
            return x + cond(pred2, true_fn_nested, false_fn_nested, [x])

        def f(pred, pred2, x):
            return cond(pred, true_fn, false_fn, [pred2, x])

        graph, guard = torch._dynamo.export(f)(
            torch.tensor(False), torch.tensor(True), torch.tensor([0.25, 0.25])
        )
        true_true_sin = graph(
            torch.tensor(True), torch.tensor(True), torch.tensor([0.25, 0.25])
        )
        self.assertTrue(same(torch.sin(torch.tensor([0.25, 0.25])), true_true_sin))

        true_false_sin = graph(
            torch.tensor(True), torch.tensor(False), torch.tensor([0.25, 0.25])
        )
        self.assertTrue(same(torch.sin(torch.tensor([0.25, 0.25])), true_false_sin))

        false_true_sum_mult = graph(
            torch.tensor(False), torch.tensor(True), torch.tensor([0.25, 0.25])
        )
        self.assertTrue(
            same(torch.tensor([2.75, 2.75]), false_true_sum_mult)
        )  # * 10 then add x

        false_false_sum_neg = graph(
            torch.tensor(False), torch.tensor(False), torch.tensor([0.25, 0.25])
        )
        self.assertTrue(
            same(torch.tensor([0.0, 0.0]), false_false_sum_neg)
        )  # * -1 then add x

    def test_cond_export_single_arg(self):
        from functorch.experimental.control_flow import cond

        def true_fn(x):
            return x

        def false_fn(x):
            return x.sin()

        def f(pred, x):
            return cond(pred, true_fn, false_fn, [x])

        graph, guard = torch._dynamo.export(f)(
            torch.tensor(False), torch.tensor([0.25, 0.25])
        )
        true_mirror = graph(torch.tensor(True), torch.tensor([0.25, 0.25]))
        self.assertTrue(same(torch.tensor([0.25, 0.25]), true_mirror))
        true_mirror_2 = graph(torch.tensor(True), torch.tensor([0.33, 0.33, 0.33]))
        self.assertTrue(same(torch.tensor([0.33, 0.33, 0.33]), true_mirror_2))

        false_sin = graph(torch.tensor(False), torch.tensor([0.5, 0.5]))
        self.assertTrue(same(torch.sin(torch.tensor([0.5, 0.5])), false_sin))

    def test_enum_guards(self):
        class MyEnum(enum.Enum):
            FOO = 10
            BAR = 20

        def fn(x, y):
            if y == MyEnum.FOO:
                return x + 1
            else:
                return x - 1

        x = torch.rand(3)
        y = MyEnum.BAR
        ref = fn(x, y)
        opt_fn = torch.compile(backend="eager")(fn)
        res = opt_fn(x, y)
        self.assertTrue(same(ref, res))

    def test_duplicate_graph_break_log(self):
        torch._logging.set_logs(graph_breaks=True)

        @torch._dynamo.optimize("eager")
        def f1(a, b):
            f2(a, b)

        def f2(a, b):
            c = a + b
            print("break")
            return a + b + c

        @torch._dynamo.optimize("eager")
        def g1(a, b):
            g2(a, b)

        def g2(a, b):
            c = a + b
            print("break")
            return a + b + c

        def count_graph_break_msgs(msgs):
            return sum(msg.find("Graph break") != -1 for msg in msgs)

        with self.assertLogs(logger="torch._dynamo", level=logging.DEBUG) as log:
            torch._dynamo.config.verbose = True
            f1(torch.randn(10), torch.randn(10))
            self.assertGreater(count_graph_break_msgs(log.output), 1)

        with self.assertLogs(logger="torch._dynamo", level=logging.DEBUG) as log:
            torch._dynamo.config.verbose = False
            g1(torch.randn(10), torch.randn(10))
            self.assertEqual(count_graph_break_msgs(log.output), 1)

        # reset logging state
        torch._logging.set_logs()

    def test_inplace_param_update(self):
        def fn(param, y):
            prev_grad = torch.is_grad_enabled()
            try:
                torch.set_grad_enabled(False)
                torch.set_grad_enabled(True)
                torch.set_grad_enabled(False)
                param.add_(y)
            finally:
                torch.set_grad_enabled(prev_grad)

        y = torch.randn(4)
        x = torch.nn.Parameter(torch.randn(4))
        fn(x, y)

        cnts = torch._dynamo.testing.CompileCounter()
        opt_fn = torch._dynamo.optimize(cnts, nopython=True)(fn)
        opt_fn(x, y)
        self.assertEqual(cnts.frame_count, 1)
        self.assertEqual(cnts.op_count, 3)

    @unittest.skipIf(
        not PLATFORM_SUPPORTS_FUSED_SDPA or not SM80OrLater,
        "Can't run fused SDPA on this platform",
    )
    def test_parsing_sdpa(self):
        class MyModule(torch.nn.Module):
            def forward(self, query, key, value):
                out = F.scaled_dot_product_attention(query, key, value, None, 0, True)
                out = F.scaled_dot_product_attention(
                    query, key, value, None, 0, True, scale=8
                )
                out = F.scaled_dot_product_attention(
                    query=query,
                    key=key,
                    value=value,
                    attn_mask=None,
                    dropout_p=0,
                    is_causal=True,
                )
                out = F.scaled_dot_product_attention(
                    query,
                    key=key,
                    value=value,
                    attn_mask=None,
                    dropout_p=0,
                    is_causal=True,
                )
                out = F.scaled_dot_product_attention(
                    query, key, value, None, dropout_p=0, is_causal=True
                )
                out = F.scaled_dot_product_attention(query, key, value, None, scale=8)
                return out

        device = "cuda"
        dtype = torch.float16
        seq_len_q = 1
        seq_len_k = 1
        head_dim = 8
        query = torch.ones(
            1, 8, seq_len_q, head_dim, device=device, dtype=dtype, requires_grad=True
        )
        key = torch.ones(
            1, 8, seq_len_k, head_dim, device=device, dtype=dtype, requires_grad=True
        )
        value = torch.ones(
            1, 8, seq_len_k, head_dim, device=device, dtype=dtype, requires_grad=True
        )
        module = MyModule()
        opt_mod = torch._dynamo.optimize("inductor")(module)
        opt_mod(query, key, value)

    @pytest.mark.xfail(reason="https://github.com/pytorch/pytorch/issues/106207")
    def test_generate_tensor_from_list_of_numpy_primitive_type(self):
        # Test sth like torch.LongTensor(list(np.int64, np.int64, ...))
        def fn():
            x = np.array([1, 2, 3, 4, 5, 6], dtype=np.int64)
            y = [x[0], x[2], x[4]]
            return torch.LongTensor(y)

        ref = fn()
        res = torch.compile(fullgraph=True)(fn)()
        self.assertEqual(ref, res)

    def test_object_classmethod(self):
        class C:
            @classmethod
            def fn(cls, x):
                return x + x

        @torch._dynamo.optimize("eager", nopython=True)
        def f():
            return C().fn(torch.ones(2, 3))

        self.assertTrue(torch.allclose(f(), torch.tensor([2.0])))

    def test_object_staticmethod(self):
        class C:
            @staticmethod
            def fn(x):
                return x + x

        @torch._dynamo.optimize("eager", nopython=True)
        def f():
            return C().fn(torch.ones(2, 3))

        self.assertTrue(torch.allclose(f(), torch.tensor([2.0])))

    def test_user_function_variable_supports_enum_argument(self):
        class Foo(enum.Enum):
            FOO = 0
            BAR = 1

        def gn(x, y=Foo.FOO):
            if y is Foo.FOO:
                return x
            else:
                return x + 1

        def fn(x):
            return gn(x)

        x = torch.randn(2, 3)
        ref = fn(x)
        opt_fn = torch._dynamo.optimize("eager", nopython=True)(fn)
        res = opt_fn(x)
        self.assertTrue(torch.allclose(ref, res))

    def test_user_function_variable_supports_type_abcmeta_argument(self):
        class Foo(metaclass=abc.ABCMeta):
            @abc.abstractclassmethod
            def read(self):  # noqa: B027
                pass

        class Bar(Foo):
            def read(self):
                return "Hello World!"

        class Baz:
            pass

        def gn(x, tys=(Bar, Baz)):
            if Bar in tys:
                return x - 1
            else:
                return x + 1

        def fn(x):
            return gn(x)

        x = torch.randn(2, 3)
        ref = fn(x)
        opt_fn = torch._dynamo.optimize("eager", nopython=True)(fn)
        res = opt_fn(x)
        self.assertTrue(torch.allclose(ref, res))

    def test_user_function_variable_supports_function_argument(self):
        # Test user defined function default arguments can be:
        # 1, user defined functions (e.g, add1)
        # 2, torch functions (e.g, torch.sin)
        # 3, python builtin functions (e.g, operator.neg)
        def add1(x):
            return x + 1

        def gn(x, f1=add1, f2=torch.sin, f3=operator.neg):
            return f3(f2(f1(x)))

        def fn(x):
            return gn(x)

        x = torch.randn(2, 3)
        ref = fn(x)
        opt_fn = torch._dynamo.optimize("eager", nopython=True)(fn)
        res = opt_fn(x)
        self.assertTrue(torch.allclose(ref, res))

    def test_typing_variable_isinstance(self):
        def fn(x, m):
            if isinstance(m, typing.Mapping):
                return x + 1
            else:
                return x - 1

        x = torch.randn(2, 3)
        m = {"x": torch.randn(3)}
        ref = fn(x, m)
        opt_fn = torch._dynamo.optimize("eager")(fn)
        res = opt_fn(x, m)
        self.assertTrue(torch.allclose(ref, res))

    def test_repro_graph_breaks_in__get_item_by_idx(self):
        class Mod(torch.nn.Module):
            def __init__(self):
                super().__init__()
                self.mod = torch.nn.Sequential(
                    torch.nn.Linear(3, 3), torch.nn.Linear(3, 3)
                )

            def forward(self, x):
                return self.mod[0](x)

        m = Mod()
        graph, _ = torch._dynamo.export(m)(torch.randn(3, 3))

    def test_nn_sequential_invocation(self):
        with freeze_rng_state():

            class TestModel(torch.nn.Module):
                def __init__(self) -> None:
                    super().__init__()
                    self.linears = torch.nn.Sequential(
                        torch.nn.Linear(2, 2),
                        torch.nn.Linear(2, 2),
                        torch.nn.Linear(2, 2),
                        torch.nn.Linear(2, 2),
                    )

                def forward(self, x):
                    all_but_last = self.linears[:-1]
                    return all_but_last(x)

            m = TestModel()
            x = torch.rand((2, 2))
            real = m(x)
            graph, _ = torch._dynamo.export(m)(x)
            dynamo_result = graph(x)
            self.assertTrue(same(real, dynamo_result))

    def test_nn_sequential_invocation_reposition_indices(self):
        with freeze_rng_state():

            class TestModel(torch.nn.Module):
                def __init__(self) -> None:
                    super().__init__()
                    self.linears = torch.nn.Sequential(
                        torch.nn.Linear(2, 2),
                        torch.nn.Linear(2, 2),
                        torch.nn.Linear(2, 2),
                        torch.nn.Linear(2, 2),
                    )

                def forward(self, x):
                    all_but_last = self.linears[1:3]
                    return all_but_last(x)

            m = TestModel()
            x = torch.rand((2, 2))
            real = m(x)
            graph, _ = torch._dynamo.export(m)(x)
            dynamo_result = graph(x)
            self.assertTrue(same(real, dynamo_result))

    def test_error_on_nested_fx_trace(self):
        input = torch.rand(2, 3)

        def f(x):
            x + x

        real = f(input)

        optimized = torch._dynamo.optimize("eager")(f)
        self.assertTrue(same(optimized(input), real))

        with self.assertRaisesRegex(RuntimeError, "Detected that you are using FX"):
            gm = torch.fx.symbolic_trace(optimized)

    @patch.object(torch._dynamo.config, "error_on_nested_fx_trace", False)
    def test_no_error_on_nested_fx_trace(self):
        input = torch.rand(2, 3)

        def f(x):
            x + x

        real = f(input)

        optimized = torch._dynamo.optimize("eager")(f)
        self.assertTrue(same(optimized(input), real))

        # should not error
        gm = torch.fx.symbolic_trace(optimized)
        self.assertTrue(same(gm(input), real))

    def test_not_dynamic_scope(self):
        def f(y):
            x = 1

            def g():
                x = 2
                return lambda: x

            return y + g()()

        input = torch.zeros(1)
        real = f(input)
        optimized = torch._dynamo.optimize("eager")(f)
        opt = optimized(input)
        self.assertTrue(same(opt, real))

    def test_inference_mode(self):
        @torch.inference_mode()
        def func(x, y):
            return x.add(1.0) + y

        x = torch.ones(4, requires_grad=True)
        y = torch.ones(4, requires_grad=True)
        ref = func(x, y)
        opt_func = torch._dynamo.optimize("eager")(func)

        x1 = torch.ones(4, requires_grad=True)
        res = opt_func(x1, y)
        self.assertTrue(same(ref, res))
        self.assertTrue(same(x, x1))

    def test_if_cond_nn_mod1(self):
        class MockModule(torch.nn.Module):
            def __init__(self, output_relu=True):
                super().__init__()
                self.relu = torch.nn.ReLU() if output_relu else None

            def forward(self, x):
                x = torch.sin(x)
                if self.relu:
                    x = self.relu(x)
                return x

        model = MockModule()
        opt_model = torch._dynamo.optimize("eager", nopython=True)(model)

        x = torch.rand(4)
        ref = model(x)
        res = opt_model(x)
        self.assertTrue(same(ref, res))

        model = MockModule(output_relu=False)
        opt_model = torch._dynamo.optimize("eager", nopython=True)(model)

        x = torch.rand(4)
        ref = model(x)
        res = opt_model(x)
        self.assertTrue(same(ref, res))

    def test_if_cond_nn_mod2(self):
        class MockModule(torch.nn.Module):
            def __init__(self):
                super().__init__()
                self.layer = torch.nn.Sequential()

            def forward(self, x):
                if self.layer:
                    return x + 1
                else:
                    return x - 1

        model = MockModule()
        x = torch.rand(4)
        ref = model(x)
        opt_model = torch.compile(backend="eager")(model)
        res = opt_model(x)
        self.assertTrue(same(ref, res))

    def test_if_cond_nn_mod3(self):
        def fn(x):
            if torch.nn.ModuleList():
                return x + 1
            else:
                return x - 1

        x = torch.rand(4)
        ref = fn(x)
        opt_fn = torch.compile(backend="eager")(fn)
        res = opt_fn(x)
        self.assertTrue(same(ref, res))

    def test_if_cond_user_defined_object(self):
        # obj.__bool__ is not existed
        class A:  # noqa: B903
            def __init__(self, x):
                self.x = x

        # obj.__bool__ is function and returns bool type
        class B:
            def __init__(self, x):
                self.x = x

            def __bool__(self):
                return self.x > 0

        # obj.__bool__ is non-function
        class C:
            def __init__(self, x):
                self.x = x
                self.__bool__ = False

        def fn(x, obj):
            if not obj:
                return x + 1
            else:
                return x - 1

        x = torch.rand(4)
        cnts = torch._dynamo.testing.CompileCounter()
        opt_fn = torch._dynamo.optimize(cnts, nopython=True)(fn)
        obj1 = A(0.5)
        obj2 = B(0.5)
        obj3 = B(-0.5)
        obj4 = C(0.5)
        for obj in [obj1, obj2, obj3, obj4, obj3, obj2]:
            ref = fn(x, obj)
            res = opt_fn(x, obj)
            self.assertTrue(same(ref, res))
        self.assertEqual(cnts.frame_count, 4)

    def test_if_cond_user_defined_object2(self):
        # obj.__bool__ is function and returns non-bool type
        class MyObj:
            def __init__(self, x):
                self.x = x

            def __bool__(self):
                self.x = 1.2
                return self.x

        def fn(a, obj):
            if not obj:
                return a + obj.x
            else:
                return a - obj.x

        x = torch.rand(4)
        obj = MyObj(0.5)
        opt_fn = torch._dynamo.optimize("eager")(fn)
        try:
            opt_fn(x, obj)
            self.assertFalse(True)
        except TypeError as e:
            self.assertIn("__bool__ should return bool, returned float", str(e))

    def test_if_cond_user_defined_object3(self):
        # obj.__bool__ is not existed, but obj.__len__ exists
        class A:  # noqa: B903
            def __init__(self, x):
                self.x = x

            def __len__(self):
                return len(self.x)

        # obj.__bool__ takes precedence over obj.__len__
        class B:
            def __init__(self, x):
                self.x = x

            def __bool__(self):
                return False

            def __len__(self):
                return len(self.x)

        def fn(x, obj):
            if not obj:
                return x + 1
            else:
                return x - 1

        x = torch.rand(4)
        opt_fn = torch.compile(backend="eager", fullgraph=True)(fn)
        obj1 = A([1, 2, 3])
        obj2 = A([])
        obj3 = B([1, 2, 3])
        obj4 = B([])
        for obj in [obj1, obj2, obj3, obj4]:
            ref = fn(x, obj)
            res = opt_fn(x, obj)
            self.assertTrue(same(ref, res))

    def test_class_has_instancecheck_method(self):
        class A:
            pass

        class ExampleMeta(type):
            def __instancecheck__(cls, instance):
                return True

        class B(metaclass=ExampleMeta):
            pass

        def fn(x, obj):
            if isinstance(obj, B):
                return x + 1
            else:
                return x - 1

        x = torch.rand(4)
        obj = A()
        ref = fn(x, obj)
        opt_fn = torch._dynamo.optimize("eager", nopython=True)(fn)
        res = opt_fn(x, obj)
        self.assertTrue(same(ref, res))

    def test_torch_cuda_is_available(self):
        def fn(x):
            if torch.cuda.is_available():
                return x + 1
            else:
                return x - 1

        x = torch.rand(4)
        ref = fn(x)
        opt_fn = torch._dynamo.optimize("eager", nopython=True)(fn)
        res = opt_fn(x)
        self.assertTrue(same(ref, res))

    def test_variable_tracker_recursively_contains(self):
        # VariableTracker.recursively_contains should be updated correctly when mutation happens
        def fn(x):
            data = [[None] * 3] * 3
            for i in range(3):
                if i == 0:
                    data[0][i] = x
                else:
                    data[0][i] = data[0][i - 1] + 1
            return data[0][-1]

        x = torch.rand(4)
        ref = fn(x)
        opt_fn = torch._dynamo.optimize("eager", nopython=True)(fn)
        res = opt_fn(x)
        self.assertTrue(same(ref, res))

    @unittest.skipIf(not TEST_CUDA, "requires cuda")
    @unittest.skipIf(not torch.backends.cudnn.is_available(), "requires cudnn")
    def test_torch_cudnn_is_acceptable(self):
        def fn(x):
            if torch.backends.cudnn.is_acceptable(tensor=x):
                return x + 1
            return x

        x = torch.rand(4).cuda()
        ref = fn(x)
        opt_fn = torch._dynamo.optimize("eager", nopython=True)(fn)
        res = opt_fn(x)
        self.assertTrue(same(ref, res))

    @unittest.skipIf(not TEST_CUDA, "requires cuda")
    @unittest.skipIf(not torch.backends.cudnn.is_available(), "requires cudnn")
    def test_torch_cudnn_is_acceptable_bad_inputs(self):
        def fn1(x):
            if torch.backends.cudnn.is_acceptable("invalid"):
                return x + 1
            return x

        def fn2(x):
            if torch.backends.cudnn.is_acceptable(x, 3.14):
                return x + 1
            return x

        with self.assertRaisesRegex(
            AssertionError, "Expect input to cudnn.is_acceptable to be a tensor"
        ):
            x1 = torch.rand(4).cuda()
            opt_fn1 = torch._dynamo.optimize("eager", nopython=True)(fn1)
            res1 = opt_fn1(x1)

        with self.assertRaisesRegex(
            AssertionError, "Expect 1 input to cudnn.is_acceptable"
        ):
            x2 = torch.rand(4).cuda()
            opt_fn2 = torch._dynamo.optimize("eager", nopython=True)(fn2)
            res = opt_fn2(x2)

    @unittest.skipIf(not TEST_CUDA, "requires cuda")
    def test_get_device(self):
        def fn(x, y):
            x = x + 1
            y = y + 1
            return x.get_device(), y.get_device()

        x = torch.rand(4, device="cuda")
        y = torch.rand(4, device="cpu")
        ref = fn(x, y)
        opt_fn = torch._dynamo.optimize("eager", nopython=True)(fn)
        res = opt_fn(x, y)
        self.assertTrue(same(ref, res))

    def test_disable_flag(self):
        cnt = torch._dynamo.testing.CompileCounter()

        with patch.dict(os.environ, {"TORCH_COMPILE_DISABLE": "1"}):

            def fn(x, y):
                x = x + 1
                y = y + 1

            opt_fn = torch._dynamo.optimize(cnt)

        self.assertEqual(cnt.frame_count, 0)

    def test_is_compiling(self):
        def f():
            if torch._dynamo.is_compiling():
                return torch.ones(2, 2)
            else:
                return torch.zeros(2, 2)

        opt_f = torch._dynamo.optimize("eager")(f)

        self.assertEqual(f(), torch.zeros(2, 2))
        self.assertEqual(opt_f(), torch.ones(2, 2))

    def test_torch_generator_set_state(self):
        def fn():
            default_state = torch.default_generator.get_state()
            x = torch.rand([2, 3])
            torch._dynamo.graph_break()
            torch.default_generator.set_state(default_state)
            y = torch.rand([2, 3])
            return x, y

        opt_fn = torch._dynamo.optimize("eager")(fn)
        x, y = opt_fn()
        self.assertEqual(x, y)

    def test_torch_distributions_lazy_property(self):
        def fn(x):
            return torch.distributions.Categorical(probs=x).entropy()

        opt_fn = torch._dynamo.optimize("eager")(fn)
        x = torch.rand([4, 4])
        self.assertEqual(opt_fn(x), fn(x))

    def test_guard_failure_fn(self):
        def fn(x, y, k):
            x = x + 1
            y = y + 1
            return x * y * k

        x = torch.tensor([0.5, 0.5])
        y = torch.tensor([1.0, 1.0])

        guard_failure = None

        def guard_failures(failure):
            nonlocal guard_failure
            guard_failure = failure

        opt_fn = torch._dynamo.optimize(
            "eager", nopython=True, guard_fail_fn=guard_failures
        )(fn)

        x2 = torch.tensor([0.5, 0.5, 1.0])
        y2 = torch.tensor([0.5, 0.5, 0.5])

        opt_fn(x, y, 3)
        opt_fn(x2, y2, 5)

        if (
            not torch._dynamo.config.specialize_int
            and not torch._dynamo.config.assume_static_by_default
        ):
            # we didn't actually test guard_failure_fn here but whatever,
            # nice to see no guard failure on the test
            self.assertTrue(guard_failure is None)
        else:
            self.assertTrue(guard_failure is not None)

    def test_guard_failure_fn_shape_control(self):
        def fn(x, y):
            if x.shape[0] < 3:
                if y.shape[0] < 3:
                    return x * y
                else:
                    return x + y
            else:
                return -1

        x = torch.randn([2, 2])
        y = torch.randn([2, 2])

        guard_failure = None

        def guard_failures(failure):
            nonlocal guard_failure
            guard_failure = failure

        opt_fn = torch._dynamo.optimize(
            "eager", nopython=True, guard_fail_fn=guard_failures
        )(fn)

        x2 = torch.randn([5, 5])
        y2 = torch.randn([5, 5])

        opt_fn(x, y)
        opt_fn(x2, y2)

        self.assertTrue(guard_failure is not None)
        if torch._dynamo.config.assume_static_by_default:
            self.assertExpectedInline(
                guard_failure[0],
                """tensor 'L['x']' size mismatch at index 0. expected 2, actual 5""",
            )
        else:
            self.assertExpectedInline(guard_failure[0], """L['x'].size()[0] < 3""")

    def test_guard_failure_fn2(self):
        def fn(x, y):
            x = x + 1
            y = y + 1
            return x * y

        x = torch.tensor([0.5, 0.5])
        y = torch.tensor([1.0, 1.0])

        guard_failure = None

        def guard_failures(failure):
            nonlocal guard_failure
            guard_failure = failure

        opt_fn = torch._dynamo.optimize(
            "eager", nopython=True, guard_fail_fn=guard_failures
        )(fn)

        x2 = torch.tensor([0.5, 0.5, 1.0])
        y2 = torch.tensor([0.5, 0.5, 0.5])

        opt_fn(x, y)
        opt_fn(x2, y2)

        if torch._dynamo.config.assume_static_by_default:
            self.assertExpectedInline(
                guard_failure[0],
                """tensor 'L['x']' size mismatch at index 0. expected 2, actual 3""",
            )
        else:
            self.assertTrue(guard_failure is None)

    def test_guard_failure_fn_tensor_iter(self):
        def fn(x):
            for y in x:
                y.add_(1.0)
            return y

        guard_failure = None

        def guard_failures(failure):
            nonlocal guard_failure
            guard_failure = failure

        opt_fn = torch._dynamo.optimize(
            "eager", nopython=True, guard_fail_fn=guard_failures
        )(fn)

        args1 = torch.randn(10, 10)
        out = fn(args1)
        opt_out = opt_fn(args1)
        self.assertTrue(same(out, opt_out))

        args2 = torch.randn(9, 10)
        out = fn(args2)
        opt_out = opt_fn(args2)
        self.assertTrue(same(out, opt_out))

        # guard is expected for both static and dynamic shapes
        self.assertTrue(guard_failure is not None)
        self.assertExpectedInline(guard_failure[0], """len(L['x']) == 10""")

    def test_restore_graphstate(self):
        # This function does some guard accumulation,
        # and then rolls back due to control flow.
        # The idea is that if one were printing guards as they appear,
        # they would see this insert a guard that does not show up in the final set of
        # guards as we rolled back from it.
        def nested_fn(s):
            if x[0] < 10:
                return s * s
            return s

        def fn(x, y):
            x = x + 1
            y = nested_fn(y)
            y = y + 10
            return x * y

        all_guards = []

        def guard_export_print(guards):
            nonlocal all_guards
            all_guards.extend(guards)

        opt_fn = torch._dynamo.optimize("eager", guard_export_fn=guard_export_print)(fn)

        x = torch.tensor([0.5, 0.5])
        y = torch.tensor([1.0, 1.0])
        opt_fn(x, y)

        for guard in all_guards:
            # This guard was created
            self.assertTrue(guard.name != "nested_fn.__closure__[0].cell_contents")

    def test_call_parent_non_class_methods_from_child(self):
        class A:
            def add(self, x):
                return x + 10

            def mul(self, x):
                return x * 0.1

        class B(A):
            def add(self, x):
                return x + 20

            def mul(self, x):
                return x * 0.2

        class C(B):
            def add(self, x):
                y = A.add(self, x)
                z = B.mul(self, y)
                return z + 30

        x = torch.rand(4)
        fn = C().add
        ref = fn(x)
        opt_fn = torch._dynamo.optimize("eager", nopython=True)(fn)
        res = opt_fn(x)
        self.assertTrue(same(ref, res))

    def test_builder_for_class_with_metaclass(self):
        class ExampleMeta(type):
            pass

        class MyClass(metaclass=ExampleMeta):
            pass

        def fn(x, y):
            if isinstance(y, MyClass):
                return x + 1
            else:
                return x - 1

        x = torch.rand([4, 4])
        y = MyClass()
        ref = fn(x, y)
        opt_fn = torch._dynamo.optimize("eager")(fn)
        res = opt_fn(x, y)
        self.assertTrue(same(ref, res))

    def test_tuple_from_tuple_iter(self):
        def inner_fn(*args):
            acc = torch.ones(10, 10)
            for arg in args:
                acc.add_(arg)

            return acc

        @torch._dynamo.optimize("eager")
        def fn(inputs, params):
            y = tuple(inputs) + tuple(params)
            return inner_fn(*y)

        inputs = [torch.randn(10, 10) for _ in range(3)]

        fn(inputs, iter(tuple(inputs)))

    def test_torch_package_working_with_trace(self):
        # from torch._dynamo.test_case import run_tests

        inputs = [torch.randn([2, 2]), torch.randn([2, 2])]

        optimized_model = torch._dynamo.optimize(backend="eager")(
            MyPickledModule(torch.randn([2, 2]))
        )
        from torch import package

        path = "/tmp/MyPickledModule.pt"
        package_name = "MyPickledModule"
        resource_name = "MyPickledModule.pkl"

        model = MyPickledModule(torch.randn([2, 2]))

        with package.PackageExporter(path) as exp:
            exp.extern("**")
            exp.save_pickle(package_name, resource_name, model)

        imp = package.PackageImporter(path)
        loaded_model = imp.load_pickle(package_name, resource_name)

        optimized_loaded_model = torch._dynamo.optimize("eager")(loaded_model)(*inputs)

    def test_shape_and_tuple_equality(self):
        def fn(x, y, t):
            z = x * y
            if x.size() == t:
                return z.cos()
            return z.sin()

        torch._dynamo.optimize("eager", nopython=True)(fn)(
            torch.randn([4, 4]), torch.randn([4, 4]), (4, 4)
        )

    def test_int_list(self):
        # if assume_static_by_default == True: spec int list
        # otherwise: unspec int list
        def fn(x, y):
            return torch.sin(x + y[1] % 2)

        x = torch.randn(6)
        cnt = torch._dynamo.testing.CompileCounter()
        opt_fn = torch._dynamo.optimize(cnt)(fn)
        for i in range(10, 25, 3):
            y = [i, i + 1, i + 2]
            ref = fn(x, y)
            res = opt_fn(x, y)
            self.assertTrue(same(ref, res))
        if torch._dynamo.config.assume_static_by_default:
            if torch._dynamo.config.automatic_dynamic_shapes:
                self.assertExpectedInline(cnt.frame_count, """2""")
            else:
                self.assertExpectedInline(cnt.frame_count, """5""")
        else:
            self.assertExpectedInline(cnt.frame_count, """1""")

    def test_patched_builtin_functions(self):
        import builtins

        # Cache the original builtin function ids
        torch._dynamo.allowed_functions._builtin_function_ids()

        class MyClass:
            pass

        builtin_isinstance = builtins.isinstance

        def patched_isinstance(obj, classinfo) -> bool:
            if builtin_isinstance(obj, MyClass):
                return False
            else:
                return builtin_isinstance(obj, classinfo)

        def fn(x, y):
            if isinstance(y, MyClass):
                return x + 1
            else:
                return x - 1

        x = torch.ones(2, 3)
        y = MyClass()

        try:
            ref = fn(x, y)
            # Monkey patch builtin function
            builtins.isinstance = patched_isinstance
            opt_fn = torch.compile(backend="eager", fullgraph=True)(fn)
            res = opt_fn(x, y)
            self.assertTrue(same(ref, x + 1))
            self.assertTrue(same(res, x - 1))
        finally:
            builtins.isinstance = builtin_isinstance

    # specifically test for tensor.attribute -> torch.something()
    def test_real_imag_tensor_attribute(self):
        def fn(x, y):
            a = x.real
            b = x.imag
            return torch.mul(torch.add(a, y), b)

        x_real = torch.rand((4, 4))
        x_imag = torch.rand((4, 4))
        x = torch.complex(x_real, x_imag)
        y = torch.rand((4, 4))

        ref = fn(x, y)
        opt_fn = torch._dynamo.optimize("eager")(fn)
        res = opt_fn(x, y)
        self.assertTrue(same(ref, res))

    def test_cast(self):
        from typing import cast

        def fn(x):
            return cast(torch.Tensor, torch.add(x, 1.0))

        opt_fn = torch.compile(backend="eager", fullgraph=True)(fn)

        ref = fn(torch.ones(2, 2))
        res = opt_fn(torch.ones(2, 2))

        self.assertTrue(same(ref, res))

    def test_T_tensor_attribute(self):
        def fn(x, y):
            a = x.T
            return torch.add(a, y)

        x = torch.rand((4, 4))
        y = torch.rand((4, 4))

        ref = fn(x, y)
        opt_fn = torch._dynamo.optimize("eager")(fn)
        res = opt_fn(x, y)
        self.assertTrue(same(ref, res))

    def test_recursive_tensor_attribute(self):
        def fn(x, y):
            a = x.real.T
            b = x.imag
            return torch.mul(torch.add(a, y), b)

        x_real = torch.rand((4, 4))
        x_imag = torch.rand((4, 4))
        x = torch.complex(x_real, x_imag)
        y = torch.rand((4, 4))

        ref = fn(x, y)
        opt_fn = torch._dynamo.optimize("eager")(fn)
        res = opt_fn(x, y)
        self.assertTrue(same(ref, res))

    def test_assigning_function_to_object_attribute(self):
        # user-defined functions which are object's attributes are not converted to bound methods
        def my_add(*args):
            a, b = args
            return a + b

        class MyClass:
            def __init__(self, func):
                self.add = func

        obj = MyClass(my_add)

        def fn(x):
            return obj.add(x, 2)

        x = torch.rand(2, 3)
        ref = fn(x)
        opt_fn = torch.compile(backend="eager")(fn)
        res = opt_fn(x)
        self.assertTrue(same(ref, res))

    def test_assigning_function_to_class_attribute(self):
        # user-defined functions which are class's attributes are converted to bound methods
        def my_add(*args):
            obj, a, b = args
            return obj.x + a + b

        class MyClass:
            add = my_add

            def __init__(self, x):
                self.x = x

        obj = MyClass(0.5)

        def fn(x):
            return obj.add(x, 2)

        x = torch.rand(2, 3)
        ref = fn(x)
        opt_fn = torch.compile(backend="eager")(fn)
        res = opt_fn(x)
        self.assertTrue(same(ref, res))

    def test_tagging_tensors_simple(self):
        def foo(x, y):
            return x * y, x, y

        a = torch.randn([3, 3])
        a.tag = "a"
        a.frog = "ribbity ribbit"
        b = torch.randn([3, 3])
        b.tag = "b"
        b.frog = "ribbit"

        exported = torch._dynamo.export(foo)(a, b)
        out_graph = exported[0]

        nodes = list(out_graph.graph.nodes)
        placeholders = [node for node in nodes if node.op == "placeholder"]
        all_tags = []
        all_frogs = []
        for placeholder in placeholders:
            if "tensor_dict" in placeholder.meta:
                all_tags.append(placeholder.meta["tensor_dict"]["tag"])
                all_frogs.append(placeholder.meta["tensor_dict"]["frog"])

        self.assertEqual(all_tags, ["a", "b"])
        self.assertEqual(all_frogs, ["ribbity ribbit", "ribbit"])

    def test_tagging_tensors_mix_used_unused_structure(self):
        def pre_attention_state_ops(input, mems, state):
            lc_key = state[0]
            lc_val = state[1]
            bar = []
            for i in range(0, 4):
                bar2 = []
                for j in range(0, 3):
                    bar2.append(
                        lc_key + lc_val + torch.tensor([0.1, 0.25, 0.4, 0.5, 0.1])
                    )
                bar.append(bar2)

            return bar

        mems = torch.tensor([[[1.8364, 0.2724, -1.4917, -0.4367, 0.8640]]])
        state = [
            torch.tensor([[[1.0517, 0.3848, -0.6472, 0.0823, 0.9116]]]),
            torch.tensor([[[1.0517, 0.3848, -0.6472, 0.0823, 0.9116]]]),
        ]
        i = torch.tensor(
            [
                [0.0313, -0.1487, -0.3846, -0.5321],
                [-1.7073, 1.3331, -0.0890, -1.4935],
                [-0.8314, -0.1862, -0.5935, 1.5232],
            ]
        )

        mems.tag = "MEMS"
        i.tag = "FOO"
        state[0].tag = "STATE_0"
        state[1].tag = "HMMM"

        exported = torch._dynamo.export(pre_attention_state_ops)(i, mems, state)
        out_graph = exported[0]

        nodes = list(out_graph.graph.nodes)
        placeholders = [node for node in nodes if node.op == "placeholder"]
        all_tags = []
        for placeholder in placeholders:
            if "tensor_dict" in placeholder.meta:
                all_tags.append(placeholder.meta["tensor_dict"]["tag"])

        self.assertEqual(all_tags, ["STATE_0", "HMMM"])

    def test_get_custom_tensor_attribute(self):
        def fn(x):
            return x.custom_attr * x

        x = torch.rand((2, 2))
        x.custom_attr = 3.14
        ref = fn(x)
        opt_fn = torch._dynamo.optimize("eager")(fn)
        res = opt_fn(x)
        self.assertTrue(same(ref, res))

    def test_set_custom_tensor_attribute(self):
        def fn(x):
            x.custom_attr = 3.14
            return x.custom_attr * x

        x = torch.rand((2, 2))
        ref = fn(x)
        opt_fn = torch._dynamo.optimize("eager")(fn)
        res = opt_fn(x)
        self.assertTrue(same(ref, res))

    def test_if_tensor_is_none(self):
        """
        Python 3.11 adds new jump instructions that check if
        TOS is None. We do not support these instructions.
        """

        def f(x, y):
            z = 1
            if x is None:
                z *= 2
            if y is not None:
                z *= 3
            return z

        opt_f = torch._dynamo.optimize("eager", nopython=True)(f)
        self.assertEqual(opt_f(None, torch.ones(2)), 6)

        if sys.version_info >= (3, 11):
            insts = bytecode_transformation.cleaned_instructions(f.__code__)
            for inst in insts:
                self.assertNotIn("_NONE", inst.opname)

    @skipIfNotPy311
    def test_py311_jump_offset(self):
        new_inst = bytecode_transformation.create_instruction
        load_global = bytecode_transformation.create_load_global
        consts = (None, 1, 2, 3, 4)

        def create_test_code(jump_opname, target_idx):
            targets = [
                new_inst("LOAD_CONST", argval=1),
                new_inst("LOAD_CONST", argval=3),
            ]
            jump_to_target_inst = new_inst(jump_opname, target=targets[target_idx])
            """
            pseudocode of generated bytecode:
            def test_py311_fn():
                goto target1
            target0:
                return 1
            target1:
                goto [target0/target2] (via fwd or bwd jump)
                return 2
            target2:
                return 3
                return 4
            """
            # test with LOAD_GLOBAL since it has a different instruction size
            insts = [
                new_inst("RESUME", arg=0),
                new_inst("JUMP_FORWARD", target=jump_to_target_inst),
                targets[0],
                load_global("print", False),
                new_inst("POP_TOP"),
                new_inst("RETURN_VALUE"),
                jump_to_target_inst,
                new_inst("LOAD_CONST", argval=2),
                load_global("print", False),
                new_inst("POP_TOP"),
                new_inst("RETURN_VALUE"),
                targets[1],
                new_inst("RETURN_VALUE"),
                new_inst("LOAD_CONST", argval=4),
                new_inst("RETURN_VALUE"),
            ]
            code_options = collections.OrderedDict(
                [
                    ("co_argcount", 0),
                    ("co_posonlyargcount", 0),
                    ("co_kwonlyargcount", 0),
                    ("co_nlocals", 0),
                    ("co_stacksize", 2),
                    ("co_flags", 3),
                    ("co_code", b""),
                    ("co_consts", consts),
                    ("co_names", ("print",)),
                    ("co_varnames", ()),
                    ("co_filename", __file__),
                    ("co_name", "test_py311_fn"),
                    ("co_qualname", "test_py311_fn"),
                    ("co_firstlineno", 1),
                    ("co_linetable", b""),
                    ("co_exceptiontable", b""),
                    ("co_freevars", ()),
                    ("co_cellvars", ()),
                ]
            )
            return bytecode_transformation.clean_and_assemble_instructions(
                insts,
                list(code_options.keys()),
                code_options,
            )

        # format: jump_opname, target_idx, expected forward jump, expected return value
        test_args = (
            ("JUMP_FORWARD", 0, False, 1),
            ("JUMP_FORWARD", 1, True, 3),
            ("JUMP_BACKWARD", 0, False, 1),
            ("JUMP_BACKWARD", 1, True, 3),
        )

        for test in test_args:
            insts, code = create_test_code(test[0], test[1])
            # check if offset of latest jump instruction is forward/backward
            for inst in reversed(insts):
                if inst.opname.startswith("JUMP"):
                    if test[2]:
                        self.assertIn("FORWARD", inst.opname)
                    else:
                        self.assertIn("BACKWARD", inst.opname)
                    break
            # run the code and check result

            def dummy_fn():
                pass

            dummy_fn.__code__ = code
            self.assertEqual(dummy_fn(), test[3])

            dummy_opt = torch._dynamo.optimize("eager")(dummy_fn)
            self.assertEqual(dummy_opt(), test[3])

    def test_exception_table_encode_varint(self):
        # these numbers have no real meaning to them
        nums = [
            0b111_101010_000000,
            0b1100_111000_010101_101010,
        ]
        b = bytecode_transformation.encode_exception_table_varint(
            nums[0]
        ) + bytecode_transformation.encode_exception_table_varint(nums[1])
        nums_new = []
        b_iter = iter(bytes(b))
        while True:
            try:
                nums_new.append(
                    bytecode_transformation.decode_exception_table_varint(b_iter)
                )
            except StopIteration:
                break
        self.assertEqual(nums, nums_new)

    @skipIfNotPy311
    def test_exception_table_parsing(self):
        def fn():
            try:
                with a():
                    b()
                c()
            except Exception:
                d()
            finally:
                e()
            f()

        tab = bytecode_transformation.parse_exception_table(
            fn.__code__.co_exceptiontable
        )
        b = bytecode_transformation.assemble_exception_table(tab)
        self.assertEqual(b, fn.__code__.co_exceptiontable)

    @skipIfNotPy311
    def test_exception_table_e2e(self):
        def fn():
            try:
                with a():
                    b()
                c()
            except Exception:
                d()
            finally:
                e()
            f()

        def nothing(*args):
            pass

        code = bytecode_transformation.transform_code_object(fn.__code__, nothing)
        self.assertEqual(code.co_exceptiontable, fn.__code__.co_exceptiontable)

    @skipIfNotPy311
    def test_exception_table_e2e_2(self):
        # last instructions of an exn_table entry is a large instruction
        # i.e., LOAD_GLOBAL a
        def fn():
            try:
                return a
            except Exception:
                pass

        def nothing(*args):
            pass

        code = bytecode_transformation.transform_code_object(fn.__code__, nothing)
        self.assertEqual(code.co_exceptiontable, fn.__code__.co_exceptiontable)

    @skipIfNotPy311
    def test_exception_table_entry_propagation(self):
        insts = []
        for _ in range(10):
            insts.append(bytecode_transformation.create_instruction("NOP"))
        insts[8].exn_tab_entry = bytecode_transformation.InstructionExnTabEntry(
            insts[0], insts[9], insts[0], 0, True
        )
        insts[0].exn_tab_entry = bytecode_transformation.InstructionExnTabEntry(
            insts[0], insts[0], insts[1], 0, True
        )
        insts[1].exn_tab_entry = bytecode_transformation.InstructionExnTabEntry(
            insts[0], insts[2], insts[2], 0, True
        )
        insts[5].exn_tab_entry = bytecode_transformation.InstructionExnTabEntry(
            insts[4], insts[6], insts[3], 0, True
        )
        insts[9].exn_tab_entry = bytecode_transformation.InstructionExnTabEntry(
            insts[9], insts[9], insts[4], 0, True
        )
        insts[7].exn_tab_entry = bytecode_transformation.InstructionExnTabEntry(
            insts[7], insts[9], insts[5], 0, True
        )
        bytecode_transformation.propagate_inst_exn_table_entries(insts)
        expected = [1, 2, 2, 0, 3, 3, 3, 5, 5, 4]
        for inst, exp in zip(insts, expected):
            self.assertIsNotNone(inst.exn_tab_entry)
            self.assertIs(inst.exn_tab_entry.target, insts[exp])

    @skipIfNotPy311
    def test_compute_exception_table_nested(self):
        insts = []
        for _ in range(20):
            insts.append(bytecode_transformation.create_instruction("NOP"))
        insts[10].exn_tab_entry = bytecode_transformation.InstructionExnTabEntry(
            insts[1], insts[10], insts[0], 0, True
        )
        insts[0].exn_tab_entry = bytecode_transformation.InstructionExnTabEntry(
            insts[1], insts[1], insts[1], 0, True
        )
        insts[1].exn_tab_entry = bytecode_transformation.InstructionExnTabEntry(
            insts[1], insts[3], insts[2], 0, True
        )
        insts[5].exn_tab_entry = bytecode_transformation.InstructionExnTabEntry(
            insts[5], insts[7], insts[3], 0, True
        )
        insts[9].exn_tab_entry = bytecode_transformation.InstructionExnTabEntry(
            insts[10], insts[10], insts[4], 0, True
        )
        insts[7].exn_tab_entry = bytecode_transformation.InstructionExnTabEntry(
            insts[8], insts[10], insts[5], 0, True
        )
        insts[14].exn_tab_entry = bytecode_transformation.InstructionExnTabEntry(
            insts[13], insts[17], insts[6], 0, True
        )
        insts[16].exn_tab_entry = bytecode_transformation.InstructionExnTabEntry(
            insts[15], insts[16], insts[7], 0, True
        )
        bytecode_transformation.update_offsets(insts)
        tab = bytecode_transformation.compute_exception_table(insts)
        expected = [
            (1, 1, 1),
            (2, 3, 2),
            (4, 4, 0),
            (5, 7, 3),
            (8, 9, 5),
            (10, 10, 4),
            (13, 14, 6),
            (15, 16, 7),
            (17, 17, 6),
        ]
        self.assertEqual(len(tab), len(expected))
        for entry, exp in zip(tab, expected):
            self.assertEqual(entry.start, exp[0] * 2)
            self.assertEqual(entry.end, exp[1] * 2)
            self.assertEqual(entry.target, exp[2] * 2)

    @skipIfNotPy311
    def test_remove_dead_code_with_exn_table_entries(self):
        create_instruction = bytecode_transformation.create_instruction
        target1 = create_instruction("NOP")
        target2 = create_instruction("NOP")
        target3 = create_instruction("NOP")
        exn_start = create_instruction("NOP")
        exn_end = create_instruction("NOP")
        insts = [
            create_instruction("JUMP_FORWARD", target=target1),
            exn_start,  # dead
            target1,
            create_instruction("JUMP_FORWARD", target=target3),
            exn_end,  # dead
            target2,
            target3,
        ]
        exn_start.exn_tab_entry = bytecode_transformation.InstructionExnTabEntry(
            exn_start, exn_end, target2, 0, True
        )
        bytecode_transformation.propagate_inst_exn_table_entries(insts)
        insts = bytecode_analysis.remove_dead_code(insts)
        self.assertEqual(len(insts), 5)
        self.assertNotIn(exn_start, insts)
        self.assertNotIn(exn_end, insts)
        self.assertIn(target2, insts)
        self.assertIn(target3, insts)
        bytecode_transformation.update_offsets(insts)
        tab = bytecode_transformation.compute_exception_table(insts)
        self.assertEqual(len(tab), 1)
        self.assertEqual(tab[0].start, 2)
        self.assertEqual(tab[0].end, 4)
        self.assertEqual(tab[0].target, 6)

    def test_unhandled_exception_in_dynamo(self):
        # traceback.format_exc() approximates an unhandled exception
        def f(a):
            a += 1
            raise RuntimeError("smoge")
            return a

        opt_fn = torch._dynamo.optimize("eager")(f)
        try:
            opt_fn(torch.ones(2))
        except RuntimeError as e:
            self.assertIn("smoge", traceback.format_exc())

    def test_unhandled_exception_in_dynamo2(self):
        # segfaults in python 3.11 if shadow frame is freed improperly
        from torch.testing import make_tensor

        def fn():
            # test that the errors are the same for dense and sparse versions
            def test1(*, is_sparse):
                # shapes must be compatible for matrix multiplication
                a = make_tensor((2, 3), dtype=torch.float32, device="cpu")
                if is_sparse:
                    a_sparse = a.to_sparse_csr()
                    return torch.addmm(a, a_sparse, a)
                else:
                    return torch.addmm(a, a, a)

            try:
                test1(is_sparse=False)
            except RuntimeError as msg:
                try:
                    test1(is_sparse=True)
                except RuntimeError as msg2:
                    raise RuntimeError("smoge")

        opt_fn = torch._dynamo.optimize("eager")(fn)
        try:
            opt_fn()
        except RuntimeError:
            self.assertIn("smoge", traceback.format_exc())

    def test_variable_access_in_exception(self):
        def fn():
            x = torch.ones(3, 3)
            try:
                raise RuntimeError("bad")
            except RuntimeError:
                x += 1
            return x

        opt_fn = torch._dynamo.optimize("eager")(fn)
        torch.allclose(opt_fn(), torch.tensor([3.0]))

    def test_ordered_dict_alias_reconstruct(self):
        od = collections.OrderedDict

        def fn():
            d1 = dict()
            d1["a"] = 1
            d2 = od(d1)
            d2["b"] = 2
            torch._dynamo.graph_break()
            if isinstance(d2, od):
                return d2["a"] + d2["b"]
            else:
                return 0

        dis.dis(fn)
        self.assertEqual(torch._dynamo.optimize("eager")(fn)(), 3)

    @skipIfNotPy311
    def test_get_instruction_source_311(self):
        def f():
            # flake8: noqa
            # fmt: off
            # test binary ops
            a = ( b   )   +   c
            a = (a + b) // (c - d)
            a = b    \
         +\
               c  # test
            a = (
                (b  # test +
                    )  \
                # +
            << (

                c  # test
                \
            )  # test
            )

            # test slice
            a = bbb   [  ccc    ]
            b = bbbbb \
                [  ccc # test

                 + ddd  \

                ] # test
            a = bbb[ccc][ddd][eee]

            # test nested and multiline function calls
            a = g(g(g(b)))
            a = g(h(
                g(b),
                c
            ))

            # test chained function calls
            a = (g(x).y)(
                z
            )(1)(2)

            # test unicode (match traceback behavior)
            a = ("🔥🔥🔥" +
                + "🔥🔥") + b

        from torch._dynamo.utils import get_instruction_source_311

        offsets = (3, 11, 15, 19, 23, 29, 35, 46, 58, 74)
        insts = list(dis.get_instructions(f))
        # uncomment to determine offsets
        # print(*enumerate(insts), sep="\n")
        all_sources = "\n".join(
            get_instruction_source_311(f.__code__, insts[offset]) for offset in offsets
        )
        self.assertExpectedInline(
            all_sources,
            """\
            a = ( b   )   +   c
                ~~~~~~~~~~^~~~~

            a = (a + b) // (c - d)
                ~~~~~~~~^^~~~~~~~~

            a = b    \\
                ~~~~~~
         +\\
         ^~
               c  # test
               ~

                (b  # test +
                ~~~~~~~~~~~~
                    )  \\
                    ~~~~
                # +
                ~~~
            << (
            ^^~~


                c  # test
                ~~~~~~~~~
                \\
                ~
            )  # test
            ~

            a = bbb   [  ccc    ]
                ~~~~~~^^^^^^^^^^^

            b = bbbbb \\
                ~~~~~~~
                [  ccc # test
                ^^^^^^^^^^^^^


                 + ddd  \\
                 ^^^^^^^^


                ] # test
                ^

            a = bbb[ccc][ddd][eee]
                ~~~~~~~~^^^^^

            a = g(g(g(b)))
                  ~^^^^^^

            a = g(h(
                  ~^
                g(b),
                ^^^^^
                c
                ^
            ))
            ^

            a = (g(x).y)(
                ~~~~~~~~~
                z
                ~
            )(1)(2)
            ~^^^
""",
        )
        # test unicode (since assertExpectedInline doesn't support unicode)
        self.assertEqual(
            get_instruction_source_311(f.__code__, insts[84]),
            """\
            a = ("🔥🔥🔥" +
                ~~~~~~~~
                + "🔥🔥") + b
                ~~~~~~~~^~~
""",
        )

    def test_raise_guard_full_constraint(self):
        y = torch.randn([3, 3, 3])

        def my_dyn_fn(x):
            if x.shape[0] == 3:
                return x.sin()
            return x.cos()

        torch._dynamo.mark_dynamic(y, 0)
        with self.assertRaises(ConstraintViolationError):
            torch._dynamo.optimize("eager")(my_dyn_fn)(y)

    def test_mark_static(self):
        counter = CompileCounter()

        def my_dyn_fn(x):
            return x.cos()

        y = torch.randn([3])
        torch._dynamo.mark_static(y, 0)
        torch._dynamo.optimize(counter)(my_dyn_fn)(y)

        z = torch.randn([4])
        torch._dynamo.optimize(counter)(my_dyn_fn)(z)

        self.assertEqual(counter.frame_count, 2)

    def test_no_raise_guard_partial_constraint(self):
        y = torch.randn([3, 3, 3])

        def my_dyn_fn(x):
            if x.shape[0] > 3:
                return x.sin()
            return x.cos()

        torch._dynamo.optimize("eager")(my_dyn_fn)(y)
        torch._dynamo.mark_dynamic(y, 0)
        torch._dynamo.reset()
        torch._dynamo.optimize("eager")(my_dyn_fn)(y)

    def test_no_raise_guard_partial_constraint_across_break(self):
        y = torch.randn([3, 3, 3])

        def my_dyn_fn(x, y):
            z = x * y

            torch._dynamo.graph_break()
            if z.shape[0] > 2:
                return z.cos()

            return x.cos()

        torch._dynamo.optimize("eager")(my_dyn_fn)(y, y)
        torch._dynamo.mark_dynamic(y, 0)
        torch._dynamo.reset()
        torch._dynamo.optimize("eager")(my_dyn_fn)(y, y)

    # Sadly, this does not throw - we do not prop correctly across the graph break
    @unittest.expectedFailure
    def test_raise_guard_partial_constraint_across_break(self):
        y = torch.randn([3, 3, 3])

        def my_dyn_fn(x, y):
            z = x * y

            torch._dynamo.graph_break()
            if z.shape[0] == 3:
                return z.cos()

            return x.cos()

        torch._dynamo.optimize("eager")(my_dyn_fn)(y, y)
        torch._dynamo.mark_dynamic(y, 0)
        torch._dynamo.reset()
        with self.assertRaisesRegex(
            Exception,
        ):
            torch._dynamo.optimize("eager")(my_dyn_fn)(y, y)

    def test_raise_guard_partial_constraint_no_graph_break(self):
        y = torch.randn([3, 3, 3])

        def my_dyn_fn(x, y):
            z = x * y

            if z.shape[0] == 3:
                return z.cos()

            return x.cos()

        torch._dynamo.mark_dynamic(y, 0)
        with self.assertRaises(ConstraintViolationError):
            torch._dynamo.optimize("eager")(my_dyn_fn)(y, y)

    def test_cannot_trace_mark_dynamic(self):
        y = torch.randn([3, 3, 3])

        def my_dyn_fn(x):
            torch._dynamo.mark_dynamic(x, 0)
            return x * x

        with self.assertRaisesRegex(
            AssertionError, "Attempt to trace forbidden callable"
        ):
            torch._dynamo.optimize("eager")(my_dyn_fn)(y)

    def test_cannot_trace_mark_dynamic_safe_unreached(self):
        y = torch.randn([3, 3, 3])

        def my_dyn_fn(x):
            if x.shape[0] == 3:
                return x
            print("Running", torch._dynamo.mark_dynamic(x, 0))
            return x * x

        torch._dynamo.optimize("eager")(my_dyn_fn)(y)

    def test_anomaly_aot_autograd(self):
        @allow_in_graph
        def h(a):
            r = a.sum()
            # Trigger an exception in backwards
            r.register_hook(lambda x: x + x.item())
            return r

        @torch.compile(backend="aot_eager")
        def f(a):
            return h(a)

        with warnings.catch_warnings(record=True) as w, self.assertRaises(
            torch._dynamo.exc.BackendCompilerFailed
        ):
            f(torch.randn(2, 2, requires_grad=True))

        self.assertEqual(len(w), 1)
        self.assertIn("forward call that caused the error", str(w[0].message))

    def test_py_guards_mark_dynamic(self):
        def my_dyn_fn(a):
            if a.shape[0] > 2:
                return a.cos()
            return a.sin()

        counter = CompileCounter()

        # Run with dynamic
        x0 = torch.randn([3, 3, 3])
        torch._dynamo.mark_dynamic(x0, 0)
        torch._dynamo.optimize(counter)(my_dyn_fn)(x0)
        self.assertEqual(counter.frame_count, 1)

        # Run without dynamic, no recompile
        x = torch.randn([3, 3, 3])
        torch._dynamo.optimize(counter)(my_dyn_fn)(x)
        self.assertEqual(counter.frame_count, 1)

        # Mark a new dim, 1, as dynamic
        x1 = torch.randn([3, 3, 3])
        torch._dynamo.mark_dynamic(x1, 1)
        torch._dynamo.optimize(counter)(my_dyn_fn)(x1)
        # Recompile triggered because we marked a new dym as dynamic
        self.assertEqual(counter.frame_count, 2)

        # Reset
        torch._dynamo.reset()
        # Reset counter
        counter = CompileCounter()

        # Run with dynamic 1
        torch._dynamo.optimize(counter)(my_dyn_fn)(x1)
        self.assertEqual(counter.frame_count, 1)

        # Run with dynamic 0, not subset
        torch._dynamo.optimize(counter)(my_dyn_fn)(x0)
        self.assertEqual(counter.frame_count, 2)

        # Run with dynamic 0, 1, 2, not subset
        x012 = torch.randn([3, 3, 3])
        torch._dynamo.mark_dynamic(x012, 0)
        torch._dynamo.mark_dynamic(x012, 1)
        torch._dynamo.mark_dynamic(x012, 2)
        torch._dynamo.optimize(counter)(my_dyn_fn)(x012)
        self.assertEqual(counter.frame_count, 3)

    def test_torch_compile_ctx_on_forward_and_training_step(self):
        class MyModel(torch.nn.Module):
            def forward(self):
                ...

            def training_step(self):
                self()

        model = MyModel()
        compiled_model = torch.compile(model)

        model.forward = compiled_model.dynamo_ctx(model.forward)
        model.training_step = compiled_model.dynamo_ctx(model.training_step)

        model.training_step()

    def test_torch_guards_stack_frame_register_inlining(self):
        x = torch.tensor([0.5, 0.5])
        y = torch.tensor([0.75, 0.75, 0.75, 0.75])
        z = torch.tensor([0.25, 0.25, 0.25, 0.25, 0.25, 0.25, 0.25, 0.25])

        def uwu_inline_me(x, y, z):
            r = torch.cat((x, x)) + y
            r2 = torch.cat((y, y)) + z
            return r, r2

        def fn(x, y, z):
            r, r2 = uwu_inline_me(x, y, z)
            return torch.mul(r, r), torch.mul(r2, r2)

        seen_frames = []
        import contextlib

        @contextlib.contextmanager
        def global_context_capture_fn(frame_summary):
            if frame_summary is not None:
                seen_frames.append(frame_summary)
            yield

        with mock.patch(
            "torch._guards.TracingContext.current_frame",
            side_effect=global_context_capture_fn,
        ):
            torch._dynamo.optimize("eager")(fn)(x, y, z)

        self.assertEqual(len(seen_frames), 1)
        self.assertEqual(seen_frames[0].name, "fn")
        self.assertEqual(seen_frames[0].line, "r, r2 = uwu_inline_me(x, y, z)")

    def test_torch_guards_stack_frame_register_inlining_deep(self):
        x = torch.tensor([0.5, 0.5])
        y = torch.tensor([0.75, 0.75, 0.75, 0.75])
        z = torch.tensor([0.25, 0.25, 0.25, 0.25, 0.25, 0.25, 0.25, 0.25])

        def uwu_inline_me_deep(x, y):
            return torch.cat((x, x)) + y

        def uwu_inline_me(x, y, z):
            r = uwu_inline_me_deep(x, y)
            r2 = uwu_inline_me_deep(y, z)
            return r, r2

        def fn(x, y, z):
            r, r2 = uwu_inline_me(x, y, z)
            return torch.mul(r, r), torch.mul(r2, r2)

        seen_frames = []
        import contextlib

        @contextlib.contextmanager
        def global_context_capture_fn(frame_summary):
            if frame_summary is not None:
                seen_frames.append(frame_summary)
            yield

        with mock.patch(
            "torch._guards.TracingContext.current_frame",
            side_effect=global_context_capture_fn,
        ):
            torch._dynamo.optimize("eager")(fn)(x, y, z)

        self.assertEqual(len(seen_frames), 3)
        self.assertEqual(seen_frames[0].name, "fn")
        self.assertEqual(seen_frames[1].name, "uwu_inline_me")
        self.assertEqual(seen_frames[2].line, "r2 = uwu_inline_me_deep(y, z)")

    def test_error_on_recompile(self):
        @torch._dynamo.optimize("eager")
        def fn(a, b):
            return a + b

        with unittest.mock.patch("torch._dynamo.config.error_on_recompile", True):
            with self.assertRaises(torch._dynamo.exc.RecompileError):
                fn(torch.rand(2, 3), torch.rand(2, 3))
                fn(torch.rand(2, 3), (1, 2, 3))

    @expectedFailureDynamic
    @torch._dynamo.config.patch(automatic_dynamic_shapes=False)
    def test_compile_profiler(self):
        class Model(torch.nn.Module):
            def forward(self, input):
                return input + input

        model = Model()
        with CompileProfiler() as prof:
            compiled = torch.compile(model, backend=prof)
            base_checker = (
                lambda: FileCheck()
                .check("Torchdynamo Profiler Report")
                .check("Graph Breaks")
                .check("No graph breaks detected.")
                .check("Recompilation")
            )
            input = torch.rand((2, 3, 4))
            _ = compiled(input)
            base_checker().check("No recompilation detected.").run(prof.report())

            new_shape_input = torch.rand((3, 3, 4))
            _ = compiled(new_shape_input)

            # Not an exhaustive test of dynamic shapes behavior, but some sanity
            if torch._dynamo.config.assume_static_by_default:
                base_checker().check("Recompile Reasons").check("'forward'").check(
                    "cache_size_limit to 1"
                ).run(prof.report())
            else:
                base_checker().check("No recompilation detected.").run(prof.report())

            new_shape_input = torch.rand((4, 3, 4))
            _ = compiled(new_shape_input)

            base_checker().check("Recompile Reasons").check("'forward'").check(
                "tensor 'L['input']' size mismatch at index 0. expected 2, actual 3"
            ).check(
                "tensor 'L['input']' size mismatch at index 0. expected 3, actual 4"
            ).run(
                prof.report()
            )

    def test_guards_strip_function_call(self):
        from torch._dynamo.guards import strip_function_call

        test_case = [
            ("___odict_getitem(a, 1)", "a"),
            ("a.layers[slice(2)][0]._xyz", "a"),
            ("getattr(a.layers[slice(2)][0]._abc, '0')", "a"),
            ("getattr(getattr(a.x[3], '0'), '3')", "a"),
            ("a.layers[slice(None, -1, None)][0]._xyz", "a"),
            ("a.layers[func('offset', -1, None)][0]._xyz", "a"),
        ]
        # strip_function_call should extract the object from the string.
        for name, expect_obj in test_case:
            self.assertEqual(strip_function_call(name), expect_obj)

    def test_int_neg(self):
        def int_neg(a, b):
            x = a.shape[0]
            y = b.shape[0]
            return -x * -y * a * b

        torch._dynamo.testing.standard_test(self, int_neg, 2)

    def test_hash_getitem_slice(self):
        s = GetItemSource(LocalSource("foo"), slice(None, -1, None))
        s2 = GetItemSource(LocalSource("foo"), slice(None, -1, None))
        s3 = GetItemSource(LocalSource("foo"), slice(None, -1, 2))
        some_set = set()

        self.assertTrue(s not in some_set)
        self.assertTrue(s2 not in some_set)
        self.assertTrue(s3 not in some_set)

        some_set.add(s)

        self.assertTrue(s in some_set)
        # s and s2 should hash the  same
        self.assertTrue(s2 in some_set)
        # s3 should be different
        self.assertTrue(s3 not in some_set)

        self.assertTrue(s == s2)
        self.assertTrue(s != s3)

    def test_inline_dict_function(self):
        def _result_type_dict(dtype):
            return {bool: torch.float32}[dtype]

        @torch.compile
        def f():
            return torch.ones(3, dtype=_result_type_dict(bool))

        self.assertEqual(f(), torch.ones(3, dtype=torch.float32))

    def test_inline_dict_function_passed_as_arg(self):
        @torch.compile
        def fn(d, x, y):
            if d[x] is torch.float32:
                return y.cos()
            else:
                return y.sin()

        dd = {bool: torch.float32, int: torch.int64}
        self.assertEqual(fn(dd, bool, torch.ones(4)), torch.ones(4).cos())
        self.assertEqual(fn(dd, int, torch.ones(4)), torch.ones(4).sin())

    def test_add_sizes(self):
        def func(x):
            y = x.size()
            return y + y

        eager_out = func(torch.ones(10, 10, 3))
        compile_out = torch._dynamo.optimize("eager")(func)(torch.ones(10, 10, 3))
        self.assertTrue(isinstance(compile_out, torch.Size))
        self.assertEqual(eager_out, compile_out)

    @unittest.skipIf(not TEST_MULTIGPU, "need multiple GPU")
    def test_cuda_set_device(self):
        def fn():
            a = torch.ones(2, device="cuda")
            torch.cuda.set_device(1)
            return a + 1

        with torch.cuda.device(0):
            counter = CompileCounter()
            opt_fn = torch._dynamo.optimize(counter)(fn)
            res = opt_fn()
            self.assertEqual(res.device.type, "cuda")
            self.assertEqual(res.device.index, 0)
            self.assertEqual(counter.frame_count, 2)

    def test_nested_function_resuming_with_correct_globals(self):
        # https://github.com/pytorch/pytorch/issues/99665
        try:
            from .utils import outer_func
        except ImportError:
            from utils import outer_func

        def gn(x, y):
            return x + y

        def fn(x, y):
            return outer_func(gn)(x, y)

        x = torch.rand([3])
        y = torch.rand([3])
        opt_fn = torch.compile(backend="eager")(fn)
        ref = fn(x, y)
        res = opt_fn(x, y)
        self.assertTrue(same(ref, res))

    @dataclasses.dataclass
    class CSETestCase:
        expr: str
        preface: typing.List[str] = dataclasses.field(default_factory=list)
        expected: typing.Optional[str] = None
        expected_py38: typing.Optional[str] = None

    def _is_py38(self) -> bool:
        return sys.version_info[:2] <= (3, 8)

    def _has_ast_unparse(self) -> bool:
        from torch._dynamo.guards import HAS_UNPARSE_FUNCTIONS

        return HAS_UNPARSE_FUNCTIONS

    def test_guards_cse_pass_single(self):
        if not self._has_ast_unparse():
            if IS_FBCODE:
                raise RuntimeError("Needs astunparse or Python-3.9+")
            raise unittest.SkipTest("Needs astunparse or Python-3.9+")
        from torch._dynamo.guards import PyExprCSEPass

        testcase = self.CSETestCase
        testcases = [
            # Nothing gets CSE-d, since the only repeated sub-expression is 'x'.
            # i.e. not a node type we are interested on.
            testcase(expr="x[0].a"),
            testcase(expr="x[1].a"),
            testcase(expr="x[2].a"),
            # 'a.b.c' gets CSE-d, since it's a sub-expression used more than 'PyExprCSEPass.USE_THRESHOLD'.
            testcase(
                expr="a.b.c[0].d.e",
                preface=["_var0 = a.b", "_var1 = _var0.c"],
                expected="_var1[0].d.e",
            ),
            testcase(expr="a.b.c[1].d.e", expected="_var1[1].d.e"),
            testcase(expr="a.b.c[2].d.e", expected="_var1[2].d.e"),
            # 'm.n[0]' gets CSE-d, since it is a sub-expression used more than 'PyExprCSEPass.USE_THRESHOLD'.
            testcase(
                expr="f(m.n[0], '0').x.y.z",
                preface=["_var2 = m.n", "_var3 = _var2[0]"],
                expected="f(_var3, '0').x.y.z",
            ),
            testcase(expr="f(m.n[0], '1').x.y.z", expected="f(_var3, '1').x.y.z"),
            testcase(expr="f(m.n[0], '2').x.y.z", expected="f(_var3, '2').x.y.z"),
            # The whole expressiong gets CSE-d, as well as all of its sub-expressions.
            testcase(
                expr="self.g(a, b).k",
                preface=["_var4 = self.g", "_var5 = _var4(a, b)", "_var6 = _var5.k"],
                expected="_var6",
            ),
            testcase(expr="self.g(a, b).k", expected="_var6"),
            testcase(expr="self.g(a, b).k", expected="_var6"),
        ]
        csepass = PyExprCSEPass()
        csepass.count([t.expr for t in testcases])

        for t in testcases:
            preface, expr = csepass.replace(t.expr)
            self.assertEqual(preface, t.preface)
            expected = t.expected if t.expected is not None else t.expr
            self.assertEqual(expr, expected)

    def test_guards_cse_pass_multiple(self):
        if not self._has_ast_unparse():
            raise unittest.SkipTest("Needs astunparse or Python-3.9+")
        from torch._dynamo.guards import PyExprCSEPass

        testcase = self.CSETestCase
        testcases = [
            testcase(
                expr="x[0].a < x[1].a * (3 - x[2].a)",
                expected="x[0].a < x[1].a * (3 - x[2].a)",
                expected_py38="(x[0].a < (x[1].a * (3 - x[2].a)))",
            ),
            testcase(
                expr="a.b.c[0].d.e + a.b.c[1].d.e * a.b.c[2].d.e > 0",
                preface=["_var0 = a.b", "_var1 = _var0.c"],
                expected="_var1[0].d.e + _var1[1].d.e * _var1[2].d.e > 0",
                expected_py38="((_var1[0].d.e + (_var1[1].d.e * _var1[2].d.e)) > 0)",
            ),
            testcase(
                expr="f(m.n[0], '0').x.y.z * f(m.n[0], '1').x.y.z * f(m.n[0], '2').x.y.z < 512",
                preface=["_var2 = m.n", "_var3 = _var2[0]"],
                expected="f(_var3, '0').x.y.z * f(_var3, '1').x.y.z * f(_var3, '2').x.y.z < 512",
                expected_py38="(((f(_var3, '0').x.y.z * f(_var3, '1').x.y.z) * f(_var3, '2').x.y.z) < 512)",
            ),
            testcase(
                expr="self.g(a, b).k + (1 - self.g(a, b).k) <= m[0].a + self.g(a, b).k",
                preface=["_var4 = self.g", "_var5 = _var4(a, b)", "_var6 = _var5.k"],
                expected="_var6 + (1 - _var6) <= m[0].a + _var6",
                expected_py38="((_var6 + (1 - _var6)) <= (m[0].a + _var6))",
            ),
        ]

        csepass = PyExprCSEPass()
        csepass.count([t.expr for t in testcases])

        for t in testcases:
            preface, expr = csepass.replace(t.expr)
            self.assertEqual(preface, t.preface)
            expected = t.expected_py38 if self._is_py38() else t.expected
            expected = expected if expected is not None else t.expr
            self.assertEqual(expr, expected)

    def test_guard_function_builder_with_cse(self):
        from torch._dynamo.guards import build_guard_function

        exprs = [
            "x[0].a < x[1].a * (3 - x[2].a)",
            "a.b.c[0].d.e + a.b.c[1].d.e * a.b.c[2].d.e > 0",
            "f(m.n[0], '0').x.y.z * f(m.n[0], '1').x.y.z * f(m.n[0], '2').x.y.z < 512",
            "self.g(a, b).k + (1 - self.g(a, b).k) <= m[0].a + self.g(a, b).k",
        ]

        _, pycode = build_guard_function(exprs, "")
        expected = """\
def ___make_guard_fn():
    def guard(L):
        if not (x[0].a < x[1].a * (3 - x[2].a)):
            return False
        _var0 = a.b
        _var1 = _var0.c
        if not (_var1[0].d.e + _var1[1].d.e * _var1[2].d.e > 0):
            return False
        _var2 = m.n
        _var3 = _var2[0]
        if not (f(_var3, '0').x.y.z * f(_var3, '1').x.y.z * f(_var3, '2').x.y.z < 512):
            return False
        _var4 = self.g
        _var5 = _var4(a, b)
        _var6 = _var5.k
        if not (_var6 + (1 - _var6) <= m[0].a + _var6):
            return False
        return True
    return guard
"""
        expected_38 = """\
def ___make_guard_fn():
    def guard(L):
        if not ((x[0].a < (x[1].a * (3 - x[2].a)))):
            return False
        _var0 = a.b
        _var1 = _var0.c
        if not (((_var1[0].d.e + (_var1[1].d.e * _var1[2].d.e)) > 0)):
            return False
        _var2 = m.n
        _var3 = _var2[0]
        if not ((((f(_var3, '0').x.y.z * f(_var3, '1').x.y.z) * f(_var3, '2').x.y.z) < 512)):
            return False
        _var4 = self.g
        _var5 = _var4(a, b)
        _var6 = _var5.k
        if not (((_var6 + (1 - _var6)) <= (m[0].a + _var6))):
            return False
        return True
    return guard
"""
        expected_38_no_astunparse = """\
def ___make_guard_fn():
    def guard(L):
        if not (x[0].a < x[1].a * (3 - x[2].a)):
            return False
        if not (a.b.c[0].d.e + a.b.c[1].d.e * a.b.c[2].d.e > 0):
            return False
        if not (f(m.n[0], '0').x.y.z * f(m.n[0], '1').x.y.z * f(m.n[0], '2').x.y.z < 512):
            return False
        if not (self.g(a, b).k + (1 - self.g(a, b).k) <= m[0].a + self.g(a, b).k):
            return False
        return True
    return guard
"""

        if self._is_py38():
            expected = (
                expected_38 if self._has_ast_unparse() else expected_38_no_astunparse
            )
        self.assertEqual(expected, pycode)

    def test_dynamo_compiling_fake_tensor_to_vararg_int(self):
        class MyModule(torch.nn.Module):
            def __init__(self):
                super().__init__()

            def forward(self, x):
                # use numpy int so it's wrapped as fake tensor in dynamo
                shape = np.int_(16)
                # test shape as fake tensor, which param type is
                # Sequence[Union[_int, SymInt]]
                return x.reshape(shape)

        x = torch.rand([4, 4])
        model = MyModule()
        orig_out = model(x)
        opt_model = torch._dynamo.optimize("eager")(MyModule())
        opt_out = opt_model(x)
        self.assertTrue(same(orig_out, opt_out))

    def test_scalar_tensor_is_equivalent_to_symint_argument(self):
        class GumbelTopKSampler(torch.nn.Module):
            def __init__(self, T, k):
                super().__init__()
                self.T = torch.nn.Parameter(
                    torch.tensor(T, dtype=torch.float32), requires_grad=False
                )
                self.k = torch.nn.Parameter(
                    torch.tensor(k, dtype=torch.int32), requires_grad=False
                )

            def sample_discrete(self, logits):
                threshold = torch.topk(logits, self.k, sorted=True)[0][..., -1]
                samples = torch.ge(logits.squeeze(1), threshold).float()
                return samples

            def forward(self, logits):
                dsamples = self.sample_discrete(logits)
                return dsamples

        x = torch.rand([4, 4, 4, 4])
        m = GumbelTopKSampler(T=4, k=4)
        orig_out = m(x)
        opt_m = torch.compile(backend="eager")(m)
        opt_out = opt_m(x)
        self.assertTrue(same(orig_out, opt_out))

    def test_scalar_tensor_is_equivalent_to_symint_list_argument(self):
        class Jitter(torch.nn.Module):
            def __init__(self, jitter_val):
                super().__init__()
                self.jitter_val = jitter_val

            def roll_tensor(self, input):
                h_shift = self.jitter_val - 1
                w_shift = self.jitter_val + 1
                return torch.roll(
                    torch.roll(input, shifts=h_shift, dims=2), shifts=w_shift, dims=3
                )

            def forward(self, input):
                return self.roll_tensor(input)

        x = torch.rand([4, 4, 4, 4])
        m = Jitter(jitter_val=4)
        orig_out = m(x)
        opt_m = torch.compile(backend="eager")(m)
        opt_out = opt_m(x)
        self.assertTrue(same(orig_out, opt_out))

    def test_scalar_tensor_is_equivalent_to_int_list_argument(self):
        class MyModel(torch.nn.Module):
            def forward(self, input):
                permute = torch.tensor([0, 2, 1])
                x = input.permute(*permute)
                return x

        x = torch.randn(2, 3, 4)
        m = MyModel()
        orig_out = m(x)
        opt_m = torch.compile(backend="eager")(m)
        opt_out = opt_m(x)
        self.assertTrue(same(orig_out, opt_out))

    def test_torch_variable_hasattr(self):
        def fn(x):
            if hasattr(torch.nn, "Module"):
                return x * x
            return x + 1

        compiled_fn = torch.compile(backend="eager", fullgraph=True)(fn)

        x = torch.rand([4, 4])
        fn_out = fn(x)
        compiled_out = compiled_fn(x)
        self.assertTrue(same(fn_out, compiled_out))

    def test_torch_objects_as_keys(self):
        remap = {torch.float16: torch.float32}

        def fn():
            return torch.randn(3, dtype=remap[torch.float16])

        opt = torch._dynamo.optimize("eager")(fn)
        opt()

    def test_tracing_py_tree(self):
        import torch.utils._pytree as pytree

        def fn(xs):
            flat_xs, spec = pytree.tree_flatten(xs)
            res = [x.clone() for x in flat_xs]
            return pytree.tree_unflatten(res, spec)

        xs = [torch.tensor(i) for i in range(3)]

        counter = CompileCounter()
        torch._dynamo.optimize(counter, nopython=True)(fn)(xs)
        self.assertEqual(counter.frame_count, 1)
        self.assertEqual(counter.op_count, 3)

    def test_tracing_nested_py_tree(self):
        import torch.utils._pytree as pytree

        def fn(xs):
            flat_xs, spec = pytree.tree_flatten(xs)
            res = [x.clone() for x in flat_xs]
            return pytree.tree_unflatten(res, spec)

        xs = [torch.tensor(i) for i in range(3)]
        xsl = [xs, xs, xs, xs]

        counter = CompileCounter()
        comp_out = torch._dynamo.optimize(counter, nopython=True)(fn)(xsl)
        real_out = fn(xsl)
        self.assertEqual(comp_out, real_out)
        self.assertEqual(counter.frame_count, 1)
        self.assertEqual(counter.op_count, 12)

    def test_tracing_nested_py_tree_tuples(self):
        import torch.utils._pytree as pytree

        def fn(xs):
            flat_xs, spec = pytree.tree_flatten(xs)
            res = [x.clone() for x in flat_xs]
            return pytree.tree_unflatten(res, spec)

        xs = [torch.tensor(i) for i in range(3)]
        xsl = (xs, xs, xs, xs)

        counter = CompileCounter()
        comp_out = torch._dynamo.optimize(counter, nopython=True)(fn)(xsl)
        real_out = fn(xsl)
        self.assertEqual(comp_out, real_out)
        self.assertEqual(counter.frame_count, 1)
        self.assertEqual(counter.op_count, 12)

    def test_tracing_nested_py_tree_dicts(self):
        import torch.utils._pytree as pytree

        def fn(xs):
            flat_xs, spec = pytree.tree_flatten(xs)
            res = [x.clone() for x in flat_xs]
            return pytree.tree_unflatten(res, spec)

        xs = [torch.tensor(i) for i in range(3)]
        xsl = {
            "a": xs,
            "b": xs,
            "c": xs,
        }

        counter = CompileCounter()
        comp_out = torch._dynamo.optimize(counter, nopython=True)(fn)(xsl)
        real_out = fn(xsl)
        self.assertEqual(comp_out, real_out)
        self.assertEqual(counter.frame_count, 1)
        self.assertEqual(counter.op_count, 9)

    def test_tracing_nested_py_tree_mixed_all(self):
        import torch.utils._pytree as pytree

        def fn(xs):
            flat_xs, spec = pytree.tree_flatten(xs)
            res = [x.clone() for x in flat_xs]
            return pytree.tree_unflatten(res, spec)

        xs = [torch.tensor(i) for i in range(3)]
        xsa = (xs, xs)
        xsb = {"aa": xsa, "ab": xs}
        xsl = {
            "a": xs,
            "b": xsa,
            "c": xsb,
        }

        counter = CompileCounter()
        comp_out = torch._dynamo.optimize(counter, nopython=True)(fn)(xsl)
        real_out = fn(xsl)
        self.assertEqual(comp_out, real_out)
        self.assertEqual(counter.frame_count, 1)
        self.assertEqual(counter.op_count, 18)

    def test_tracing_tree_map_only(self):
        import torch.utils._pytree as pytree

        def fn(xs):
            def mapper(x):
                return x.clone()

            y = pytree.tree_map_only(torch.Tensor, mapper, xs)
            return y

        xs = [torch.tensor(i) for i in range(3)] + ["hi"]
        xsa = (xs, xs)
        xsb = {"aa": xsa, "ab": xs}

        counter = CompileCounter()
        comp_out = torch._dynamo.optimize(counter, nopython=True)(fn)(xsb)
        real_out = fn(xsb)

        self.assertEqual(comp_out, real_out)
        self.assertEqual(counter.frame_count, 1)
        self.assertEqual(counter.op_count, 9)

    @torch._dynamo.config.patch(
        capture_scalar_outputs=True, capture_dynamic_output_shape_ops=True
    )
    def test_unbacked_symint(self):
        from torch._export.constraints import constrain_as_size

        @torch.compile(backend="eager")
        def f(lengths, values):
            sizes = lengths.tolist()
            for s in sizes:
                constrain_as_size(s, min=2, max=100)
            return torch.split(values, sizes)

        f(torch.tensor([2, 3, 4]), torch.randn(9))

    def test_simple_set_usage(self):
        def foo(x, y):
            setty = {x, y}
            return setty.pop() * setty.pop()

        counter = CompileCounter()
        foo = torch._dynamo.optimize(counter, nopython=True)(foo)
        x = torch.randn(10, 10)
        y = torch.randn(10, 10)
        foo(x, y)
        self.assertEqual(counter.frame_count, 1)

    def test_add_to_set(self):
        def foo(x, y):
            setty = set()
            setty.add(x[0])
            setty.add(x[1])
            setty.add(x[2])
            setty.add(y)
            return y * len(setty)

        x = torch.randn(10, 10)
        y = torch.randn(2, 2)
        eager_result = foo([x, x, x, x, y], y)

        counter = CompileCounter()
        foo = torch._dynamo.optimize(counter, nopython=True)(foo)
        result = foo([x, x, x, x, y], y)
        self.assertEqual(counter.frame_count, 1)
        self.assertEqual(result, eager_result)

    def test_iter_set(self):
        def foo(x, y):
            setty = set()
            for t in x:
                setty.add(t)
            return y * len(setty)

        x = torch.randn(10, 10)
        y = torch.randn(2, 2)
        eager_result = foo([x, x, x, x, y], y)

        counter = CompileCounter()
        foo = torch._dynamo.optimize(counter, nopython=True)(foo)
        result = foo([x, x, x, x, y], y)
        self.assertEqual(counter.frame_count, 1)
        self.assertEqual(result, eager_result)

    def test_input_set_graph_break(self):
        def foo(x):
            return x.pop() * x.pop()

        x = torch.randn(10, 10)
        y = torch.randn(10, 10)

        counter = CompileCounter()

        inp = {x, x, x, x, y, y}
        foo = torch._dynamo.optimize(counter, nopython=True)(foo)

        # There's a lot of stuff about sets that cannot work without a good deal of exertion on our part.
        # Specifically, getting a set as input won't ever work with how GetItemSource works (Can't arbitrary access set contents)
        # and so the guard story for the objects passed into input just isn't there atm.
        with self.assertRaisesRegex(
            torch._dynamo.exc.Unsupported,
            "^call_method UserDefinedObjectVariable\\(set\\).*",
        ):
            foo(inp)

        foo = torch._dynamo.optimize(counter, nopython=False)(foo)
        foo(inp)
        self.assertEqual(counter.frame_count, 1)

    def test_reconstruct_set_across_graph_break(self):
        def foo(x, y):
            setty = set()
            for t in x:
                setty.add(t)
            print("Break!")
            return y * len(setty)

        x = torch.randn(10, 10)
        y = torch.randn(2, 2)

        counter = CompileCounter()
        foo = torch._dynamo.optimize(counter)(foo)
        result = foo([x, x, x, x, y], y)

    def test_set_aliasing_recompiles(self):
        g1 = torch.randn(10)
        g2 = torch.randn(10)
        g3 = torch.randn(10)
        g4 = torch.randn(10)

        def foo(a, b, c):
            myset = {g1, a, b, c}
            return a + len(myset)

        counter = CompileCounter()
        foo = torch._dynamo.optimize(counter)(foo)
        # first call with no aliasing
        foo(g2, g3, g4)
        self.assertEqual(counter.frame_count, 1)

        # no aliasing again
        foo(g3, g2, g4)
        # assert no recompile
        self.assertEqual(counter.frame_count, 1)

        # aliasing changes, we should recompile
        foo(g2, g2, g2)
        self.assertEqual(counter.frame_count, 2)

        # same aliasing, different tensor
        foo(g3, g3, g3)
        self.assertEqual(counter.frame_count, 2)

        # aliasing between global and arg, should recompile again
        foo(g1, g1, g1)
        self.assertEqual(counter.frame_count, 3)

        # Reset
        torch._dynamo.reset()

        # aliasing between global and arg, first call
        foo(g1, g1, g1)
        self.assertEqual(counter.frame_count, 4)

        # same aliasing, different tensor, all local, recompile
        foo(g3, g3, g3)
        self.assertEqual(counter.frame_count, 5)

        # aliasing same tensor, we shouldn't recompile
        foo(g2, g2, g2)
        self.assertEqual(counter.frame_count, 5)

        # No aliasing
        foo(g2, g3, g4)
        self.assertEqual(counter.frame_count, 6)

        # No aliasing again
        foo(g3, g2, g4)
        # assert no recompile
        self.assertEqual(counter.frame_count, 6)

    def test_tolist_scalar(self):
        def fn(x):
            new_list = []
            for i in x.tolist():
                new_list.append(i * 4)
            return new_list

        x = torch.tensor([3])
        eager = fn(x)
        counter = CompileCounter()
        compiled = torch._dynamo.optimize(counter, nopython=True)(fn)(x)
        self.assertEqual(eager, compiled)
        self.assertEqual(counter.frame_count, 1)

    def test_tolist_1d(self):
        def fn(x):
            new_list = []
            for i in x.tolist():
                new_list.append(i * 4)
            return new_list

        x = torch.tensor([2, 1])
        eager = fn(x)
        counter = CompileCounter()
        compiled = torch._dynamo.optimize(counter, nopython=True)(fn)(x)
        self.assertEqual(eager, compiled)
        self.assertEqual(counter.frame_count, 1)

    def test_tolist_kd(self):
        def fn(x):
            new_list = []
            for i in x.tolist():
                new_list.append(i * 4)
            return new_list

        x = torch.tensor([[[2, 1], [2, 1], [2, 1]], [[2, 1], [2, 1], [2, 1]]])
        eager = fn(x)
        counter = CompileCounter()
        compiled = torch._dynamo.optimize(counter, nopython=True)(fn)(x)
        self.assertEqual(eager, compiled)
        self.assertEqual(counter.frame_count, 1)

    @patch.object(torch._dynamo.config, "specialize_int", True)
    def test_tolist_0d(self):
        def fn(x):
            new_list = []
            i = x.tolist()
            new_list.append(i * 4)
            return new_list

        x = torch.tensor(42)
        eager = fn(x)
        counter = CompileCounter()
        compiled = torch._dynamo.optimize(counter, nopython=True)(fn)(x)
        self.assertEqual(eager, compiled)
        self.assertEqual(counter.frame_count, 1)

    @patch.object(torch._dynamo.config, "assume_static_by_default", False)
    @patch.object(torch._dynamo.config, "automatic_dynamic_shapes", False)
    def test_tolist_kd_dynamic(self):
        def fn(x):
            new_list = []
            i = x.tolist()
            new_list.append(i * 4)
            return new_list

        x = torch.randint(3, 5, [5, 5])
        eager = fn(x)
        counter = CompileCounter()
        compiled_fn = torch._dynamo.optimize(counter, nopython=True)(fn)
        compiled = compiled_fn(x)
        self.assertEqual(eager, compiled)
        self.assertEqual(counter.frame_count, 1)

        # Value change, no recompiles
        x = torch.randint(7, 9, [5, 5])
        compiled_fn(x)
        self.assertEqual(counter.frame_count, 1)

        # Size change, forced recompiles
        x = torch.randint(3, 5, [3, 3])
        compiled_fn(x)
        self.assertEqual(counter.frame_count, 2)

    def test_tolist_float(self):
        def fn(x):
            new_list = []
            for i in x.tolist():
                new_list.append(i * 4)
            return new_list

        x = torch.tensor(
            [[[2.0, 1.0], [2.0, 1.0], [2.0, 1.0]], [[2.0, 1.0], [2.0, 1.0], [2.0, 1.0]]]
        )
        eager = fn(x)
        counter = CompileCounter()
        compiled = torch._dynamo.optimize(counter)(fn)(x)
        self.assertEqual(eager, compiled)
        # Nothing to compile here
        self.assertEqual(counter.frame_count, 0)

    def test_inline_closure_not_loaded_by_parent(self):
        def outer(a):
            return a + 1

        def indirect(x):
            return direct(x)

        def direct(x):
            def deep2(c):
                return outer(c)

            def deep(c):
                return deep2(c)

            return deep(x)

        x = torch.randn(3)
        eager = indirect(x)
        counter = CompileCounter()
        compiled = torch._dynamo.optimize(counter)(indirect)(x)
        self.assertEqual(eager, compiled)
        self.assertEqual(counter.frame_count, 1)

    def test_deque_input(self):
        a = torch.randn([2, 3])
        b = torch.randn([2, 3])
        d1 = collections.deque([a, b])
        d1.insert(0, "foo")

        d2 = collections.deque([a, b])
        d2.insert(0, "foo")

        def fn(q):
            a = q.pop()
            b = q.pop()
            return a * b

        eager = fn(d1)
        counter = CompileCounter()
        compiled = torch._dynamo.optimize(counter)(fn)(d2)
        self.assertEqual(eager, compiled)
        self.assertEqual(counter.frame_count, 1)

    def test_deque_append_left(self):
        d1 = collections.deque([10, 10])
        d1.insert(0, "foo")

        d2 = collections.deque([10, 10])
        d2.insert(0, "foo")

        def fn(q, a, b):
            q.appendleft(a)
            q.appendleft(b)
            return q.popleft() * q.popleft()

        a = torch.randn([3, 3])
        b = torch.randn([3, 3])
        eager = fn(d1, a, b)
        counter = CompileCounter()
        compiled = torch._dynamo.optimize(counter)(fn)(d2, a, b)
        self.assertEqual(eager, compiled)
        self.assertEqual(counter.frame_count, 1)
        self.assertTrue(isinstance(compiled, torch.Tensor))

    def test_yield_from(self):
        def yield_from_fn(t_list, k):
            def yield_from_gen(l):
                l2 = [t * k for t in l]
                yield from l2

            return [t * k for t in yield_from_gen(t_list)]

        t_list = [torch.randn([2, 3])] * 3
        multiplier = torch.tensor([10])
        eager = yield_from_fn(t_list, 2)
        counter = CompileCounter()
        compiled = torch._dynamo.optimize(counter)(yield_from_fn)(t_list, 2)
        self.assertEqual(eager, compiled)
        self.assertEqual(counter.frame_count, 1)

    def test_yield_gen_and_from(self):
        def populate_and_multiply_sequence(n, multiplier):
            # Inline generator
            def tensor_generator():
                for i in range(n):
                    yield torch.tensor([i])

            # Use 'yield from' to iterate over tensors and multiply
            t_list = [tensor * multiplier for tensor in tensor_generator()]

            def yield_from_gen():
                yield from t_list

            return [t for t in yield_from_gen()]

        multiplier = torch.tensor([10])
        eager = populate_and_multiply_sequence(5, multiplier)
        counter = CompileCounter()
        compiled = torch._dynamo.optimize(counter)(populate_and_multiply_sequence)(
            5, multiplier
        )
        self.assertEqual(eager, compiled)
        self.assertEqual(counter.frame_count, 1)

    def test_yield_send_to_subgenerator_graph_break(self):
        def subgenerator(tensor):
            multiplier = yield
            yield tensor * multiplier

        def main_generator(t_list):
            for tensor in t_list:
                subgen = subgenerator(tensor)
                next(subgen)
                yield from subgen.send(torch.tensor([10]))

        t_list = [torch.tensor([i]) for i in range(5)]
        eager = list(main_generator(t_list))

        counter = CompileCounter()
        compiled_fn = torch._dynamo.optimize(counter)(main_generator)
        compiled = list(compiled_fn(t_list))

        self.assertEqual(eager, compiled)
        self.assertEqual(counter.frame_count, 0)

    def test_derpy_nn_module_usage(self):
        def ff1(x):
            self = mod1
            return torch.sigmoid(self.mod2(x) + self.param1)

        def ff2(x):
            self = mod2
            return torch.cos(torch.sin(x) * self.param2 + 10)

        mod1 = torch.nn.Module()
        mod2 = torch.nn.Module()
        mod1.register_module("mod2", mod2)
        mod1.register_parameter("param1", torch.nn.Parameter(torch.randn(10)))
        mod1.forward = ff1
        mod2.register_parameter("param2", torch.nn.Parameter(torch.randn(10)))
        mod2.forward = ff2
        mod1.eval()

        x = torch.randn(10)
        expected = mod1(x)
        counter = CompileCounter()
        actual = torch.compile(mod1, backend=counter, fullgraph=True)(x)
        self.assertEqual(actual, expected)
        self.assertEqual(counter.op_count, 6)

<<<<<<< HEAD
    def test_torch_device_python_type(self):
        def fn(target):
            target_device = target.device
            self.assertIsInstance(target_device, torch.device)
            a = torch.zeros(2, 3, device=target_device)
            b = torch.zeros(2, 3, device=target_device)
            c = torch.zeros(2, 3, device=target_device)
            return a + b + c

        from torch._dynamo.variables import TorchVariable

        device = torch.device("cpu")
        expected_variable = TorchVariable(device)
        self.assertEqual(expected_variable.python_type(), type(device))

        opt_func = torch._dynamo.optimize("inductor")(fn)
        a = torch.tensor([2, 3], device=device)
        res = opt_func(a)
        self.assertIsInstance(res, torch.Tensor)
=======
    def test_itertools_accumulate_tensors_default_sum(self):
        def fn(a, b, c, d, x):
            l = [a, b, c, d, x]
            for i, t in enumerate(l):
                l[i] = t * x
            return itertools.accumulate(l)

        t_list = [torch.tensor([i]) for i in range(4)]
        x = torch.randn([2, 2])
        eager = fn(*t_list, x)

        counter = CompileCounter()
        compiled_fn = torch._dynamo.optimize(counter)(fn)
        compiled = compiled_fn(*t_list, x)

        self.assertEqual(list(eager), list(compiled))
        self.assertEqual(counter.frame_count, 1)

    def test_itertools_accumulate_tensors_builtins(self):
        for builtin_op in [operator.mul, operator.sub, operator.pow]:

            def fn(a, b, c, d, x):
                l = [a, b, c, d, x]
                for i, t in enumerate(l):
                    l[i] = t * x
                return itertools.accumulate(l, func=builtin_op)

            t_list = [torch.tensor([i]) for i in range(4)]
            x = torch.randn([2, 2])
            eager = fn(*t_list, x)

            counter = CompileCounter()
            compiled_fn = torch._dynamo.optimize(counter)(fn)
            compiled = compiled_fn(*t_list, x)

            self.assertEqual(list(eager), list(compiled))
            self.assertEqual(counter.frame_count, 1)

    def test_itertools_accumulate_tensors_user_defined(self):
        def udo_fn_0(a, b):
            return -1

        rando = random.randint(0, 1)

        def udo_fn_1(a, b):
            return a * rando + b * rando

        seen = []

        def udo_fn_2(a, b):
            seen.append(a)
            seen.append(b)
            return a * len(seen)

        for udo_fn in [udo_fn_0, udo_fn_1, udo_fn_2]:
            torch._dynamo.reset()

            def fn(a, b, c, d, x):
                l = [a, b, c, d, x]
                for i, t in enumerate(l):
                    l[i] = t * x
                return itertools.accumulate(l, func=udo_fn)

            t_list = [torch.tensor([i]) for i in range(4)]
            x = torch.randn([2, 2])
            eager = fn(*t_list, x)

            counter = CompileCounter()
            compiled_fn = torch._dynamo.optimize(counter)(fn)
            compiled = compiled_fn(*t_list, x)

            self.assertEqual(list(eager), list(compiled))
            self.assertEqual(counter.frame_count, 1)

    def test_pure_python_accumulate(self):
        def accumulate(iterable, func=lambda x, y: x + y):
            it = iter(iterable)
            try:
                # Initialize the accumulator with the first value from the iterable
                accumulator = next(it)
            except StopIteration:
                # If the iterable is empty, return an empty generator
                return
            yield accumulator

            for element in it:
                accumulator = func(accumulator, element)
                yield accumulator

        def fn(it):
            return accumulate(it)

        t_list = [torch.tensor([i]) for i in range(4)]
        eager = fn(t_list)

        counter = CompileCounter()
        compiled_fn = torch._dynamo.optimize(counter)(fn)
        compiled = compiled_fn(t_list)

        self.assertEqual(list(eager), list(compiled))
        self.assertEqual(counter.frame_count, 1)
>>>>>>> 7264b757


class TestTracer(JitTestCase):
    def test_jit_save(self):
        def fn():
            class Foo(torch.nn.Module):
                def __init__(self):
                    super().__init__()
                    self.a = 3

                @torch.jit.export
                def __getstate__(self):
                    return (3, self.training)

                @torch.jit.export
                def __setstate__(self, state):
                    self.a = state[0]
                    self.training = state[1]

                def forward(self, x):
                    return x + self.a

            f = Foo()

            return torch.jit.trace(f, (torch.rand(3, 4),))

        fn()
        opt_fn = torch._dynamo.optimize("eager")(fn)
        opt_fn()


if __name__ == "__main__":
    from torch._dynamo.test_case import run_tests

    run_tests()<|MERGE_RESOLUTION|>--- conflicted
+++ resolved
@@ -6784,7 +6784,6 @@
         self.assertEqual(actual, expected)
         self.assertEqual(counter.op_count, 6)
 
-<<<<<<< HEAD
     def test_torch_device_python_type(self):
         def fn(target):
             target_device = target.device
@@ -6804,7 +6803,7 @@
         a = torch.tensor([2, 3], device=device)
         res = opt_func(a)
         self.assertIsInstance(res, torch.Tensor)
-=======
+
     def test_itertools_accumulate_tensors_default_sum(self):
         def fn(a, b, c, d, x):
             l = [a, b, c, d, x]
@@ -6906,7 +6905,6 @@
 
         self.assertEqual(list(eager), list(compiled))
         self.assertEqual(counter.frame_count, 1)
->>>>>>> 7264b757
 
 
 class TestTracer(JitTestCase):
