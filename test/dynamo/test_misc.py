--- conflicted
+++ resolved
@@ -14123,49 +14123,6 @@
         except Exception as e:
             self.fail(f"torch.compile failed with error: {e}")
 
-<<<<<<< HEAD
-    @unittest.skipIf(not TEST_CUDA, "This test requires a CUDA device")
-    def test_module_to_with_shared_weights_compile(self):
-        class Model(torch.nn.Module):
-            def __init__(self):
-                super().__init__()
-                self.embedding = torch.nn.Embedding(num_embeddings=10, embedding_dim=8)
-
-            def forward(self, x):
-                token_ids = torch.randint(0, 10, (4,), device=x.device)
-                embedded = self.embedding(token_ids).sum()
-                return x.sum() + embedded.sum()
-
-        class Container(torch.nn.Module):
-            def __init__(self):
-                super().__init__()
-                self.mod = Model()
-
-            def forward(self, x):
-                if "cuda" in str(x.device):
-                    mod = self.mod.to(x.device)
-                    return mod(x)
-                else:
-                    return x.sum()
-
-        container = Container()
-        container_eager = copy.deepcopy(container)
-        with torch._dynamo.config.patch(graph_break_on_nn_param_ctor=False):
-            compiled = torch.compile(container, backend="eager", fullgraph=True)
-
-            inp1 = torch.randn(4, 4, 4, device="cuda")
-
-            # First call with CUDA input
-            compiled_result1 = compiled(inp1)
-            eager_result1 = container_eager(inp1)
-            same(compiled_result1, eager_result1)
-
-            # Second call - weights are now on CUDA from first call
-            # This tests that .to(cuda) on already-cuda weights doesn't fail
-            compiled_result2 = compiled(inp1)
-            eager_result2 = container_eager(inp1)
-            same(compiled_result2, eager_result2)
-=======
     @torch._dynamo.config.patch(capture_scalar_outputs=True)
     def test_tensorify_track_item_symint(self):
         def _random_resize(image: torch.Tensor):
@@ -14203,7 +14160,71 @@
         self.assertTrue(w % 14 == 0)
         self.assertTrue(224 <= h <= 256)
         self.assertTrue(224 <= w <= 256)
->>>>>>> f939465b
+
+    @unittest.skipIf(not TEST_CUDA, "This test requires a CUDA device")
+    def test_module_to_with_shared_weights_compile(self):
+        class Model(torch.nn.Module):
+            def __init__(self):
+                super().__init__()
+                self.embedding = torch.nn.Embedding(num_embeddings=10, embedding_dim=8)
+
+            def forward(self, x):
+                token_ids = torch.randint(0, 10, (4,), device=x.device)
+                embedded = self.embedding(token_ids).sum()
+                return x.sum() + embedded.sum()
+
+        class Container(torch.nn.Module):
+            def __init__(self):
+                super().__init__()
+                self.mod = Model()
+
+            def forward(self, x):
+                if "cuda" in str(x.device):
+                    mod = self.mod.to(x.device)
+                    return mod(x)
+                else:
+                    return x.sum()
+
+        container = Container()
+        container_eager = copy.deepcopy(container)
+        with torch._dynamo.config.patch(graph_break_on_nn_param_ctor=False):
+            compiled = torch.compile(container, backend="eager", fullgraph=True)
+
+            inp1 = torch.randn(4, 4, 4, device="cuda")
+
+            # First call with CUDA input
+            compiled_result1 = compiled(inp1)
+            eager_result1 = container_eager(inp1)
+            same(compiled_result1, eager_result1)
+
+            # Second call - weights are now on CUDA from first call
+            # This tests that .to(cuda) on already-cuda weights doesn't fail
+            compiled_result2 = compiled(inp1)
+            eager_result2 = container_eager(inp1)
+            same(compiled_result2, eager_result2)
+
+    def test_module_to_move_compile(self):
+        class Model(torch.nn.Module):
+            def __init__(self):
+                super().__init__()
+                self.fc = torch.nn.Linear(10, 10)
+
+            def forward(self, x):
+                x = self.fc(x)
+                self.to("cpu")
+                return x
+
+        mod = Model().cuda()
+        with torch._dynamo.config.patch(graph_break_on_nn_param_ctor=False):
+            fn = torch.compile(mod, backend="aot_eager", fullgraph=True)
+            x = torch.randn(10, 10, device="cuda")
+            ref = fn(x)
+            self.assertEqual(str(mod.fc.weight.device), "cpu")
+            mod.cuda()
+            ref = fn(
+                x
+            )  # second time compile runs, we should also move the module to cpu device
+            self.assertEqual(str(mod.fc.weight.device), "cpu")
 
 
 if __name__ == "__main__":
