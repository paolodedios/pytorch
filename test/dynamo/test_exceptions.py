# Owner(s): ["module: dynamo"]

import contextlib
import sys
import unittest

import torch
import torch._dynamo.config
import torch._dynamo.test_case
import torch._functorch.config
import torch.nn
import torch.utils.checkpoint
from torch._dynamo.bytecode_transformation import Instruction
from torch._dynamo.symbolic_convert import SpeculationLog, SpeculationLogDivergence
from torch.testing._internal.common_utils import (
    instantiate_parametrized_tests,
    make_dynamo_test,
    parametrize,
)


class CustomException(Exception):
    ...


class CustomExceptionWithArgs(Exception):
    def __init__(self, a, b=None):
        self.a = a
        self.b = b


class MyException(OSError):
    pass


class ExceptionTests(torch._dynamo.test_case.TestCase):
    def test_exception(self):
        def fn(x):
            x = torch.cos(x)
            try:
                x = torch.sin(x)
                raise NotImplementedError
            except Exception:
                x = torch.sigmoid(x)

            return x

        x = torch.randn(4)
        ref = fn(x)
        opt_fn = torch.compile(fn, backend="eager", fullgraph=True)
        res = opt_fn(x)
        self.assertEqual(ref, res)

    def test_exception2(self):
        def fn(x):
            x = torch.cos(x)
            try:
                x = torch.sin(x)
                raise NotImplementedError
            except (NotImplementedError, AttributeError):
                x = torch.sigmoid(x)

            return x

        x = torch.randn(4)
        ref = fn(x)
        opt_fn = torch.compile(fn, backend="eager", fullgraph=True)
        res = opt_fn(x)
        self.assertEqual(ref, res)

    def test_exception3(self):
        def fn(x):
            x = torch.cos(x)
            try:
                x = torch.sin(x)
                raise NotImplementedError("Not implemented")
            except AssertionError:
                x = torch.sigmoid(x)
            except NotImplementedError:
                x = torch.cos(x)
            finally:
                x = torch.cos(x)

            return x

        x = torch.randn(4)
        ref = fn(x)
        opt_fn = torch.compile(fn, backend="eager", fullgraph=True)
        res = opt_fn(x)
        self.assertEqual(ref, res)

    def test_exception4(self):
        def fn(x):
            for i in range(10):
                if i == 5:
                    return x
                try:
                    x = torch.sin(x)
                    raise NotImplementedError
                except Exception:
                    x = torch.sigmoid(x)

            return x

        x = torch.randn(4)
        ref = fn(x)
        opt_fn = torch.compile(fn, backend="eager", fullgraph=True)
        res = opt_fn(x)
        self.assertEqual(ref, res)

    def test_exception_with_another_exception(self):
        def fn(x):
            x = torch.cos(x)
            try:
                x = torch.sin(x)
                raise NotImplementedError("Not implemented")
            except NotImplementedError:
                x = torch.sigmoid(x)
                try:
                    x = torch.cos(x)
                    raise AssertionError
                except AssertionError:
                    x = torch.cos(x)

        x = torch.randn(4)
        ref = fn(x)
        opt_fn = torch.compile(fn, backend="eager", fullgraph=True)
        res = opt_fn(x)
        self.assertEqual(ref, res)

    @make_dynamo_test
    def test_propagate_exception_inside_ctx_manager(self):
        @contextlib.contextmanager
        def cm():
            try:
                yield
            except BaseException:
                raise ValueError  # noqa: B904

        @contextlib.contextmanager
        def nothing():
            try:
                yield
            finally:
                pass

        z = 0
        with nothing():
            try:
                with cm():
                    raise IndexError
            except ValueError:
                z = 1
            except IndexError:
                z = 2
            assert z == 1

    def test_exception_else(self):
        def gn(x):
            return torch.cos(x)

        def fn(x):
            x = torch.cos(x)
            try:
                x = torch.sin(x)
                x = gn(x)
            except Exception:
                x = torch.sigmoid(x)
            else:
                x = torch.cos(x)

            return x

        x = torch.randn(4)
        ref = fn(x)
        opt_fn = torch.compile(fn, backend="eager", fullgraph=True)
        res = opt_fn(x)
        self.assertEqual(ref, res)

<<<<<<< HEAD
=======
    @unittest.skipIf(sys.version_info < (3, 11), "Python 3.11+")
>>>>>>> b040dc3a
    @make_dynamo_test
    def test_raise_match(self):
        a = AttributeError
        b = BytesWarning
        c = ConnectionError
        d = DeprecationWarning
        e = Exception

        def fn(a, b):
            try:
                raise a
            finally:
                raise b

        def fix_exc_context(frame_exc, new_exc, old_exc):
            # slightly change from ExitStack.fix_exc_context function
            while 1:
                exc_context = new_exc.__context__
                if exc_context is None or exc_context is old_exc:
                    return
                if exc_context is frame_exc:
                    break
                new_exc = exc_context
            new_exc.__context__ = old_exc

        @contextlib.contextmanager
        def ctx():
            try:
                yield
            finally:
                frame_exc = prev_exc = sys.exc_info()
                args = [(d, c), (b, a)]
                for x, y in args:
                    try:
                        fn(x, y)
                    except BaseException:
                        new_exc = sys.exc_info()
                        fix_exc_context(frame_exc[1], new_exc[1], prev_exc[1])
                        prev_exc = new_exc

                try:
                    fixed_ctx = prev_exc[1].__context__
                    raise prev_exc[1]
                except BaseException:
                    prev_exc[1].__context__ = fixed_ctx
                    raise

        try:
            with ctx():
                raise e
        except Exception as exc:
            assert isinstance(exc, a)
            assert isinstance(exc.__context__, b)
            assert isinstance(exc.__context__.__context__, c)
            assert isinstance(exc.__context__.__context__.__context__, d)
            assert isinstance(exc.__context__.__context__.__context__.__context__, e)

    # TODO(anijain2305) - does not work with fullgraph=True
    def test_exception_with_another_exception2(self):
        def gn(x):
            try:
                x = torch.cos(x)
                raise NotImplementedError("Not implemented")
            except NotImplementedError:
                x = torch.sigmoid(x)
                raise

        def fn(x):
            try:
                x = torch.cos(x)
                gn(x)
            except Exception:
                pass
            return x

        x = torch.randn(4)
        fn(x)
        # Cant use fullgraph=True because RERAISE is not supported
        opt_fn = torch.compile(fn, backend="eager")
        opt_fn(x)

    def test_exception_with_ctx_manager(self):
        def fn(x):
            x = torch.cos(x)
            try:
                with torch.no_grad():
                    x = torch.sin(x)
                    raise NotImplementedError("Not implemented")
            except NotImplementedError:
                x = torch.sigmoid(x)
            return x

        x = torch.randn(4)
        ref = fn(x)
        opt_fn = torch.compile(fn, backend="eager", fullgraph=True)
        res = opt_fn(x)
        self.assertEqual(ref, res)

    def test_exception_raised_from_child(self):
        def gn():
            raise NotImplementedError("foo")

        def fn(x):
            x = torch.cos(x)
            try:
                x = torch.sin(x)
                gn()
                x = torch.sin(x)
            except Exception:
                x = torch.sigmoid(x)

            return x

        x = torch.randn(4)
        ref = fn(x)
        opt_fn = torch.compile(fn, backend="eager", fullgraph=True)
        res = opt_fn(x)
        self.assertEqual(ref, res)

    def test_dynamo_undo_kw_names(self):
        def g(x, k=None):
            if k:
                raise TypeError("error")
            return x.sin()

        def fn(x):
            d = {"a": x}
            try:
                g(x, k=True)
            except Exception:
                y = 0
                for _, b in d.items():  # noqa: PERF102
                    y += b.sum()
            return y

        x = torch.randn(2, 3)
        expected = fn(x)
        opt_fn = torch.compile(fn, backend="eager", fullgraph=True)
        got = opt_fn(x)
        self.assertEqual(expected, got)

    def test_raise_custom_exception(self):
        class Exc(Exception):
            ...

        @torch.compile(backend="eager", fullgraph=True)
        def fn(t):
            try:
                raise Exc
            except Exc:
                return t.sin()
            except Exception:
                return t.cos()

        t = torch.randn(2)
        y = fn(t)
        self.assertEqual(y, t.sin())

    def test_raise_custom_exception_with_args(self):
        class Exc(Exception):
            ...

        @torch.compile(backend="eager", fullgraph=True)
        def fn(t):
            try:
                raise Exc(1, 2.0)
            except Exc as e:
                return t.sin() + e.args[0] + e.args[1]
            except Exception:
                return t.cos()

        t = torch.randn(2)
        y = fn(t)
        self.assertEqual(y, t.sin() + 1 + 2.0)

    def test_nn_module_getattr(self):
        class A:
            def __init__(self) -> None:
                self._b = 20

            def __getattr__(self, name):
                fixed_name = "_" + name
                if fixed_name in self.__dict__:
                    return self.__dict__[fixed_name]
                raise AttributeError(f"{name} absent")

        class B(A):
            def __init__(self) -> None:
                self.a = 10

            def __getattr__(self, name):
                try:
                    return super().__getattr__(name)
                except AttributeError:
                    return 30

        obj = B()

        def fn(x):
            return x * obj.a * obj.b * obj.c

        x = torch.ones(4)
        ref = fn(x)
        print(ref)
        opt_fn = torch.compile(fn, backend="eager", fullgraph=True)
        res = opt_fn(x)
        self.assertEqual(ref, res)

    @torch._dynamo.config.patch(inline_inbuilt_nn_modules=True)
    def test_custom_getattr_on_module_exception(self):
        class Foo(torch.nn.Module):
            def __init__(self, a=3):
                super().__init__()
                self.register_parameter("a", torch.nn.Parameter(torch.ones(4) * 2))

            def __getattr__(self, name):
                try:
                    return super().__getattr__(name)  # defer to nn.Module's logic
                except AttributeError:
                    if name == "a_copy":
                        return self.a
                    raise

            def forward(self, x):
                return x * self.a * self.a_copy

        mod = Foo()
        opt_mod = torch.compile(mod, backend="eager", fullgraph=True)

        x = torch.ones(4)
        self.assertEqual(mod(x), opt_mod(x))

    def test_attribute_error_from_getattr(self):
        class Mock:
            def __init__(self):
                self.a = 5

            def __getattr__(self, name):
                if name != "a":
                    raise AttributeError("missing")
                return self.__dict__["a"]

        mock = Mock()

        def fn(x):
            if hasattr(mock, "b"):
                return torch.cos(x)
            return torch.sin(x)

        opt_fn = torch.compile(fn, backend="eager", fullgraph=True)
        x = torch.randn(4)
        ref = fn(x)
        res = opt_fn(x)
        self.assertEqual(ref, res)

    def test_stop_iteration(self):
        def zip_longest(*iterables, fillvalue=None):
            # Get the iterators for each iterable
            iterators = [iter(it) for it in iterables]

            result = []
            while True:
                for it in iterators:
                    try:
                        value = next(it)
                    except StopIteration:
                        result.append(fillvalue)
                        return result
                    result.append(value)

        def fn(x, y):
            torch.cos(torch.randn(4))
            return tuple(zip_longest(x, y))

        x = [1, 2, 3, 4]
        y = [10, 11, 12]

        opt_fn = torch.compile(fn, backend="eager", fullgraph=True)
        ref = fn(x, y)
        res = opt_fn(x, y)
        self.assertEqual(ref, res)

    def test_nn_reraise(self):
        class M(torch.nn.Module):
            def forward(self, x):
                raise ValueError("woof")
                return x + 2

        m = M()
        m.register_forward_pre_hook(lambda m, go: None)

        torch._dynamo.utils.clear_compilation_metrics()
        opt_call = torch.compile(lambda x: m(x), backend="eager")
        self.assertRaises(ValueError, lambda: opt_call(torch.randn(3)))
        metrics = torch._dynamo.utils.get_compilation_metrics()
        self.assertIn("Observed exception", metrics[0].fail_reason)

    def test_key_error(self):
        def fn(x, d):
            try:
                a = d["b"]
            except KeyError:
                a = 2
            return x * a

        opt_fn = torch.compile(fn, backend="eager", fullgraph=True)
        x = torch.randn(4)
        d = {"a": 1}
        ref = fn(x, d)
        res = opt_fn(x, d)
        self.assertEqual(ref, res)

    def test_atrribute_error(self):
        class Mock:
            def __init__(self):
                self.a = 1

        mock = Mock()

        def fn(x):
            try:
                c = 2
                mock.b
            except AttributeError:
                c = 3
            return torch.sin(x) * c

        opt_fn = torch.compile(fn, backend="eager")
        x = torch.randn(4)
        ref = fn(x)
        res = opt_fn(x)
        self.assertEqual(ref, res)

    def test_raise_from_None(self):
        # Inspired from os.environ
        class MyMapping:
            def __init__(self, d):
                self._d = d

            def __getitem__(self, key):
                try:
                    value = self._d[key]
                except KeyError:
                    raise KeyError(key) from None
                return value

        d = MyMapping({"a": 10, "b": 20})

        def mapping_get(obj, key, value=None):
            try:
                return obj.__getitem__(key)
            except KeyError:
                return value

        def fn(x, d, key):
            x = torch.sin(x + 1)
            return x, mapping_get(d, key)

        opt_fn = torch.compile(fn, backend="eager", fullgraph=True)

        x = torch.rand(2, 3)
        ref = fn(x, d, "m")
        res = opt_fn(x, d, "m")
        self.assertEqual(ref[0], res[0])
        self.assertEqual(ref[1], res[1])

    @make_dynamo_test
    def test_reraise_first_exc(self):
        def fn():
            try:
                raise ZeroDivisionError
            except ZeroDivisionError:
                try:
                    raise ValueError
                except ValueError:
                    pass
                raise

        try:
            fn()
        except ZeroDivisionError:
            pass
        assert sys.exc_info()[0] is None

    @make_dynamo_test
    def test_ensure_exception_is_active_after_try_except_block(self):
        try:
            try:
                raise ZeroDivisionError
            except ZeroDivisionError:
                for exc in (KeyError, IndexError):
                    try:
                        raise exc
                    except exc:
                        pass
                raise
        except ZeroDivisionError:
            pass
        assert sys.exc_info()[0] is None

    @make_dynamo_test
    def test_ensure_exception_is_active_inside_try_except_block(self):
        try:
            try:
                raise ZeroDivisionError
            except ZeroDivisionError:
                for exc in (KeyError, IndexError):
                    try:
                        raise exc
                    except exc as e:
                        assert isinstance(e.__context__, ZeroDivisionError)
                raise
        except ZeroDivisionError:
            pass
        assert sys.exc_info()[0] is None

    @make_dynamo_test
    def test_handle_all_exceptions(self):
        def cm():
            try:
                yield 1
            except ValueError:
                try:
                    raise TypeError
                finally:
                    pass

        try:
            gen = cm()
            next(gen)
            gen.throw(ValueError)
        except TypeError:
            pass
        assert sys.exc_info()[0] is None

    @make_dynamo_test
    def test_reraise(self):
        try:
            try:
                raise ValueError
            except ValueError:  # noqa: TRY203
                raise
        except ValueError:
            pass
        assert sys.exc_info()[0] is None

    @make_dynamo_test
    def test_raise_finally_simple(self):
        def fn():
            try:
                raise ValueError
            except ValueError:
                try:
                    raise TypeError
                finally:
                    pass

        try:
            fn()
        except TypeError:
            pass
        assert sys.exc_info()[0] is None

    def test_reconstruct___context__(self):
        @torch.compile(backend="eager", fullgraph=True)
        def fn(t):
            v = ValueError(1, 2, 3)
            v.__context__ = TypeError()
            v.__cause__ = RuntimeError()
            return t.sin(), v

        t = torch.randn(2)
        y, v = fn(t)
        self.assertEqual(y, t.sin())
        self.assertIsInstance(v, ValueError)
        self.assertIsInstance(v.__context__, TypeError)
        self.assertIsInstance(v.__cause__, RuntimeError)
        self.assertTrue(v.__suppress_context__)

    def test_reconstruct_exception_2(self):
        @torch.compile(backend="eager", fullgraph=True)
        def fn(t):
            try:
                raise ValueError(1, 2, 3)
            except Exception:
                try:
                    raise TypeError(4, 5) from None
                except Exception as e:
                    e.__cause__ = RuntimeError(6, 7)
                    return t.sin(), e

        t = torch.randn(2)
        y, v = fn(t)
        self.assertEqual(y, t.sin())
        self.assertIsInstance(v, TypeError)
        self.assertIsInstance(v.__context__, ValueError)
        self.assertIsInstance(v.__cause__, RuntimeError)

    def test_raise_GeneratorExit(self):
        # GeneratorExit does not inherit from Exception
        @torch.compile(backend="eager", fullgraph=True)
        def fn(t):
            try:
                raise GeneratorExit
            except Exception:
                return t.sin()
            except BaseException:
                return t.cos()

        t = torch.randn(2)
        y = fn(t)
        self.assertEqual(y, t.cos())

    def test_speculation_exception(self):
        log = SpeculationLog()
        log.next("fake", 555, "fake", Instruction(1, "fake", 1, 1))
        log.restart()
        with self.assertRaises(SpeculationLogDivergence):
            log.next("bad", 58, "bad", Instruction(2, "different", 2, 2))

    def test_dict_pop(self):
        # Pattern from inspect.bind
        def fn(dt, x):
            try:
                dt.pop("b")
            except KeyError:
                return torch.sin(x)
            else:
                return torch.cos(x)

        d = {"a": 1}
        opt_fn = torch.compile(fn, backend="eager", fullgraph=True)

        x = torch.randn(4)
        self.assertEqual(fn(d, x), opt_fn(d, x))
        self.assertEqual(fn({"a": 1, "b": 2}, x), opt_fn({"a": 1, "b": 2}, x))

    def test_block_stack_cleanup(self):
        params = {
            "a": 3,
            "b": 4,
            "c": 5,
        }

        dt = {
            "c": 5,
        }

        def fn(x):
            for name in params:
                try:
                    x = x * dt[name]
                except KeyError:
                    x = x * torch.sin(x)
            return x

        opt_fn = torch.compile(fn, backend="eager", fullgraph=True)
        x = torch.randn(4)
        self.assertEqual(fn(x), opt_fn(x))

    def test_set_cause_with_arg(self):
        @torch.compile(backend="eager", fullgraph=True)
        def fn(t, err):
            err.__cause__ = ValueError()
            return t.sin()

        t = torch.randn(2)
        e = TypeError("abcd")
        fn(t, e)
        self.assertIsInstance(e.__cause__, ValueError)

    def test_set_cause_with_arg_error(self):
        @torch.compile(backend="eager", fullgraph=True)
        def fn(t, err):
            err.__cause__ = 2
            return t.sin()

        t = torch.randn(2)
        e = TypeError("abcd")
        with self.assertRaisesRegex(TypeError, "exception cause must be"):
            fn(t, e)

    @parametrize(
        "ex",
        [TypeError, CustomException],
        name_fn=lambda x: x.__name__,
    )
    @make_dynamo_test
    def test_set___cause__(self, ex):
        def fn():
            try:
                raise ex
            except ex:
                raise TypeError from None

        try:
            fn()
        except TypeError as e:
            assert isinstance(e.__context__, ex)
            assert e.__cause__ is None
            assert e.__suppress_context__ is True

    @parametrize(
        "ex",
        [RuntimeError, CustomException],
        name_fn=lambda x: x.__name__,
    )
    @make_dynamo_test
    def test_set___cause___error(self, ex):
        def fn():
            try:
                raise ex
            except Exception as e:
                e.__cause__ = 2
                raise

        z = 0

        try:
            fn()
        except TypeError as e:
            z = 1
            assert e.args == (
                "exception cause must be None or derive from BaseException",
            )
        except Exception:
            raise AssertionError from None

        assert z == 1

    def test_user_defined_exception_variable(self):
        @torch.compile(backend="eager", fullgraph=True)
        def fn(t):
            z = 0
            try:
                raise CustomException
            except ValueError:
                z = 1
            except CustomException:
                z = 2
            assert z == 2
            return t.sin()

        t = torch.randn(2)
        fn(t)

<<<<<<< HEAD
=======
    @unittest.skipIf(sys.version_info < (3, 11), "Python 3.11+")
>>>>>>> b040dc3a
    def test_user_defined_exception_with_args(self):
        @torch.compile(backend="eager", fullgraph=True)
        def fn(t):
            z = 0
            try:
                raise CustomExceptionWithArgs(2, b=3)
            except ValueError:
                z = 1
            except CustomExceptionWithArgs:
                z = 2
            assert z == 2

        t = torch.randn(2)
        fn(t)

    @make_dynamo_test
    def test_raise_set___context__(self):
        try:
            raise TypeError
        except TypeError as e:
            exc = e

        assert exc.__context__ is None

        try:
            raise ValueError
        except ValueError as e:
            exc2 = e

        assert exc2.__context__ is None


class CPythonExceptionTests(torch._dynamo.test_case.TestCase):
    # Tests taken from CPython source code in cpython/Lib/test/test_exceptions.py
    # https://github.com/python/cpython/blob/v3.13.1/Lib/test/test_exceptions.py

    @make_dynamo_test
    def testChainingAttrs(self):
        e = Exception()
        assert e.__context__ is None
        assert e.__cause__ is None

        e = TypeError()
        assert e.__context__ is None
        assert e.__cause__ is None

        e = MyException()
        assert e.__context__ is None
        assert e.__cause__ is None

    @make_dynamo_test
    def testChainingDescriptors(self):
        try:
            raise Exception  # noqa: TRY002
        except Exception as exc:
            e = exc

        assert e.__context__ is None
        assert e.__cause__ is None
        assert e.__suppress_context__ is False

        e.__context__ = NameError()
        e.__cause__ = None
        assert isinstance(e.__context__, NameError)
        assert e.__cause__ is None
        assert e.__suppress_context__ is True
        e.__suppress_context__ = False
        assert e.__suppress_context__ is False

    @make_dynamo_test
    def test_context_of_exception_in_try_and_finally(self):
        try:
            try:
                te = TypeError(1)
                raise te
            finally:
                ve = ValueError(2)
                raise ve
        except Exception as e:
            exc = e

        assert exc is ve
        assert exc.__context__ is te

    @make_dynamo_test
    def test_context_of_exception_in_except_and_finally(self):
        try:
            try:
                te = TypeError(1)
                raise te
            except Exception:  # noqa: E722
                ve = ValueError(2)
                raise ve  # noqa: B904
            finally:
                oe = OSError(3)
                raise oe
        except Exception as e:
            exc = e

        assert exc is oe
        assert exc.__context__ is ve
        assert exc.__context__.__context__ is te

    @make_dynamo_test
    def test_context_of_exception_in_else_and_finally(self):
        try:
            try:
                pass
            except Exception:  # noqa: E722
                pass
            else:
                ve = ValueError(1)
                raise ve
            finally:
                oe = OSError(2)
                raise oe
        except Exception as e:
            exc = e

        assert exc is oe
        assert exc.__context__ is ve

<<<<<<< HEAD
=======
    @unittest.expectedFailure
>>>>>>> b040dc3a
    @make_dynamo_test
    def test_raise_does_not_create_context_chain_cycle(self):
        A = AssertionError
        B = BytesWarning
        C = ConnectionError

        # Create a context chain:
        # C -> B -> A
        # Then raise A in context of C.
        try:
            try:
                raise A
            except A as a_:
                a = a_
                try:
                    raise B
                except B as b_:
                    b = b_
                    try:
                        raise C
                    except C as c_:
                        c = c_
                        self.assertIsInstance(a, A)
                        self.assertIsInstance(b, B)
                        self.assertIsInstance(c, C)
                        self.assertIsNone(a.__context__)
                        self.assertIs(b.__context__, a)
                        self.assertIs(c.__context__, b)
                        raise a  # noqa: B904
        except A as e:
            exc = e

        # Expect A -> C -> B, without cycle
        self.assertIs(exc, a)
        self.assertIs(a.__context__, c)
        self.assertIs(c.__context__, b)
        self.assertIsNone(b.__context__)

<<<<<<< HEAD
=======
    @unittest.expectedFailure
>>>>>>> b040dc3a
    @make_dynamo_test
    def test_no_hang_on_context_chain_cycle1(self):
        # See issue 25782. Cycle in context chain.

        def cycle():
            try:
                raise ValueError(1)
            except ValueError as ex:
                ex.__context__ = ex
                raise TypeError(2)  # noqa: B904

        try:
            cycle()
        except Exception as e:
            exc = e

        self.assertIsInstance(exc, TypeError)
        self.assertIsInstance(exc.__context__, ValueError)
        self.assertIs(exc.__context__.__context__, exc.__context__)

    @unittest.expectedFailure
    @make_dynamo_test
    def test_no_hang_on_context_chain_cycle2(self):
        # See issue 25782. Cycle at head of context chain.

        A = AssertionError
        B = BytesWarning
        C = ConnectionError

        # Context cycle:
        # +-----------+
        # V           |
        # C --> B --> A
        with self.assertRaises(C) as cm:
            try:
                raise A()  # noqa: RSE102
            except A as _a:
                a = _a
                try:
                    raise B()  # noqa: RSE102
                except B as _b:
                    b = _b
                    try:
                        raise C()  # noqa: RSE102
                    except C as _c:
                        c = _c
                        a.__context__ = c
                        raise c  # noqa: B904

        self.assertIs(cm.exception, c)
        # Verify the expected context chain cycle
        self.assertIs(c.__context__, b)
        self.assertIs(b.__context__, a)
        self.assertIs(a.__context__, c)

<<<<<<< HEAD
=======
    @unittest.expectedFailure
>>>>>>> b040dc3a
    @make_dynamo_test
    def test_no_hang_on_context_chain_cycle3(self):
        # See issue 25782. Longer context chain with cycle.
        A = AssertionError
        B = BytesWarning
        C = ConnectionError
        D = DeprecationWarning
        E = Exception

        # Context cycle:
        #             +-----------+
        #             V           |
        # E --> D --> C --> B --> A
        with self.assertRaises(E) as cm:
            try:
                raise A
            except A as _a:
                a = _a
                try:
                    raise B
                except B as _b:
                    b = _b
                    try:
                        raise C
                    except C as _c:
                        c = _c
                        a.__context__ = c
                        try:
                            raise D
                        except D as _d:
                            d = _d
                            e = E()
                            raise e  # noqa: B904

        self.assertIs(cm.exception, e)
        # Verify the expected context chain cycle
        self.assertIs(e.__context__, d)
        self.assertIs(d.__context__, c)
        self.assertIs(c.__context__, b)
        self.assertIs(b.__context__, a)
        self.assertIs(a.__context__, c)


instantiate_parametrized_tests(ExceptionTests)


if __name__ == "__main__":
    from torch._dynamo.test_case import run_tests

    run_tests()<|MERGE_RESOLUTION|>--- conflicted
+++ resolved
@@ -33,6 +33,16 @@
     pass
 
 
+class CustomException(Exception):
+    ...
+
+
+class CustomExceptionWithArgs(Exception):
+    def __init__(self, a, b=None):
+        self.a = a
+        self.b = b
+
+
 class ExceptionTests(torch._dynamo.test_case.TestCase):
     def test_exception(self):
         def fn(x):
@@ -177,10 +187,6 @@
         res = opt_fn(x)
         self.assertEqual(ref, res)
 
-<<<<<<< HEAD
-=======
-    @unittest.skipIf(sys.version_info < (3, 11), "Python 3.11+")
->>>>>>> b040dc3a
     @make_dynamo_test
     def test_raise_match(self):
         a = AttributeError
@@ -827,10 +833,6 @@
         t = torch.randn(2)
         fn(t)
 
-<<<<<<< HEAD
-=======
-    @unittest.skipIf(sys.version_info < (3, 11), "Python 3.11+")
->>>>>>> b040dc3a
     def test_user_defined_exception_with_args(self):
         @torch.compile(backend="eager", fullgraph=True)
         def fn(t):
@@ -953,10 +955,6 @@
         assert exc is oe
         assert exc.__context__ is ve
 
-<<<<<<< HEAD
-=======
-    @unittest.expectedFailure
->>>>>>> b040dc3a
     @make_dynamo_test
     def test_raise_does_not_create_context_chain_cycle(self):
         A = AssertionError
@@ -995,10 +993,6 @@
         self.assertIs(c.__context__, b)
         self.assertIsNone(b.__context__)
 
-<<<<<<< HEAD
-=======
-    @unittest.expectedFailure
->>>>>>> b040dc3a
     @make_dynamo_test
     def test_no_hang_on_context_chain_cycle1(self):
         # See issue 25782. Cycle in context chain.
@@ -1054,10 +1048,6 @@
         self.assertIs(b.__context__, a)
         self.assertIs(a.__context__, c)
 
-<<<<<<< HEAD
-=======
-    @unittest.expectedFailure
->>>>>>> b040dc3a
     @make_dynamo_test
     def test_no_hang_on_context_chain_cycle3(self):
         # See issue 25782. Longer context chain with cycle.
