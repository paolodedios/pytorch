# Owner(s): ["module: dynamo"]
import itertools
import unittest
from collections import OrderedDict

import torch
import torch._dynamo.test_case
import torch._dynamo.testing
from torch._dynamo.exc import Unsupported
from torch._dynamo.testing import EagerAndRecordGraphs, normalize_gm
from torch.testing._internal.common_utils import (
    instantiate_parametrized_tests,
    parametrize,
)


class GeneratorTestsBase(torch._dynamo.test_case.TestCase):
    def setUp(self):
        super().setUp()
        torch._dynamo.config.enable_yield_on_generator = True

    def tearDown(self):
        super().tearDown()
        torch._dynamo.config.enable_yield_on_generator = False

    def _compile_check(self, fn):
        eager = EagerAndRecordGraphs()
        t = torch.randn(2)
        torch.compile(fn, backend=eager, fullgraph=True)(t)
        self.assertGreater(len(eager.graphs), 0)


class GeneratorTests(GeneratorTestsBase):
    expected_failures = []

    def run(self, result=None):
        # Override the run method to inject the "expectingFailure" marker
        # when the test case runs.
        marker = "__unittest_expecting_failure__"
        for test_name in dir(self):
            test_method = getattr(self, test_name)
            if test_name.startswith("test_") and not getattr(
                test_method, marker, False
            ):
                getattr(self, test_name).__dict__[marker] = (
                    test_name in self.expected_failures
                )
        return super().run(result=result)

    def test_generator_simple(self):
        def whoo():
            yield 1
            yield 2
            yield 3

        @torch.compile(backend="eager", fullgraph=True)
        def fn(t):
            gen = whoo()
            t = t + next(gen)
            t = t + next(gen)
            t = t + next(gen)
            return t

        t = torch.randn(2)
        y = fn(t)
        self.assertEqual(y, t + 6)

    def test_infinite_generator(self):
        def whoo():
            i = 0
            while True:
                yield i
                i += 1

        @torch.compile(backend="eager", fullgraph=True)
        def fn(t):
            gen = whoo()
            t = t + next(gen)
            t = t + next(gen)
            t = t + next(gen)
            return t

        t = torch.randn(2)
        y = fn(t)
        self.assertEqual(y, t + 3)

    def test_infinite_generator_2(self):
        def whoo(t):
            i = 0
            while True:
                yield t + i
                i += 1

        @torch.compile(backend="eager", fullgraph=True)
        def fn(t):
            return list(zip(range(3), whoo(t)))

        t = torch.randn(2)
        y = fn(t)
        self.assertEqual(y, list(zip(range(3), whoo(t))))

    def test_infinite_generator_3(self):
        def whoo(i):
            while True:
                yield i

        @torch.compile(backend="eager", fullgraph=True)
        def fn(t):
            return list(zip(range(3), whoo(1)))

        t = torch.randn(2)
        y = fn(t)
        self.assertEqual(y, list(zip(range(3), whoo(1))))

    def test_graph_break_in_generator(self):
        def whoo():
            yield 1
            torch._dynamo.graph_break()
            yield 2

        eager = EagerAndRecordGraphs()

        @torch.compile(backend=eager, fullgraph=False)
        def fn(t):
            gen = whoo()
            s = next(gen)
            s += next(gen)
            return t + s

        t = torch.randn(2)
        y = fn(t)
        self.assertEqual(y, t + 3)
        self.assertEqual(len(eager.graphs), 0)

    def test_graph_break_in_generator_2(self):
        def whoo(x):
            yield x.sin()
            torch._dynamo.graph_break()
            yield x.cos()

        def call_whoo(x):
            gen = whoo(x)
            sin = next(gen)
            cos = next(gen)
            return sin, cos

        eager = EagerAndRecordGraphs()

        @torch.compile(backend=eager, fullgraph=False)
        def fn(t):
            sin, cos = call_whoo(t)
            return sin + cos

        t = torch.randn(2)
        y = fn(t)
        self.assertEqual(y, t.sin() + t.cos())
        self.assertEqual(len(eager.graphs), 1)
        self.assertExpectedInline(
            normalize_gm(eager.graphs[0].print_readable(False)),
            """\
class GraphModule(torch.nn.Module):
    def forward(self, L_stack0_0_: "f32[2]", L_stack0_1_: "f32[2]"):
        l_stack0_0_ = L_stack0_0_
        l_stack0_1_ = L_stack0_1_

        add: "f32[2]" = l_stack0_0_ + l_stack0_1_;  l_stack0_0_ = l_stack0_1_ = None
        return (add,)
""",
        )

    def test_generator_as_argument(self):
        # The inline tracer needs to be kept in sync if an already advanced generator
        # is given to a compiled function.
        def whoo():
            yield 1
            yield 2
            yield 3

        eager = EagerAndRecordGraphs()

        @torch.compile(backend=eager, fullgraph=True)
        def fn(t, ctx):
            return t + next(ctx)

        t = torch.randn(2)
        ctx = whoo()
        next(ctx)
        with self.assertRaisesRegex(
            Unsupported, "Generator as graph argument is not supported"
        ):
            fn(t, ctx)

    def test_generator_as_argument_2(self):
        def whoo(x):
            yield x.sin()
            yield x.cos()

        eager = EagerAndRecordGraphs()

        @torch.compile(backend=eager, fullgraph=True)
        def fn(t, ctx):
            return t + next(ctx)

        t = torch.randn(2)
        ctx = whoo(t)
        next(ctx)
        with self.assertRaisesRegex(
            Unsupported, "Generator as graph argument is not supported"
        ):
            fn(t, ctx)

    def test_generator_as_argument_3(self):
        # The inline tracer needs to be kept in sync if an already advanced generator
        # is given to a compiled function.
        def whoo():
            yield 1
            yield 2
            yield 3

        eager = EagerAndRecordGraphs()

        @torch.compile(backend=eager, fullgraph=True)
        def fn(t, ctx):
            return t + next(ctx)

        t = torch.randn(2)
        ctx = whoo()
        with self.assertRaisesRegex(
            Unsupported, "Generator as graph argument is not supported"
        ):
            fn(t, ctx)

    def test_generator_as_argument_4(self):
        def whoo(x):
            yield x.sin()
            yield x.cos()

        eager = EagerAndRecordGraphs()

        @torch.compile(backend=eager, fullgraph=True)
        def fn(t, ctx):
            return t + next(ctx)

        t = torch.randn(2)
        ctx = whoo(t)
        with self.assertRaisesRegex(
            Unsupported, "Generator as graph argument is not supported"
        ):
            fn(t, ctx)

    def test_islice_chain(self):
        eager = EagerAndRecordGraphs()

        @torch.compile(backend=eager, fullgraph=True)
        def fn(t):
            tmp1 = [t + 1, t + 2]
            tmp2 = [t + 3, t + 4]
            return list(itertools.chain(tmp1, tmp2))

        t = torch.tensor([1.0])
        y = fn(t)
        self.assertEqual(y, [t + 1, t + 2, t + 3, t + 4])

    def test_zip_generator(self):
        def whoo(t):
            yield t + 1
            yield t + 2
            yield t + 3

        @torch.compile(backend="eager", fullgraph=True)
        def fn(t):
            return zip(range(3), whoo(t))

        t = torch.randn(3)
        y = fn(t)
        expected = list(zip(range(3), whoo(t)))
        self.assertEqual(expected, list(y))

    def test_zip_generator_2(self):
        def bar(t, i):
            return t + i

        def whoo(t):
            yield bar(t, 1)
            yield bar(t, 2)
            yield bar(t, 3)

        @torch.compile(backend="eager", fullgraph=True)
        def fn(t):
            return zip(range(3), whoo(t))

        t = torch.randn(3)
        y = fn(t)
        expected = list(zip(range(3), whoo(t)))
        self.assertEqual(expected, list(y))

    def test_zip_subgenerator(self):
        def subgen(t):
            yield t + 1
            yield t + 2

        def whoo(t):
            yield from subgen(t)
            yield t + 3

        @torch.compile(backend="eager", fullgraph=True)
        def fn(t):
            return zip(range(3), whoo(t))

        t = torch.randn(3)
        y = fn(t)
        expected = list(zip(range(3), whoo(t)))
        self.assertEqual(expected, list(y))

    def test_list_zip_generator(self):
        def whoo(t):
            yield t + 1
            yield t + 2
            yield t + 3

        @torch.compile(backend="eager", fullgraph=True)
        def fn(t):
            return list(zip(range(3), whoo(t)))

        t = torch.randn(3)
        y = fn(t)
        expected = list(zip(range(3), whoo(t)))
        self.assertEqual(expected, y)

    def test_zip_infinite_generator(self):
        def whoo(t):
            i = 0
            while True:
                yield t + i
                i += 1

        @torch.compile(backend="eager", fullgraph=True)
        def fn(t):
            return list(zip(range(3), whoo(t)))

        t = torch.randn(3)
        y = fn(t)
        expected = list(zip(range(3), whoo(t)))
        self.assertEqual(expected, y)

    @parametrize("container", [list, tuple, dict, OrderedDict])
    def test_dict_tuple_list_generator(self, container):
        def whoo(t):
            yield 1, t + 1
            yield 2, t + 2
            yield 3, t + 3

        def fn(t):
            gen = whoo(t)
            return container(gen)

        t = torch.randn(2)
        expected = fn(t)
        got = torch.compile(backend="eager", fullgraph=True)(fn)(t)
        self.assertEqual(expected, got)

    def test_return_generator(self):
        def whoo(t):
            yield t + 1
            yield t + 2
            yield t + 3

        @torch.compile(backend="eager", fullgraph=True)
        def fn(t):
            gen = whoo(t)
            return gen

        t = torch.tensor([1.0])
        gen = fn(t)
        self.assertEqual(next(gen), torch.tensor([2.0]))

    def test_return_advanced_generator(self):
        def whoo(t):
            yield t + 1
            yield t + 2
            yield t + 3

        @torch.compile(backend="eager", fullgraph=True)
        def fn(t):
            gen = whoo(t)
            next(gen)
            return gen

        t = torch.tensor([1.0])
        gen = fn(t)
        self.assertEqual(next(gen), torch.tensor([3.0]))

    def test_return_exhaust_generator(self):
        def whoo(t):
            yield t + 1

        @torch.compile(backend="eager", fullgraph=True)
        def fn(t):
            gen = whoo(t)
            next(gen)
            return gen

        t = torch.tensor([1.0])
        gen = fn(t)
        with self.assertRaises(StopIteration):
            next(gen)

    def test_subgenerator(self):
        def subgen(t):
            yield t + 1
            yield t + 2

        def main_gen(t):
            yield from subgen(t)
            yield t + 3

        @torch.compile(backend="eager", fullgraph=True)
        def fn(t):
            gen = main_gen(t)
            return list(gen)

        t = torch.randn(2)
        y = fn(t)
        self.assertEqual(y, [t + 1, t + 2, t + 3])

    def test_return_subgenerator(self):
        def subgen(t):
            yield t + 1
            yield t + 2

        def main_gen(t):
            yield from subgen(t)
            yield t + 3

        @torch.compile(backend="eager", fullgraph=True)
        def fn(t):
            gen = main_gen(t)
            next(gen)
            return gen

        t = torch.randn(2)
        y = fn(t)
        self.assertEqual(list(y), [t + 2, t + 3])

    def test_dynamo_disable_generator(self):
        @torch._dynamo.disable
        def main_gen(t):
            yield t + 1
            yield t + 2
            yield t + 3

        @torch.compile(backend="eager", fullgraph=False)
        def fn(t):
            gen = main_gen(t)
            return list(gen)

        t = torch.randn(2)
        y = fn(t)
        self.assertEqual(y, [t + 1, t + 2, t + 3])

    def test_dynamo_disable_sub_generator(self):
        @torch._dynamo.disable
        def subgen(t):
            yield t + 2
            yield t + 3

        def main_gen(t):
            yield t + 1
            yield from subgen(t)

        @torch.compile(backend="eager", fullgraph=False)
        def fn(t):
            gen = main_gen(t)
            return list(gen)

        t = torch.randn(2)
        y = fn(t)
        self.assertEqual(y, [t + 1, t + 2, t + 3])

    def test_graph_break_outside_generator(self):
        def whoo(t):
            yield t + 1
            yield t + 2

        @torch.compile(backend="eager", fullgraph=False)
        def fn(t):
            gen = whoo(t)
            x = next(gen)
            torch._dynamo.graph_break()
            y = next(gen)
            return x + y

        t = torch.randn(2)
        y = fn(t)
        self.assertEqual(y, (t + 1) + (t + 2))

    def test_graph_break_before_calling_generator(self):
        def whoo(t):
            for perm in itertools.product(itertools.permutations((0, 1, 2)), repeat=1):
                yield sum(perm[0])

        def fn(t):
            s = 0
            for b, p in itertools.product(whoo(t), itertools.permutations((4, 5))):
                s += b
            return s

        t = torch.randn(2)
        expected = fn(t)
        got = torch.compile(backend="eager", fullgraph=False)(fn)(t)
        self.assertEqual(expected, got)

    def test_generator_with_side_effects(self):
        i = 0

        def whoo(t):
            nonlocal i
            for j in range(5):
                i += 1
                yield t + j

        @torch.compile(backend="eager", fullgraph=True)
        def fn(t):
            gen = whoo(t)
            return zip(range(3), gen)

        t = torch.randn(2)
        y = fn(t)
        self.assertEqual(i, 0)
        self.assertEqual(list(y), [(0, t), (1, t + 1), (2, t + 2)])
        self.assertEqual(i, 3)

    def test_subgenerator_with_side_effects(self):
        i = 0

        def subgen(t):
            nonlocal i
            i += 1
            yield t
            i += 1
            yield t + 1

        def whoo(t):
            nonlocal i
            yield from subgen(t)
            i += 1
            yield t + 2
            i += 1
            yield t + 3
            i += 1
            yield t + 4

        @torch.compile(backend="eager", fullgraph=True)
        def fn(t):
            gen = whoo(t)
            return zip(range(3), gen)

        t = torch.randn(2)
        y = fn(t)
        self.assertEqual(i, 0)
        self.assertEqual(list(y), [(0, t), (1, t + 1), (2, t + 2)])
        self.assertEqual(i, 3)

    def test_generator_with_side_effects_graph_break(self):
        i = 0

        def whoo(t):
            nonlocal i
            for j in range(5):
                i += 1
                yield t + j

        @torch.compile(backend="eager", fullgraph=False)
        def fn(t):
            gen = whoo(t)
            torch._dynamo.graph_break()
            return list(zip(range(3), gen))

        t = torch.randn(2)
        y = fn(t)
        self.assertEqual(i, 3)
        self.assertEqual(y, [(0, t), (1, t + 1), (2, t + 2)])

    def test_generator_with_side_effects_graph_break_2(self):
        i = 0

        def whoo(t):
            nonlocal i
            for j in range(5):
                i += 1
                yield t + j
                torch._dynamo.graph_break()

        @torch.compile(backend="eager", fullgraph=False)
        def fn(t):
            gen = whoo(t)
            return list(zip(range(3), gen))

        t = torch.randn(2)
        y = fn(t)
        self.assertEqual(i, 3)
        self.assertEqual(y, [(0, t), (1, t + 1), (2, t + 2)])

<<<<<<< HEAD
    @unittest.skipIf(sys.version_info < (3, 12), "Test CLEANUP_THROW")
    @unittest.expectedFailure
    def test_cleanup_throw(self):
        def nested_generator():
            try:
                yield 1
                yield 2
            except StopIteration:
                return 123  # noqa: B901

        def outer_generator():
            yield from nested_generator()
            yield 3

        @torch.compile(backend="eager", fullgraph=True)
        def fn(t):
            gen = outer_generator()
            next(gen)  # Start the outer generator and enter the nested generato

            i = 0
            try:
                # Force an exception while the generator is running
                i = gen.throw(StopIteration("stop"))
            except RuntimeError:
                pass
            return (i, t.sin())

        t, (i, y) = self._compile_check(fn)
        self.assertEqual(i, 3)
        self.assertEqual(y, t.sin())

    def test_iter(self):
        def whoo():
            i = 0
            while True:
                yield i
                i += 1

        @torch.compile(backend="eager", fullgraph=True)
        def fn(t):
            s = 0
            for i in whoo():
                if i > 5:
                    break
                s += i
            return t + s

        t = torch.randn(2)
        y = fn(t)
        self.assertEqual(y, t + sum(range(6)))

=======
>>>>>>> e76f5b14

class GeneratorCPythonTests(GeneratorTestsBase):
    # Taken from commit
    # https://github.com/python/cpython/blob/d51a4ca1123e3e49e5cae4273355bdfd9e419a10
    # changed the tests a little bit to run them inside dynamo
    # + replaced all self.assert* calls to plain assert statements

    @unittest.expectedFailure
    def test_send_non_none_to_new_gen(self):
        def f():
            yield 1

        def fn(t):
            g = f()
            z = 0
            try:
                g.send(0)
            except TypeError:
                z += 1
            except Exception as e:
                raise AssertionError from e
            assert z == 1
            assert next(g) == 1
            return t.sin()

        self._compile_check(fn)

    def test_issue103488(self):
        def gen_raises():
            yield 1
            raise ValueError

        def loop():
            try:
                for _ in gen_raises():
                    if True is False:  # noqa: PLR0133
                        return
            except ValueError:
                pass

        def fn(t):
            # This should not raise
            loop()
            return t.sin()

        self._compile_check(fn)


instantiate_parametrized_tests(GeneratorTests)


if __name__ == "__main__":
    from torch._dynamo.test_case import run_tests

    run_tests()<|MERGE_RESOLUTION|>--- conflicted
+++ resolved
@@ -601,38 +601,6 @@
         self.assertEqual(i, 3)
         self.assertEqual(y, [(0, t), (1, t + 1), (2, t + 2)])
 
-<<<<<<< HEAD
-    @unittest.skipIf(sys.version_info < (3, 12), "Test CLEANUP_THROW")
-    @unittest.expectedFailure
-    def test_cleanup_throw(self):
-        def nested_generator():
-            try:
-                yield 1
-                yield 2
-            except StopIteration:
-                return 123  # noqa: B901
-
-        def outer_generator():
-            yield from nested_generator()
-            yield 3
-
-        @torch.compile(backend="eager", fullgraph=True)
-        def fn(t):
-            gen = outer_generator()
-            next(gen)  # Start the outer generator and enter the nested generato
-
-            i = 0
-            try:
-                # Force an exception while the generator is running
-                i = gen.throw(StopIteration("stop"))
-            except RuntimeError:
-                pass
-            return (i, t.sin())
-
-        t, (i, y) = self._compile_check(fn)
-        self.assertEqual(i, 3)
-        self.assertEqual(y, t.sin())
-
     def test_iter(self):
         def whoo():
             i = 0
@@ -653,8 +621,6 @@
         y = fn(t)
         self.assertEqual(y, t + sum(range(6)))
 
-=======
->>>>>>> e76f5b14
 
 class GeneratorCPythonTests(GeneratorTestsBase):
     # Taken from commit
