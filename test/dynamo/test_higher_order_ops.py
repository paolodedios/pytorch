# Owner(s): ["module: dynamo"]
import contextlib
import functools
import re
import unittest

import functorch.experimental.control_flow as control_flow

import torch
import torch._dynamo.config as config

import torch._dynamo.test_case
import torch._functorch.config
import torch.nn as nn
import torch.utils.checkpoint
from torch._dynamo.backends.common import aot_autograd
from torch._dynamo.testing import CompileCounter, CompileCounterWithBackend
from torch._dynamo.utils import counters
from torch._higher_order_ops.wrap import wrap
from torch.testing._internal.inductor_utils import HAS_CUDA


requires_cuda = functools.partial(unittest.skipIf, not HAS_CUDA, "requires cuda")


def strip_comment(code):
    code = str(code)
    return re.sub(r"(?m)^ *#.*\n?", "", code)


def remove_trailing_space(code):
    return "\n".join([line.rstrip() for line in code.split("\n")])


def normalize_gm(gm_str):
    # strip comments as comments have path to files which may differ from
    # system to system.
    return remove_trailing_space(strip_comment(gm_str))


def check_dynamic_shape_capture():
    # This also mirrors config from `test/dynamo/test_dynamic_shapes.py:make_dynamic_cls`
    if not config.assume_static_by_default:
        return True
    return False


# Equivalent to backend="eager", but also records graphs that
# we can assert on
class EagerAndRecordGraphs:
    def __init__(self):
        self.graphs = []

    def __call__(self, gm: torch.fx.GraphModule, example_inputs):
        self.graphs.append(gm)
        return gm


def count_ops(gm, args, freq, op):
    assert [node.target for node in gm.graph.nodes].count(op) == freq
    return gm


class Obj:
    pass


class MyModule(nn.Module):
    def __init__(self):
        super().__init__()
        self.existing = torch.nn.Parameter(torch.ones([]))

    def forward(self, x):
        return self.existing * x


global_obj = Obj()
global_module = MyModule()
global_var = torch.randn(3)
global_num = 3.14
global_list = []


def find_first_node(gm, func):
    for node in gm.graph.nodes:
        if node.target is func:
            return node
    return None


def op_count(gm):
    result = 0
    for node in gm.graph.nodes:
        if "call" in node.op:
            result += 1
    return result


<<<<<<< HEAD
=======
# Checks that a dict matches a dict with "regex keys". That is,
# the keys are regex expressions.
def assert_dict_matches_regex(self, dct, dct_with_regex_keys):
    regex_keys = dct_with_regex_keys.keys()
    regex_key_to_actual_key = {}
    for regex_key in regex_keys:
        for key in dct:
            if re.match(regex_key, key):
                if regex_key in regex_key_to_actual_key:
                    raise AssertionError(
                        f"Single key regex mapped to multiple keys. Please improve your "
                        f"regex. Got: regex='{regex_key}' "
                        f"keys='{regex_key_to_actual_key[regex_key]}',"
                        f"'{key}'"
                    )
                regex_key_to_actual_key[regex_key] = key
    new_dct = {}
    for regex_key in regex_keys:
        if regex_key not in regex_key_to_actual_key:
            raise AssertionError(
                f"Got regex '{regex_key}' but could not match any key in dict with "
                f"keys {dct.keys()}"
            )
        new_dct[regex_key_to_actual_key[regex_key]] = dct_with_regex_keys[regex_key]
    self.assertEqual(dct, new_dct)


>>>>>>> 256fed02
class HigherOrderOpTests(torch._dynamo.test_case.TestCase):
    def _assert_wrap_fallback(self, func, args, setup=lambda: None):
        counters.clear()
        backend = EagerAndRecordGraphs()
        cnt = CompileCounterWithBackend(backend)

        setup()
        expected = func(*args)
        setup()
        result = torch.compile(func, backend=cnt, fullgraph=False)(*args)
        num_graph_breaks = len(counters["graph_break"].keys())
        self.assertGreater(num_graph_breaks, 0)

        for gm in backend.graphs:
            for node in gm.graph.nodes:
                self.assertFalse(node.target is wrap)

        self.assertEqual(result, expected)

    def _test_wrap_simple(self, func, args, expected_num_wrap_args, expected_opcount=1):
        # Given a `func` that has a single call to `wrap`,
        # we check that:
        # - there are no graph breaks
        # - eager vs torch.compile has the same result
        # - after dynamo capture, the wrap has the expected number of args
        backend = EagerAndRecordGraphs()
        cnt = CompileCounterWithBackend(backend)

        expected = func(*args)
        result = torch.compile(func, fullgraph=True, backend=cnt)(*args)

        self.assertEqual(result, expected)

        self.assertEqual(cnt.frame_count, 1)
        self.assertEqual(cnt.op_count, expected_opcount)

        self.assertEqual(len(backend.graphs), 1)
        wrap_node = find_first_node(backend.graphs[0], wrap)
        self.assertEqual(len(wrap_node.args), expected_num_wrap_args)

    def test_error_message_sane(self):
        foo = []

        def inner(x):
            foo.append(x)
            return x.clone()

        @torch.compile(backend="eager", fullgraph=True)
        def f(x):
            return wrap(inner, x)

        x = torch.randn(3)
        with self.assertRaisesRegex(
            RuntimeError,
            "while introspecting wrap, we were unable to trace function `inner`",
        ):
            f(x)

    def test_no_freevars(self):
        def f(x):
            return wrap(lambda x: torch.sin(x), x)

        x = torch.randn(3)
        self._test_wrap_simple(f, (x,), 2)

    def test_return_captured_var(self):
        freevar = torch.randn(3)

        def test(x):
            return freevar

        def fn(x):
            return wrap(test, x)

        x = torch.randn(3)

        # Since, `x` is unused, we don't lift it to
        # be the input.
        self._test_wrap_simple(fn, (x,), 2)

    def test_return_captured_vars(self):
        freevar1 = torch.randn(3)
        freevar2 = torch.randn(3)

        def test(x):
            return freevar1, freevar2, freevar1

        def fn(x):
            return wrap(test, x)

        x = torch.randn(3)

        # Since, `x` is unused, we don't lift it to
        # be the input.
        self._test_wrap_simple(fn, (x,), 3, 4)

    def test_return_captured_var_used_multiple_times(self):
        freevar = torch.randn(3)

        def test(x):
            y = x + freevar
            return y, freevar

        def fn(x):
            return wrap(test, x)

        x = torch.randn(3)
        self._test_wrap_simple(fn, (x,), 3, 3)

    def test_capture_untracked_global(self):
        def f(x):
            return wrap(lambda x: x + global_var, x)

        x = torch.randn(3)
        self._test_wrap_simple(f, (x,), 3)

    def test_capture_constants(self):
        x = torch.randn(3, 3)
        y = 4.0

        def fn(x, y, z):
            if z:
                return x + y
            return x * y

        def f(x, y, z):
            return wrap(fn, x, y, z)

        args = (x, 4.0, None)
        opt_f = torch.compile(f, fullgraph=True, backend=CompileCounter())
        expected = f(*args)
        result = opt_f(*args)
        self.assertEqual(result, expected)

        # Ensure that we recompile here
        args = (x, 5.0, None)
        expected = f(*args)
        result = opt_f(*args)
        self.assertEqual(result, expected)

    def test_capture_untracked_global_nested(self):
        backend = EagerAndRecordGraphs()
        cnt = CompileCounterWithBackend(backend)

        @torch.compile(backend=cnt, fullgraph=True)
        def f(x):
            return wrap(lambda x: wrap(lambda x: x + global_var, x), x)

        x = torch.randn(3)
        result = f(x)

        self.assertEqual(result, x + global_var)
        self.assertEqual(cnt.frame_count, 1)
        self.assertEqual(cnt.op_count, 1)

        self.assertEqual(len(backend.graphs), 1)
        wrap_node = find_first_node(backend.graphs[0], wrap)
        self.assertTrue(len(wrap_node.args), 3)

        body_function = getattr(backend.graphs[0], wrap_node.args[0].name)
        self.assertEqual(op_count(body_function), 1)
        inner_wrap_node = find_first_node(body_function, wrap)
        self.assertTrue(len(inner_wrap_node.args), 3)

    def test_capture_untracked_nonlocal(self):
        x = torch.randn(3, 3)
        y = torch.randn(3, 3)

        def f(x, y):
            def g(x):
                return wrap(lambda x: x + y, x)

            self._test_wrap_simple(g, (x,), 3)
            return g(x)

        f(x, y)

    def test_capture_tracked(self):
        x = torch.randn(3, 3)
        y = torch.randn(3, 3)

        def f(x, y):
            return wrap(lambda x: x + y, x)

        self._test_wrap_simple(f, (x, y), 3)

    def test_capture_tracked_nested(self):
        x = torch.randn(3, 3)
        y = torch.randn(3, 3)

        def f(x, y):
            return wrap(lambda x: wrap(lambda x: x + y, x), x)

        self._test_wrap_simple(f, (x, y), 3)

    def test_inlined_functions(self):
        def g(x, y):
            return x + y

        def f(x, y):
            return wrap(lambda x: g(x, y), x)

        x = torch.randn(3, 3)
        y = torch.randn(3, 3)
        self._test_wrap_simple(f, (x, y), 3)

    def test_same_freevar_twice(self):
        free = torch.randn(3)

        def g(x):
            y = free.sin()
            z = free.cos()
            return y, z

        def f(x):
            return wrap(g, x)

        x = torch.randn(3)

        # Since, `x` is unused, we don't lift it to
        # be the input.
        self._test_wrap_simple(f, (x,), 2, 3)

    def test_capture_value_created_in_subgraph(self):
        backend = EagerAndRecordGraphs()
        cnt = CompileCounterWithBackend(backend)

        x = torch.randn(3, 3)
        y = torch.randn(3, 3)

        def inner(x, y):
            z = x + y
            return wrap(lambda x: wrap(lambda x: x + z, x), x)

        @torch.compile(backend=cnt, fullgraph=True)
        def f(x, y):
            return wrap(inner, x, y)

        result = f(x, y)

        self.assertEqual(result, x + y + x)
        self.assertEqual(cnt.frame_count, 1)
        self.assertEqual(cnt.op_count, 1)
        self.assertEqual(len(backend.graphs), 1)

        # No changes to args of outer wrap
        gm = backend.graphs[0]
        wrap_node = find_first_node(gm, wrap)
        self.assertTrue(len(wrap_node.args), 3)

        # z was lifted to arg of inner wrap
        body_function = getattr(gm, wrap_node.args[0].name)
        # addition + wrap
        self.assertEqual(op_count(body_function), 2)
        inner_wrap_node = find_first_node(body_function, wrap)
        self.assertTrue(len(inner_wrap_node.args), 3)

        # Innermost body function: z was also lifted to arg
        body_function = getattr(body_function, inner_wrap_node.args[0].name)
        self.assertEqual(op_count(body_function), 1)
        inner_wrap_node = find_first_node(body_function, wrap)
        self.assertTrue(len(inner_wrap_node.args), 3)

    def test_side_effect_set_new_attr_global_obj(self):
        def setup():
            global global_obj
            global_obj = Obj()

        def f(x):
            def h(x):
                def g(x):
                    global_obj.foo = x + 1
                    return x.clone()

                y = wrap(g, x)
                return y + global_obj.foo

            return h(x)

        x = torch.zeros([])
        self._assert_wrap_fallback(f, (x,), setup=setup)

    def test_side_effect_set_existing_attr_global_obj(self):
        def setup():
            global global_obj
            global_obj = Obj()
            global_obj.foo = nn.Parameter(torch.tensor(4.0))

        def f(x):
            def h(x):
                def g(x):
                    global_obj.foo = x + 1
                    return x.clone()

                y = wrap(g, x)
                return y + global_obj.foo

            return h(x)

        x = torch.zeros([])
        self._assert_wrap_fallback(f, (x,), setup=setup)

    def test_side_effect_del_existing_attr_global_obj(self):
        def setup():
            global global_obj
            global_obj = Obj()
            global_obj.foo = torch.tensor(4.0)

        def f(x):
            def h(x):
                def g(x):
                    del global_obj.foo
                    return x.clone()

                y = wrap(g, x)
                return y

            return h(x)

        x = torch.zeros([])
        self._assert_wrap_fallback(f, (x,), setup=setup)

    def test_side_effect_set_new_attr_global_module(self):
        def setup():
            global global_module
            global_module = MyModule()

        def h(x):
            def g(x):
                global_module.foo = nn.Parameter(x + 1)
                return x.clone()

            y = wrap(g, x)
            return y + global_module.foo

        x = torch.zeros([])
        self._assert_wrap_fallback(h, (x,), setup=setup)

    def test_side_effect_set_existing_attr_global_module(self):
        def setup():
            global global_module
            global_module = MyModule()

        def h(x):
            def g(x):
                global_module.existing = nn.Parameter(torch.tensor(4.0))
                return global_module(x)

            y = wrap(g, x)
            return y

        x = torch.zeros([])
        self._assert_wrap_fallback(h, (x,), setup=setup)

    def test_side_effect_del_existing_attr_global_module(self):
        def setup():
            global global_module
            global_module = MyModule()

        def h(x):
            def g(x):
                del global_module.existing
                return x.clone()

            y = wrap(g, x)
            return y

        x = torch.zeros([])
        self._assert_wrap_fallback(h, (x,), setup=setup)

    def test_side_effect_mutate_global_num(self):
        def setup():
            global global_num
            global_num = 3.14

        def f(x):
            def g(x):
                global global_num
                global_num = global_num + 1
                return x + global_num

            y = wrap(g, x)
            return y + global_num

        x = torch.zeros([])
        self._assert_wrap_fallback(f, (x,), setup=setup)

    def test_side_effect_mutate_global_num_builtin(self):
        def setup():
            global global_num
            global_num = 3.14

        def f(x):
            def g(x):
                global global_num
                global_num += 1
                return x + global_num

            y = wrap(g, x)
            return y + global_num

        x = torch.zeros([])
        self._assert_wrap_fallback(f, (x,), setup=setup)

    def test_side_effect_mutate_global_tensor(self):
        def setup():
            global global_var
            global_var = torch.ones(3)

        def f(x):
            def g(x):
                global global_var
                global_var = global_var + 1
                return x + global_var

            y = wrap(g, x)
            return y + global_var

        x = torch.zeros([])
        self._assert_wrap_fallback(f, (x,), setup=setup)

    def test_side_effect_mutate_global_tensor_builtin(self):
        def setup():
            global global_var
            global_var = torch.ones(3)

        def f(x):
            def g(x):
                global global_var
                global_var += 1
                return x + global_var

            y = wrap(g, x)
            return y + global_var

        x = torch.zeros([])
        self._assert_wrap_fallback(f, (x,), setup=setup)

    def test_side_effect_mutate_global_list(self):
        def setup():
            global global_list
            global_list = []

        def f(x):
            def g(x):
                val = x + 1
                global_list.append(val)
                return global_list[-1]

            y = wrap(g, x)
            z = y + global_list[-1]
            return z

        x = torch.zeros([])
        self._assert_wrap_fallback(f, (x,), setup=setup)

    def test_side_effect_mutate_nonlocal_num(self):
        def f(x):
            def h(x):
                val = 1

                def g(x):
                    nonlocal val
                    val = val + 1
                    return x + val

                y = wrap(g, x)
                z = y + val
                return z

            return h(x)

        x = torch.zeros([])
        self._assert_wrap_fallback(f, (x,))

    def test_side_effect_set_new_attr_nonlocal_obj(self):
        def f(x):
            def h(x):
                obj = Obj()

                def g(x):
                    obj.val = x.dim()
                    return x.clone()

                y = wrap(g, x)
                z = y + obj.val
                return z

            return h(x)

        x = torch.zeros([])
        self._assert_wrap_fallback(f, (x,))

    def test_side_effect_set_existing_attr_nonlocal_obj(self):
        def f(x):
            def h(x):
                obj = Obj()
                obj.val = 3

                def g(x):
                    obj.val = x.dim()
                    return x.clone()

                y = wrap(g, x)
                z = y + obj.val
                return z

            return h(x)

        x = torch.zeros([])
        self._assert_wrap_fallback(f, (x,))

    def test_side_effect_del_existing_attr_nonlocal_obj(self):
        def f(x):
            def h(x):
                obj = Obj()
                obj.val = 3

                def g(x):
                    del obj.val
                    return x.clone()

                y = wrap(g, x)
                return y

            return h(x)

        x = torch.zeros([])
        self._assert_wrap_fallback(f, (x,))

    def test_side_effect_set_new_attr_nonlocal_module(self):
        def h(x):
            obj = MyModule()

            def g(x):
                obj.val = x.dim()
                return x.clone()

            y = wrap(g, x)
            z = y + obj.val
            return z

        x = torch.zeros([])
        self._assert_wrap_fallback(h, (x,))

    def test_side_effect_set_existing_attr_nonlocal_module(self):
        def h(x):
            obj = MyModule()

            def g(x):
                obj.existing = nn.Parameter(torch.tensor(3.14))
                return obj(x)

            y = wrap(g, x)
            return y

        x = torch.zeros([])
        self._assert_wrap_fallback(h, (x,))

    def test_side_effect_del_existing_attr_nonlocal_module(self):
        def h(x):
            obj = MyModule()

            def g(x):
                del obj.existing
                return x.clone()

            y = wrap(g, x)
            return y

        x = torch.zeros([])
        self._assert_wrap_fallback(h, (x,))

    def test_side_effect_mutate_nonlocal_tensor(self):
        def f(x):
            def h(x):
                val = torch.tensor(1.0)

                def g(x):
                    nonlocal val
                    val = val + 1
                    return x + val

                y = wrap(g, x)
                z = y + val
                return z

            return h(x)

        x = torch.zeros([])
        self._assert_wrap_fallback(f, (x,))

    def test_side_effect_mutate_nonlocal_num_builtin(self):
        def f(x):
            def h(x):
                val = 1

                def g(x):
                    nonlocal val
                    val += 1
                    return x + val

                y = wrap(g, x)
                z = y + val
                return z

            return h(x)

        x = torch.zeros([])
        self._assert_wrap_fallback(f, (x,))

    def test_side_effect_mutate_nonlocal_tensor_builtin(self):
        def f(x):
            def h(x):
                val = torch.tensor(1.0)

                def g(x):
                    nonlocal val
                    val += 1
                    return x + val

                y = wrap(g, x)
                z = y + val
                return z

            return h(x)

        x = torch.zeros([])
        self._assert_wrap_fallback(f, (x,))

    def test_side_effect_nonlocal_list_append_graph_break(self):
        def g(x):
            y = []

            def f(k):
                m = k + 1
                y.append(m)
                return k

            wrap(f, x)
            return y[0]

        x = torch.randn(3, 3)
        self._assert_wrap_fallback(g, (x,))

    def test_side_effect_nested_nonlocal_list_append_graph_break(self):
        def g(x):
            def h(x):
                y = []

                def f(k):
                    m = k + 1
                    y.append(m)
                    return k

                wrap(f, x)
                return y[0]

            return h(x)

        x = torch.randn(3, 3)
        self._assert_wrap_fallback(g, (x,))

    def test_side_effect_local_list_append_no_graph_break(self):
        def g(x):
            def f(k):
                y = []
                y.append(k + 1)
                return y[0]

            return wrap(f, x)

        x = torch.randn(3, 3)
        self._test_wrap_simple(g, (x,), 2)

    def test_wrap_kwarg(self):
        def f(x, y):
            return wrap(lambda x, y: x + y, x, y=y)

        x = torch.randn(3)
        y = torch.randn(3, 3)
        self._test_wrap_simple(f, (x, y), 3)

    def test_wrap_kwarg_int(self):
        def f(x, y):
            return wrap(lambda x, y: x + y, x, y=y)

        x = torch.randn(3)
        y = 8

        # When running with dynamic shapes, `y` is captured as SymNodeVariable,
        # which is not supported currently.
        err_msg = "HigherOrderOperator with body that accepts non-Tensors as input"
        err_ctx = (
            self.assertRaisesRegex(torch._dynamo.exc.Unsupported, err_msg)
            if check_dynamic_shape_capture()
            else contextlib.nullcontext()
        )

        with err_ctx:
            # int are not passed as argument and directly
            # baked into the graph.
            self._test_wrap_simple(f, (x, y), 2)

    def test_wrap_all_kwarg(self):
        def f(y, x):
            return wrap(lambda x, y: (x * 2) + y, x=x, y=y)

        x = torch.randn(3)
        y = torch.randn(3, 3)

        self._test_wrap_simple(f, (x, y), 3)

    def test_wrap_kwarg_only(self):
        def f(x, y):
            def fn(*, x, y):
                return (x * 2) + y

            return wrap(fn, x=x, y=y)

        x = torch.randn(3)
        y = torch.randn(3, 3)

        self._test_wrap_simple(f, (x, y), 3)

    def test_wrap_kwarg_default(self):
        def f(x, y):
            def fn(*, x, y, z=8):
                return (x * 2) + y + z

            return wrap(fn, x=x, y=y)

        x = torch.randn(3)
        y = torch.randn(3, 3)

        self._test_wrap_simple(f, (x, y), 3)

    def test_wrap_kwarg_default_if_branch(self):
        def f(x, y):
            def fn(*, x, y, z=None):
                if z is None:
                    return (x * 2) + y
                else:
                    return 2 * x

            return wrap(fn, x=x, y=y)

        x = torch.randn(3)
        y = torch.randn(3, 3)

        self._test_wrap_simple(f, (x, y), 3)

    def test_wrap_kwarg_recompile(self):
        def f(x, y, z=None):
            def fn(*, x, y, z=None):
                if z is None:
                    return (x * 2) + y
                else:
                    return 2 * x

            return wrap(fn, x=x, y=y, z=z)

        x = torch.randn(3)
        y = torch.randn(3, 3)

        counters.clear()
        opt = torch.compile(f, backend="eager", fullgraph=True)
        opt(x, y)
        self.assertEqual(counters["stats"]["calls_captured"], 1)

        # verify that we `don't` recompile
        opt(x, y)
        self.assertEqual(counters["stats"]["calls_captured"], 1)

        # When running with dynamic shapes, `z` is captured as SymNodeVariable,
        # which is not supported currently.
        err_msg = "HigherOrderOperator with body that accepts non-Tensors as input"
        err_ctx = (
            self.assertRaisesRegex(torch._dynamo.exc.Unsupported, err_msg)
            if check_dynamic_shape_capture()
            else contextlib.nullcontext()
        )

        with err_ctx:
            # verify that we `do` recompile
            output = opt(x, y, 8)
            self.assertEqual(counters["stats"]["calls_captured"], 2)
            self.assertEqual(output, 2 * x)

    def test_wrap_kwarg_default_else_branch(self):
        def f(x, y, z):
            def fn(*, x, y, z=None):
                if z is None:
                    return (x * 2) + y
                else:
                    return 2 * x

            return wrap(fn, x=x, y=y, z=z)

        x = torch.randn(3)
        y = torch.randn(3, 3)

        # When running with dynamic shapes, `z` is captured as SymNodeVariable,
        # which is not supported currently.
        err_msg = "HigherOrderOperator with body that accepts non-Tensors as input"
        err_ctx = (
            self.assertRaisesRegex(torch._dynamo.exc.Unsupported, err_msg)
            if check_dynamic_shape_capture()
            else contextlib.nullcontext()
        )

        with err_ctx:
            # expected_num_wrap_args = 2 because in this case,
            # we take the `else` branch and `y` is not lifted.
            self._test_wrap_simple(f, (x, y, 8), 2)

    def test_wrap_unsupported_kwarg(self):
        def f(x, y, z):
            def fn(*, x, y, z):
                z1, z2 = z
                return (x * 2) + y + z1

            return wrap(fn, x=x, y=y, z=z)

        x = torch.randn(3)
        y = torch.randn(3, 3)

        self._assert_wrap_fallback(f, (x, y, (x, y)))

    def test_map_subgraph_name_is_valid(self):
        backend = EagerAndRecordGraphs()
        cnt = CompileCounterWithBackend(backend)

        xs = torch.randn(2, 3, 3)
        y = torch.randn(3)

        @torch.compile(backend=cnt, fullgraph=True)
        def map_f(xs, y):
            def inner(x, y):
                def inner2(x, y):
                    return x + y

                return control_flow.map(inner2, x, y)

            return control_flow.map(inner, xs, y)

        result = map_f(xs, y)
        self.assertEqual(result, xs + y)

        map_gm = backend.graphs[0]
        name_set = set()
        for name, _ in map_gm.named_modules():
            name_set.add(name)
        self.assertEqual(name_set, {"", "map_body_1.map_body_0", "map_body_1"})

    def test_map_multi_return(self):
        cnt = CompileCounter()

        @torch.compile(backend=cnt)
        def f(x):
            return control_flow.map(lambda x: (x.sin(), x.sin()), x)

        x = torch.randn(3)
        result = f(x)
        self.assertEqual(result, (x.sin(), x.sin()))
        self.assertEqual(cnt.frame_count, 0)

    def test_cond_subgraph_name_is_valid(self):
        backend = EagerAndRecordGraphs()
        cnt = CompileCounterWithBackend(backend)

        pred = torch.tensor(True)
        pred2 = torch.tensor(False)
        xs = torch.randn(2, 3, 3)
        y = torch.randn(3, 3)

        @torch.compile(backend=cnt, fullgraph=True)
        def cond_f(pred, pred2, x, y):
            def true_fn(pred2, x, y):
                return x + y

            def false_fn(pred2, x, y):
                def true_fn2(x, y):
                    return x.sin() - y.cos()

                def false_fn2(x, y):
                    return x.cos() - y.sin()

                return control_flow.cond(pred2, true_fn2, false_fn2, [x, y])

            return control_flow.cond(pred, true_fn, false_fn, [pred2, x, y])

        result = cond_f(pred, pred2, xs, y)
        self.assertEqual(result, xs + y)

        cond_gm = backend.graphs[0]
        name_set = set()
        for name, _ in cond_gm.named_modules():
            name_set.add(name)
        self.assertEqual(
            name_set,
            {
                "",
                "cond_true_1",
                "cond_false_1",
                "cond_false_1.cond_false_0",
                "cond_false_1.cond_true_0",
            },
        )

    @torch._dynamo.config.patch(
        assume_static_by_default=True,
        dynamic_shapes=True,
    )
    def test_cond_graph_break_in_one_branch(self):
        backend = EagerAndRecordGraphs()
        cnt = CompileCounterWithBackend(backend)

        class Foo(torch.nn.Module):
            def __init__(self):
                super().__init__()
                self.register_buffer("buffer", torch.ones(6, 4))

            def forward(self, x):
                def true_fn(x):
                    self.buffer += 1
                    return self.buffer.sum() + x.sum()

                def false_fn(x):
                    return (x - 1).sum()

                return control_flow.cond(x.shape[0] > 4, true_fn, false_fn, [x])

        mod_for_compile = torch.compile(Foo(), backend=cnt, dynamic=True)
        mod_for_eager = Foo()

        actual = mod_for_compile(torch.ones(6, 4))
        ref = mod_for_eager(torch.ones(6, 4))
        self.assertEqual(actual, ref)

        actual = mod_for_compile(torch.ones(3, 4))
        ref = mod_for_eager(torch.ones(3, 4))
        self.assertEqual(actual, ref)

        self.assertExpectedInline(
            backend.graphs[0].code.strip(),
            """\
def forward(self, s0 : torch.SymInt, s1 : torch.SymInt, L_x_ : torch.Tensor):
    l_x_ = L_x_
    size = l_x_.size();  l_x_ = None
    getitem = size[0];  size = None
    gt = getitem > 4;  getitem = None
    return (gt,)""",
        )

    def test_cond_free_variable_in_both_branches(self):
        backend = EagerAndRecordGraphs()
        cnt = CompileCounterWithBackend(backend)

        z = torch.ones(4, 4)

        class Foo(torch.nn.Module):
            def __init__(self):
                super().__init__()
                self.register_buffer("buffer", torch.ones(6, 4))

            def forward(self, x, y):
                def true_fn(x):
                    return x.sum() + self.buffer.sum() + z.sum()

                def false_fn(x):
                    return x.sum() - z.sum() - self.buffer.sum()

                return control_flow.cond(y, true_fn, false_fn, [x])

        mod_for_compile = torch.compile(
            Foo(), backend=cnt, dynamic=True, fullgraph=True
        )
        mod_for_eager = Foo()

        self.assertEqual(
            mod_for_compile(torch.tensor(True), torch.tensor(5)),
            mod_for_eager(torch.tensor(True), torch.tensor(5)),
        )

        for node in backend.graphs[0].graph.nodes:
            if node.op == "call_function" and node.target == control_flow.cond:
                _, _, _, operands = node.args
                # Each branch takes 5 inputs (x, true_buffer, true_z, false_buffer, false_z)
                self.assertEqual(len(operands), 5)
            if node.op == "get_attr":
                if str(node.target) in ("cond_true_0, cond_false_0"):
                    num_placeholders = len(
                        [
                            node
                            for node in getattr(
                                backend.graphs[0], str(node.target)
                            ).graph.nodes
                            if node.op == "placeholder"
                        ]
                    )
                    self.assertEqual(num_placeholders, 5)

    def test_cond_side_effect_in_one_branches(self):
        backend = EagerAndRecordGraphs()
        cnt = CompileCounterWithBackend(backend)

        z = [torch.ones(4, 4)]

        class Foo(torch.nn.Module):
            def __init__(self):
                super().__init__()

            def forward(self, y, x):
                def true_fn(x):
                    z.append(x)
                    z.append(x)
                    z.pop()
                    return x.sum() + z[-1].sum()

                def false_fn(x):
                    return x.sum() - z[0].sum()

                return control_flow.cond(y, true_fn, false_fn, [x])

        mod_for_compile = torch.compile(
            Foo(), backend=cnt, dynamic=True, fullgraph=False
        )
        mod_for_eager = Foo()

        res = mod_for_compile(torch.tensor(True), torch.tensor(5))
        res = mod_for_compile(torch.tensor(True), torch.tensor(5))

        self.assertEqual(len(backend.graphs), 0)
        self.assertEqual(res, mod_for_eager(torch.tensor(True), torch.tensor(5)))

    def test_cond_with_constant_pred(self):
        def test(pred, x):
            def true_fn(x):
                return x

            def false_fn(x):
                return -x

            return control_flow.cond(pred, true_fn, false_fn, [x])

        opt_test = torch.compile(test, backend="eager")
        inp = torch.ones(3, 3)
        self.assertTrue(torch.allclose(test(True, inp), opt_test(True, inp)))
        self.assertTrue(torch.allclose(test(False, inp), opt_test(False, inp)))

    def test_map_graph_break(self):
        backend = EagerAndRecordGraphs()
        cnt = CompileCounterWithBackend(backend)

        class Module(torch.nn.Module):
            def __init__(self):
                super().__init__()
                self.register_buffer("w", torch.ones(6, 4))

            def forward(self, xs):
                def body(x):
                    self.w += 1
                    return x

                return control_flow.map(body, xs)

        mod = Module()

        mod_for_compile = torch.compile(mod, backend=cnt, dynamic=True, fullgraph=False)
        mod_for_eager = Module()

        res = mod_for_compile(torch.Tensor([[6, 4, 5], [3, 4, 5], [6, 6, 6]]))
        # There is graph break right when we enter body of map
        self.assertEqual(len(backend.graphs), 0)
        self.assertEqual(
            res, mod_for_eager(torch.Tensor([[6, 4, 5], [3, 4, 5], [6, 6, 6]]))
        )

    def test_map_side_effect(self):
        backend = EagerAndRecordGraphs()
        cnt = CompileCounterWithBackend(backend)

        z = [torch.ones(6, 4)]

        class Module(torch.nn.Module):
            def __init__(self):
                super().__init__()
                self.register_buffer("w", torch.ones(6, 4))

            def forward(self, xs):
                def body(x):
                    z.append(x)
                    z.append(x)
                    z.pop()
                    return x + z[-1].sum()

                return control_flow.map(body, xs)

        mod = Module()

        mod_for_compile = torch.compile(mod, backend=cnt, dynamic=True, fullgraph=False)
        mod_for_eager = Module()

        res = mod_for_compile(torch.Tensor([[6, 4, 5], [3, 4, 5], [6, 6, 6]]))
        res = mod_for_compile(torch.Tensor([[6, 4, 5], [3, 4, 5], [6, 6, 6]]))

        eager = mod_for_eager(torch.Tensor([[6, 4, 5], [3, 4, 5], [6, 6, 6]]))
        eager = mod_for_eager(torch.Tensor([[6, 4, 5], [3, 4, 5], [6, 6, 6]]))

        self.assertEqual(len(backend.graphs), 0)
        self.assertEqual(res, eager)

    def test_wrap_subgraph_name_is_valid(self):
        backend = EagerAndRecordGraphs()
        cnt = CompileCounterWithBackend(backend)

        x = torch.randn(3, 3)
        y = torch.randn(3, 3)

        def inner(x, y):
            z = x + y
            return wrap(lambda x: wrap(lambda x: x + z, x), x)

        @torch.compile(backend=cnt, fullgraph=True)
        def f(x, y):
            return wrap(inner, x, y)

        result = f(x, y)

        self.assertEqual(result, x + y + x)
        wrap_gm = backend.graphs[0]
        names = set()
        for mod_name, _ in wrap_gm.named_modules():
            names.add(mod_name)
        self.assertEqual(
            names,
            {
                "",
                "wrap_body_2",
                "wrap_body_2.wrap_body_1",
                "wrap_body_2.wrap_body_1.wrap_body_0",
            },
        )

    def test_capture_global_num(self):
        def f(x):
            return wrap(lambda x: x + global_num, x)

        x = torch.zeros([])
        # Numbers don't get lifted, so args is still 2.
        self._test_wrap_simple(f, (x,), 2)

    def test_capture_global_num_adds_guard(self):
        @torch.compile(backend="eager", fullgraph=True)
        def f(x):
            return wrap(lambda x: x + global_num, x)

        global global_num
        x = torch.zeros([])
        result = f(x)
        self.assertEqual(result, x + global_num)

        global_num = torch.randn([]).item()
        result = f(x)
        self.assertEqual(result, x + global_num)

    def test_capture_input_num(self):
        def f(x, y):
            return wrap(lambda x: x + y, x)

        x = torch.zeros([])
        y = 3.14
        # Numbers don't get lifted, so args is still 2.
        self._test_wrap_simple(f, (x, y), 2)

    def test_side_effect_in_body(self):
        counters.clear()
        backend = EagerAndRecordGraphs()

        x = torch.randn([])
        y = torch.randn([])

        def inner(x):
            nonlocal y
            y = x
            return x.clone()

        @torch.compile(backend=backend)
        def f(x):
            return wrap(inner, x)

        f(x)
        self.assertEqual(y, x)
        assert_dict_matches_regex(
            self,
            dict(counters["graph_break"]),
            {
                r".*HigherOrderOperator: Mutating a variable not in the current scope \(SideEffects\)": 1
            },
        )

    def test_fallback_on_graph_break_simple(self):
        # In the future, there should be a per-HigherOrderOperator switch
        # on whether or not to fallback or raise a loud error.
        # For now we just fallback by default.
        cnt = CompileCounter()
        x = torch.randn([])

        def inner(x):
            y = x.sin()
            torch._dynamo.graph_break()
            z = y.sin()
            return z

        @torch.compile(backend=cnt)
        def f(x):
            return wrap(inner, x)

        result = f(x)
        self.assertEqual(result, inner(x))
        self.assertEqual(cnt.frame_count, 0)

    def test_fallback_on_graph_break_complicated(self):
        cnt = CompileCounter()
        x = torch.randn([])

        def inner(x):
            y = x.sin()
            y = y * global_var
            torch._dynamo.graph_break()
            z = y.sin()
            return z

        @torch.compile(backend=cnt)
        def f(x):
            x = x.clone()
            result = wrap(inner, x)
            return result.clone()

        result = f(x)
        self.assertEqual(result, inner(x))
        self.assertEqual(cnt.frame_count, 2)

    def test_modules(self):
        counters.clear()
        backend = EagerAndRecordGraphs()
        cnt = CompileCounterWithBackend(backend)
        mod = torch.nn.Linear(3, 3)
        x = torch.randn(3, 3)

        @torch.compile(backend=cnt, fullgraph=True)
        def f(x):
            return wrap(lambda x: mod(x), x)

        result = f(x)

        self.assertEqual(result, mod(x))
        self.assertEqual(cnt.frame_count, 1)

        self.assertEqual(len(backend.graphs), 1)
        wrap_node = find_first_node(backend.graphs[0], wrap)
        # 3 args - 1 for input, and other 2 for the weight and bias
        self.assertTrue(len(wrap_node.args), 3)

        # Check that the linear bias and weight are getattr in the outer graph
        self.assertTrue(len(dict(backend.graphs[0].named_parameters())) == 2)

        # Check that the inner function has one op and its a linear op
        body_function = getattr(backend.graphs[0], wrap_node.args[0].name)
        self.assertEqual(op_count(body_function), 1)
        linear_node = find_first_node(body_function, torch._C._nn.linear)
        self.assertTrue(linear_node is not None)

        # Check that the innermost graph does not have any params
        self.assertTrue(len(dict(body_function.named_parameters())) == 0)
        self.assertTrue(len(dict(body_function.named_children())) == 0)

    def test_flat_list_output(self):
        def f(x):
            return wrap(lambda x: [torch.sin(x), torch.cos(x)], x)

        x = torch.randn(3)
        self._test_wrap_simple(f, (x,), 2, expected_opcount=3)

    def test_fallback_on_python_primitives_output(self):
        counters.clear()
        cnt = CompileCounter()

        @torch.compile(backend=cnt)
        def f(x):
            return wrap(lambda x: [1, torch.sin(x), 2.0], x)

        x = torch.randn(3)
        result = f(x)
        self.assertEqual(result, [1, torch.sin(x), 2.0])
        self.assertEqual(cnt.frame_count, 0)
        assert_dict_matches_regex(
            self,
            dict(counters["graph_break"]),
            {".*HigherOrderOperator body's output must consist of tensors only": 1},
        )

    def test_fallback_on_nested_tuple_output(self):
        counters.clear()

        backend = EagerAndRecordGraphs()
        cnt = CompileCounterWithBackend(backend)

        @torch.compile(backend=cnt)
        def f(x):
            ((a, b),) = wrap(lambda x: ((x.sin(), x.cos()),), x)
            return a + b

        x = torch.randn(2, 3)
        result = f(x)

        self.assertEqual(result, x.sin() + x.cos())
        self.assertEqual(cnt.frame_count, 1)
        self.assertEqual(len(backend.graphs), 1)
        wrap_node = find_first_node(backend.graphs[0], wrap)
        self.assertTrue(len(wrap_node.args), 1)
        body_function = getattr(backend.graphs[0], wrap_node.args[0].name)
        self.assertEqual(op_count(body_function), 2)

    def test_fallback_on_output_with_dict(self):
        # We can likely support this in the future, I just don't want to deal
        # with it right now
        counters.clear()
        cnt = CompileCounter()

        @torch.compile(backend=cnt)
        def f(x):
            return wrap(lambda x: [{"a": -x}], x)

        x = torch.randn(3)
        result = f(x)
        self.assertEqual(result, [{"a": -x}])
        self.assertEqual(cnt.frame_count, 0)
        assert_dict_matches_regex(
            self,
            dict(counters["graph_break"]),
            {".*HigherOrderOperator body's output must consist of tensors only": 1},
        )

    def test_access_module_attr(self):
        counters.clear()
        backend = EagerAndRecordGraphs()
        cnt = CompileCounterWithBackend(backend)
        mod = torch.nn.Linear(3, 3)
        x = torch.randn(3, 3)

        @torch.compile(backend=cnt, fullgraph=True)
        def f(x):
            y = mod(x)
            return wrap(lambda y: y - mod.bias, y)

        result = f(x)
        self.assertEqual(result, mod(x) - mod.bias)
        self.assertEqual(cnt.frame_count, 1)

        self.assertEqual(len(backend.graphs), 1)
        wrap_node = find_first_node(backend.graphs[0], wrap)
        self.assertTrue(len(wrap_node.args), 3)

        # Check that the linear bias and weight are getattr in the outer graph
        self.assertTrue(len(dict(backend.graphs[0].named_parameters())) == 2)

        # Check that the inner function has one op and its a linear op
        body_function = getattr(backend.graphs[0], wrap_node.args[0].name)
        self.assertEqual(op_count(body_function), 1)

        # Check that the innermost graph does not have any params
        self.assertTrue(len(dict(body_function.named_parameters())) == 0)
        self.assertTrue(len(dict(body_function.named_children())) == 0)

    def test_make_closure(self):
        def f(x, y):
            def g(x):
                return x + y

            return g(x)

        def h(x, y):
            return wrap(f, x, y)

        x = torch.randn(3, 3)
        y = torch.randn(3, 3)
        self._test_wrap_simple(h, (x, y), 3)

    def test_internal_nonlocal(self):
        def f(x, y):
            w = 1

            def g(x):
                nonlocal w
                w = x
                return x

            def h(x):
                nonlocal w
                w = w + 1
                return x

            g(x)
            h(x)
            return w + y

        def h(x, y):
            return wrap(f, x, y)

        x = torch.randn(3, 3)
        y = torch.randn(3, 3)
        self._test_wrap_simple(h, (x, y), 3)

    def test_capture_numpy_number(self):
        import numpy as np

        y = np.float32(1.0)

        def f(x):
            return wrap(lambda x: x + y, x)

        x = torch.randn(3)
        # np.number are lifted to graph inputs
        self._test_wrap_simple(f, (x,), 3)

    def test_freevars_as_inputs_to_wrap(self):
        y = torch.randn(3)

        def f(x):
            return wrap(lambda x, y: x + y, x, y)

        x = torch.randn(3)
        self._test_wrap_simple(f, (x,), 3)

    def test_lift_tensor_constant(self):
        def f(x):
            y = torch.tensor(1.0)
            return wrap(lambda x: x + y, x)

        x = torch.randn(3)
        self._test_wrap_simple(f, (x,), 3, expected_opcount=2)

    def test_nested_wrap(self):
        class MockModule(torch.nn.Module):
            def __init__(self):
                super().__init__()
                self.linear = torch.nn.Linear(10, 10)

            def forward(self, x):
                return self.linear(x)

        mod = MockModule()

        # Two levels of wrap ops
        def gn(x):
            return torch.cos(x) + wrap(mod, x)

        def fn(x):
            return wrap(gn, x)

        self._test_wrap_simple(fn, (torch.randn(10, 10),), 4, expected_opcount=1)

    def test_hooks(self):
        class ToyModel(torch.nn.Module):
            def __init__(self):
                super().__init__()
                self.net = torch.nn.Linear(10, 10)

            def forward(self, x):
                return self.net(x)

        model = ToyModel()
        forward_handles = {}
        activations = dict()

        def save_activations(mod, inp, out):
            activations[name] = inp

        for name, module in model.named_children():
            forward_handles[name] = module.register_forward_hook(save_activations)

        @torch.compile(backend="eager")
        def fn(x):
            return wrap(lambda x: model(x), x)

        for i in range(2):
            # second iteration is key, hooks would have fired during aot trace
            # on first iter
            activations.clear()
            x = torch.randn((10, 10))
            pred = fn(x)
            loss = pred.sum()
            loss.backward()

        self.assertTrue(activations.keys() == forward_handles.keys())

<<<<<<< HEAD
    def _grad_compile_check(self, fn, inputs, fullgraph=True, graph_idx=0):
=======

class FuncTorchHigherOrderOpTests(torch._dynamo.test_case.TestCase):
    def run(self, result=None):
        # capture_func_transform will be set to False (for 2.1) till we
        # support all transforms, so manually patch it to `True`` for
        # testing on release branch.
        with config.patch(capture_func_transforms=True):
            super().run(result)

    def _compile_check(self, fn, inputs, fullgraph=True, graph_idx=0):
>>>>>>> 256fed02
        backend = EagerAndRecordGraphs()
        actual = fn(*inputs)
        expected = torch.compile(fn, backend=backend, fullgraph=fullgraph)(*inputs)

        self.assertEqual(actual, expected)

        wrapped_gm = backend.graphs[graph_idx]
        return wrapped_gm

    def test_grad(self):
        counters.clear()

        def fn(x):
            return x.sin().sum()

        def wrapper_fn(x):
            return torch.func.grad(fn)(x)

        x = torch.randn(3, 3, 3)
        wrapped_gm = self._grad_compile_check(wrapper_fn, (x,))

        # Dynamic shapes produce a slightly different graph.
        if check_dynamic_shape_capture():
            return

        expected = """\
class GraphModule(torch.nn.Module):
    def forward(self, L_x_ : torch.Tensor):
        l_x_ = L_x_

        grad_body_0 = self.grad_body_0
        grad_proxy = torch.func.grad(grad_body_0, 0, False);  grad_body_0 = None
        call = grad_proxy.__call__(l_x_);  grad_proxy = l_x_ = None
        contiguous = call.contiguous();  call = None
        return (contiguous,)

    class GraphModule(torch.nn.Module):
        def forward(self, l_x_):
            _set_grad_enabled = torch._C._set_grad_enabled(True)

            sin = l_x_.sin();  l_x_ = None
            sum_1 = sin.sum();  sin = None

            _set_grad_enabled_1 = torch._C._set_grad_enabled(True)
            return sum_1
"""

        actual = normalize_gm(wrapped_gm.print_readable(print_output=False))
        self.assertExpectedInline(actual, expected)

    def test_grad_freevar_tensor(self):
        counters.clear()
        y = torch.randn(3, 3)

        def fn(x):
            return (x.sin() + y).sum()

        def wrapper_fn(x):
            return torch.func.grad(fn)(x)

        x = torch.randn(3, 3, 3)
        expected = wrapper_fn(x)
        actual = torch.compile(wrapper_fn, backend="aot_eager", fullgraph=True)(x)
        self.assertEqual(actual, expected)

    def test_grad_freevar_python_scalar(self):
        counters.clear()
        y = 3

        def fn(x):
            return (x.sin() + y).sum()

        def wrapper_fn(x):
            return torch.func.grad(fn)(x)

        x = torch.randn(3, 3, 3)
        wrapped_gm = self._grad_compile_check(wrapper_fn, (x,))

        # Dynamic shapes produce a slightly different graph.
        if check_dynamic_shape_capture():
            return

        expected = """\
class GraphModule(torch.nn.Module):
    def forward(self, L_x_ : torch.Tensor):
        l_x_ = L_x_

        grad_body_0 = self.grad_body_0
        grad_proxy = torch.func.grad(grad_body_0, 0, False);  grad_body_0 = None
        call = grad_proxy.__call__(l_x_);  grad_proxy = l_x_ = None
        contiguous = call.contiguous();  call = None
        return (contiguous,)

    class GraphModule(torch.nn.Module):
        def forward(self, l_x_):
            _set_grad_enabled = torch._C._set_grad_enabled(True)

            sin = l_x_.sin();  l_x_ = None
            add = sin + 3;  sin = None
            sum_1 = add.sum();  add = None

            _set_grad_enabled_1 = torch._C._set_grad_enabled(True)
            return sum_1
"""
        actual = normalize_gm(wrapped_gm.print_readable(print_output=False))
        self.assertExpectedInline(actual, expected)

    def test_grad_capture_tensor(self):
        counters.clear()

        def wrapper_fn(x):
            y = torch.randn(3)

            def fn(x):
                return (x.sin() + y).sum()

            return torch.func.grad(fn)(x)

        x = torch.randn(3, 3, 3)

        # Graph break because dynamo is unable to get source `fn` and
        # functools.wraps in `grad` leads to graph-break
        # There are two graphs, first for generating `y` and
        # second for application of `grad`.
        # We are interested in the second graph.
        wrapped_gm = self._grad_compile_check(
            wrapper_fn, (x,), fullgraph=False, graph_idx=1
        )

        # Dynamic shapes produce a slightly different graph.
        if check_dynamic_shape_capture():
            return

        actual = normalize_gm(wrapped_gm.print_readable(print_output=False))
        self.assertExpectedInline(
            actual,
            """\
class GraphModule(torch.nn.Module):
    def forward(self, L_x_ : torch.Tensor, L_y_ : torch.Tensor):
        l_x_ = L_x_
        l_y_ = L_y_

        grad_body_0 = self.grad_body_0
        grad_proxy = torch.func.grad(grad_body_0, 0, False);  grad_body_0 = None
        call = grad_proxy.__call__(l_x_, l_y_);  grad_proxy = l_x_ = l_y_ = None
        contiguous = call.contiguous();  call = None
        return (contiguous,)

    class GraphModule(torch.nn.Module):
        def forward(self, l_x_, l_y_):
            _set_grad_enabled = torch._C._set_grad_enabled(True)

            sin = l_x_.sin();  l_x_ = None
            add = sin + l_y_;  sin = l_y_ = None
            sum_1 = add.sum();  add = None

            _set_grad_enabled_1 = torch._C._set_grad_enabled(True)
            return sum_1
""",
        )

    def test_grad_closure_scalar(self):
        counters.clear()

        def wrapper_fn(x):
            y = 3.14

            def fn(x):
                return (x.sin() + y).sum()

            return torch.func.grad(fn)(x)

        x = torch.randn(3, 3, 3)

        # Graph break because dynamo is unable to get source `fn` and
        # functools.wraps in `grad` leads to graph-break
        wrapped_gm = self._grad_compile_check(wrapper_fn, (x,), fullgraph=False)

        # Dynamic shapes produce a slightly different graph.
        if check_dynamic_shape_capture():
            return

        expected = """\
class GraphModule(torch.nn.Module):
    def forward(self, L_x_ : torch.Tensor):
        l_x_ = L_x_

        grad_body_0 = self.grad_body_0
        grad_proxy = torch.func.grad(grad_body_0, 0, False);  grad_body_0 = None
        call = grad_proxy.__call__(l_x_);  grad_proxy = l_x_ = None
        contiguous = call.contiguous();  call = None
        return (contiguous,)

    class GraphModule(torch.nn.Module):
        def forward(self, l_x_):
            _set_grad_enabled = torch._C._set_grad_enabled(True)

            sin = l_x_.sin();  l_x_ = None
            add = sin + 3.14;  sin = None
            sum_1 = add.sum();  add = None

            _set_grad_enabled_1 = torch._C._set_grad_enabled(True)
            return sum_1
"""
        actual = normalize_gm(wrapped_gm.print_readable(print_output=False))
        self.assertExpectedInline(actual, expected)

    def test_grad_has_aux(self):
        counters.clear()

        y = 3.14

        def fn(x):
            return ((x.sin() + y).sum(), x.cos())

        def wrapper_fn(x):
            return torch.func.grad(fn, has_aux=True)(x)

        x = torch.randn(3, 3, 3)
        wrapped_gm = self._grad_compile_check(wrapper_fn, (x,))

        # Dynamic shapes produce a slightly different graph.
        if check_dynamic_shape_capture():
            return

        expected = """\
class GraphModule(torch.nn.Module):
    def forward(self, L_x_ : torch.Tensor):
        l_x_ = L_x_

        grad_body_0 = self.grad_body_0
        grad_proxy = torch.func.grad(grad_body_0, 0, True);  grad_body_0 = None
        call = grad_proxy.__call__(l_x_);  grad_proxy = l_x_ = None
        getitem = call[0]
        getitem_1 = call[1];  call = None
        contiguous = getitem.contiguous();  getitem = None
        return (contiguous, getitem_1)

    class GraphModule(torch.nn.Module):
        def forward(self, l_x_):
            _set_grad_enabled = torch._C._set_grad_enabled(True)

            sin = l_x_.sin()
            add = sin + 3.14;  sin = None
            sum_1 = add.sum();  add = None
            cos = l_x_.cos();  l_x_ = None

            _set_grad_enabled_1 = torch._C._set_grad_enabled(True)
            return (sum_1, cos)
"""
        actual = normalize_gm(wrapped_gm.print_readable(print_output=False))
        self.assertExpectedInline(actual, expected)

    def test_grad_two_tensor_has_aux(self):
        counters.clear()

        def fn(x, y):
            return ((x.sin() + y).sum(), x.cos())

        def wrapper_fn(x, y):
            return torch.func.grad(fn, has_aux=True)(x, y)

        y = torch.randn(3, 3, 3)
        x = torch.randn(3, 3, 3)
        wrapped_gm = self._grad_compile_check(wrapper_fn, (x, y))

        # Dynamic shapes produce a slightly different graph.
        if check_dynamic_shape_capture():
            return

        expected = """\
class GraphModule(torch.nn.Module):
    def forward(self, L_x_ : torch.Tensor, L_y_ : torch.Tensor):
        l_x_ = L_x_
        l_y_ = L_y_

        grad_body_0 = self.grad_body_0
        grad_proxy = torch.func.grad(grad_body_0, 0, True);  grad_body_0 = None
        call = grad_proxy.__call__(l_x_, l_y_);  grad_proxy = l_x_ = l_y_ = None
        getitem = call[0]
        getitem_1 = call[1];  call = None
        contiguous = getitem.contiguous();  getitem = None
        return (contiguous, getitem_1)

    class GraphModule(torch.nn.Module):
        def forward(self, l_x_, l_y_):
            _set_grad_enabled = torch._C._set_grad_enabled(True)

            sin = l_x_.sin()
            add = sin + l_y_;  sin = l_y_ = None
            sum_1 = add.sum();  add = None
            cos = l_x_.cos();  l_x_ = None

            _set_grad_enabled_1 = torch._C._set_grad_enabled(True)
            return (sum_1, cos)
"""
        actual = normalize_gm(wrapped_gm.print_readable(print_output=False))
        self.assertExpectedInline(actual, expected)

    def test_grad_two_tensor_all_grad_has_aux(self):
        counters.clear()

        def fn(x, y):
            return ((x.sin() + y).sum(), x.cos())

        def wrapper_fn(x, y):
            return torch.func.grad(fn, argnums=(0, 1), has_aux=True)(x, y)

        y = torch.randn(3, 3, 3)
        x = torch.randn(3, 3, 3)
        wrapped_gm = self._grad_compile_check(wrapper_fn, (x, y))

        # Dynamic shapes produce a slightly different graph.
        if check_dynamic_shape_capture():
            return

        expected = """\
class GraphModule(torch.nn.Module):
    def forward(self, L_x_ : torch.Tensor, L_y_ : torch.Tensor):
        l_x_ = L_x_
        l_y_ = L_y_

        grad_body_0 = self.grad_body_0
        grad_proxy = torch.func.grad(grad_body_0, (0, 1), True);  grad_body_0 = None
        call = grad_proxy.__call__(l_x_, l_y_);  grad_proxy = l_x_ = l_y_ = None
        getitem = call[0]
        getitem_1 = getitem[0]
        getitem_2 = getitem[1];  getitem = None
        getitem_3 = call[1];  call = None
        contiguous = getitem_1.contiguous();  getitem_1 = None
        contiguous_1 = getitem_2.contiguous();  getitem_2 = None
        return (contiguous, contiguous_1, getitem_3)

    class GraphModule(torch.nn.Module):
        def forward(self, l_x_, l_y_):
            _set_grad_enabled = torch._C._set_grad_enabled(True)

            sin = l_x_.sin()
            add = sin + l_y_;  sin = l_y_ = None
            sum_1 = add.sum();  add = None
            cos = l_x_.cos();  l_x_ = None

            _set_grad_enabled_1 = torch._C._set_grad_enabled(True)
            return (sum_1, cos)
"""
        actual = normalize_gm(wrapped_gm.print_readable(print_output=False))
        self.assertExpectedInline(actual, expected)

    def test_grad_over_grad(self):
        counters.clear()

        def fn(x):
            return x.sin().sum()

        def wrapper_fn(x):
            return torch.func.grad(torch.func.grad(fn))(x)

        x = torch.randn(())
        wrapped_gm = self._grad_compile_check(wrapper_fn, (x,), fullgraph=False)

        if check_dynamic_shape_capture():
            return

        expected = """\
class GraphModule(torch.nn.Module):
    def forward(self, L_x_ : torch.Tensor):
        l_x_ = L_x_

        grad_body_1 = self.grad_body_1
        grad_proxy = torch.func.grad(grad_body_1, 0, False);  grad_body_1 = None
        call = grad_proxy.__call__(l_x_);  grad_proxy = l_x_ = None
        contiguous = call.contiguous();  call = None
        return (contiguous,)

    class GraphModule(torch.nn.Module):
        def forward(self, l_x_):
            _set_grad_enabled = torch._C._set_grad_enabled(True)

            grad_body_0 = self.grad_body_0
            grad_proxy = torch.func.grad(grad_body_0, 0, False);  grad_body_0 = None
            call = grad_proxy.__call__(l_x_);  grad_proxy = l_x_ = None
            contiguous = call.contiguous();  call = None

            _set_grad_enabled_1 = torch._C._set_grad_enabled(True)
            return contiguous

        class GraphModule(torch.nn.Module):
            def forward(self, l_x_):
                _set_grad_enabled = torch._C._set_grad_enabled(True)

                sin = l_x_.sin();  l_x_ = None
                sum_1 = sin.sum();  sin = None

                _set_grad_enabled_1 = torch._C._set_grad_enabled(True)
                return sum_1
"""
        actual = normalize_gm(wrapped_gm.print_readable(print_output=False))
        self.assertExpectedInline(actual, expected)

    def test_grad_with_graph_break(self):
        counters.clear()

        def fn(x):
            torch._dynamo.graph_break()
            return x.sin().sum()

        def wrapper_fn(x):
            return torch.func.grad(fn)(x)

        x = torch.randn(3, 3, 3)
        actual = wrapper_fn(x)
        expected = torch.compile(wrapper_fn, backend="aot_eager", fullgraph=False)(x)
        self.assertEqual(len(counters["graph_break"]), 1)
        self.assertEqual(actual, expected)

    def test_grad_with_side_effect(self):
        counters.clear()

        foo = [1, 2]

        def fn(x):
            foo.append(3)
            return x.sin().sum()

        def wrapper_fn(x):
            return torch.func.grad(fn)(x)

        x = torch.randn(3, 3, 3)
        actual = wrapper_fn(x)
        expected = torch.compile(wrapper_fn, backend="aot_eager", fullgraph=False)(x)
        self.assertEqual(len(counters["graph_break"]), 1)
        assert_dict_matches_regex(
            self,
            dict(counters["graph_break"]),
            {
                r".*HigherOrderOperator: Mutating a variable not in the current scope \(replace_all\)": 2
            },
        )
        self.assertEqual(actual, expected)

    def test_grad_pytree(self):
        counters.clear()

        def fn(x):
            x1, x2 = x
            return x1.sin().sum() + x2

        def wrapper_fn(x):
            return torch.func.grad(fn)(x)

        x1 = torch.randn(3, 3, 3)
        x2 = torch.randn(())
        actual = wrapper_fn((x1, x2))
        expected = torch.compile(wrapper_fn, backend="aot_eager", fullgraph=False)(
            (x1, x2)
        )
        self.assertEqual(len(counters["graph_break"]), 1)
        assert_dict_matches_regex(
            self,
            dict(counters["graph_break"]),
            {".*HigherOrderOperator with body that accepts non-Tensors as input": 2},
        )
        self.assertEqual(actual, expected)

    def test_grad_non_tensor_input(self):
        counters.clear()

        def fn(x, y):
            return x.sin().sum() + y

        def wrapper_fn(x, y):
            return torch.func.grad(fn)(x, y)

        x = torch.randn(3, 3, 3)
        y = 3.0
        wrapped_gm = self._grad_compile_check(wrapper_fn, (x, y))

        # Dynamic shapes produce a slightly different graph.
        if check_dynamic_shape_capture():
            return

        expected = """\
class GraphModule(torch.nn.Module):
    def forward(self, L_x_ : torch.Tensor):
        l_x_ = L_x_

        grad_body_0 = self.grad_body_0
        grad_proxy = torch.func.grad(grad_body_0, 0, False);  grad_body_0 = None
        call = grad_proxy.__call__(l_x_, 3.0);  grad_proxy = l_x_ = None
        contiguous = call.contiguous();  call = None
        return (contiguous,)

    class GraphModule(torch.nn.Module):
        def forward(self, l_x_, const):
            _set_grad_enabled = torch._C._set_grad_enabled(True)

            sin = l_x_.sin();  l_x_ = None
            sum_1 = sin.sum();  sin = None
            add = sum_1 + 3.0;  sum_1 = None

            _set_grad_enabled_1 = torch._C._set_grad_enabled(True)
            return add
"""
        actual = normalize_gm(wrapped_gm.print_readable(print_output=False))
        self.assertExpectedInline(actual, expected)

    def test_grad_disable_capture(self):
        counters.clear()

<<<<<<< HEAD
        @contextlib.contextmanager
        def disable_grad_capture():
            org_val = torch._dynamo.config.capture_func_transforms
            torch._dynamo.config.capture_func_transforms = False
            try:
                yield
            finally:
                torch._dynamo.config.capture_func_transforms = org_val

        with disable_grad_capture():
=======
        with config.patch(capture_func_transforms=False):
>>>>>>> 256fed02
            # We have verified above that this
            # function compiles
            def fn(x):
                return x.sin().sum()

            def wrapper_fn(x):
                return torch.func.grad(fn)(x)

            x = torch.randn(3, 3)
            actual = wrapper_fn(x)
            expected = torch.compile(wrapper_fn, backend="aot_eager", fullgraph=False)(
                x
            )
            self.assertEqual(len(counters["graph_break"]), 1)
            self.assertEqual(
                dict(counters["graph_break"]),
                {"torch.func.grad capture is disabled": 2},
            )
            self.assertEqual(actual, expected)

    def test_grad_fn_with_kwargs(self):
        def fn(x, y):
            return (x + y).sum()

        def wrapper_fn(x, y):
            return torch.func.grad(fn)(x, y=y)

        x = torch.randn(3, 3)
        y = torch.randn(3, 3)
        actual = wrapper_fn(x, y)
        expected = torch.compile(wrapper_fn, backend="aot_eager", fullgraph=False)(x, y)
        self.assertEqual(len(counters["graph_break"]), 1)
        self.assertEqual(
            dict(counters["graph_break"]),
            {"torch.func.grad: kwargs arguments are currently unsupported.": 2},
        )
        self.assertEqual(actual, expected)

<<<<<<< HEAD
=======
    def test_vmap(self):
        def fn(x):
            return torch.func.vmap(lambda x: x.sum(0) + x.sum(1))(x)

        x = torch.randn(3, 3, 3)
        wrapped_gm = self._compile_check(fn, (x,))

        # Dynamic shapes produce a slightly different graph.
        if check_dynamic_shape_capture():
            return

        expected = """\
class GraphModule(torch.nn.Module):
    def forward(self, L_x_ : torch.Tensor):
        l_x_ = L_x_

        _check_randomness_arg = torch._functorch.vmap._check_randomness_arg('error')

        select = l_x_.select(0, 0)
        vmap_body_0 = self.vmap_body_0
        vmap_proxy = torch.func.vmap(vmap_body_0, (0,), 0, 'error');  vmap_body_0 = None
        call = vmap_proxy.__call__(l_x_);  vmap_proxy = l_x_ = None
        return (call,)

    class GraphModule(torch.nn.Module):
        def forward(self, select):
            sum_1 = select.sum(0)
            sum_2 = select.sum(1);  select = None
            add = sum_1 + sum_2;  sum_1 = sum_2 = None
            return add
"""
        actual = normalize_gm(wrapped_gm.print_readable(print_output=False))
        self.assertExpectedInline(actual, expected)

    def test_vmap_free_const(self):
        y = 3

        def fn(x):
            return torch.func.vmap(lambda x: x.sum(0) + x.sum(1) + y)(x)

        x = torch.randn(3, 3, 3)
        wrapped_gm = self._compile_check(fn, (x,))

        # Dynamic shapes produce a slightly different graph.
        if check_dynamic_shape_capture():
            return

        expected = """\
class GraphModule(torch.nn.Module):
    def forward(self, L_x_ : torch.Tensor):
        l_x_ = L_x_

        _check_randomness_arg = torch._functorch.vmap._check_randomness_arg('error')

        select = l_x_.select(0, 0)
        vmap_body_0 = self.vmap_body_0
        vmap_proxy = torch.func.vmap(vmap_body_0, (0,), 0, 'error');  vmap_body_0 = None
        call = vmap_proxy.__call__(l_x_);  vmap_proxy = l_x_ = None
        return (call,)

    class GraphModule(torch.nn.Module):
        def forward(self, select):
            sum_1 = select.sum(0)
            sum_2 = select.sum(1);  select = None
            add = sum_1 + sum_2;  sum_1 = sum_2 = None
            add_1 = add + 3;  add = None
            return add_1
"""
        actual = normalize_gm(wrapped_gm.print_readable(print_output=False))
        self.assertExpectedInline(actual, expected)

    def test_vmap_free_tensor(self):
        y = torch.randn(3, 3)

        def fn(x):
            return torch.func.vmap(lambda x: x.sum(0) + x.sum(1) + y)(x)

        x = torch.randn(3, 3, 3)
        wrapped_gm = self._compile_check(fn, (x,))

        # Dynamic shapes produce a slightly different graph.
        if check_dynamic_shape_capture():
            return

        expected = """\
class GraphModule(torch.nn.Module):
    def forward(self, L_x_ : torch.Tensor, L_y_ : torch.Tensor):
        l_x_ = L_x_
        l_y_ = L_y_

        _check_randomness_arg = torch._functorch.vmap._check_randomness_arg('error')

        select = l_x_.select(0, 0)
        vmap_body_0 = self.vmap_body_0
        vmap_proxy = torch.func.vmap(vmap_body_0, (0, None), 0, 'error');  vmap_body_0 = None
        call = vmap_proxy.__call__(l_x_, l_y_);  vmap_proxy = l_x_ = l_y_ = None
        return (call,)

    class GraphModule(torch.nn.Module):
        def forward(self, select, l_y_):
            sum_1 = select.sum(0)
            sum_2 = select.sum(1);  select = None
            add = sum_1 + sum_2;  sum_1 = sum_2 = None
            add_1 = add + l_y_;  add = l_y_ = None
            return add_1
"""
        actual = normalize_gm(wrapped_gm.print_readable(print_output=False))
        self.assertExpectedInline(actual, expected)

    def test_vmap_two_inputs(self):
        def fn(x, y):
            return torch.func.vmap(
                lambda x, y: x.sum(0) + x.sum(1) + y, in_dims=(0, 1)
            )(x, y)

        x = torch.randn(3, 3, 3)
        y = torch.randn(3, 3)
        wrapped_gm = self._compile_check(fn, (x, y))

        # Dynamic shapes produce a slightly different graph.
        if check_dynamic_shape_capture():
            return

        expected = """\
class GraphModule(torch.nn.Module):
    def forward(self, L_x_ : torch.Tensor, L_y_ : torch.Tensor):
        l_x_ = L_x_
        l_y_ = L_y_

        _check_randomness_arg = torch._functorch.vmap._check_randomness_arg('error')

        select = l_x_.select(0, 0)
        select_1 = l_y_.select(1, 0)
        vmap_body_0 = self.vmap_body_0
        vmap_proxy = torch.func.vmap(vmap_body_0, (0, 1), 0, 'error');  vmap_body_0 = None
        call = vmap_proxy.__call__(l_x_, l_y_);  vmap_proxy = l_x_ = l_y_ = None
        return (call,)

    class GraphModule(torch.nn.Module):
        def forward(self, select, select_1):
            sum_1 = select.sum(0)
            sum_2 = select.sum(1);  select = None
            add = sum_1 + sum_2;  sum_1 = sum_2 = None
            add_1 = add + select_1;  add = select_1 = None
            return add_1
"""
        actual = normalize_gm(wrapped_gm.print_readable(print_output=False))
        self.assertExpectedInline(actual, expected)

    def test_vmap_two_inputs_tuple_in_dims(self):
        in_dims = (0, 1)

        def fn(x, y):
            return torch.func.vmap(
                lambda x, y: x.sum(0) + x.sum(1) + y, in_dims=in_dims
            )(x, y)

        x = torch.randn(3, 3, 3)
        y = torch.randn(3, 3)
        wrapped_gm = self._compile_check(fn, (x, y))

        # Dynamic shapes produce a slightly different graph.
        if check_dynamic_shape_capture():
            return

        expected = """\
class GraphModule(torch.nn.Module):
    def forward(self, L_x_ : torch.Tensor, L_y_ : torch.Tensor):
        l_x_ = L_x_
        l_y_ = L_y_

        _check_randomness_arg = torch._functorch.vmap._check_randomness_arg('error')

        select = l_x_.select(0, 0)
        select_1 = l_y_.select(1, 0)
        vmap_body_0 = self.vmap_body_0
        vmap_proxy = torch.func.vmap(vmap_body_0, (0, 1), 0, 'error');  vmap_body_0 = None
        call = vmap_proxy.__call__(l_x_, l_y_);  vmap_proxy = l_x_ = l_y_ = None
        return (call,)

    class GraphModule(torch.nn.Module):
        def forward(self, select, select_1):
            sum_1 = select.sum(0)
            sum_2 = select.sum(1);  select = None
            add = sum_1 + sum_2;  sum_1 = sum_2 = None
            add_1 = add + select_1;  add = select_1 = None
            return add_1
"""
        actual = normalize_gm(wrapped_gm.print_readable(print_output=False))
        self.assertExpectedInline(actual, expected)

    def test_vmap_over_vmap_two_inputs(self):
        def fn(x, y):
            return torch.func.vmap(torch.func.vmap(lambda x, y: x + y, in_dims=1))(x, y)

        x = torch.randn(3, 3, 3)
        y = torch.randn(3, 3, 3)
        wrapped_gm = self._compile_check(fn, (x, y))

        # Dynamic shapes produce a slightly different graph.
        if check_dynamic_shape_capture():
            return

        expected = """\
class GraphModule(torch.nn.Module):
    def forward(self, L_x_ : torch.Tensor, L_y_ : torch.Tensor):
        l_x_ = L_x_
        l_y_ = L_y_

        _check_randomness_arg = torch._functorch.vmap._check_randomness_arg('error')
        _check_randomness_arg_1 = torch._functorch.vmap._check_randomness_arg('error')

        select = l_x_.select(0, 0)
        select_1 = l_y_.select(0, 0)
        vmap_body_1 = self.vmap_body_1
        vmap_proxy = torch.func.vmap(vmap_body_1, (0, 0), 0, 'error');  vmap_body_1 = None
        call = vmap_proxy.__call__(l_x_, l_y_);  vmap_proxy = l_x_ = l_y_ = None
        return (call,)

    class GraphModule(torch.nn.Module):
        def forward(self, select, select_1):
            select_2 = select.select(1, 0)
            select_3 = select_1.select(1, 0)
            vmap_body_0 = self.vmap_body_0
            vmap_proxy = torch.func.vmap(vmap_body_0, (1, 1), 0, 'error');  vmap_body_0 = None
            call = vmap_proxy.__call__(select, select_1);  vmap_proxy = select = select_1 = None
            return call

        class GraphModule(torch.nn.Module):
            def forward(self, select_2, select_3):
                add = select_2 + select_3;  select_2 = select_3 = None
                return add
"""
        actual = normalize_gm(wrapped_gm.print_readable(print_output=False))
        self.assertExpectedInline(actual, expected)

    def test_vmap_over_vmap_captured(self):
        x = torch.ones(2, 3)
        y = torch.ones(5, 3)

        def fn(x):
            return torch.func.vmap(torch.func.vmap(lambda y: x * y))(y)

        wrapped_gm = self._compile_check(fn, (x,))

        # Dynamic shapes produce a slightly different graph.
        if check_dynamic_shape_capture():
            return

        expected = """\
class GraphModule(torch.nn.Module):
    def forward(self, L_x_ : torch.Tensor, L_y_ : torch.Tensor):
        l_x_ = L_x_
        l_y_ = L_y_

        _check_randomness_arg = torch._functorch.vmap._check_randomness_arg('error')
        _check_randomness_arg_1 = torch._functorch.vmap._check_randomness_arg('error')

        select = l_y_.select(0, 0)
        vmap_body_1 = self.vmap_body_1
        vmap_proxy = torch.func.vmap(vmap_body_1, (0, None), 0, 'error');  vmap_body_1 = None
        call = vmap_proxy.__call__(l_y_, l_x_);  vmap_proxy = l_y_ = l_x_ = None
        return (call,)

    class GraphModule(torch.nn.Module):
        def forward(self, select, l_x_):
            select_1 = select.select(0, 0)
            vmap_body_0 = self.vmap_body_0
            vmap_proxy = torch.func.vmap(vmap_body_0, (0, None), 0, 'error');  vmap_body_0 = None
            call = vmap_proxy.__call__(select, l_x_);  vmap_proxy = select = l_x_ = None
            return call

        class GraphModule(torch.nn.Module):
            def forward(self, select_1, l_x_):
                mul = l_x_ * select_1;  l_x_ = select_1 = None
                return mul
"""
        actual = normalize_gm(wrapped_gm.print_readable(print_output=False))
        self.assertExpectedInline(actual, expected)

    def test_vmap_multiple_outputs(self):
        x = torch.ones(2, 4, 3)

        def fn(x):
            return torch.vmap(lambda x: (x.sum(0), x.sum(1)))(x)

        wrapped_gm = self._compile_check(fn, (x,))

        # Dynamic shapes produce a slightly different graph.
        if check_dynamic_shape_capture():
            return

        expected = """\
class GraphModule(torch.nn.Module):
    def forward(self, L_x_ : torch.Tensor):
        l_x_ = L_x_

        _check_randomness_arg = torch._functorch.vmap._check_randomness_arg('error')

        select = l_x_.select(0, 0)
        vmap_body_0 = self.vmap_body_0
        vmap_proxy = torch.func.vmap(vmap_body_0, (0,), 0, 'error');  vmap_body_0 = None
        call = vmap_proxy.__call__(l_x_);  vmap_proxy = l_x_ = None
        getitem = call[0]
        getitem_1 = call[1];  call = None
        return (getitem, getitem_1)

    class GraphModule(torch.nn.Module):
        def forward(self, select):
            sum_1 = select.sum(0)
            sum_2 = select.sum(1);  select = None
            return (sum_1, sum_2)
"""
        actual = normalize_gm(wrapped_gm.print_readable(print_output=False))
        self.assertExpectedInline(actual, expected)

    def test_vmap_multiple_outputs_diff_dims(self):
        x = torch.ones(2, 4, 3)

        def fn(x):
            return torch.vmap(lambda x: (x.sum(0), x.sum(1)), out_dims=(1, 0))(x)

        wrapped_gm = self._compile_check(fn, (x,))

        # Dynamic shapes produce a slightly different graph.
        if check_dynamic_shape_capture():
            return

        expected = """\
class GraphModule(torch.nn.Module):
    def forward(self, L_x_ : torch.Tensor):
        l_x_ = L_x_

        _check_randomness_arg = torch._functorch.vmap._check_randomness_arg('error')

        select = l_x_.select(0, 0)
        vmap_body_0 = self.vmap_body_0
        vmap_proxy = torch.func.vmap(vmap_body_0, (0,), (1, 0), 'error');  vmap_body_0 = None
        call = vmap_proxy.__call__(l_x_);  vmap_proxy = l_x_ = None
        getitem = call[0]
        getitem_1 = call[1];  call = None
        return (getitem, getitem_1)

    class GraphModule(torch.nn.Module):
        def forward(self, select):
            sum_1 = select.sum(0)
            sum_2 = select.sum(1);  select = None
            return (sum_1, sum_2)
"""
        actual = normalize_gm(wrapped_gm.print_readable(print_output=False))
        self.assertExpectedInline(actual, expected)

    def test_vmap_multiple_outputs_out_dims_tuple(self):
        x = torch.ones(2, 4, 3)
        out_dims = (1, 0)

        def fn(x):
            return torch.vmap(lambda x: (x.sum(0), x.sum(1)), out_dims=out_dims)(x)

        wrapped_gm = self._compile_check(fn, (x,))

        # Dynamic shapes produce a slightly different graph.
        if check_dynamic_shape_capture():
            return

        expected = """\
class GraphModule(torch.nn.Module):
    def forward(self, L_x_ : torch.Tensor):
        l_x_ = L_x_

        _check_randomness_arg = torch._functorch.vmap._check_randomness_arg('error')

        select = l_x_.select(0, 0)
        vmap_body_0 = self.vmap_body_0
        vmap_proxy = torch.func.vmap(vmap_body_0, (0,), (1, 0), 'error');  vmap_body_0 = None
        call = vmap_proxy.__call__(l_x_);  vmap_proxy = l_x_ = None
        getitem = call[0]
        getitem_1 = call[1];  call = None
        return (getitem, getitem_1)

    class GraphModule(torch.nn.Module):
        def forward(self, select):
            sum_1 = select.sum(0)
            sum_2 = select.sum(1);  select = None
            return (sum_1, sum_2)
"""
        actual = normalize_gm(wrapped_gm.print_readable(print_output=False))
        self.assertExpectedInline(actual, expected)

    def test_vmap_kwargs(self):
        counters.clear()
        x = torch.ones(2, 3)
        y = torch.randn(2, 3)

        def fn(x, y):
            return torch.func.vmap(lambda x, y: x + y)(x, y=y)

        actual = fn(x, y)
        expected = torch.compile(fn, backend="aot_eager", fullgraph=False)(x, y)
        self.assertEqual(len(counters["graph_break"]), 1)
        self.assertEqual(
            dict(counters["graph_break"]),
            {"NYI - torch.func.vmap: kwargs arguments are currently unsupported.": 2},
        )
        self.assertEqual(actual, expected)

    def test_vmap_pytree_inputs(self):
        counters.clear()
        x = torch.ones(2, 3)
        y = torch.randn(2, 3)

        def vmap_fn(inps):
            x = inps["x"]
            y = inps["y"]
            return x + y

        def fn(x, y):
            return torch.func.vmap(vmap_fn)({"x": x, "y": y})

        actual = fn(x, y)
        expected = torch.compile(fn, backend="aot_eager", fullgraph=False)(x, y)
        self.assertEqual(len(counters["graph_break"]), 1)
        assert_dict_matches_regex(
            self,
            dict(counters["graph_break"]),
            {".*HigherOrderOperator with body that accepts non-Tensors as input": 2},
        )
        self.assertEqual(actual, expected)

    def test_vmap_side_effects(self):
        counters.clear()
        x = torch.ones(2, 3)
        y = torch.randn(2, 3)

        some_list = []

        def f(x, y):
            some_list.append(1)
            return x + y

        def wrapper_fn(x, y):
            return torch.func.vmap(f)(x, y)

        actual = wrapper_fn(x, y)
        expected = torch.compile(wrapper_fn, backend="aot_eager", fullgraph=False)(x, y)
        self.assertEqual(len(counters["graph_break"]), 1)
        assert_dict_matches_regex(
            self,
            dict(counters["graph_break"]),
            {
                r".*HigherOrderOperator: Mutating a variable not in the current scope \(replace_all\)": 2
            },
        )
        self.assertEqual(actual, expected)

    def test_vmap_disable_capture(self):
        counters.clear()

        with config.patch(capture_func_transforms=False):
            # We have verified above that this
            # function compiles
            def wrapper_fn(x):
                return torch.func.vmap(lambda x: x.sum(0) + x.sum(1))(x)

            x = torch.randn(3, 3, 3)
            actual = wrapper_fn(x)
            expected = torch.compile(wrapper_fn, backend="aot_eager", fullgraph=False)(
                x
            )
            self.assertEqual(len(counters["graph_break"]), 1)
            self.assertEqual(
                dict(counters["graph_break"]),
                {
                    "torch.func.vmap capture is disabled, it can be "
                    "turned on by setting `torch._dynamo.config.capture_func_transforms=True`": 2
                },
            )
            self.assertEqual(actual, expected)

    def test_vmap_illegal_op_graph_break(self):
        counters.clear()

        def bad_fn(x):
            x.stride()
            return x

        def wrapper_fn(x):
            return torch.func.vmap(bad_fn)(x)

        x = torch.randn(3, 3, 3)
        actual = wrapper_fn(x)
        expected = torch.compile(wrapper_fn, backend="aot_eager", fullgraph=False)(x)
        self.assertEqual(len(counters["graph_break"]), 1)
        assert_dict_matches_regex(
            self,
            dict(counters["graph_break"]),
            {".*Illegal getattr invocation stride in strict mode": 2},
        )
        self.assertEqual(actual, expected)

    def test_vmap_multiple_invocation_in_dims(self):
        counters.clear()

        def wrapper_fn(x, in_dims):
            return torch.func.vmap(torch.sum, in_dims)(x)

        x = torch.randn(3, 3, 3, 3)
        opt = torch.compile(wrapper_fn, backend="eager", fullgraph=False, dynamic=True)
        expected = wrapper_fn(x, 0), wrapper_fn(x, 1), wrapper_fn(x, 2)
        # Third invocation of `opt` makes `in_dims` as SymInt.
        actual = opt(x, 0), opt(x, 1), opt(x, 2)
        self.assertEqual(expected, actual)
        self.assertEqual(len(counters["graph_break"]), 1)
        self.assertEqual(
            dict(counters["graph_break"]),
            {"torch.func.vmap: in_dims is not an int or tuple variable.": 2},
        )

    def test_vmap_multiple_invocation_out_dims(self):
        counters.clear()

        def wrapper_fn(x, out_dims):
            return torch.func.vmap(lambda x: torch.sum(x, 0), out_dims=out_dims)(x)

        x = torch.randn(3, 3, 3, 3)
        opt = torch.compile(wrapper_fn, backend="eager", fullgraph=False, dynamic=True)
        expected = wrapper_fn(x, 0), wrapper_fn(x, 1), wrapper_fn(x, 2)
        # Third invocation of `opt` makes `in_dims` as SymInt.
        actual = opt(x, 0), opt(x, 1), opt(x, 2)
        self.assertEqual(expected, actual)
        self.assertEqual(len(counters["graph_break"]), 1)
        self.assertEqual(
            dict(counters["graph_break"]),
            {"torch.func.vmap: out_dims is not an int or tuple variable.": 2},
        )

    def test_vmap_new_tensor_in_body(self):
        def fn(x):
            return x + torch.ones(3)

        def wrapper_fn(x):
            return torch.func.vmap(fn)(x)

        x = torch.randn(
            3,
        )
        opt = torch.compile(wrapper_fn, backend="eager", fullgraph=True)
        expected = wrapper_fn(x)
        actual = opt(x)
        self.assertEqual(expected, actual)

    def test_vmap_new_tensor_unused_in_body(self):
        def fn(x):
            return torch.tensor(0.5)

        def wrapper_fn(x):
            return torch.func.vmap(fn)(x)

        x = torch.randn(3)
        opt = torch.compile(wrapper_fn, backend="eager", fullgraph=True)
        expected = wrapper_fn(x)
        actual = opt(x)
        self.assertEqual(expected, actual)

    def test_vmap_new_tensor_implicit_via_op(self):
        def wrapper_fn(x):
            return torch.func.vmap(lambda t: torch.add(t, 0.5))(x)

        x = torch.randn(3)
        opt = torch.compile(wrapper_fn, backend="eager", fullgraph=True)
        expected = wrapper_fn(x)
        actual = opt(x)
        self.assertEqual(expected, actual)

>>>>>>> 256fed02

class ActivationCheckpointingTests(torch._dynamo.test_case.TestCase):
    def _validate(self, fn, backend, *args, skip_check=False, fullgraph=True):
        cloned_args = []
        for arg in args:
            cloned_args.append(arg.clone().detach().requires_grad_(arg.requires_grad))

        torch.manual_seed(0)
        expected = fn(*args)
        expected.sum().backward()

        opt_fn = torch.compile(fn, fullgraph=fullgraph, backend=backend)
        torch.manual_seed(0)
        result = opt_fn(*cloned_args)
        result.sum().backward()

        if not skip_check:
            self.assertEqual(result, expected)
            for arg, cloned_arg in zip(args, cloned_args):
                self.assertEqual(arg.grad, cloned_arg.grad)

    @requires_cuda()
    @torch._functorch.config.patch(functionalize_rng_ops=True)
    def test_function(self):
        def gn(x, y):
            return torch.sigmoid(torch.matmul(x, y))

        def fn(x, y):
            return torch.utils.checkpoint.checkpoint(gn, torch.sin(x), y)

        x = torch.randn(4, 4, requires_grad=True)
        y = torch.randn(4, 4, requires_grad=True)

        fw_compiler = functools.partial(count_ops, freq=1, op=torch.ops.aten.mm.default)
        bw_compiler = functools.partial(
            count_ops, freq=3, op=torch.ops.aten.mm.default
        )  # mm recomputed in the bwd
        backend = aot_autograd(fw_compiler=fw_compiler, bw_compiler=bw_compiler)
        self._validate(fn, backend, x, y)

    @requires_cuda()
    @torch._functorch.config.patch(functionalize_rng_ops=True)
    def test_function_with_kwargs(self):
        def gn(x, y):
            return torch.sigmoid(torch.matmul(x, y))

        def fn(x, y):
            return torch.utils.checkpoint.checkpoint(
                gn, torch.sin(x), y, use_reentrant=True, preserve_rng_state=False
            )

        x = torch.randn(4, 4, requires_grad=True)
        y = torch.randn(4, 4, requires_grad=True)

        fw_compiler = functools.partial(count_ops, freq=1, op=torch.ops.aten.mm.default)
        bw_compiler = functools.partial(
            count_ops, freq=3, op=torch.ops.aten.mm.default
        )  # mm recomputed in the bwd
        backend = aot_autograd(fw_compiler=fw_compiler, bw_compiler=bw_compiler)
        self._validate(fn, backend, x, y)

    @requires_cuda()
    @torch._functorch.config.patch(functionalize_rng_ops=True)
    def test_dropout(self):
        def gn(x, y):
            return torch.nn.functional.dropout(torch.matmul(x, y), p=0.2)

        def fn(x, y):
            return torch.utils.checkpoint.checkpoint(gn, torch.sin(x), y)

        x = torch.randn(4, 4, device="cuda", requires_grad=True)
        y = torch.randn(4, 4, device="cuda", requires_grad=True)

        fw_compiler = functools.partial(
            count_ops, freq=1, op=torch.ops.rngprims.philox_rand.default
        )
        bw_compiler = functools.partial(
            count_ops, freq=1, op=torch.ops.rngprims.philox_rand.default
        )
        backend = aot_autograd(fw_compiler=fw_compiler, bw_compiler=bw_compiler)
        self._validate(
            fn, backend, x, y, skip_check=True
        )  # dropout decomp is known to diverge with eager

    @requires_cuda()
    @torch._functorch.config.patch(functionalize_rng_ops=True)
    def test_dropout_inductor(self):
        def gn(x, y):
            return torch.nn.functional.dropout(torch.matmul(x, y), p=0.2)

        def fn(x, y):
            return torch.utils.checkpoint.checkpoint(gn, torch.sin(x), y)

        x = torch.randn(4, 4, device="cuda", requires_grad=True)
        y = torch.randn(4, 4, device="cuda", requires_grad=True)

        backend = "inductor"
        self._validate(
            fn, backend, x, y, skip_check=True
        )  # dropout decomp is known to diverge with eager

    @requires_cuda()
    @torch._functorch.config.patch(functionalize_rng_ops=True)
    def test_fallback(self):
        def gn(x, y):
            torch._dynamo.graph_break()
            return torch.sigmoid(torch.matmul(x, y))

        def fn(x, y):
            return torch.cos(torch.utils.checkpoint.checkpoint(gn, torch.sin(x), y))

        x = torch.randn(4, 4, requires_grad=True)
        y = torch.randn(4, 4, requires_grad=True)
        args = (x, y)

        backend = EagerAndRecordGraphs()
        cnt = CompileCounterWithBackend(backend)

        expected = fn(*args)
        result = torch.compile(fn, backend=cnt)(*args)

        self.assertEqual(result, expected)

        # One graph for torch.sin on the input, and other for torch.cos.
        self.assertEqual(cnt.frame_count, 2)
        self.assertEqual(cnt.op_count, 2)
        self.assertEqual(len(backend.graphs), 2)

    @requires_cuda()
    @torch._functorch.config.patch(functionalize_rng_ops=True)
    def test_module(self):
        class MockModule(torch.nn.Module):
            def __init__(self):
                super().__init__()
                self.linear = torch.nn.Linear(10, 10)

            def forward(self, x):
                return torch.sigmoid(self.linear(x))

        mod = MockModule()

        def fn(x):
            return torch.utils.checkpoint.checkpoint(mod, torch.sin(x))

        x = torch.randn(10, 10, requires_grad=True)

        fw_compiler = functools.partial(
            count_ops, freq=1, op=torch.ops.aten.sigmoid.default
        )
        bw_compiler = functools.partial(
            count_ops, freq=1, op=torch.ops.aten.sigmoid.default
        )
        backend = aot_autograd(fw_compiler=fw_compiler, bw_compiler=bw_compiler)
        self._validate(fn, backend, x)


if __name__ == "__main__":
    from torch._dynamo.test_case import run_tests

    run_tests()<|MERGE_RESOLUTION|>--- conflicted
+++ resolved
@@ -14,28 +14,18 @@
 import torch.nn as nn
 import torch.utils.checkpoint
 from torch._dynamo.backends.common import aot_autograd
-from torch._dynamo.testing import CompileCounter, CompileCounterWithBackend
+from torch._dynamo.testing import (
+    CompileCounter,
+    CompileCounterWithBackend,
+    EagerAndRecordGraphs,
+    normalize_gm,
+)
 from torch._dynamo.utils import counters
 from torch._higher_order_ops.wrap import wrap
 from torch.testing._internal.inductor_utils import HAS_CUDA
 
 
 requires_cuda = functools.partial(unittest.skipIf, not HAS_CUDA, "requires cuda")
-
-
-def strip_comment(code):
-    code = str(code)
-    return re.sub(r"(?m)^ *#.*\n?", "", code)
-
-
-def remove_trailing_space(code):
-    return "\n".join([line.rstrip() for line in code.split("\n")])
-
-
-def normalize_gm(gm_str):
-    # strip comments as comments have path to files which may differ from
-    # system to system.
-    return remove_trailing_space(strip_comment(gm_str))
 
 
 def check_dynamic_shape_capture():
@@ -43,17 +33,6 @@
     if not config.assume_static_by_default:
         return True
     return False
-
-
-# Equivalent to backend="eager", but also records graphs that
-# we can assert on
-class EagerAndRecordGraphs:
-    def __init__(self):
-        self.graphs = []
-
-    def __call__(self, gm: torch.fx.GraphModule, example_inputs):
-        self.graphs.append(gm)
-        return gm
 
 
 def count_ops(gm, args, freq, op):
@@ -96,8 +75,6 @@
     return result
 
 
-<<<<<<< HEAD
-=======
 # Checks that a dict matches a dict with "regex keys". That is,
 # the keys are regex expressions.
 def assert_dict_matches_regex(self, dct, dct_with_regex_keys):
@@ -125,7 +102,6 @@
     self.assertEqual(dct, new_dct)
 
 
->>>>>>> 256fed02
 class HigherOrderOpTests(torch._dynamo.test_case.TestCase):
     def _assert_wrap_fallback(self, func, args, setup=lambda: None):
         counters.clear()
@@ -1590,6 +1566,13 @@
 
         self._test_wrap_simple(fn, (torch.randn(10, 10),), 4, expected_opcount=1)
 
+    def test_fn_with_kwargs_in_torch_ops(self):
+        def fn(x):
+            return wrap(lambda z: torch.cos(input=z), x)
+
+        x = torch.randn(3)
+        self._test_wrap_simple(fn, (x,), 2, expected_opcount=1)
+
     def test_hooks(self):
         class ToyModel(torch.nn.Module):
             def __init__(self):
@@ -1624,9 +1607,6 @@
 
         self.assertTrue(activations.keys() == forward_handles.keys())
 
-<<<<<<< HEAD
-    def _grad_compile_check(self, fn, inputs, fullgraph=True, graph_idx=0):
-=======
 
 class FuncTorchHigherOrderOpTests(torch._dynamo.test_case.TestCase):
     def run(self, result=None):
@@ -1637,7 +1617,6 @@
             super().run(result)
 
     def _compile_check(self, fn, inputs, fullgraph=True, graph_idx=0):
->>>>>>> 256fed02
         backend = EagerAndRecordGraphs()
         actual = fn(*inputs)
         expected = torch.compile(fn, backend=backend, fullgraph=fullgraph)(*inputs)
@@ -1657,7 +1636,7 @@
             return torch.func.grad(fn)(x)
 
         x = torch.randn(3, 3, 3)
-        wrapped_gm = self._grad_compile_check(wrapper_fn, (x,))
+        wrapped_gm = self._compile_check(wrapper_fn, (x,))
 
         # Dynamic shapes produce a slightly different graph.
         if check_dynamic_shape_capture():
@@ -1714,7 +1693,7 @@
             return torch.func.grad(fn)(x)
 
         x = torch.randn(3, 3, 3)
-        wrapped_gm = self._grad_compile_check(wrapper_fn, (x,))
+        wrapped_gm = self._compile_check(wrapper_fn, (x,))
 
         # Dynamic shapes produce a slightly different graph.
         if check_dynamic_shape_capture():
@@ -1763,9 +1742,7 @@
         # There are two graphs, first for generating `y` and
         # second for application of `grad`.
         # We are interested in the second graph.
-        wrapped_gm = self._grad_compile_check(
-            wrapper_fn, (x,), fullgraph=False, graph_idx=1
-        )
+        wrapped_gm = self._compile_check(wrapper_fn, (x,), fullgraph=False, graph_idx=1)
 
         # Dynamic shapes produce a slightly different graph.
         if check_dynamic_shape_capture():
@@ -1814,7 +1791,7 @@
 
         # Graph break because dynamo is unable to get source `fn` and
         # functools.wraps in `grad` leads to graph-break
-        wrapped_gm = self._grad_compile_check(wrapper_fn, (x,), fullgraph=False)
+        wrapped_gm = self._compile_check(wrapper_fn, (x,), fullgraph=False)
 
         # Dynamic shapes produce a slightly different graph.
         if check_dynamic_shape_capture():
@@ -1857,7 +1834,7 @@
             return torch.func.grad(fn, has_aux=True)(x)
 
         x = torch.randn(3, 3, 3)
-        wrapped_gm = self._grad_compile_check(wrapper_fn, (x,))
+        wrapped_gm = self._compile_check(wrapper_fn, (x,))
 
         # Dynamic shapes produce a slightly different graph.
         if check_dynamic_shape_capture():
@@ -1902,7 +1879,7 @@
 
         y = torch.randn(3, 3, 3)
         x = torch.randn(3, 3, 3)
-        wrapped_gm = self._grad_compile_check(wrapper_fn, (x, y))
+        wrapped_gm = self._compile_check(wrapper_fn, (x, y))
 
         # Dynamic shapes produce a slightly different graph.
         if check_dynamic_shape_capture():
@@ -1940,15 +1917,21 @@
     def test_grad_two_tensor_all_grad_has_aux(self):
         counters.clear()
 
+        nums = (0, 1)
+
         def fn(x, y):
             return ((x.sin() + y).sum(), x.cos())
 
-        def wrapper_fn(x, y):
+        def wrapper_fn_const_var(x, y):
             return torch.func.grad(fn, argnums=(0, 1), has_aux=True)(x, y)
+
+        def wrapper_fn_tuple_var(x, y):
+            return torch.func.grad(fn, argnums=nums, has_aux=True)(x, y)
 
         y = torch.randn(3, 3, 3)
         x = torch.randn(3, 3, 3)
-        wrapped_gm = self._grad_compile_check(wrapper_fn, (x, y))
+        wrapped_gm_const_var = self._compile_check(wrapper_fn_const_var, (x, y))
+        wrapped_gm_tuple_var = self._compile_check(wrapper_fn_tuple_var, (x, y))
 
         # Dynamic shapes produce a slightly different graph.
         if check_dynamic_shape_capture():
@@ -1983,8 +1966,14 @@
             _set_grad_enabled_1 = torch._C._set_grad_enabled(True)
             return (sum_1, cos)
 """
-        actual = normalize_gm(wrapped_gm.print_readable(print_output=False))
-        self.assertExpectedInline(actual, expected)
+        actual_const_var = normalize_gm(
+            wrapped_gm_const_var.print_readable(print_output=False)
+        )
+        actual_tuple_var = normalize_gm(
+            wrapped_gm_tuple_var.print_readable(print_output=False)
+        )
+        self.assertExpectedInline(actual_const_var, expected)
+        self.assertExpectedInline(actual_tuple_var, expected)
 
     def test_grad_over_grad(self):
         counters.clear()
@@ -1996,7 +1985,7 @@
             return torch.func.grad(torch.func.grad(fn))(x)
 
         x = torch.randn(())
-        wrapped_gm = self._grad_compile_check(wrapper_fn, (x,), fullgraph=False)
+        wrapped_gm = self._compile_check(wrapper_fn, (x,), fullgraph=False)
 
         if check_dynamic_shape_capture():
             return
@@ -2113,7 +2102,7 @@
 
         x = torch.randn(3, 3, 3)
         y = 3.0
-        wrapped_gm = self._grad_compile_check(wrapper_fn, (x, y))
+        wrapped_gm = self._compile_check(wrapper_fn, (x, y))
 
         # Dynamic shapes produce a slightly different graph.
         if check_dynamic_shape_capture():
@@ -2147,20 +2136,7 @@
     def test_grad_disable_capture(self):
         counters.clear()
 
-<<<<<<< HEAD
-        @contextlib.contextmanager
-        def disable_grad_capture():
-            org_val = torch._dynamo.config.capture_func_transforms
-            torch._dynamo.config.capture_func_transforms = False
-            try:
-                yield
-            finally:
-                torch._dynamo.config.capture_func_transforms = org_val
-
-        with disable_grad_capture():
-=======
         with config.patch(capture_func_transforms=False):
->>>>>>> 256fed02
             # We have verified above that this
             # function compiles
             def fn(x):
@@ -2177,7 +2153,10 @@
             self.assertEqual(len(counters["graph_break"]), 1)
             self.assertEqual(
                 dict(counters["graph_break"]),
-                {"torch.func.grad capture is disabled": 2},
+                {
+                    "torch.func.grad capture is disabled, it can be turned "
+                    "on by setting `torch._dynamo.config.capture_func_transforms=True`": 2
+                },
             )
             self.assertEqual(actual, expected)
 
@@ -2199,8 +2178,6 @@
         )
         self.assertEqual(actual, expected)
 
-<<<<<<< HEAD
-=======
     def test_vmap(self):
         def fn(x):
             return torch.func.vmap(lambda x: x.sum(0) + x.sum(1))(x)
@@ -2775,7 +2752,6 @@
         actual = opt(x)
         self.assertEqual(expected, actual)
 
->>>>>>> 256fed02
 
 class ActivationCheckpointingTests(torch._dynamo.test_case.TestCase):
     def _validate(self, fn, backend, *args, skip_check=False, fullgraph=True):
