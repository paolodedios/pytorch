# Owner(s): ["module: dynamo"]
import contextlib
import functools
import unittest

import functorch.experimental.control_flow as control_flow

import torch
import torch._dynamo.config as config

import torch._dynamo.test_case
import torch._functorch.config
import torch.nn as nn
import torch.utils.checkpoint
from torch._dynamo.backends.common import aot_autograd
from torch._dynamo.testing import (
    CompileCounter,
    CompileCounterWithBackend,
    EagerAndRecordGraphs,
    normalize_gm,
)
from torch._dynamo.utils import counters
from torch._higher_order_ops.wrap import wrap
from torch.testing._internal.inductor_utils import HAS_CUDA


requires_cuda = functools.partial(unittest.skipIf, not HAS_CUDA, "requires cuda")


def check_dynamic_shape_capture():
    # This also mirrors config from `test/dynamo/test_dynamic_shapes.py:make_dynamic_cls`
    if not config.assume_static_by_default:
        return True
    return False


def count_ops(gm, args, freq, op):
    assert [node.target for node in gm.graph.nodes].count(op) == freq
    return gm


class Obj:
    pass


class MyModule(nn.Module):
    def __init__(self):
        super().__init__()
        self.existing = torch.nn.Parameter(torch.ones([]))

    def forward(self, x):
        return self.existing * x


global_obj = Obj()
global_module = MyModule()
global_var = torch.randn(3)
global_num = 3.14
global_list = []


def find_first_node(gm, func):
    for node in gm.graph.nodes:
        if node.target is func:
            return node
    return None


def op_count(gm):
    result = 0
    for node in gm.graph.nodes:
        if "call" in node.op:
            result += 1
    return result


@contextlib.contextmanager
def disable_functorch_capture():
    org_val = torch._dynamo.config.capture_func_transforms
    torch._dynamo.config.capture_func_transforms = False
    try:
        yield
    finally:
        torch._dynamo.config.capture_func_transforms = org_val


class HigherOrderOpTests(torch._dynamo.test_case.TestCase):
    def _assert_wrap_fallback(self, func, args, setup=lambda: None):
        counters.clear()
        backend = EagerAndRecordGraphs()
        cnt = CompileCounterWithBackend(backend)

        setup()
        expected = func(*args)
        setup()
        result = torch.compile(func, backend=cnt, fullgraph=False)(*args)
        num_graph_breaks = len(counters["graph_break"].keys())
        self.assertGreater(num_graph_breaks, 0)

        for gm in backend.graphs:
            for node in gm.graph.nodes:
                self.assertFalse(node.target is wrap)

        self.assertEqual(result, expected)

    def _test_wrap_simple(self, func, args, expected_num_wrap_args, expected_opcount=1):
        # Given a `func` that has a single call to `wrap`,
        # we check that:
        # - there are no graph breaks
        # - eager vs torch.compile has the same result
        # - after dynamo capture, the wrap has the expected number of args
        backend = EagerAndRecordGraphs()
        cnt = CompileCounterWithBackend(backend)

        expected = func(*args)
        result = torch.compile(func, fullgraph=True, backend=cnt)(*args)

        self.assertEqual(result, expected)

        self.assertEqual(cnt.frame_count, 1)
        self.assertEqual(cnt.op_count, expected_opcount)

        self.assertEqual(len(backend.graphs), 1)
        wrap_node = find_first_node(backend.graphs[0], wrap)
        self.assertEqual(len(wrap_node.args), expected_num_wrap_args)

    def test_no_freevars(self):
        def f(x):
            return wrap(lambda x: torch.sin(x), x)

        x = torch.randn(3)
        self._test_wrap_simple(f, (x,), 2)

    def test_return_captured_var(self):
        freevar = torch.randn(3)

        def test(x):
            return freevar

        def fn(x):
            return wrap(test, x)

        x = torch.randn(3)

        # Since, `x` is unused, we don't lift it to
        # be the input.
        self._test_wrap_simple(fn, (x,), 2)

    def test_return_captured_vars(self):
        freevar1 = torch.randn(3)
        freevar2 = torch.randn(3)

        def test(x):
            return freevar1, freevar2, freevar1

        def fn(x):
            return wrap(test, x)

        x = torch.randn(3)

        # Since, `x` is unused, we don't lift it to
        # be the input.
        self._test_wrap_simple(fn, (x,), 3, 4)

    def test_return_captured_var_used_multiple_times(self):
        freevar = torch.randn(3)

        def test(x):
            y = x + freevar
            return y, freevar

        def fn(x):
            return wrap(test, x)

        x = torch.randn(3)
        self._test_wrap_simple(fn, (x,), 3, 3)

    def test_capture_untracked_global(self):
        def f(x):
            return wrap(lambda x: x + global_var, x)

        x = torch.randn(3)
        self._test_wrap_simple(f, (x,), 3)

    def test_capture_constants(self):
        x = torch.randn(3, 3)
        y = 4.0

        def fn(x, y, z):
            if z:
                return x + y
            return x * y

        def f(x, y, z):
            return wrap(fn, x, y, z)

        args = (x, 4.0, None)
        opt_f = torch.compile(f, fullgraph=True, backend=CompileCounter())
        expected = f(*args)
        result = opt_f(*args)
        self.assertEqual(result, expected)

        # Ensure that we recompile here
        args = (x, 5.0, None)
        expected = f(*args)
        result = opt_f(*args)
        self.assertEqual(result, expected)

    def test_capture_untracked_global_nested(self):
        backend = EagerAndRecordGraphs()
        cnt = CompileCounterWithBackend(backend)

        @torch.compile(backend=cnt, fullgraph=True)
        def f(x):
            return wrap(lambda x: wrap(lambda x: x + global_var, x), x)

        x = torch.randn(3)
        result = f(x)

        self.assertEqual(result, x + global_var)
        self.assertEqual(cnt.frame_count, 1)
        self.assertEqual(cnt.op_count, 1)

        self.assertEqual(len(backend.graphs), 1)
        wrap_node = find_first_node(backend.graphs[0], wrap)
        self.assertTrue(len(wrap_node.args), 3)

        body_function = getattr(backend.graphs[0], wrap_node.args[0].name)
        self.assertEqual(op_count(body_function), 1)
        inner_wrap_node = find_first_node(body_function, wrap)
        self.assertTrue(len(inner_wrap_node.args), 3)

    def test_capture_untracked_nonlocal(self):
        x = torch.randn(3, 3)
        y = torch.randn(3, 3)

        def f(x, y):
            def g(x):
                return wrap(lambda x: x + y, x)

            self._test_wrap_simple(g, (x,), 3)
            return g(x)

        f(x, y)

    def test_capture_tracked(self):
        x = torch.randn(3, 3)
        y = torch.randn(3, 3)

        def f(x, y):
            return wrap(lambda x: x + y, x)

        self._test_wrap_simple(f, (x, y), 3)

    def test_capture_tracked_nested(self):
        x = torch.randn(3, 3)
        y = torch.randn(3, 3)

        def f(x, y):
            return wrap(lambda x: wrap(lambda x: x + y, x), x)

        self._test_wrap_simple(f, (x, y), 3)

    def test_inlined_functions(self):
        def g(x, y):
            return x + y

        def f(x, y):
            return wrap(lambda x: g(x, y), x)

        x = torch.randn(3, 3)
        y = torch.randn(3, 3)
        self._test_wrap_simple(f, (x, y), 3)

    def test_same_freevar_twice(self):
        free = torch.randn(3)

        def g(x):
            y = free.sin()
            z = free.cos()
            return y, z

        def f(x):
            return wrap(g, x)

        x = torch.randn(3)

        # Since, `x` is unused, we don't lift it to
        # be the input.
        self._test_wrap_simple(f, (x,), 2, 3)

    def test_capture_value_created_in_subgraph(self):
        backend = EagerAndRecordGraphs()
        cnt = CompileCounterWithBackend(backend)

        x = torch.randn(3, 3)
        y = torch.randn(3, 3)

        def inner(x, y):
            z = x + y
            return wrap(lambda x: wrap(lambda x: x + z, x), x)

        @torch.compile(backend=cnt, fullgraph=True)
        def f(x, y):
            return wrap(inner, x, y)

        result = f(x, y)

        self.assertEqual(result, x + y + x)
        self.assertEqual(cnt.frame_count, 1)
        self.assertEqual(cnt.op_count, 1)
        self.assertEqual(len(backend.graphs), 1)

        # No changes to args of outer wrap
        gm = backend.graphs[0]
        wrap_node = find_first_node(gm, wrap)
        self.assertTrue(len(wrap_node.args), 3)

        # z was lifted to arg of inner wrap
        body_function = getattr(gm, wrap_node.args[0].name)
        # addition + wrap
        self.assertEqual(op_count(body_function), 2)
        inner_wrap_node = find_first_node(body_function, wrap)
        self.assertTrue(len(inner_wrap_node.args), 3)

        # Innermost body function: z was also lifted to arg
        body_function = getattr(body_function, inner_wrap_node.args[0].name)
        self.assertEqual(op_count(body_function), 1)
        inner_wrap_node = find_first_node(body_function, wrap)
        self.assertTrue(len(inner_wrap_node.args), 3)

    def test_side_effect_set_new_attr_global_obj(self):
        def setup():
            global global_obj
            global_obj = Obj()

        def f(x):
            def h(x):
                def g(x):
                    global_obj.foo = x + 1
                    return x.clone()

                y = wrap(g, x)
                return y + global_obj.foo

            return h(x)

        x = torch.zeros([])
        self._assert_wrap_fallback(f, (x,), setup=setup)

    def test_side_effect_set_existing_attr_global_obj(self):
        def setup():
            global global_obj
            global_obj = Obj()
            global_obj.foo = nn.Parameter(torch.tensor(4.0))

        def f(x):
            def h(x):
                def g(x):
                    global_obj.foo = x + 1
                    return x.clone()

                y = wrap(g, x)
                return y + global_obj.foo

            return h(x)

        x = torch.zeros([])
        self._assert_wrap_fallback(f, (x,), setup=setup)

    def test_side_effect_del_existing_attr_global_obj(self):
        def setup():
            global global_obj
            global_obj = Obj()
            global_obj.foo = torch.tensor(4.0)

        def f(x):
            def h(x):
                def g(x):
                    del global_obj.foo
                    return x.clone()

                y = wrap(g, x)
                return y

            return h(x)

        x = torch.zeros([])
        self._assert_wrap_fallback(f, (x,), setup=setup)

    def test_side_effect_set_new_attr_global_module(self):
        def setup():
            global global_module
            global_module = MyModule()

        def h(x):
            def g(x):
                global_module.foo = nn.Parameter(x + 1)
                return x.clone()

            y = wrap(g, x)
            return y + global_module.foo

        x = torch.zeros([])
        self._assert_wrap_fallback(h, (x,), setup=setup)

    def test_side_effect_set_existing_attr_global_module(self):
        def setup():
            global global_module
            global_module = MyModule()

        def h(x):
            def g(x):
                global_module.existing = nn.Parameter(torch.tensor(4.0))
                return global_module(x)

            y = wrap(g, x)
            return y

        x = torch.zeros([])
        self._assert_wrap_fallback(h, (x,), setup=setup)

    def test_side_effect_del_existing_attr_global_module(self):
        def setup():
            global global_module
            global_module = MyModule()

        def h(x):
            def g(x):
                del global_module.existing
                return x.clone()

            y = wrap(g, x)
            return y

        x = torch.zeros([])
        self._assert_wrap_fallback(h, (x,), setup=setup)

    def test_side_effect_mutate_global_num(self):
        def setup():
            global global_num
            global_num = 3.14

        def f(x):
            def g(x):
                global global_num
                global_num = global_num + 1
                return x + global_num

            y = wrap(g, x)
            return y + global_num

        x = torch.zeros([])
        self._assert_wrap_fallback(f, (x,), setup=setup)

    def test_side_effect_mutate_global_num_builtin(self):
        def setup():
            global global_num
            global_num = 3.14

        def f(x):
            def g(x):
                global global_num
                global_num += 1
                return x + global_num

            y = wrap(g, x)
            return y + global_num

        x = torch.zeros([])
        self._assert_wrap_fallback(f, (x,), setup=setup)

    def test_side_effect_mutate_global_tensor(self):
        def setup():
            global global_var
            global_var = torch.ones(3)

        def f(x):
            def g(x):
                global global_var
                global_var = global_var + 1
                return x + global_var

            y = wrap(g, x)
            return y + global_var

        x = torch.zeros([])
        self._assert_wrap_fallback(f, (x,), setup=setup)

    def test_side_effect_mutate_global_tensor_builtin(self):
        def setup():
            global global_var
            global_var = torch.ones(3)

        def f(x):
            def g(x):
                global global_var
                global_var += 1
                return x + global_var

            y = wrap(g, x)
            return y + global_var

        x = torch.zeros([])
        self._assert_wrap_fallback(f, (x,), setup=setup)

    def test_side_effect_mutate_global_list(self):
        def setup():
            global global_list
            global_list = []

        def f(x):
            def g(x):
                val = x + 1
                global_list.append(val)
                return global_list[-1]

            y = wrap(g, x)
            z = y + global_list[-1]
            return z

        x = torch.zeros([])
        self._assert_wrap_fallback(f, (x,), setup=setup)

    def test_side_effect_mutate_nonlocal_num(self):
        def f(x):
            def h(x):
                val = 1

                def g(x):
                    nonlocal val
                    val = val + 1
                    return x + val

                y = wrap(g, x)
                z = y + val
                return z

            return h(x)

        x = torch.zeros([])
        self._assert_wrap_fallback(f, (x,))

    def test_side_effect_set_new_attr_nonlocal_obj(self):
        def f(x):
            def h(x):
                obj = Obj()

                def g(x):
                    obj.val = x.dim()
                    return x.clone()

                y = wrap(g, x)
                z = y + obj.val
                return z

            return h(x)

        x = torch.zeros([])
        self._assert_wrap_fallback(f, (x,))

    def test_side_effect_set_existing_attr_nonlocal_obj(self):
        def f(x):
            def h(x):
                obj = Obj()
                obj.val = 3

                def g(x):
                    obj.val = x.dim()
                    return x.clone()

                y = wrap(g, x)
                z = y + obj.val
                return z

            return h(x)

        x = torch.zeros([])
        self._assert_wrap_fallback(f, (x,))

    def test_side_effect_del_existing_attr_nonlocal_obj(self):
        def f(x):
            def h(x):
                obj = Obj()
                obj.val = 3

                def g(x):
                    del obj.val
                    return x.clone()

                y = wrap(g, x)
                return y

            return h(x)

        x = torch.zeros([])
        self._assert_wrap_fallback(f, (x,))

    def test_side_effect_set_new_attr_nonlocal_module(self):
        def h(x):
            obj = MyModule()

            def g(x):
                obj.val = x.dim()
                return x.clone()

            y = wrap(g, x)
            z = y + obj.val
            return z

        x = torch.zeros([])
        self._assert_wrap_fallback(h, (x,))

    def test_side_effect_set_existing_attr_nonlocal_module(self):
        def h(x):
            obj = MyModule()

            def g(x):
                obj.existing = nn.Parameter(torch.tensor(3.14))
                return obj(x)

            y = wrap(g, x)
            return y

        x = torch.zeros([])
        self._assert_wrap_fallback(h, (x,))

    def test_side_effect_del_existing_attr_nonlocal_module(self):
        def h(x):
            obj = MyModule()

            def g(x):
                del obj.existing
                return x.clone()

            y = wrap(g, x)
            return y

        x = torch.zeros([])
        self._assert_wrap_fallback(h, (x,))

    def test_side_effect_mutate_nonlocal_tensor(self):
        def f(x):
            def h(x):
                val = torch.tensor(1.0)

                def g(x):
                    nonlocal val
                    val = val + 1
                    return x + val

                y = wrap(g, x)
                z = y + val
                return z

            return h(x)

        x = torch.zeros([])
        self._assert_wrap_fallback(f, (x,))

    def test_side_effect_mutate_nonlocal_num_builtin(self):
        def f(x):
            def h(x):
                val = 1

                def g(x):
                    nonlocal val
                    val += 1
                    return x + val

                y = wrap(g, x)
                z = y + val
                return z

            return h(x)

        x = torch.zeros([])
        self._assert_wrap_fallback(f, (x,))

    def test_side_effect_mutate_nonlocal_tensor_builtin(self):
        def f(x):
            def h(x):
                val = torch.tensor(1.0)

                def g(x):
                    nonlocal val
                    val += 1
                    return x + val

                y = wrap(g, x)
                z = y + val
                return z

            return h(x)

        x = torch.zeros([])
        self._assert_wrap_fallback(f, (x,))

    def test_side_effect_nonlocal_list_append_graph_break(self):
        def g(x):
            y = []

            def f(k):
                m = k + 1
                y.append(m)
                return k

            wrap(f, x)
            return y[0]

        x = torch.randn(3, 3)
        self._assert_wrap_fallback(g, (x,))

    def test_side_effect_nested_nonlocal_list_append_graph_break(self):
        def g(x):
            def h(x):
                y = []

                def f(k):
                    m = k + 1
                    y.append(m)
                    return k

                wrap(f, x)
                return y[0]

            return h(x)

        x = torch.randn(3, 3)
        self._assert_wrap_fallback(g, (x,))

    def test_side_effect_local_list_append_no_graph_break(self):
        def g(x):
            def f(k):
                y = []
                y.append(k + 1)
                return y[0]

            return wrap(f, x)

        x = torch.randn(3, 3)
        self._test_wrap_simple(g, (x,), 2)

    def test_wrap_kwarg(self):
        def f(x, y):
            return wrap(lambda x, y: x + y, x, y=y)

        x = torch.randn(3)
        y = torch.randn(3, 3)
        self._test_wrap_simple(f, (x, y), 3)

    def test_wrap_kwarg_int(self):
        def f(x, y):
            return wrap(lambda x, y: x + y, x, y=y)

        x = torch.randn(3)
        y = 8

        # When running with dynamic shapes, `y` is captured as SymNodeVariable,
        # which is not supported currently.
        err_msg = "HigherOrderOperator with body that accepts non-Tensors as input"
        err_ctx = (
            self.assertRaisesRegex(torch._dynamo.exc.Unsupported, err_msg)
            if check_dynamic_shape_capture()
            else contextlib.nullcontext()
        )

        with err_ctx:
            # int are not passed as argument and directly
            # baked into the graph.
            self._test_wrap_simple(f, (x, y), 2)

    def test_wrap_all_kwarg(self):
        def f(y, x):
            return wrap(lambda x, y: (x * 2) + y, x=x, y=y)

        x = torch.randn(3)
        y = torch.randn(3, 3)

        self._test_wrap_simple(f, (x, y), 3)

    def test_wrap_kwarg_only(self):
        def f(x, y):
            def fn(*, x, y):
                return (x * 2) + y

            return wrap(fn, x=x, y=y)

        x = torch.randn(3)
        y = torch.randn(3, 3)

        self._test_wrap_simple(f, (x, y), 3)

    def test_wrap_kwarg_default(self):
        def f(x, y):
            def fn(*, x, y, z=8):
                return (x * 2) + y + z

            return wrap(fn, x=x, y=y)

        x = torch.randn(3)
        y = torch.randn(3, 3)

        self._test_wrap_simple(f, (x, y), 3)

    def test_wrap_kwarg_default_if_branch(self):
        def f(x, y):
            def fn(*, x, y, z=None):
                if z is None:
                    return (x * 2) + y
                else:
                    return 2 * x

            return wrap(fn, x=x, y=y)

        x = torch.randn(3)
        y = torch.randn(3, 3)

        self._test_wrap_simple(f, (x, y), 3)

    def test_wrap_kwarg_recompile(self):
        def f(x, y, z=None):
            def fn(*, x, y, z=None):
                if z is None:
                    return (x * 2) + y
                else:
                    return 2 * x

            return wrap(fn, x=x, y=y, z=z)

        x = torch.randn(3)
        y = torch.randn(3, 3)

        counters.clear()
        opt = torch.compile(f, backend="eager", fullgraph=True)
        opt(x, y)
        self.assertEqual(counters["stats"]["calls_captured"], 1)

        # verify that we `don't` recompile
        opt(x, y)
        self.assertEqual(counters["stats"]["calls_captured"], 1)

        # When running with dynamic shapes, `z` is captured as SymNodeVariable,
        # which is not supported currently.
        err_msg = "HigherOrderOperator with body that accepts non-Tensors as input"
        err_ctx = (
            self.assertRaisesRegex(torch._dynamo.exc.Unsupported, err_msg)
            if check_dynamic_shape_capture()
            else contextlib.nullcontext()
        )

        with err_ctx:
            # verify that we `do` recompile
            output = opt(x, y, 8)
            self.assertEqual(counters["stats"]["calls_captured"], 2)
            self.assertEqual(output, 2 * x)

    def test_wrap_kwarg_default_else_branch(self):
        def f(x, y, z):
            def fn(*, x, y, z=None):
                if z is None:
                    return (x * 2) + y
                else:
                    return 2 * x

            return wrap(fn, x=x, y=y, z=z)

        x = torch.randn(3)
        y = torch.randn(3, 3)

        # When running with dynamic shapes, `z` is captured as SymNodeVariable,
        # which is not supported currently.
        err_msg = "HigherOrderOperator with body that accepts non-Tensors as input"
        err_ctx = (
            self.assertRaisesRegex(torch._dynamo.exc.Unsupported, err_msg)
            if check_dynamic_shape_capture()
            else contextlib.nullcontext()
        )

        with err_ctx:
            # expected_num_wrap_args = 2 because in this case,
            # we take the `else` branch and `y` is not lifted.
            self._test_wrap_simple(f, (x, y, 8), 2)

    def test_wrap_unsupported_kwarg(self):
        def f(x, y, z):
            def fn(*, x, y, z):
                z1, z2 = z
                return (x * 2) + y + z1

            return wrap(fn, x=x, y=y, z=z)

        x = torch.randn(3)
        y = torch.randn(3, 3)

        self._assert_wrap_fallback(f, (x, y, (x, y)))

    def test_map_subgraph_name_is_valid(self):
        backend = EagerAndRecordGraphs()
        cnt = CompileCounterWithBackend(backend)

        xs = torch.randn(2, 3, 3)
        y = torch.randn(3)

        @torch.compile(backend=cnt, fullgraph=True)
        def map_f(xs, y):
            def inner(x, y):
                def inner2(x, y):
                    return x + y

                return control_flow.map(inner2, x, y)

            return control_flow.map(inner, xs, y)

        result = map_f(xs, y)
        self.assertEqual(result, xs + y)

        map_gm = backend.graphs[0]
        name_set = set()
        for name, _ in map_gm.named_modules():
            name_set.add(name)
        self.assertEqual(name_set, {"", "map_body_1.map_body_0", "map_body_1"})

    def test_cond_subgraph_name_is_valid(self):
        backend = EagerAndRecordGraphs()
        cnt = CompileCounterWithBackend(backend)

        pred = torch.tensor(True)
        pred2 = torch.tensor(False)
        xs = torch.randn(2, 3, 3)
        y = torch.randn(3, 3)

        @torch.compile(backend=cnt, fullgraph=True)
        def cond_f(pred, pred2, x, y):
            def true_fn(pred2, x, y):
                return x + y

            def false_fn(pred2, x, y):
                def true_fn2(x, y):
                    return x.sin() - y.cos()

                def false_fn2(x, y):
                    return x.cos() - y.sin()

                return control_flow.cond(pred2, true_fn2, false_fn2, [x, y])

            return control_flow.cond(pred, true_fn, false_fn, [pred2, x, y])

        result = cond_f(pred, pred2, xs, y)
        self.assertEqual(result, xs + y)

        cond_gm = backend.graphs[0]
        name_set = set()
        for name, _ in cond_gm.named_modules():
            name_set.add(name)
        self.assertEqual(
            name_set,
            {
                "",
                "cond_true_1",
                "cond_false_1",
                "cond_false_1.cond_false_0",
                "cond_false_1.cond_true_0",
            },
        )

    @torch._dynamo.config.patch(
        assume_static_by_default=True,
        dynamic_shapes=True,
    )
    def test_cond_graph_break_in_one_branch(self):
        backend = EagerAndRecordGraphs()
        cnt = CompileCounterWithBackend(backend)

        class Foo(torch.nn.Module):
            def __init__(self):
                super().__init__()
                self.register_buffer("buffer", torch.ones(6, 4))

            def forward(self, x):
                def true_fn(x):
                    self.buffer += 1
                    return self.buffer.sum() + x.sum()

                def false_fn(x):
                    return (x - 1).sum()

                return control_flow.cond(x.shape[0] > 4, true_fn, false_fn, [x])

        mod_for_compile = torch.compile(Foo(), backend=cnt, dynamic=True)
        mod_for_eager = Foo()

        actual = mod_for_compile(torch.ones(6, 4))
        ref = mod_for_eager(torch.ones(6, 4))
        self.assertEqual(actual, ref)

        actual = mod_for_compile(torch.ones(3, 4))
        ref = mod_for_eager(torch.ones(3, 4))
        self.assertEqual(actual, ref)

        self.assertExpectedInline(
            backend.graphs[0].code.strip(),
            """\
def forward(self, s0 : torch.SymInt, s1 : torch.SymInt, L_x_ : torch.Tensor):
    l_x_ = L_x_
    size = l_x_.size();  l_x_ = None
    getitem = size[0];  size = None
    gt = getitem > 4;  getitem = None
    return (gt,)""",
        )

    def test_cond_free_variable_in_both_branches(self):
        backend = EagerAndRecordGraphs()
        cnt = CompileCounterWithBackend(backend)

        z = torch.ones(4, 4)

        class Foo(torch.nn.Module):
            def __init__(self):
                super().__init__()
                self.register_buffer("buffer", torch.ones(6, 4))

            def forward(self, x, y):
                def true_fn(x):
                    return x.sum() + self.buffer.sum() + z.sum()

                def false_fn(x):
                    return x.sum() - z.sum() - self.buffer.sum()

                return control_flow.cond(y, true_fn, false_fn, [x])

        mod_for_compile = torch.compile(
            Foo(), backend=cnt, dynamic=True, fullgraph=True
        )
        mod_for_eager = Foo()

        self.assertEqual(
            mod_for_compile(torch.tensor(True), torch.tensor(5)),
            mod_for_eager(torch.tensor(True), torch.tensor(5)),
        )

        for node in backend.graphs[0].graph.nodes:
            if node.op == "call_function" and node.target == control_flow.cond:
                _, _, _, operands = node.args
                # Each branch takes 5 inputs (x, true_buffer, true_z, false_buffer, false_z)
                self.assertEqual(len(operands), 5)
            if node.op == "get_attr":
                if str(node.target) in ("cond_true_0, cond_false_0"):
                    num_placeholders = len(
                        [
                            node
                            for node in getattr(
                                backend.graphs[0], str(node.target)
                            ).graph.nodes
                            if node.op == "placeholder"
                        ]
                    )
                    self.assertEqual(num_placeholders, 5)

    def test_cond_side_effect_in_one_branches(self):
        backend = EagerAndRecordGraphs()
        cnt = CompileCounterWithBackend(backend)

        z = [torch.ones(4, 4)]

        class Foo(torch.nn.Module):
            def __init__(self):
                super().__init__()

            def forward(self, y, x):
                def true_fn(x):
                    z.append(x)
                    z.append(x)
                    z.pop()
                    return x.sum() + z[-1].sum()

                def false_fn(x):
                    return x.sum() - z[0].sum()

                return control_flow.cond(y, true_fn, false_fn, [x])

        mod_for_compile = torch.compile(
            Foo(), backend=cnt, dynamic=True, fullgraph=False
        )
        mod_for_eager = Foo()

        res = mod_for_compile(torch.tensor(True), torch.tensor(5))
        res = mod_for_compile(torch.tensor(True), torch.tensor(5))

        self.assertEqual(len(backend.graphs), 0)
        self.assertEqual(res, mod_for_eager(torch.tensor(True), torch.tensor(5)))

    def test_cond_with_constant_pred(self):
        def test(pred, x):
            def true_fn(x):
                return x

            def false_fn(x):
                return -x

            return control_flow.cond(pred, true_fn, false_fn, [x])

        opt_test = torch.compile(test, backend="eager")
        inp = torch.ones(3, 3)
        self.assertTrue(torch.allclose(test(True, inp), opt_test(True, inp)))
        self.assertTrue(torch.allclose(test(False, inp), opt_test(False, inp)))

    def test_map_graph_break(self):
        backend = EagerAndRecordGraphs()
        cnt = CompileCounterWithBackend(backend)

        class Module(torch.nn.Module):
            def __init__(self):
                super().__init__()
                self.register_buffer("w", torch.ones(6, 4))

            def forward(self, xs):
                def body(x):
                    self.w += 1
                    return x

                return control_flow.map(body, xs)

        mod = Module()

        mod_for_compile = torch.compile(mod, backend=cnt, dynamic=True, fullgraph=False)
        mod_for_eager = Module()

        res = mod_for_compile(torch.Tensor([[6, 4, 5], [3, 4, 5], [6, 6, 6]]))
        # There is graph break right when we enter body of map
        self.assertEqual(len(backend.graphs), 0)
        self.assertEqual(
            res, mod_for_eager(torch.Tensor([[6, 4, 5], [3, 4, 5], [6, 6, 6]]))
        )

    def test_map_side_effect(self):
        backend = EagerAndRecordGraphs()
        cnt = CompileCounterWithBackend(backend)

        z = [torch.ones(6, 4)]

        class Module(torch.nn.Module):
            def __init__(self):
                super().__init__()
                self.register_buffer("w", torch.ones(6, 4))

            def forward(self, xs):
                def body(x):
                    z.append(x)
                    z.append(x)
                    z.pop()
                    return x + z[-1].sum()

                return control_flow.map(body, xs)

        mod = Module()

        mod_for_compile = torch.compile(mod, backend=cnt, dynamic=True, fullgraph=False)
        mod_for_eager = Module()

        res = mod_for_compile(torch.Tensor([[6, 4, 5], [3, 4, 5], [6, 6, 6]]))
        res = mod_for_compile(torch.Tensor([[6, 4, 5], [3, 4, 5], [6, 6, 6]]))

        eager = mod_for_eager(torch.Tensor([[6, 4, 5], [3, 4, 5], [6, 6, 6]]))
        eager = mod_for_eager(torch.Tensor([[6, 4, 5], [3, 4, 5], [6, 6, 6]]))

        self.assertEqual(len(backend.graphs), 0)
        self.assertEqual(res, eager)

    def test_wrap_subgraph_name_is_valid(self):
        backend = EagerAndRecordGraphs()
        cnt = CompileCounterWithBackend(backend)

        x = torch.randn(3, 3)
        y = torch.randn(3, 3)

        def inner(x, y):
            z = x + y
            return wrap(lambda x: wrap(lambda x: x + z, x), x)

        @torch.compile(backend=cnt, fullgraph=True)
        def f(x, y):
            return wrap(inner, x, y)

        result = f(x, y)

        self.assertEqual(result, x + y + x)
        wrap_gm = backend.graphs[0]
        names = set()
        for mod_name, _ in wrap_gm.named_modules():
            names.add(mod_name)
        self.assertEqual(
            names,
            {
                "",
                "wrap_body_2",
                "wrap_body_2.wrap_body_1",
                "wrap_body_2.wrap_body_1.wrap_body_0",
            },
        )

    def test_capture_global_num(self):
        def f(x):
            return wrap(lambda x: x + global_num, x)

        x = torch.zeros([])
        # Numbers don't get lifted, so args is still 2.
        self._test_wrap_simple(f, (x,), 2)

    def test_capture_global_num_adds_guard(self):
        @torch.compile(backend="eager", fullgraph=True)
        def f(x):
            return wrap(lambda x: x + global_num, x)

        global global_num
        x = torch.zeros([])
        result = f(x)
        self.assertEqual(result, x + global_num)

        global_num = torch.randn([]).item()
        result = f(x)
        self.assertEqual(result, x + global_num)

    def test_capture_input_num(self):
        def f(x, y):
            return wrap(lambda x: x + y, x)

        x = torch.zeros([])
        y = 3.14
        # Numbers don't get lifted, so args is still 2.
        self._test_wrap_simple(f, (x, y), 2)

    def test_side_effect_in_body(self):
        counters.clear()
        backend = EagerAndRecordGraphs()

        x = torch.randn([])
        y = torch.randn([])

        def inner(x):
            nonlocal y
            y = x
            return x.clone()

        @torch.compile(backend=backend)
        def f(x):
            return wrap(inner, x)

        f(x)
        self.assertEqual(y, x)
        self.assertEqual(
            dict(counters["graph_break"]),
            {
                "HigherOrderOperator: Mutating a variable not in the current scope (SideEffects)": 1
            },
        )

    def test_fallback_on_graph_break_simple(self):
        # In the future, there should be a per-HigherOrderOperator switch
        # on whether or not to fallback or raise a loud error.
        # For now we just fallback by default.
        cnt = CompileCounter()
        x = torch.randn([])

        def inner(x):
            y = x.sin()
            torch._dynamo.graph_break()
            z = y.sin()
            return z

        @torch.compile(backend=cnt)
        def f(x):
            return wrap(inner, x)

        result = f(x)
        self.assertEqual(result, inner(x))
        self.assertEqual(cnt.frame_count, 0)

    def test_fallback_on_graph_break_complicated(self):
        cnt = CompileCounter()
        x = torch.randn([])

        def inner(x):
            y = x.sin()
            y = y * global_var
            torch._dynamo.graph_break()
            z = y.sin()
            return z

        @torch.compile(backend=cnt)
        def f(x):
            x = x.clone()
            result = wrap(inner, x)
            return result.clone()

        result = f(x)
        self.assertEqual(result, inner(x))
        self.assertEqual(cnt.frame_count, 2)

    def test_modules(self):
        counters.clear()
        backend = EagerAndRecordGraphs()
        cnt = CompileCounterWithBackend(backend)
        mod = torch.nn.Linear(3, 3)
        x = torch.randn(3, 3)

        @torch.compile(backend=cnt, fullgraph=True)
        def f(x):
            return wrap(lambda x: mod(x), x)

        result = f(x)

        self.assertEqual(result, mod(x))
        self.assertEqual(cnt.frame_count, 1)

        self.assertEqual(len(backend.graphs), 1)
        wrap_node = find_first_node(backend.graphs[0], wrap)
        # 3 args - 1 for input, and other 2 for the weight and bias
        self.assertTrue(len(wrap_node.args), 3)

        # Check that the linear bias and weight are getattr in the outer graph
        self.assertTrue(len(dict(backend.graphs[0].named_parameters())) == 2)

        # Check that the inner function has one op and its a linear op
        body_function = getattr(backend.graphs[0], wrap_node.args[0].name)
        self.assertEqual(op_count(body_function), 1)
        linear_node = find_first_node(body_function, torch._C._nn.linear)
        self.assertTrue(linear_node is not None)

        # Check that the innermost graph does not have any params
        self.assertTrue(len(dict(body_function.named_parameters())) == 0)
        self.assertTrue(len(dict(body_function.named_children())) == 0)

    def test_flat_list_output(self):
        def f(x):
            return wrap(lambda x: [torch.sin(x), torch.cos(x)], x)

        x = torch.randn(3)
        self._test_wrap_simple(f, (x,), 2, expected_opcount=3)

    def test_fallback_on_python_primitives_output(self):
        counters.clear()
        cnt = CompileCounter()

        @torch.compile(backend=cnt)
        def f(x):
            return wrap(lambda x: [1, torch.sin(x), 2.0], x)

        x = torch.randn(3)
        result = f(x)
        self.assertEqual(result, [1, torch.sin(x), 2.0])
        self.assertEqual(cnt.frame_count, 0)
        self.assertEqual(
            dict(counters["graph_break"]),
            {"HigherOrderOperator body's output must consist of tensors only": 1},
        )

    def test_fallback_on_nested_tuple_output(self):
        counters.clear()

        backend = EagerAndRecordGraphs()
        cnt = CompileCounterWithBackend(backend)

        @torch.compile(backend=cnt)
        def f(x):
            ((a, b),) = wrap(lambda x: ((x.sin(), x.cos()),), x)
            return a + b

        x = torch.randn(2, 3)
        result = f(x)

        self.assertEqual(result, x.sin() + x.cos())
        self.assertEqual(cnt.frame_count, 1)
        self.assertEqual(len(backend.graphs), 1)
        wrap_node = find_first_node(backend.graphs[0], wrap)
        self.assertTrue(len(wrap_node.args), 1)
        body_function = getattr(backend.graphs[0], wrap_node.args[0].name)
        self.assertEqual(op_count(body_function), 2)

    def test_fallback_on_output_with_dict(self):
        # We can likely support this in the future, I just don't want to deal
        # with it right now
        counters.clear()
        cnt = CompileCounter()

        @torch.compile(backend=cnt)
        def f(x):
            return wrap(lambda x: [{"a": -x}], x)

        x = torch.randn(3)
        result = f(x)
        self.assertEqual(result, [{"a": -x}])
        self.assertEqual(cnt.frame_count, 0)
        self.assertEqual(
            dict(counters["graph_break"]),
            {"HigherOrderOperator body's output must consist of tensors only": 1},
        )

    def test_access_module_attr(self):
        counters.clear()
        backend = EagerAndRecordGraphs()
        cnt = CompileCounterWithBackend(backend)
        mod = torch.nn.Linear(3, 3)
        x = torch.randn(3, 3)

        @torch.compile(backend=cnt, fullgraph=True)
        def f(x):
            y = mod(x)
            return wrap(lambda y: y - mod.bias, y)

        result = f(x)
        self.assertEqual(result, mod(x) - mod.bias)
        self.assertEqual(cnt.frame_count, 1)

        self.assertEqual(len(backend.graphs), 1)
        wrap_node = find_first_node(backend.graphs[0], wrap)
        self.assertTrue(len(wrap_node.args), 3)

        # Check that the linear bias and weight are getattr in the outer graph
        self.assertTrue(len(dict(backend.graphs[0].named_parameters())) == 2)

        # Check that the inner function has one op and its a linear op
        body_function = getattr(backend.graphs[0], wrap_node.args[0].name)
        self.assertEqual(op_count(body_function), 1)

        # Check that the innermost graph does not have any params
        self.assertTrue(len(dict(body_function.named_parameters())) == 0)
        self.assertTrue(len(dict(body_function.named_children())) == 0)

    def test_make_closure(self):
        def f(x, y):
            def g(x):
                return x + y

            return g(x)

        def h(x, y):
            return wrap(f, x, y)

        x = torch.randn(3, 3)
        y = torch.randn(3, 3)
        self._test_wrap_simple(h, (x, y), 3)

    def test_internal_nonlocal(self):
        def f(x, y):
            w = 1

            def g(x):
                nonlocal w
                w = x
                return x

            def h(x):
                nonlocal w
                w = w + 1
                return x

            g(x)
            h(x)
            return w + y

        def h(x, y):
            return wrap(f, x, y)

        x = torch.randn(3, 3)
        y = torch.randn(3, 3)
        self._test_wrap_simple(h, (x, y), 3)

    def test_capture_numpy_number(self):
        import numpy as np

        y = np.float32(1.0)

        def f(x):
            return wrap(lambda x: x + y, x)

        x = torch.randn(3)
        # np.number are lifted to graph inputs
        self._test_wrap_simple(f, (x,), 3)

    def test_freevars_as_inputs_to_wrap(self):
        y = torch.randn(3)

        def f(x):
            return wrap(lambda x, y: x + y, x, y)

        x = torch.randn(3)
        self._test_wrap_simple(f, (x,), 3)

    def test_lift_tensor_constant(self):
        def f(x):
            y = torch.tensor(1.0)
            return wrap(lambda x: x + y, x)

        x = torch.randn(3)
        self._test_wrap_simple(f, (x,), 3, expected_opcount=2)

    def test_nested_wrap(self):
        class MockModule(torch.nn.Module):
            def __init__(self):
                super().__init__()
                self.linear = torch.nn.Linear(10, 10)

            def forward(self, x):
                return self.linear(x)

        mod = MockModule()

        # Two levels of wrap ops
        def gn(x):
            return torch.cos(x) + wrap(mod, x)

        def fn(x):
            return wrap(gn, x)

        self._test_wrap_simple(fn, (torch.randn(10, 10),), 4, expected_opcount=1)

    def test_fn_with_kwargs_in_torch_ops(self):
        def fn(x):
            return wrap(lambda z: torch.cos(input=z), x)

        x = torch.randn(3)
        self._test_wrap_simple(fn, (x,), 2, expected_opcount=1)

    def test_hooks(self):
        class ToyModel(torch.nn.Module):
            def __init__(self):
                super().__init__()
                self.net = torch.nn.Linear(10, 10)

            def forward(self, x):
                return self.net(x)

        model = ToyModel()
        forward_handles = {}
        activations = dict()

        def save_activations(mod, inp, out):
            activations[name] = inp

        for name, module in model.named_children():
            forward_handles[name] = module.register_forward_hook(save_activations)

        @torch.compile(backend="eager")
        def fn(x):
            return wrap(lambda x: model(x), x)

        for i in range(2):
            # second iteration is key, hooks would have fired during aot trace
            # on first iter
            activations.clear()
            x = torch.randn((10, 10))
            pred = fn(x)
            loss = pred.sum()
            loss.backward()

        self.assertTrue(activations.keys() == forward_handles.keys())


class FuncTorchHigherOrderOpTests(torch._dynamo.test_case.TestCase):
    def _compile_check(self, fn, inputs, fullgraph=True, graph_idx=0):
        backend = EagerAndRecordGraphs()
        actual = fn(*inputs)
        expected = torch.compile(fn, backend=backend, fullgraph=fullgraph)(*inputs)

        self.assertEqual(actual, expected)

        wrapped_gm = backend.graphs[graph_idx]
        return wrapped_gm

    def test_grad(self):
        counters.clear()

        def fn(x):
            return x.sin().sum()

        def wrapper_fn(x):
            return torch.func.grad(fn)(x)

        x = torch.randn(3, 3, 3)
        wrapped_gm = self._compile_check(wrapper_fn, (x,))

        # Dynamic shapes produce a slightly different graph.
        if check_dynamic_shape_capture():
            return

        expected = """\
class GraphModule(torch.nn.Module):
    def forward(self, L_x_ : torch.Tensor):
        l_x_ = L_x_

        grad_body_0 = self.grad_body_0
        grad_proxy = torch.func.grad(grad_body_0, 0, False);  grad_body_0 = None
        call = grad_proxy.__call__(l_x_);  grad_proxy = l_x_ = None
        contiguous = call.contiguous();  call = None
        return (contiguous,)

    class GraphModule(torch.nn.Module):
        def forward(self, l_x_):
            _set_grad_enabled = torch._C._set_grad_enabled(True)

            sin = l_x_.sin();  l_x_ = None
            sum_1 = sin.sum();  sin = None

            _set_grad_enabled_1 = torch._C._set_grad_enabled(True)
            return sum_1
"""

        actual = normalize_gm(wrapped_gm.print_readable(print_output=False))
        self.assertExpectedInline(actual, expected)

    def test_grad_freevar_tensor(self):
        counters.clear()
        y = torch.randn(3, 3)

        def fn(x):
            return (x.sin() + y).sum()

        def wrapper_fn(x):
            return torch.func.grad(fn)(x)

        x = torch.randn(3, 3, 3)
        expected = wrapper_fn(x)
        actual = torch.compile(wrapper_fn, backend="aot_eager", fullgraph=True)(x)
        self.assertEqual(actual, expected)

    def test_grad_freevar_python_scalar(self):
        counters.clear()
        y = 3

        def fn(x):
            return (x.sin() + y).sum()

        def wrapper_fn(x):
            return torch.func.grad(fn)(x)

        x = torch.randn(3, 3, 3)
        wrapped_gm = self._compile_check(wrapper_fn, (x,))

        # Dynamic shapes produce a slightly different graph.
        if check_dynamic_shape_capture():
            return

        expected = """\
class GraphModule(torch.nn.Module):
    def forward(self, L_x_ : torch.Tensor):
        l_x_ = L_x_

        grad_body_0 = self.grad_body_0
        grad_proxy = torch.func.grad(grad_body_0, 0, False);  grad_body_0 = None
        call = grad_proxy.__call__(l_x_);  grad_proxy = l_x_ = None
        contiguous = call.contiguous();  call = None
        return (contiguous,)

    class GraphModule(torch.nn.Module):
        def forward(self, l_x_):
            _set_grad_enabled = torch._C._set_grad_enabled(True)

            sin = l_x_.sin();  l_x_ = None
            add = sin + 3;  sin = None
            sum_1 = add.sum();  add = None

            _set_grad_enabled_1 = torch._C._set_grad_enabled(True)
            return sum_1
"""
        actual = normalize_gm(wrapped_gm.print_readable(print_output=False))
        self.assertExpectedInline(actual, expected)

    def test_grad_capture_tensor(self):
        counters.clear()

        def wrapper_fn(x):
            y = torch.randn(3)

            def fn(x):
                return (x.sin() + y).sum()

            return torch.func.grad(fn)(x)

        x = torch.randn(3, 3, 3)

        # Graph break because dynamo is unable to get source `fn` and
        # functools.wraps in `grad` leads to graph-break
        # There are two graphs, first for generating `y` and
        # second for application of `grad`.
        # We are interested in the second graph.
        wrapped_gm = self._compile_check(wrapper_fn, (x,), fullgraph=False, graph_idx=1)

        # Dynamic shapes produce a slightly different graph.
        if check_dynamic_shape_capture():
            return

        actual = normalize_gm(wrapped_gm.print_readable(print_output=False))
        self.assertExpectedInline(
            actual,
            """\
class GraphModule(torch.nn.Module):
    def forward(self, L_x_ : torch.Tensor, L_y_ : torch.Tensor):
        l_x_ = L_x_
        l_y_ = L_y_

        grad_body_0 = self.grad_body_0
        grad_proxy = torch.func.grad(grad_body_0, 0, False);  grad_body_0 = None
        call = grad_proxy.__call__(l_x_, l_y_);  grad_proxy = l_x_ = l_y_ = None
        contiguous = call.contiguous();  call = None
        return (contiguous,)

    class GraphModule(torch.nn.Module):
        def forward(self, l_x_, l_y_):
            _set_grad_enabled = torch._C._set_grad_enabled(True)

            sin = l_x_.sin();  l_x_ = None
            add = sin + l_y_;  sin = l_y_ = None
            sum_1 = add.sum();  add = None

            _set_grad_enabled_1 = torch._C._set_grad_enabled(True)
            return sum_1
""",
        )

    def test_grad_closure_scalar(self):
        counters.clear()

        def wrapper_fn(x):
            y = 3.14

            def fn(x):
                return (x.sin() + y).sum()

            return torch.func.grad(fn)(x)

        x = torch.randn(3, 3, 3)

        # Graph break because dynamo is unable to get source `fn` and
        # functools.wraps in `grad` leads to graph-break
        wrapped_gm = self._compile_check(wrapper_fn, (x,), fullgraph=False)

        # Dynamic shapes produce a slightly different graph.
        if check_dynamic_shape_capture():
            return

        expected = """\
class GraphModule(torch.nn.Module):
    def forward(self, L_x_ : torch.Tensor):
        l_x_ = L_x_

        grad_body_0 = self.grad_body_0
        grad_proxy = torch.func.grad(grad_body_0, 0, False);  grad_body_0 = None
        call = grad_proxy.__call__(l_x_);  grad_proxy = l_x_ = None
        contiguous = call.contiguous();  call = None
        return (contiguous,)

    class GraphModule(torch.nn.Module):
        def forward(self, l_x_):
            _set_grad_enabled = torch._C._set_grad_enabled(True)

            sin = l_x_.sin();  l_x_ = None
            add = sin + 3.14;  sin = None
            sum_1 = add.sum();  add = None

            _set_grad_enabled_1 = torch._C._set_grad_enabled(True)
            return sum_1
"""
        actual = normalize_gm(wrapped_gm.print_readable(print_output=False))
        self.assertExpectedInline(actual, expected)

    def test_grad_has_aux(self):
        counters.clear()

        y = 3.14

        def fn(x):
            return ((x.sin() + y).sum(), x.cos())

        def wrapper_fn(x):
            return torch.func.grad(fn, has_aux=True)(x)

        x = torch.randn(3, 3, 3)
        wrapped_gm = self._compile_check(wrapper_fn, (x,))

        # Dynamic shapes produce a slightly different graph.
        if check_dynamic_shape_capture():
            return

        expected = """\
class GraphModule(torch.nn.Module):
    def forward(self, L_x_ : torch.Tensor):
        l_x_ = L_x_

        grad_body_0 = self.grad_body_0
        grad_proxy = torch.func.grad(grad_body_0, 0, True);  grad_body_0 = None
        call = grad_proxy.__call__(l_x_);  grad_proxy = l_x_ = None
        getitem = call[0]
        getitem_1 = call[1];  call = None
        contiguous = getitem.contiguous();  getitem = None
        return (contiguous, getitem_1)

    class GraphModule(torch.nn.Module):
        def forward(self, l_x_):
            _set_grad_enabled = torch._C._set_grad_enabled(True)

            sin = l_x_.sin()
            add = sin + 3.14;  sin = None
            sum_1 = add.sum();  add = None
            cos = l_x_.cos();  l_x_ = None

            _set_grad_enabled_1 = torch._C._set_grad_enabled(True)
            return (sum_1, cos)
"""
        actual = normalize_gm(wrapped_gm.print_readable(print_output=False))
        self.assertExpectedInline(actual, expected)

    def test_grad_two_tensor_has_aux(self):
        counters.clear()

        def fn(x, y):
            return ((x.sin() + y).sum(), x.cos())

        def wrapper_fn(x, y):
            return torch.func.grad(fn, has_aux=True)(x, y)

        y = torch.randn(3, 3, 3)
        x = torch.randn(3, 3, 3)
        wrapped_gm = self._compile_check(wrapper_fn, (x, y))

        # Dynamic shapes produce a slightly different graph.
        if check_dynamic_shape_capture():
            return

        expected = """\
class GraphModule(torch.nn.Module):
    def forward(self, L_x_ : torch.Tensor, L_y_ : torch.Tensor):
        l_x_ = L_x_
        l_y_ = L_y_

        grad_body_0 = self.grad_body_0
        grad_proxy = torch.func.grad(grad_body_0, 0, True);  grad_body_0 = None
        call = grad_proxy.__call__(l_x_, l_y_);  grad_proxy = l_x_ = l_y_ = None
        getitem = call[0]
        getitem_1 = call[1];  call = None
        contiguous = getitem.contiguous();  getitem = None
        return (contiguous, getitem_1)

    class GraphModule(torch.nn.Module):
        def forward(self, l_x_, l_y_):
            _set_grad_enabled = torch._C._set_grad_enabled(True)

            sin = l_x_.sin()
            add = sin + l_y_;  sin = l_y_ = None
            sum_1 = add.sum();  add = None
            cos = l_x_.cos();  l_x_ = None

            _set_grad_enabled_1 = torch._C._set_grad_enabled(True)
            return (sum_1, cos)
"""
        actual = normalize_gm(wrapped_gm.print_readable(print_output=False))
        self.assertExpectedInline(actual, expected)

    def test_grad_two_tensor_all_grad_has_aux(self):
        counters.clear()

        nums = (0, 1)

        def fn(x, y):
            return ((x.sin() + y).sum(), x.cos())

        def wrapper_fn_const_var(x, y):
            return torch.func.grad(fn, argnums=(0, 1), has_aux=True)(x, y)

        def wrapper_fn_tuple_var(x, y):
            return torch.func.grad(fn, argnums=nums, has_aux=True)(x, y)

        y = torch.randn(3, 3, 3)
        x = torch.randn(3, 3, 3)
<<<<<<< HEAD
        wrapped_gm = self._compile_check(wrapper_fn, (x, y))
=======
        wrapped_gm_const_var = self._grad_compile_check(wrapper_fn_const_var, (x, y))
        wrapped_gm_tuple_var = self._grad_compile_check(wrapper_fn_tuple_var, (x, y))
>>>>>>> bcc0f4bc

        # Dynamic shapes produce a slightly different graph.
        if check_dynamic_shape_capture():
            return

        expected = """\
class GraphModule(torch.nn.Module):
    def forward(self, L_x_ : torch.Tensor, L_y_ : torch.Tensor):
        l_x_ = L_x_
        l_y_ = L_y_

        grad_body_0 = self.grad_body_0
        grad_proxy = torch.func.grad(grad_body_0, (0, 1), True);  grad_body_0 = None
        call = grad_proxy.__call__(l_x_, l_y_);  grad_proxy = l_x_ = l_y_ = None
        getitem = call[0]
        getitem_1 = getitem[0]
        getitem_2 = getitem[1];  getitem = None
        getitem_3 = call[1];  call = None
        contiguous = getitem_1.contiguous();  getitem_1 = None
        contiguous_1 = getitem_2.contiguous();  getitem_2 = None
        return (contiguous, contiguous_1, getitem_3)

    class GraphModule(torch.nn.Module):
        def forward(self, l_x_, l_y_):
            _set_grad_enabled = torch._C._set_grad_enabled(True)

            sin = l_x_.sin()
            add = sin + l_y_;  sin = l_y_ = None
            sum_1 = add.sum();  add = None
            cos = l_x_.cos();  l_x_ = None

            _set_grad_enabled_1 = torch._C._set_grad_enabled(True)
            return (sum_1, cos)
"""
        actual_const_var = normalize_gm(
            wrapped_gm_const_var.print_readable(print_output=False)
        )
        actual_tuple_var = normalize_gm(
            wrapped_gm_tuple_var.print_readable(print_output=False)
        )
        self.assertExpectedInline(actual_const_var, expected)
        self.assertExpectedInline(actual_tuple_var, expected)

    def test_grad_over_grad(self):
        counters.clear()

        def fn(x):
            return x.sin().sum()

        def wrapper_fn(x):
            return torch.func.grad(torch.func.grad(fn))(x)

        x = torch.randn(())
        wrapped_gm = self._compile_check(wrapper_fn, (x,), fullgraph=False)

        if check_dynamic_shape_capture():
            return

        expected = """\
class GraphModule(torch.nn.Module):
    def forward(self, L_x_ : torch.Tensor):
        l_x_ = L_x_

        grad_body_1 = self.grad_body_1
        grad_proxy = torch.func.grad(grad_body_1, 0, False);  grad_body_1 = None
        call = grad_proxy.__call__(l_x_);  grad_proxy = l_x_ = None
        contiguous = call.contiguous();  call = None
        return (contiguous,)

    class GraphModule(torch.nn.Module):
        def forward(self, l_x_):
            _set_grad_enabled = torch._C._set_grad_enabled(True)

            grad_body_0 = self.grad_body_0
            grad_proxy = torch.func.grad(grad_body_0, 0, False);  grad_body_0 = None
            call = grad_proxy.__call__(l_x_);  grad_proxy = l_x_ = None
            contiguous = call.contiguous();  call = None

            _set_grad_enabled_1 = torch._C._set_grad_enabled(True)
            return contiguous

        class GraphModule(torch.nn.Module):
            def forward(self, l_x_):
                _set_grad_enabled = torch._C._set_grad_enabled(True)

                sin = l_x_.sin();  l_x_ = None
                sum_1 = sin.sum();  sin = None

                _set_grad_enabled_1 = torch._C._set_grad_enabled(True)
                return sum_1
"""
        actual = normalize_gm(wrapped_gm.print_readable(print_output=False))
        self.assertExpectedInline(actual, expected)

    def test_grad_with_graph_break(self):
        counters.clear()

        def fn(x):
            torch._dynamo.graph_break()
            return x.sin().sum()

        def wrapper_fn(x):
            return torch.func.grad(fn)(x)

        x = torch.randn(3, 3, 3)
        actual = wrapper_fn(x)
        expected = torch.compile(wrapper_fn, backend="aot_eager", fullgraph=False)(x)
        self.assertEqual(len(counters["graph_break"]), 1)
        self.assertEqual(actual, expected)

    def test_grad_with_side_effect(self):
        counters.clear()

        foo = [1, 2]

        def fn(x):
            foo.append(3)
            return x.sin().sum()

        def wrapper_fn(x):
            return torch.func.grad(fn)(x)

        x = torch.randn(3, 3, 3)
        actual = wrapper_fn(x)
        expected = torch.compile(wrapper_fn, backend="aot_eager", fullgraph=False)(x)
        self.assertEqual(len(counters["graph_break"]), 1)
        self.assertEqual(
            dict(counters["graph_break"]),
            {
                "HigherOrderOperator: Mutating a variable not in the current scope (replace_all)": 2
            },
        )
        self.assertEqual(actual, expected)

    def test_grad_pytree(self):
        counters.clear()

        def fn(x):
            x1, x2 = x
            return x1.sin().sum() + x2

        def wrapper_fn(x):
            return torch.func.grad(fn)(x)

        x1 = torch.randn(3, 3, 3)
        x2 = torch.randn(())
        actual = wrapper_fn((x1, x2))
        expected = torch.compile(wrapper_fn, backend="aot_eager", fullgraph=False)(
            (x1, x2)
        )
        self.assertEqual(len(counters["graph_break"]), 1)
        self.assertEqual(
            dict(counters["graph_break"]),
            {"HigherOrderOperator with body that accepts non-Tensors as input": 2},
        )
        self.assertEqual(actual, expected)

    def test_grad_non_tensor_input(self):
        counters.clear()

        def fn(x, y):
            return x.sin().sum() + y

        def wrapper_fn(x, y):
            return torch.func.grad(fn)(x, y)

        x = torch.randn(3, 3, 3)
        y = 3.0
        wrapped_gm = self._compile_check(wrapper_fn, (x, y))

        # Dynamic shapes produce a slightly different graph.
        if check_dynamic_shape_capture():
            return

        expected = """\
class GraphModule(torch.nn.Module):
    def forward(self, L_x_ : torch.Tensor):
        l_x_ = L_x_

        grad_body_0 = self.grad_body_0
        grad_proxy = torch.func.grad(grad_body_0, 0, False);  grad_body_0 = None
        call = grad_proxy.__call__(l_x_, 3.0);  grad_proxy = l_x_ = None
        contiguous = call.contiguous();  call = None
        return (contiguous,)

    class GraphModule(torch.nn.Module):
        def forward(self, l_x_, const):
            _set_grad_enabled = torch._C._set_grad_enabled(True)

            sin = l_x_.sin();  l_x_ = None
            sum_1 = sin.sum();  sin = None
            add = sum_1 + 3.0;  sum_1 = None

            _set_grad_enabled_1 = torch._C._set_grad_enabled(True)
            return add
"""
        actual = normalize_gm(wrapped_gm.print_readable(print_output=False))
        self.assertExpectedInline(actual, expected)

    def test_grad_disable_capture(self):
        counters.clear()

        with disable_functorch_capture():
            # We have verified above that this
            # function compiles
            def fn(x):
                return x.sin().sum()

            def wrapper_fn(x):
                return torch.func.grad(fn)(x)

            x = torch.randn(3, 3)
            actual = wrapper_fn(x)
            expected = torch.compile(wrapper_fn, backend="aot_eager", fullgraph=False)(
                x
            )
            self.assertEqual(len(counters["graph_break"]), 1)
            self.assertEqual(
                dict(counters["graph_break"]),
                {
                    "torch.func.grad capture is disabled, it can be turned "
                    "on by setting `dynamo.config.capture_func_transforms=True`": 2
                },
            )
            self.assertEqual(actual, expected)

    def test_grad_fn_with_kwargs(self):
        def fn(x, y):
            return (x + y).sum()

        def wrapper_fn(x, y):
            return torch.func.grad(fn)(x, y=y)

        x = torch.randn(3, 3)
        y = torch.randn(3, 3)
        actual = wrapper_fn(x, y)
        expected = torch.compile(wrapper_fn, backend="aot_eager", fullgraph=False)(x, y)
        self.assertEqual(len(counters["graph_break"]), 1)
        self.assertEqual(
            dict(counters["graph_break"]),
            {"torch.func.grad: kwargs arguments are currently unsupported.": 2},
        )
        self.assertEqual(actual, expected)

    def test_vmap(self):
        def fn(x):
            return torch.func.vmap(lambda x: x.sum(0) + x.sum(1))(x)

        x = torch.randn(3, 3, 3)
        wrapped_gm = self._compile_check(fn, (x,))

        # Dynamic shapes produce a slightly different graph.
        if check_dynamic_shape_capture():
            return

        expected = """\
class GraphModule(torch.nn.Module):
    def forward(self, L_x_ : torch.Tensor):
        l_x_ = L_x_

        _check_randomness_arg = torch._functorch.vmap._check_randomness_arg('error')

        select = l_x_.select(0, 0)
        vmap_body_0 = self.vmap_body_0
        vmap_proxy = torch.func.vmap(vmap_body_0, (0,), 0, 'error');  vmap_body_0 = None
        call = vmap_proxy.__call__(l_x_);  vmap_proxy = l_x_ = None
        return (call,)

    class GraphModule(torch.nn.Module):
        def forward(self, select):
            sum_1 = select.sum(0)
            sum_2 = select.sum(1);  select = None
            add = sum_1 + sum_2;  sum_1 = sum_2 = None
            return add
"""
        actual = normalize_gm(wrapped_gm.print_readable(print_output=False))
        self.assertExpectedInline(actual, expected)

    def test_vmap_free_const(self):
        y = 3

        def fn(x):
            return torch.func.vmap(lambda x: x.sum(0) + x.sum(1) + y)(x)

        x = torch.randn(3, 3, 3)
        wrapped_gm = self._compile_check(fn, (x,))

        # Dynamic shapes produce a slightly different graph.
        if check_dynamic_shape_capture():
            return

        expected = """\
class GraphModule(torch.nn.Module):
    def forward(self, L_x_ : torch.Tensor):
        l_x_ = L_x_

        _check_randomness_arg = torch._functorch.vmap._check_randomness_arg('error')

        select = l_x_.select(0, 0)
        vmap_body_0 = self.vmap_body_0
        vmap_proxy = torch.func.vmap(vmap_body_0, (0,), 0, 'error');  vmap_body_0 = None
        call = vmap_proxy.__call__(l_x_);  vmap_proxy = l_x_ = None
        return (call,)

    class GraphModule(torch.nn.Module):
        def forward(self, select):
            sum_1 = select.sum(0)
            sum_2 = select.sum(1);  select = None
            add = sum_1 + sum_2;  sum_1 = sum_2 = None
            add_1 = add + 3;  add = None
            return add_1
"""
        actual = normalize_gm(wrapped_gm.print_readable(print_output=False))
        self.assertExpectedInline(actual, expected)

    def test_vmap_free_tensor(self):
        y = torch.randn(3, 3)

        def fn(x):
            return torch.func.vmap(lambda x: x.sum(0) + x.sum(1) + y)(x)

        x = torch.randn(3, 3, 3)
        wrapped_gm = self._compile_check(fn, (x,))

        # Dynamic shapes produce a slightly different graph.
        if check_dynamic_shape_capture():
            return

        expected = """\
class GraphModule(torch.nn.Module):
    def forward(self, L_x_ : torch.Tensor, L_y_ : torch.Tensor):
        l_x_ = L_x_
        l_y_ = L_y_

        _check_randomness_arg = torch._functorch.vmap._check_randomness_arg('error')

        select = l_x_.select(0, 0)
        vmap_body_0 = self.vmap_body_0
        vmap_proxy = torch.func.vmap(vmap_body_0, (0, None), 0, 'error');  vmap_body_0 = None
        call = vmap_proxy.__call__(l_x_, l_y_);  vmap_proxy = l_x_ = l_y_ = None
        return (call,)

    class GraphModule(torch.nn.Module):
        def forward(self, select, l_y_):
            sum_1 = select.sum(0)
            sum_2 = select.sum(1);  select = None
            add = sum_1 + sum_2;  sum_1 = sum_2 = None
            add_1 = add + l_y_;  add = l_y_ = None
            return add_1
"""
        actual = normalize_gm(wrapped_gm.print_readable(print_output=False))
        self.assertExpectedInline(actual, expected)

    def test_vmap_two_inputs(self):
        def fn(x, y):
            return torch.func.vmap(
                lambda x, y: x.sum(0) + x.sum(1) + y, in_dims=(0, 1)
            )(x, y)

        x = torch.randn(3, 3, 3)
        y = torch.randn(3, 3)
        wrapped_gm = self._compile_check(fn, (x, y))

        # Dynamic shapes produce a slightly different graph.
        if check_dynamic_shape_capture():
            return

        expected = """\
class GraphModule(torch.nn.Module):
    def forward(self, L_x_ : torch.Tensor, L_y_ : torch.Tensor):
        l_x_ = L_x_
        l_y_ = L_y_

        _check_randomness_arg = torch._functorch.vmap._check_randomness_arg('error')

        select = l_x_.select(0, 0)
        select_1 = l_y_.select(1, 0)
        vmap_body_0 = self.vmap_body_0
        vmap_proxy = torch.func.vmap(vmap_body_0, (0, 1), 0, 'error');  vmap_body_0 = None
        call = vmap_proxy.__call__(l_x_, l_y_);  vmap_proxy = l_x_ = l_y_ = None
        return (call,)

    class GraphModule(torch.nn.Module):
        def forward(self, select, select_1):
            sum_1 = select.sum(0)
            sum_2 = select.sum(1);  select = None
            add = sum_1 + sum_2;  sum_1 = sum_2 = None
            add_1 = add + select_1;  add = select_1 = None
            return add_1
"""
        actual = normalize_gm(wrapped_gm.print_readable(print_output=False))
        self.assertExpectedInline(actual, expected)

    def test_vmap_two_inputs_tuple_in_dims(self):
        in_dims = (0, 1)

        def fn(x, y):
            return torch.func.vmap(
                lambda x, y: x.sum(0) + x.sum(1) + y, in_dims=in_dims
            )(x, y)

        x = torch.randn(3, 3, 3)
        y = torch.randn(3, 3)
        wrapped_gm = self._compile_check(fn, (x, y))

        # Dynamic shapes produce a slightly different graph.
        if check_dynamic_shape_capture():
            return

        expected = """\
class GraphModule(torch.nn.Module):
    def forward(self, L_x_ : torch.Tensor, L_y_ : torch.Tensor):
        l_x_ = L_x_
        l_y_ = L_y_

        _check_randomness_arg = torch._functorch.vmap._check_randomness_arg('error')

        select = l_x_.select(0, 0)
        select_1 = l_y_.select(1, 0)
        vmap_body_0 = self.vmap_body_0
        vmap_proxy = torch.func.vmap(vmap_body_0, (0, 1), 0, 'error');  vmap_body_0 = None
        call = vmap_proxy.__call__(l_x_, l_y_);  vmap_proxy = l_x_ = l_y_ = None
        return (call,)

    class GraphModule(torch.nn.Module):
        def forward(self, select, select_1):
            sum_1 = select.sum(0)
            sum_2 = select.sum(1);  select = None
            add = sum_1 + sum_2;  sum_1 = sum_2 = None
            add_1 = add + select_1;  add = select_1 = None
            return add_1
"""
        actual = normalize_gm(wrapped_gm.print_readable(print_output=False))
        self.assertExpectedInline(actual, expected)

    def test_vmap_over_vmap_two_inputs(self):
        def fn(x, y):
            return torch.func.vmap(torch.func.vmap(lambda x, y: x + y, in_dims=1))(x, y)

        x = torch.randn(3, 3, 3)
        y = torch.randn(3, 3, 3)
        wrapped_gm = self._compile_check(fn, (x, y))

        # Dynamic shapes produce a slightly different graph.
        if check_dynamic_shape_capture():
            return

        expected = """\
class GraphModule(torch.nn.Module):
    def forward(self, L_x_ : torch.Tensor, L_y_ : torch.Tensor):
        l_x_ = L_x_
        l_y_ = L_y_

        _check_randomness_arg = torch._functorch.vmap._check_randomness_arg('error')
        _check_randomness_arg_1 = torch._functorch.vmap._check_randomness_arg('error')

        select = l_x_.select(0, 0)
        select_1 = l_y_.select(0, 0)
        vmap_body_1 = self.vmap_body_1
        vmap_proxy = torch.func.vmap(vmap_body_1, (0, 0), 0, 'error');  vmap_body_1 = None
        call = vmap_proxy.__call__(l_x_, l_y_);  vmap_proxy = l_x_ = l_y_ = None
        return (call,)

    class GraphModule(torch.nn.Module):
        def forward(self, select, select_1):
            select_2 = select.select(1, 0)
            select_3 = select_1.select(1, 0)
            vmap_body_0 = self.vmap_body_0
            vmap_proxy = torch.func.vmap(vmap_body_0, (1, 1), 0, 'error');  vmap_body_0 = None
            call = vmap_proxy.__call__(select, select_1);  vmap_proxy = select = select_1 = None
            return call

        class GraphModule(torch.nn.Module):
            def forward(self, select_2, select_3):
                add = select_2 + select_3;  select_2 = select_3 = None
                return add
"""
        actual = normalize_gm(wrapped_gm.print_readable(print_output=False))
        self.assertExpectedInline(actual, expected)

    def test_vmap_over_vmap_captured(self):
        x = torch.ones(2, 3)
        y = torch.ones(5, 3)

        def fn(x):
            return torch.func.vmap(torch.func.vmap(lambda y: x * y))(y)

        wrapped_gm = self._compile_check(fn, (x,))

        # Dynamic shapes produce a slightly different graph.
        if check_dynamic_shape_capture():
            return

        expected = """\
class GraphModule(torch.nn.Module):
    def forward(self, L_x_ : torch.Tensor, L_y_ : torch.Tensor):
        l_x_ = L_x_
        l_y_ = L_y_

        _check_randomness_arg = torch._functorch.vmap._check_randomness_arg('error')
        _check_randomness_arg_1 = torch._functorch.vmap._check_randomness_arg('error')

        select = l_y_.select(0, 0)
        vmap_body_1 = self.vmap_body_1
        vmap_proxy = torch.func.vmap(vmap_body_1, (0, None), 0, 'error');  vmap_body_1 = None
        call = vmap_proxy.__call__(l_y_, l_x_);  vmap_proxy = l_y_ = l_x_ = None
        return (call,)

    class GraphModule(torch.nn.Module):
        def forward(self, select, l_x_):
            select_1 = select.select(0, 0)
            vmap_body_0 = self.vmap_body_0
            vmap_proxy = torch.func.vmap(vmap_body_0, (0, None), 0, 'error');  vmap_body_0 = None
            call = vmap_proxy.__call__(select, l_x_);  vmap_proxy = select = l_x_ = None
            return call

        class GraphModule(torch.nn.Module):
            def forward(self, select_1, l_x_):
                mul = l_x_ * select_1;  l_x_ = select_1 = None
                return mul
"""
        actual = normalize_gm(wrapped_gm.print_readable(print_output=False))
        self.assertExpectedInline(actual, expected)

    def test_vmap_multiple_outputs(self):
        x = torch.ones(2, 4, 3)

        def fn(x):
            return torch.vmap(lambda x: (x.sum(0), x.sum(1)))(x)

        wrapped_gm = self._compile_check(fn, (x,))

        # Dynamic shapes produce a slightly different graph.
        if check_dynamic_shape_capture():
            return

        expected = """\
class GraphModule(torch.nn.Module):
    def forward(self, L_x_ : torch.Tensor):
        l_x_ = L_x_

        _check_randomness_arg = torch._functorch.vmap._check_randomness_arg('error')

        select = l_x_.select(0, 0)
        vmap_body_0 = self.vmap_body_0
        vmap_proxy = torch.func.vmap(vmap_body_0, (0,), 0, 'error');  vmap_body_0 = None
        call = vmap_proxy.__call__(l_x_);  vmap_proxy = l_x_ = None
        getitem = call[0]
        getitem_1 = call[1];  call = None
        return (getitem, getitem_1)

    class GraphModule(torch.nn.Module):
        def forward(self, select):
            sum_1 = select.sum(0)
            sum_2 = select.sum(1);  select = None
            return (sum_1, sum_2)
"""
        actual = normalize_gm(wrapped_gm.print_readable(print_output=False))
        self.assertExpectedInline(actual, expected)

    def test_vmap_multiple_outputs_diff_dims(self):
        x = torch.ones(2, 4, 3)

        def fn(x):
            return torch.vmap(lambda x: (x.sum(0), x.sum(1)), out_dims=(1, 0))(x)

        wrapped_gm = self._compile_check(fn, (x,))

        # Dynamic shapes produce a slightly different graph.
        if check_dynamic_shape_capture():
            return

        expected = """\
class GraphModule(torch.nn.Module):
    def forward(self, L_x_ : torch.Tensor):
        l_x_ = L_x_

        _check_randomness_arg = torch._functorch.vmap._check_randomness_arg('error')

        select = l_x_.select(0, 0)
        vmap_body_0 = self.vmap_body_0
        vmap_proxy = torch.func.vmap(vmap_body_0, (0,), (1, 0), 'error');  vmap_body_0 = None
        call = vmap_proxy.__call__(l_x_);  vmap_proxy = l_x_ = None
        getitem = call[0]
        getitem_1 = call[1];  call = None
        return (getitem, getitem_1)

    class GraphModule(torch.nn.Module):
        def forward(self, select):
            sum_1 = select.sum(0)
            sum_2 = select.sum(1);  select = None
            return (sum_1, sum_2)
"""
        actual = normalize_gm(wrapped_gm.print_readable(print_output=False))
        self.assertExpectedInline(actual, expected)

    def test_vmap_multiple_outputs_out_dims_tuple(self):
        x = torch.ones(2, 4, 3)
        out_dims = (1, 0)

        def fn(x):
            return torch.vmap(lambda x: (x.sum(0), x.sum(1)), out_dims=out_dims)(x)

        wrapped_gm = self._compile_check(fn, (x,))

        # Dynamic shapes produce a slightly different graph.
        if check_dynamic_shape_capture():
            return

        expected = """\
class GraphModule(torch.nn.Module):
    def forward(self, L_x_ : torch.Tensor):
        l_x_ = L_x_

        _check_randomness_arg = torch._functorch.vmap._check_randomness_arg('error')

        select = l_x_.select(0, 0)
        vmap_body_0 = self.vmap_body_0
        vmap_proxy = torch.func.vmap(vmap_body_0, (0,), (1, 0), 'error');  vmap_body_0 = None
        call = vmap_proxy.__call__(l_x_);  vmap_proxy = l_x_ = None
        getitem = call[0]
        getitem_1 = call[1];  call = None
        return (getitem, getitem_1)

    class GraphModule(torch.nn.Module):
        def forward(self, select):
            sum_1 = select.sum(0)
            sum_2 = select.sum(1);  select = None
            return (sum_1, sum_2)
"""
        actual = normalize_gm(wrapped_gm.print_readable(print_output=False))
        self.assertExpectedInline(actual, expected)

    def test_vmap_kwargs(self):
        counters.clear()
        x = torch.ones(2, 3)
        y = torch.randn(2, 3)

        def fn(x, y):
            return torch.func.vmap(lambda x, y: x + y)(x, y=y)

        actual = fn(x, y)
        expected = torch.compile(fn, backend="aot_eager", fullgraph=False)(x, y)
        self.assertEqual(len(counters["graph_break"]), 1)
        self.assertEqual(
            dict(counters["graph_break"]),
            {"NYI - torch.func.vmap: kwargs arguments are currently unsupported.": 2},
        )
        self.assertEqual(actual, expected)

    def test_vmap_pytree_inputs(self):
        counters.clear()
        x = torch.ones(2, 3)
        y = torch.randn(2, 3)

        def vmap_fn(inps):
            x = inps["x"]
            y = inps["y"]
            return x + y

        def fn(x, y):
            return torch.func.vmap(vmap_fn)({"x": x, "y": y})

        actual = fn(x, y)
        expected = torch.compile(fn, backend="aot_eager", fullgraph=False)(x, y)
        self.assertEqual(len(counters["graph_break"]), 1)
        self.assertEqual(
            dict(counters["graph_break"]),
            {"HigherOrderOperator with body that accepts non-Tensors as input": 2},
        )
        self.assertEqual(actual, expected)

    def test_vmap_side_effects(self):
        counters.clear()
        x = torch.ones(2, 3)
        y = torch.randn(2, 3)

        some_list = []

        def f(x, y):
            some_list.append(1)
            return x + y

        def wrapper_fn(x, y):
            return torch.func.vmap(f)(x, y)

        actual = wrapper_fn(x, y)
        expected = torch.compile(wrapper_fn, backend="aot_eager", fullgraph=False)(x, y)
        self.assertEqual(len(counters["graph_break"]), 1)
        self.assertEqual(
            dict(counters["graph_break"]),
            {
                "HigherOrderOperator: Mutating a variable not in the current scope (replace_all)": 2
            },
        )
        self.assertEqual(actual, expected)

    def test_vmap_disable_capture(self):
        counters.clear()

        with disable_functorch_capture():
            # We have verified above that this
            # function compiles
            def wrapper_fn(x):
                return torch.func.vmap(lambda x: x.sum(0) + x.sum(1))(x)

            x = torch.randn(3, 3, 3)
            actual = wrapper_fn(x)
            expected = torch.compile(wrapper_fn, backend="aot_eager", fullgraph=False)(
                x
            )
            self.assertEqual(len(counters["graph_break"]), 1)
            self.assertEqual(
                dict(counters["graph_break"]),
                {
                    "torch.func.vmap capture is disabled, it can be "
                    "turned on by setting `dynamo.config.capture_func_transforms=True`": 2
                },
            )
            self.assertEqual(actual, expected)

    def test_vmap_illegal_op_graph_break(self):
        counters.clear()

        def bad_fn(x):
            x.stride()
            return x

        def wrapper_fn(x):
            return torch.func.vmap(bad_fn)(x)

        x = torch.randn(3, 3, 3)
        actual = wrapper_fn(x)
        expected = torch.compile(wrapper_fn, backend="aot_eager", fullgraph=False)(x)
        self.assertEqual(len(counters["graph_break"]), 1)
        self.assertEqual(
            dict(counters["graph_break"]),
            {"Illegal getattr invocation stride in strict mode": 2},
        )
        self.assertEqual(actual, expected)

    def test_vmap_symint_in_dims_graph_break(self):
        counters.clear()

        def identity(x):
            return x

        def wrapper_fn(x, in_dims):
            return torch.func.vmap(identity, in_dims)(x)

        x = torch.randn(3, 3, 3, 3)
        opt = torch.compile(wrapper_fn, backend="eager", fullgraph=False, dynamic=True)
        expected = wrapper_fn(x, 0), wrapper_fn(x, 1), wrapper_fn(x, 2)
        actual = opt(x, 0), opt(x, 1), opt(x, 2)
        self.assertEqual(expected, actual)
        self.assertEqual(len(counters["graph_break"]), 1)
        self.assertEqual(
            dict(counters["graph_break"]),
            {"torch.func.vmap: in_dims or out_dims is symbolic.": 2},
        )


class ActivationCheckpointingTests(torch._dynamo.test_case.TestCase):
    def _validate(self, fn, backend, *args, skip_check=False, fullgraph=True):
        cloned_args = []
        for arg in args:
            cloned_args.append(arg.clone().detach().requires_grad_(arg.requires_grad))

        torch.manual_seed(0)
        expected = fn(*args)
        expected.sum().backward()

        opt_fn = torch.compile(fn, fullgraph=fullgraph, backend=backend)
        torch.manual_seed(0)
        result = opt_fn(*cloned_args)
        result.sum().backward()

        if not skip_check:
            self.assertEqual(result, expected)
            for arg, cloned_arg in zip(args, cloned_args):
                self.assertEqual(arg.grad, cloned_arg.grad)

    @requires_cuda()
    @torch._functorch.config.patch(functionalize_rng_ops=True)
    def test_function(self):
        def gn(x, y):
            return torch.sigmoid(torch.matmul(x, y))

        def fn(x, y):
            return torch.utils.checkpoint.checkpoint(gn, torch.sin(x), y)

        x = torch.randn(4, 4, requires_grad=True)
        y = torch.randn(4, 4, requires_grad=True)

        fw_compiler = functools.partial(count_ops, freq=1, op=torch.ops.aten.mm.default)
        bw_compiler = functools.partial(
            count_ops, freq=3, op=torch.ops.aten.mm.default
        )  # mm recomputed in the bwd
        backend = aot_autograd(fw_compiler=fw_compiler, bw_compiler=bw_compiler)
        self._validate(fn, backend, x, y)

    @requires_cuda()
    @torch._functorch.config.patch(functionalize_rng_ops=True)
    def test_function_with_kwargs(self):
        def gn(x, y):
            return torch.sigmoid(torch.matmul(x, y))

        def fn(x, y):
            return torch.utils.checkpoint.checkpoint(
                gn, torch.sin(x), y, use_reentrant=True, preserve_rng_state=False
            )

        x = torch.randn(4, 4, requires_grad=True)
        y = torch.randn(4, 4, requires_grad=True)

        fw_compiler = functools.partial(count_ops, freq=1, op=torch.ops.aten.mm.default)
        bw_compiler = functools.partial(
            count_ops, freq=3, op=torch.ops.aten.mm.default
        )  # mm recomputed in the bwd
        backend = aot_autograd(fw_compiler=fw_compiler, bw_compiler=bw_compiler)
        self._validate(fn, backend, x, y)

    @requires_cuda()
    @torch._functorch.config.patch(functionalize_rng_ops=True)
    def test_dropout(self):
        def gn(x, y):
            return torch.nn.functional.dropout(torch.matmul(x, y), p=0.2)

        def fn(x, y):
            return torch.utils.checkpoint.checkpoint(gn, torch.sin(x), y)

        x = torch.randn(4, 4, device="cuda", requires_grad=True)
        y = torch.randn(4, 4, device="cuda", requires_grad=True)

        fw_compiler = functools.partial(
            count_ops, freq=1, op=torch.ops.rngprims.philox_rand.default
        )
        bw_compiler = functools.partial(
            count_ops, freq=1, op=torch.ops.rngprims.philox_rand.default
        )
        backend = aot_autograd(fw_compiler=fw_compiler, bw_compiler=bw_compiler)
        self._validate(
            fn, backend, x, y, skip_check=True
        )  # dropout decomp is known to diverge with eager

    @requires_cuda()
    @torch._functorch.config.patch(functionalize_rng_ops=True)
    def test_dropout_inductor(self):
        def gn(x, y):
            return torch.nn.functional.dropout(torch.matmul(x, y), p=0.2)

        def fn(x, y):
            return torch.utils.checkpoint.checkpoint(gn, torch.sin(x), y)

        x = torch.randn(4, 4, device="cuda", requires_grad=True)
        y = torch.randn(4, 4, device="cuda", requires_grad=True)

        backend = "inductor"
        self._validate(
            fn, backend, x, y, skip_check=True
        )  # dropout decomp is known to diverge with eager

    @requires_cuda()
    @torch._functorch.config.patch(functionalize_rng_ops=True)
    def test_fallback(self):
        def gn(x, y):
            torch._dynamo.graph_break()
            return torch.sigmoid(torch.matmul(x, y))

        def fn(x, y):
            return torch.cos(torch.utils.checkpoint.checkpoint(gn, torch.sin(x), y))

        x = torch.randn(4, 4, requires_grad=True)
        y = torch.randn(4, 4, requires_grad=True)
        args = (x, y)

        backend = EagerAndRecordGraphs()
        cnt = CompileCounterWithBackend(backend)

        expected = fn(*args)
        result = torch.compile(fn, backend=cnt)(*args)

        self.assertEqual(result, expected)

        # One graph for torch.sin on the input, and other for torch.cos.
        self.assertEqual(cnt.frame_count, 2)
        self.assertEqual(cnt.op_count, 2)
        self.assertEqual(len(backend.graphs), 2)

    @requires_cuda()
    @torch._functorch.config.patch(functionalize_rng_ops=True)
    def test_module(self):
        class MockModule(torch.nn.Module):
            def __init__(self):
                super().__init__()
                self.linear = torch.nn.Linear(10, 10)

            def forward(self, x):
                return torch.sigmoid(self.linear(x))

        mod = MockModule()

        def fn(x):
            return torch.utils.checkpoint.checkpoint(mod, torch.sin(x))

        x = torch.randn(10, 10, requires_grad=True)

        fw_compiler = functools.partial(
            count_ops, freq=1, op=torch.ops.aten.sigmoid.default
        )
        bw_compiler = functools.partial(
            count_ops, freq=1, op=torch.ops.aten.sigmoid.default
        )
        backend = aot_autograd(fw_compiler=fw_compiler, bw_compiler=bw_compiler)
        self._validate(fn, backend, x)


if __name__ == "__main__":
    from torch._dynamo.test_case import run_tests

    run_tests()<|MERGE_RESOLUTION|>--- conflicted
+++ resolved
@@ -1872,12 +1872,8 @@
 
         y = torch.randn(3, 3, 3)
         x = torch.randn(3, 3, 3)
-<<<<<<< HEAD
-        wrapped_gm = self._compile_check(wrapper_fn, (x, y))
-=======
-        wrapped_gm_const_var = self._grad_compile_check(wrapper_fn_const_var, (x, y))
-        wrapped_gm_tuple_var = self._grad_compile_check(wrapper_fn_tuple_var, (x, y))
->>>>>>> bcc0f4bc
+        wrapped_gm_const_var = self._compile_check(wrapper_fn_const_var, (x, y))
+        wrapped_gm_tuple_var = self._compile_check(wrapper_fn_tuple_var, (x, y))
 
         # Dynamic shapes produce a slightly different graph.
         if check_dynamic_shape_capture():
