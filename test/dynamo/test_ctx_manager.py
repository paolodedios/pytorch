# Owner(s): ["module: dynamo"]
import unittest

import torch

import torch._dynamo.test_case
import torch._dynamo.testing
import torch.onnx.operators
from torch._dynamo.testing import same

from torch.nn import functional as F
from torch.testing._internal.common_cuda import (
    PLATFORM_SUPPORTS_FUSED_SDPA,
    SM80OrLater,
)


class CutomizedCtxManager:
    def __init__(self, mode):
        self.prev = torch.is_grad_enabled()
        self.mode = mode

    def __enter__(self):
        torch._C._set_grad_enabled(self.mode)

    def __exit__(self, exc_type, exc_value, traceback):
        torch._C._set_grad_enabled(self.prev)


class CtxManagerTests(torch._dynamo.test_case.TestCase):
    def test_no_grad(self):
        def fn1(a, b):
            x = a + 1
            # redundant no_grad should get ignored
            with torch.no_grad():
                x = x + b
            x = x + 2
            return x

        def fn2(a, b):
            x = a + 1
            with torch.set_grad_enabled(False):
                x = x + b
            x = x + 2
            return x

        def fn3(a, b):
            x = a + 1
            with torch.enable_grad():
                x = x + b
            x = x + 2
            return x

        def fn4(a, b):
            x = a + 1
            with torch.set_grad_enabled(True):
                if torch.is_grad_enabled():
                    x = x + b
            x = x + 2
            return x

        with torch.no_grad():
            torch._dynamo.testing.standard_test(self, fn=fn1, nargs=2, expected_ops=5)
            torch._dynamo.testing.standard_test(self, fn=fn2, nargs=2, expected_ops=5)
            torch._dynamo.testing.standard_test(self, fn=fn3, nargs=2, expected_ops=5)
            torch._dynamo.testing.standard_test(self, fn=fn4, nargs=2, expected_ops=5)
        with torch.enable_grad():
            torch._dynamo.testing.standard_test(self, fn=fn1, nargs=2, expected_ops=5)
            torch._dynamo.testing.standard_test(self, fn=fn2, nargs=2, expected_ops=5)
            torch._dynamo.testing.standard_test(self, fn=fn3, nargs=2, expected_ops=5)
            torch._dynamo.testing.standard_test(self, fn=fn4, nargs=2, expected_ops=5)

    def test_grad_mode_guard(self):
        def fn(a, b):
            prev_grad = torch.is_grad_enabled()
            torch.set_grad_enabled(False)
            a = a + 1
            a.tolist()  # graph break
            ret = a + b
            torch.set_grad_enabled(prev_grad)
            return ret

        a = torch.randn([3, 4])
        b = torch.randn([3, 4])
        cnts = torch._dynamo.testing.CompileCounter()
        opt_fn = torch._dynamo.optimize(cnts)(fn)
        for _ in range(10):
            opt_fn(a, b)
        self.assertEqual(cnts.frame_count, 2)

    def test_nested_grad_mode_graph_break(self):
        def fn(x):
            before = torch.is_grad_enabled()
            with torch.set_grad_enabled(False):
                torch._dynamo.graph_break()
                with torch.set_grad_enabled(True):
                    x = torch.mul(x, 5)
                    torch._dynamo.graph_break()
                    x = torch.sqrt(x)
                    assert torch.is_grad_enabled()
                assert not torch.is_grad_enabled()
            assert torch.is_grad_enabled() == before
            return x

        a = torch.randn([3, 4])
        cnts = torch._dynamo.testing.CompileCounter()
        opt_fn = torch._dynamo.optimize(cnts)(fn)

        for _ in range(10):
            opt_fn(a)
        self.assertEqual(cnts.frame_count, 2)

    def test_torch_profiler(self):
        # wrap torch.profiler.* as NullContextVariable and do nothing
        def fn(x):
            y = x**2
            with torch.profiler.profile():
                y = y + 2
                with torch.profiler.record_function("my_function"):
                    z = y**3
                    z.tolist()  # graph break
                    z = z + 1
            return z

        x = torch.randn((2, 2), requires_grad=True)
        ref = fn(x)
        cnts = torch._dynamo.testing.CompileCounter()
        opt_fn = torch._dynamo.optimize(cnts)(fn)
        res = opt_fn(x)
        self.assertTrue(same(ref, res))
        self.assertEqual(cnts.frame_count, 2)

    def test_autograd_profiler(self):
        # wrap torch.autograd.profiler.* as NullContextVariable and do nothing
        def fn(x):
            y = x**2
            with torch.autograd.profiler.profile():
                y = y + 2
                with torch.autograd.profiler.record_function("my_function"):
                    z = y**3
                    z.tolist()  # graph break
                    z = z + 1
            return z

        x = torch.randn((2, 2), requires_grad=True)
        ref = fn(x)
        cnts = torch._dynamo.testing.CompileCounter()
        opt_fn = torch._dynamo.optimize(cnts)(fn)
        res = opt_fn(x)
        self.assertTrue(same(ref, res))
        self.assertEqual(cnts.frame_count, 2)

    @unittest.skipIf(not torch.cuda.is_available(), "requires cuda")
    def test_cuda_stream_context_manager1(self):
        def fn(x):
            s = torch.cuda.Stream()
            x = torch.mul(x, 5)
            x = torch.add(x, 2)
            with torch.cuda.stream(s):
                x = torch.relu(x)
            x = torch.add(x, 1)
            x = torch.cos(x)
            return x

        x = torch.randn((2, 2))
        ref = fn(x)
        cnts = torch._dynamo.testing.CompileCounter()
        opt_fn = torch._dynamo.optimize(cnts, nopython=True)(fn)
        res = opt_fn(x)
        self.assertTrue(same(ref, res))
        self.assertEqual(cnts.frame_count, 1)
        self.assertEqual(cnts.op_count, 9)

    @unittest.skipIf(not torch.cuda.is_available(), "requires cuda")
    def test_cuda_stream_context_manager2(self):
        def fn(x, s):
            x = torch.mul(x, 5)
            x = torch.add(x, 2)
            with torch.cuda.stream(s):
                x = torch.relu(x)
            x = torch.add(x, 1)
            x = torch.cos(x)
            return x

        x = torch.randn((2, 2))
        s = torch.cuda.Stream()
        ref = fn(x, s)
        cnts = torch._dynamo.testing.CompileCounter()
        opt_fn = torch._dynamo.optimize(cnts, nopython=True)(fn)
        with self.assertRaisesRegex(
            torch._dynamo.exc.Unsupported,
            "CUDAStreamVariable does not currently work soundly.",
        ):
            res = opt_fn(x, s)

    def test_autograd_profiler_enabled(self):
        def fn(x):
            if torch.autograd._profiler_enabled():
                return x + 1
            else:
                return x - 1

        x = torch.randn((2, 2), requires_grad=True)
        cnts = torch._dynamo.testing.CompileCounter()
        opt_fn = torch._dynamo.optimize(cnts)(fn)

        if torch.autograd._profiler_enabled():
            torch.autograd._disable_profiler()
        assert not torch.autograd._profiler_enabled()
        ref = fn(x)
        res = opt_fn(x)
        self.assertTrue(same(ref, res))

        with torch.autograd.profiler.profile():
            assert torch.autograd._profiler_enabled()
            ref = fn(x)
            res = opt_fn(x)
            self.assertTrue(same(ref, res))

    @unittest.skipIf(not torch.cuda.is_available(), "requires cuda")
    def test_autocast(self):
        if not torch.cuda.is_bf16_supported():
            raise unittest.SkipTest("requires bf16")

        class MyModule(torch.nn.Module):
            def forward(self, x):
                a_float32 = torch.rand((8, 8), device="cuda")
                b_float32 = torch.rand((8, 8), device="cuda")
                d_float32 = torch.rand((8, 8), device="cuda")

                with torch.autocast(device_type="cuda", dtype=torch.bfloat16):
                    e_float16 = torch.mm(a_float32, b_float32)
                    f_float16 = torch.mm(d_float32, e_float16)
                return f_float16

        module = MyModule()
        real = module(torch.tensor([0.5]))
        real_device = real.device
        real_dtype = real.dtype

        graph, guards = torch._dynamo.export(module, torch.tensor([[0.0, 0], [0, 0]]))
        exported = graph(torch.tensor([0.5]))
        self.assertEqual(exported.device, real_device)
        self.assertEqual(exported.dtype, real_dtype)

        self.assertEqual(exported.device.type, "cuda")
        self.assertEqual(exported.device.index, 0)
        self.assertEqual(exported.dtype, torch.bfloat16)

    @unittest.skipIf(not torch.cuda.is_available(), "requires cuda")
    def test_cuda_amp_autocast(self):
        class MyModule(torch.nn.Module):
            def forward(self, x):
                a_float32 = torch.rand((8, 8), device="cuda")
                b_float32 = torch.rand((8, 8), device="cuda")

                with torch.cuda.amp.autocast(dtype=torch.torch.float64):
                    c_float64 = torch.mm(a_float32, b_float32)
                return c_float64

        module = MyModule()
        real = module(torch.tensor([0.5]))
        real_device = real.device
        real_dtype = real.dtype

        graph, _ = torch._dynamo.export(module, torch.tensor([[0.0, 0], [0, 0]]))
        exported = graph(torch.tensor([0.5]))
        self.assertEqual(exported.device, real_device)
        self.assertEqual(exported.dtype, real_dtype)

        self.assertEqual(exported.device.type, "cuda")
        self.assertEqual(exported.device.index, 0)
        self.assertEqual(exported.dtype, torch.float64)

    def test_is_autocast_cpu_enabled(self):
        def fn(a_float32, b_float32):
            with torch.cpu.amp.autocast(dtype=torch.bfloat16):
                c_float16 = torch.mm(a_float32, b_float32)
                if torch.is_autocast_cpu_enabled():
                    c_float16 = c_float16 + 1
            return c_float16

        a = torch.rand((8, 8))
        b = torch.rand((8, 8))
        ref = fn(a, b)
        opt_fn = torch._dynamo.optimize("eager", nopython=True)(fn)
        res = opt_fn(a, b)
        self.assertTrue(same(ref, res))

    @unittest.skipIf(
        not PLATFORM_SUPPORTS_FUSED_SDPA or not SM80OrLater,
        "Can't run fused SDPA on this platform",
    )
    def test_autocast_sdpa(self):
        class MyModule(torch.nn.Module):
            def forward(self, query, key, value):
                with torch.autocast("cpu"):
                    with torch.autocast("cuda", dtype=torch.float32):
                        out = F.scaled_dot_product_attention(
                            query, key, value, None, 0.0, True
                        )
                return out

        dtype = torch.float32
        seq_len_q = 1
        seq_len_k = 1
        head_dim = 8
        query = torch.ones(
            1, 8, seq_len_q, head_dim, device="cuda", dtype=dtype, requires_grad=True
        )
        key = torch.ones(
            1, 8, seq_len_k, head_dim, device="cuda", dtype=dtype, requires_grad=True
        )
        value = torch.ones(
            1, 8, seq_len_k, head_dim, device="cuda", dtype=dtype, requires_grad=True
        )

        module = MyModule()
        real = module(query, key, value)
        real_device = real.device
        real_dtype = real.dtype

        opt_mod = torch._dynamo.optimize("inductor")(module)
        compiled = opt_mod(query, key, value)

        self.assertEqual(compiled.device, real_device)
        self.assertEqual(compiled.dtype, real_dtype)

        self.assertEqual(compiled.device.type, "cuda")
        self.assertEqual(compiled.device.index, 0)
        self.assertEqual(compiled.dtype, torch.float32)

    def test_autocast_cpu(self):
        class MyModule(torch.nn.Module):
            def forward(self, x):
                a_float32 = torch.rand((8, 8), device="cpu")
                b_float32 = torch.rand((8, 8), device="cpu")
                d_float32 = torch.rand((8, 8), device="cpu")

                with torch.autocast(device_type="cpu", dtype=torch.bfloat16):
                    e_float16 = torch.mm(a_float32, b_float32)
                    f_float16 = torch.mm(d_float32, e_float16)
                return f_float16

        module = MyModule()
        real = module(torch.tensor([0.5]))
        real_device = real.device
        real_dtype = real.dtype

        graph, guards = torch._dynamo.export(module, torch.tensor([[0.0, 0], [0, 0]]))
        exported = graph(torch.tensor([0.5]))
        self.assertEqual(exported.device, real_device)
        self.assertEqual(exported.dtype, real_dtype)

        self.assertEqual(exported.device.type, "cpu")
        self.assertEqual(exported.dtype, torch.bfloat16)

    def test_autocast_cpu_graph_break(self):
        class MyModule(torch.nn.Module):
            def forward(self, x):
                a_float32 = torch.rand((8, 8), device="cpu")
                b_float32 = torch.rand((8, 8), device="cpu")
                torch._dynamo.graph_break()
                d_float32 = torch.rand((8, 8), device="cpu")

                with torch.autocast(device_type="cpu", dtype=torch.bfloat16):
                    e_float16 = torch.mm(a_float32, b_float32)
                    torch._dynamo.graph_break()
                    f_float16 = torch.mm(d_float32, e_float16)
                return f_float16

        module = MyModule()
        real = module(torch.tensor([0.5]))
        real_device = real.device
        real_dtype = real.dtype

        opt = torch._dynamo.optimize("eager")(module)
        res = opt(torch.tensor([0.5]))
        self.assertEqual(res.device, real_device)
        self.assertEqual(res.dtype, real_dtype)

        self.assertEqual(res.device.type, "cpu")
        self.assertEqual(res.dtype, torch.bfloat16)

    def test_autocast_cpu_graph_break_2(self):
        # Regression for: https://github.com/pytorch/pytorch/issues/93890
        def fn(x):
            with torch.autocast(device_type="cpu", dtype=torch.bfloat16):
                x = torch.mm(x, x)
                torch._dynamo.graph_break()
                x = torch.relu(x)
            return x

        x = torch.rand([4, 4])
        self.assertEqual(x.dtype, torch.float32)
        res = fn(x)
        opt_fn = torch._dynamo.optimize("eager")(fn)
        opt_res = opt_fn(x)
        self.assertTrue(torch.allclose(res, opt_res))
        self.assertEqual(res.dtype, torch.bfloat16)
        self.assertEqual(opt_res.dtype, torch.bfloat16)

    def test_autocast_cpu_graph_break_inner_fn(self):
        class MyModule(torch.nn.Module):
            @staticmethod
            def mm_breaks(x, y):
                torch._dynamo.graph_break()
                return torch.mm(x, y)

            def forward(self, x):
                a_float32 = torch.rand((8, 8), device="cpu")
                b_float32 = torch.rand((8, 8), device="cpu")

                with torch.autocast(device_type="cpu", dtype=torch.bfloat16):
                    torch._dynamo.graph_break()
                    with torch.autocast(
                        device_type="cpu", dtype=torch.bfloat16, enabled=False
                    ):
                        torch._dynamo.graph_break()
                        g_float32 = torch.mm(a_float32, b_float32)
                        with torch.autocast(device_type="cpu", dtype=torch.bfloat16):
                            # Check that nested with non-inlineable function with graph break
                            torch._dynamo.graph_break()
                            f_float16_1 = self.mm_breaks(a_float32, b_float32)
                    # We remember to exit the inner autocast correctly to outer
                    # even after graph breaks
                    f_float16 = self.mm_breaks(a_float32, b_float32)
                    assert f_float16.dtype == f_float16_1.dtype
                return f_float16, g_float32

        module = MyModule()
        real_16, real_32 = module(torch.tensor([0.5]))
        real_device_16 = real_16.device
        real_dtype_16 = real_16.dtype
        real_device_32 = real_32.device
        real_dtype_32 = real_32.dtype

        graph = torch._dynamo.optimize("eager")(module)
        out_16, out_32 = graph(torch.tensor([0.5]))
        self.assertEqual(out_16.device, real_device_16)
        self.assertEqual(out_16.dtype, real_dtype_16)
        self.assertEqual(out_32.device, real_device_32)
        self.assertEqual(out_32.dtype, real_dtype_32)

        self.assertEqual(out_16.device.type, "cpu")
        self.assertEqual(out_16.dtype, torch.bfloat16)
        self.assertEqual(out_32.device.type, "cpu")
        self.assertEqual(out_32.dtype, torch.float32)

    def test_autocast_graph_break_method(self):
        class MyModule(torch.nn.Module):
            def __init__(self, bias):
                super().__init__()
                self.bias = bias

            def mm_not_break(self, x, y):
                return torch.mm(x, y) + self.bias

            def mm_breaks(self, x, y):
                torch._dynamo.graph_break()
                return torch.mm(x, y) + self.bias

            def forward(self, x):
                a_float32 = torch.rand((8, 8), device="cpu")
                b_float32 = torch.rand((8, 8), device="cpu")

                with torch.autocast(device_type="cpu", dtype=torch.bfloat16):
                    with torch.autocast(
                        device_type="cpu", dtype=torch.bfloat16, enabled=False
                    ):
                        g_float32 = torch.mm(a_float32, b_float32)
                    f_float16 = self.mm_breaks(a_float32, b_float32)

                    assert (
                        f_float16[0][0] == self.mm_not_break(a_float32, b_float32)[0][0]
                    )
                return f_float16, g_float32

        module = MyModule(bias=torch.rand((8, 8), device="cpu", dtype=torch.bfloat16))

        with torch.autocast(device_type="cpu", dtype=torch.bfloat16):
            # Autocast doesn't work on addition, so we need the bias to be `bfloat16`
            res = torch.rand((8, 8), device="cpu", dtype=torch.float32) + torch.rand(
                (8, 8), device="cpu", dtype=torch.bfloat16
            )
            self.assertEqual(res.dtype, torch.float32)

        real_16, real_32 = module(torch.tensor([0.5]))
        real_device_16 = real_16.device
        real_dtype_16 = real_16.dtype
        real_device_32 = real_32.device
        real_dtype_32 = real_32.dtype

        graph = torch._dynamo.optimize("eager")(module)
        out_16, out_32 = graph(torch.tensor([0.5]))
        self.assertEqual(out_16.device, real_device_16)
        self.assertEqual(out_16.dtype, real_dtype_16)
        self.assertEqual(out_32.device, real_device_32)
        self.assertEqual(out_32.dtype, real_dtype_32)

        self.assertEqual(out_16.device.type, "cpu")
        self.assertEqual(out_16.dtype, torch.bfloat16)
        self.assertEqual(out_32.device.type, "cpu")
        self.assertEqual(out_32.dtype, torch.float32)

    @unittest.skipIf(not torch.cuda.is_available(), "requires cuda")
    def test_autocast_float64(self):
        class MyModule(torch.nn.Module):
            def forward(self, x):
                a_float32 = torch.rand((8, 8), device="cuda")
                b_float32 = torch.rand((8, 8), device="cuda")
                d_float32 = torch.rand((8, 8), device="cuda")

                with torch.autocast(device_type="cuda", dtype=torch.float64):
                    e_float64 = torch.mm(a_float32, b_float32)
                    f_float64 = torch.mm(d_float32, e_float64)
                return f_float64

        module = MyModule()
        real = module(torch.tensor([0.5]))
        real_device = real.device
        real_dtype = real.dtype

        graph, guards = torch._dynamo.export(module, torch.tensor([[0.0, 0], [0, 0]]))
        exported = graph(torch.tensor([0.5]))
        self.assertEqual(exported.device, real_device)
        self.assertEqual(exported.dtype, real_dtype)

        self.assertEqual(exported.device.index, 0)
        self.assertEqual(exported.dtype, torch.float64)

    @unittest.skipIf(not torch.cuda.is_available(), "requires cuda")
    def test_autocast_device(self):
        class MyModule(torch.nn.Module):
            def forward(self, x):
                a_float32 = torch.rand((8, 8), device="cuda")
                b_float32 = torch.rand((8, 8), device="cuda")
                d_float32 = torch.rand((8, 8), device="cuda")

                with torch.autocast("cuda"):
                    e_float64 = torch.mm(a_float32, b_float32)
                    f_float64 = torch.mm(d_float32, e_float64)
                return f_float64

        module = MyModule()
        real = module(torch.tensor([0.5]))
        real_device = real.device
        real_dtype = real.dtype

        graph, guards = torch._dynamo.export(module, torch.tensor([[0.0, 0], [0, 0]]))
        exported = graph(torch.tensor([0.5]))
        self.assertEqual(exported.device, real_device)
        self.assertEqual(exported.dtype, real_dtype)

        self.assertEqual(exported.device.index, 0)
        self.assertEqual(exported.dtype, torch.torch.float16)

    @unittest.skipIf(not torch.cuda.is_available(), "requires cuda")
    def test_autocast_arguments_binding(self):
        def f1(x):
            with torch.cuda.amp.autocast(False):
                x = torch.sin(x + 1)
            return x

        def f2(x):
            with torch.cpu.amp.autocast(False):
                x = torch.cos(x + 1)
            return x

        x = torch.rand([2, 3])
        ref1 = f1(x)
        ref2 = f2(x)
        opt_f1 = torch.compile(backend="eager")(f1)
        opt_f2 = torch.compile(backend="eager")(f2)
        res1 = opt_f1(x)
        res2 = opt_f2(x)
        self.assertTrue(same(ref1, res1))
        self.assertTrue(same(ref2, res2))

    def test_generic_context_manager(self):
        def fn(x):
            with CutomizedCtxManager(True):
                x = x + 1
                if torch.is_grad_enabled():
                    x = x * 2
                x = torch.relu(x)
            return x - 1

        with torch.no_grad():
            torch._dynamo.testing.standard_test(self, fn=fn, nargs=1, expected_ops=6)

        with torch.enable_grad():
            torch._dynamo.testing.standard_test(self, fn=fn, nargs=1, expected_ops=6)

    def test_nested_generic_context_manager(self):
        def fn(x):
            with CutomizedCtxManager(True):
                x = x + 1
                if torch.is_grad_enabled():
                    x = x * 2
                with CutomizedCtxManager(False):
                    if torch.is_grad_enabled():
                        x = x - 3
                    x = x * 1.5
                x = torch.relu(x)
            return x - 1

        with torch.no_grad():
            torch._dynamo.testing.standard_test(self, fn=fn, nargs=1, expected_ops=9)

        with torch.enable_grad():
            torch._dynamo.testing.standard_test(self, fn=fn, nargs=1, expected_ops=9)

    def test_generic_context_manager_with_graph_break(self):
        def fn(x):
            with CutomizedCtxManager(True):
                x = x + 1
                if torch.is_grad_enabled():
                    x = x * 2
                torch._dynamo.graph_break()
                x = torch.relu(x)
            return x - 1

        x = torch.rand(2, 3)
        cnts = torch._dynamo.testing.CompileCounter()
        opt_fn = torch.compile(backend=cnts, fullgraph=False)(fn)

        with torch.no_grad():
            ref = fn(x)
            res = opt_fn(x)
            self.assertTrue(same(ref, res))
            self.assertEqual(cnts.frame_count, 2)
            self.assertEqual(cnts.op_count, 2)

        with torch.enable_grad():
            ref = fn(x)
            res = opt_fn(x)
            self.assertTrue(same(ref, res))
            self.assertEqual(cnts.frame_count, 4)
            self.assertEqual(cnts.op_count, 4)

    def test_nested_generic_context_manager_with_graph_break(self):
        def fn(x):
            with CutomizedCtxManager(True):
                x = x + 1
                if torch.is_grad_enabled():
                    x = x * 2
                with CutomizedCtxManager(False):
                    if torch.is_grad_enabled():
                        x = x - 3
                    torch._dynamo.graph_break()
                    x = x * 1.5
                x = torch.relu(x)
            return x - 1

        x = torch.rand(2, 3)
        cnts = torch._dynamo.testing.CompileCounter()
        opt_fn = torch.compile(backend=cnts, fullgraph=False)(fn)

        with torch.no_grad():
            ref = fn(x)
            res = opt_fn(x)
            self.assertTrue(same(ref, res))
            self.assertEqual(cnts.frame_count, 4)
            self.assertEqual(cnts.op_count, 4)

        torch._dynamo.reset()
        cnts = torch._dynamo.testing.CompileCounter()
        opt_fn = torch._dynamo.optimize(cnts, nopython=False)(fn)

        with torch.enable_grad():
            ref = fn(x)
            res = opt_fn(x)
            self.assertTrue(same(ref, res))
            self.assertEqual(cnts.frame_count, 4)
            self.assertEqual(cnts.op_count, 4)

    def test_graph_break_inlining_grad(self):
        def gn(z):
            with torch.no_grad():
                torch._dynamo.graph_break()
                return torch.sin(z)

        def fn(x, y, z):
            a = torch.mm(x, y)
            z = gn(z)
            return a

        torch._dynamo.reset()
        cnts = torch._dynamo.testing.CompileCounter()
        opt_fn = torch._dynamo.optimize(cnts, nopython=False)(fn)
        x = torch.randn(4, 4, requires_grad=True)
        y = torch.randn(4, 4, requires_grad=True)
        z = torch.randn(4)
        opt_fn(x, y, z).sum().backward()

        self.assertEqual(cnts.frame_count, 2)

    def _graph_break_inlining_autocast_test_helper(self, device):
        def gn(x, y):
            with torch.autocast(device_type=device, dtype=torch.bfloat16):
                z = torch.mm(x, y)
                torch._dynamo.graph_break()
                return torch.sin(z)

        def fn(x, y):
            z = torch.mm(x, y)
            z = z + gn(x, y)
            return z

        x = torch.rand(3, 3).to(device)
        y = torch.rand(3, 3).to(device)
        opt_fn = torch.compile(backend="eager")(fn)
        ref = fn(x, y)
        res = opt_fn(x, y)
        self.assertEqual(ref, res)

    def test_graph_break_inlining_autocast(self):
        for device in ["cuda", "cpu"]:
            if device == "cuda" and not (
                torch.cuda.is_available() and torch.cuda.is_bf16_supported()
            ):
                continue
            self._graph_break_inlining_autocast_test_helper(device)

<<<<<<< HEAD
=======
    def test_disable_saved_tensors_hooks(self):
        def fn(z):
            @torch.autograd.graph.disable_saved_tensors_hooks("This is not supported")
            def f(x, y):
                return x + y

            x, y = torch.ones(
                1,
            ), torch.zeros(
                1,
            )
            return f(x, y)

        eager = EagerAndRecordGraphs()
        torch.compile(fn, backend=eager, fullgraph=True)(torch.randn(()))

        graph = eager.graphs[0]
        actual = normalize_gm(graph.print_readable(False))

        expected = """\
class GraphModule(torch.nn.Module):
    def forward(self):
        _saved_tensors_hooks_disable = torch._C._autograd._saved_tensors_hooks_disable('This is not supported')

        ones = torch.ones(1)

        zeros = torch.zeros(1)

        add = ones + zeros;  ones = zeros = None

        _saved_tensors_hooks_enable = torch._C._autograd._saved_tensors_hooks_enable()
        return (add,)
"""
        self.assertExpectedInline(actual, expected)

    def test_disable_saved_tensors_hooks_prev_disabled(self):
        def fn(z):
            @torch.autograd.graph.disable_saved_tensors_hooks("This is not supported")
            def f(x, y):
                return x + y

            x, y = torch.ones(
                1,
            ), torch.zeros(
                1,
            )
            return f(x, y)

        eager = EagerAndRecordGraphs()
        with torch.autograd.graph.disable_saved_tensors_hooks(
            "Previously disabled message"
        ):
            torch.compile(fn, backend=eager, fullgraph=True)(torch.randn(()))

        graph = eager.graphs[0]
        actual = normalize_gm(graph.print_readable(False))

        expected = """\
class GraphModule(torch.nn.Module):
    def forward(self):
        _saved_tensors_hooks_disable = torch._C._autograd._saved_tensors_hooks_disable('This is not supported')

        ones = torch.ones(1)

        zeros = torch.zeros(1)

        add = ones + zeros;  ones = zeros = None

        _saved_tensors_hooks_disable_1 = torch._C._autograd._saved_tensors_hooks_disable('Previously disabled message')
        return (add,)
"""
        self.assertExpectedInline(actual, expected)

    def test_disable_saved_tensors_hooks_prev_disabled_nested(self):
        def fn(z):
            @torch.autograd.graph.disable_saved_tensors_hooks("This is not supported")
            def f(x, y):
                @torch.autograd.graph.disable_saved_tensors_hooks(
                    "This is not supported inner"
                )
                def inner_fn(x, y):
                    return x + y

                return inner_fn(x, y) + x

            x, y = torch.ones(
                1,
            ), torch.zeros(
                1,
            )
            return f(x, y)

        eager = EagerAndRecordGraphs()
        with torch.autograd.graph.disable_saved_tensors_hooks(
            "Previously disabled message"
        ):
            torch.compile(fn, backend=eager, fullgraph=True)(torch.randn(()))

        graph = eager.graphs[0]
        actual = normalize_gm(graph.print_readable(False))

        expected = """\
class GraphModule(torch.nn.Module):
    def forward(self):
        _saved_tensors_hooks_disable = torch._C._autograd._saved_tensors_hooks_disable('This is not supported')

        ones = torch.ones(1)

        zeros = torch.zeros(1)

        _saved_tensors_hooks_disable_1 = torch._C._autograd._saved_tensors_hooks_disable('This is not supported inner')

        add = ones + zeros;  zeros = None

        _saved_tensors_hooks_disable_2 = torch._C._autograd._saved_tensors_hooks_disable('This is not supported')

        add_1 = add + ones;  add = ones = None

        _saved_tensors_hooks_disable_3 = torch._C._autograd._saved_tensors_hooks_disable('Previously disabled message')
        return (add_1,)
"""
        self.assertExpectedInline(actual, expected)

    def test_disable_saved_tensors_hooks_graph_break(self):
        def fn(x):
            with torch.autograd.graph.disable_saved_tensors_hooks(
                "This is not supported"
            ):
                y = x + 1
                torch._dynamo.graph_break()
                return y * 2

        eager = EagerAndRecordGraphs()
        torch.compile(fn, backend=eager, fullgraph=False)(torch.randn(()))

        def check_graph(actual, expected):
            self.assertExpectedInline(actual, expected)

        expected = """\
class GraphModule(torch.nn.Module):
    def forward(self, L_x_ : torch.Tensor):
        l_x_ = L_x_

        _saved_tensors_hooks_disable = torch._C._autograd._saved_tensors_hooks_disable('This is not supported')

        add = l_x_ + 1;  l_x_ = None

        _saved_tensors_hooks_enable = torch._C._autograd._saved_tensors_hooks_enable()
        return (add,)
"""
        graph = eager.graphs[0]
        actual = normalize_gm(graph.print_readable(False))
        check_graph(actual, expected)

        expected = """\
class GraphModule(torch.nn.Module):
    def forward(self, L_y_ : torch.Tensor):
        l_y_ = L_y_

        _saved_tensors_hooks_disable = torch._C._autograd._saved_tensors_hooks_disable('This is not supported')

        mul = l_y_ * 2;  l_y_ = None

        _saved_tensors_hooks_enable = torch._C._autograd._saved_tensors_hooks_enable()
        return (mul,)
"""
        graph = eager.graphs[1]
        actual = normalize_gm(graph.print_readable(False))
        check_graph(actual, expected)

>>>>>>> 256fed02

if __name__ == "__main__":
    from torch._dynamo.test_case import run_tests

    run_tests()<|MERGE_RESOLUTION|>--- conflicted
+++ resolved
@@ -6,7 +6,7 @@
 import torch._dynamo.test_case
 import torch._dynamo.testing
 import torch.onnx.operators
-from torch._dynamo.testing import same
+from torch._dynamo.testing import EagerAndRecordGraphs, normalize_gm, same
 
 from torch.nn import functional as F
 from torch.testing._internal.common_cuda import (
@@ -238,7 +238,7 @@
         real_device = real.device
         real_dtype = real.dtype
 
-        graph, guards = torch._dynamo.export(module, torch.tensor([[0.0, 0], [0, 0]]))
+        graph, guards = torch._dynamo.export(module)(torch.tensor([[0.0, 0], [0, 0]]))
         exported = graph(torch.tensor([0.5]))
         self.assertEqual(exported.device, real_device)
         self.assertEqual(exported.dtype, real_dtype)
@@ -263,7 +263,7 @@
         real_device = real.device
         real_dtype = real.dtype
 
-        graph, _ = torch._dynamo.export(module, torch.tensor([[0.0, 0], [0, 0]]))
+        graph, _ = torch._dynamo.export(module)(torch.tensor([[0.0, 0], [0, 0]]))
         exported = graph(torch.tensor([0.5]))
         self.assertEqual(exported.device, real_device)
         self.assertEqual(exported.dtype, real_dtype)
@@ -347,7 +347,7 @@
         real_device = real.device
         real_dtype = real.dtype
 
-        graph, guards = torch._dynamo.export(module, torch.tensor([[0.0, 0], [0, 0]]))
+        graph, guards = torch._dynamo.export(module)(torch.tensor([[0.0, 0], [0, 0]]))
         exported = graph(torch.tensor([0.5]))
         self.assertEqual(exported.device, real_device)
         self.assertEqual(exported.dtype, real_dtype)
@@ -521,7 +521,7 @@
         real_device = real.device
         real_dtype = real.dtype
 
-        graph, guards = torch._dynamo.export(module, torch.tensor([[0.0, 0], [0, 0]]))
+        graph, guards = torch._dynamo.export(module)(torch.tensor([[0.0, 0], [0, 0]]))
         exported = graph(torch.tensor([0.5]))
         self.assertEqual(exported.device, real_device)
         self.assertEqual(exported.dtype, real_dtype)
@@ -547,7 +547,7 @@
         real_device = real.device
         real_dtype = real.dtype
 
-        graph, guards = torch._dynamo.export(module, torch.tensor([[0.0, 0], [0, 0]]))
+        graph, guards = torch._dynamo.export(module)(torch.tensor([[0.0, 0], [0, 0]]))
         exported = graph(torch.tensor([0.5]))
         self.assertEqual(exported.device, real_device)
         self.assertEqual(exported.dtype, real_dtype)
@@ -723,8 +723,6 @@
                 continue
             self._graph_break_inlining_autocast_test_helper(device)
 
-<<<<<<< HEAD
-=======
     def test_disable_saved_tensors_hooks(self):
         def fn(z):
             @torch.autograd.graph.disable_saved_tensors_hooks("This is not supported")
@@ -895,7 +893,6 @@
         actual = normalize_gm(graph.print_readable(False))
         check_graph(actual, expected)
 
->>>>>>> 256fed02
 
 if __name__ == "__main__":
     from torch._dynamo.test_case import run_tests
