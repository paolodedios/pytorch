diff --git a/test/dynamo/cpython/3_13/test_iter.py b/test/dynamo/cpython/3_13/test_iter.py
<<<<<<< HEAD
index 1b9f3cf7624..d0c68f4314c 100644
=======
index 1b9f3cf7624..6560c7423a6 100644
>>>>>>> eaa5d9d3
--- a/test/dynamo/cpython/3_13/test_iter.py
+++ b/test/dynamo/cpython/3_13/test_iter.py
@@ -1,3 +1,57 @@
+# ======= BEGIN Dynamo patch =======
+# Owner(s): ["module: dynamo"]
+
+# ruff: noqa
+# flake8: noqa
+
+import sys
+import torch
+import torch._dynamo.test_case
+import unittest
+from torch._dynamo.test_case import CPythonTestCase
+from torch.testing._internal.common_utils import (
+    skipIfTorchDynamo,
+    run_tests,
+)
+
+__TestCase = CPythonTestCase
+
+
+# redirect import statements
+import sys
+import importlib.abc
+
+redirect_imports = (
+    "test.mapping_tests",
+    "test.typinganndata",
+    "test.test_grammar",
+    "test.test_math",
+    "test.test_iter",
+    "test.typinganndata.ann_module",
+)
+
+class RedirectImportFinder(importlib.abc.MetaPathFinder):
+    def find_spec(self, fullname, path, target=None):
+        # Check if the import is the problematic one
+        if fullname in redirect_imports:
+            try:
+                # Attempt to import the standalone module
+                name = fullname.removeprefix("test.")
+                r = importlib.import_module(name)
+                # Redirect the module in sys.modules
+                sys.modules[fullname] = r
+                # Return a module spec from the found module
+                return importlib.util.find_spec(name)
+            except ImportError:
+                return None
+        return None
+
+# Add the custom finder to sys.meta_path
+sys.meta_path.insert(0, RedirectImportFinder())
+
+
+# ======= END DYNAMO PATCH =======
+
 # Test iterators.
 
 import sys
<<<<<<< HEAD
@@ -104,7 +158,7 @@ class EmptyIterClass:
=======
@@ -104,12 +161,10 @@ class EmptyIterClass:
>>>>>>> eaa5d9d3
 
 # Main test suite
 
-class TestCase(unittest.TestCase):
+class TestCase(__TestCase):
 
     # Helper to check that an iterator returns a given sequence
     def check_iterator(self, it, seq, pickle=True):
<<<<<<< HEAD
@@ -635,6 +689,7 @@ class TestCase(unittest.TestCase):
=======
-        if pickle:
-            self.check_pickle(it, seq)
         res = []
         while 1:
             try:
@@ -121,8 +176,6 @@ class TestCase(unittest.TestCase):
 
     # Helper to check that a for loop generates a given sequence
     def check_for_loop(self, expr, seq, pickle=True):
-        if pickle:
-            self.check_pickle(iter(expr), seq)
         res = []
         for val in expr:
             res.append(val)
@@ -261,19 +314,20 @@ class TestCase(unittest.TestCase):
         def run(builtin_name, item, sentinel=None):
             it = iter(item) if sentinel is None else iter(item, sentinel)
 
-            class CustomStr:
-                def __init__(self, name, iterator):
-                    self.name = name
-                    self.iterator = iterator
-                def __hash__(self):
-                    return hash(self.name)
-                def __eq__(self, other):
-                    # Here we exhaust our iterator, possibly changing
-                    # its `it_seq` pointer to NULL
-                    # The `__reduce__` call should correctly get
-                    # the pointers after this call
-                    list(self.iterator)
-                    return other == self.name
+            with torch._dynamo.set_fullgraph(fullgraph=False):
+                class CustomStr:
+                    def __init__(self, name, iterator):
+                        self.name = name
+                        self.iterator = iterator
+                    def __hash__(self):
+                        return hash(self.name)
+                    def __eq__(self, other):
+                        # Here we exhaust our iterator, possibly changing
+                        # its `it_seq` pointer to NULL
+                        # The `__reduce__` call should correctly get
+                        # the pointers after this call
+                        list(self.iterator)
+                        return other == self.name
 
             # del is required here
             # to not prematurely call __eq__ from
@@ -323,9 +377,10 @@ class TestCase(unittest.TestCase):
 
     # Test a new_style class with __iter__ but no next() method
     def test_new_style_iter_class(self):
-        class IterClass(object):
-            def __iter__(self):
-                return self
+        with torch._dynamo.set_fullgraph(fullgraph=False):
+            class IterClass(object):
+                def __iter__(self):
+                    return self
         self.assertRaises(TypeError, iter, IterClass())
 
     # Test two-argument iter() with callable instance
@@ -394,11 +449,12 @@ class TestCase(unittest.TestCase):
 
     # Test exception propagation through sequence iterator
     def test_exception_sequence(self):
-        class MySequenceClass(SequenceClass):
-            def __getitem__(self, i):
-                if i == 10:
-                    raise RuntimeError
-                return SequenceClass.__getitem__(self, i)
+        with torch._dynamo.set_fullgraph(fullgraph=False):
+            class MySequenceClass(SequenceClass):
+                def __getitem__(self, i):
+                    if i == 10:
+                        raise RuntimeError
+                    return SequenceClass.__getitem__(self, i)
         res = []
         try:
             for x in MySequenceClass(20):
@@ -410,11 +466,12 @@ class TestCase(unittest.TestCase):
 
     # Test for StopIteration from __getitem__
     def test_stop_sequence(self):
-        class MySequenceClass(SequenceClass):
-            def __getitem__(self, i):
-                if i == 10:
-                    raise StopIteration
-                return SequenceClass.__getitem__(self, i)
+        with torch._dynamo.set_fullgraph(fullgraph=False):
+            class MySequenceClass(SequenceClass):
+                def __getitem__(self, i):
+                    if i == 10:
+                        raise StopIteration
+                    return SequenceClass.__getitem__(self, i)
         self.check_for_loop(MySequenceClass(20), list(range(10)), pickle=False)
 
     # Test a big range
@@ -541,32 +598,34 @@ class TestCase(unittest.TestCase):
         self.assertRaises(TypeError, filter, None, list)
         self.assertRaises(TypeError, filter, None, 42)
 
-        class Boolean:
-            def __init__(self, truth):
-                self.truth = truth
-            def __bool__(self):
-                return self.truth
+        with torch._dynamo.set_fullgraph(fullgraph=False):
+            class Boolean:
+                def __init__(self, truth):
+                    self.truth = truth
+                def __bool__(self):
+                    return self.truth
         bTrue = Boolean(True)
         bFalse = Boolean(False)
 
-        class Seq:
-            def __init__(self, *args):
-                self.vals = args
-            def __iter__(self):
-                class SeqIter:
-                    def __init__(self, vals):
-                        self.vals = vals
-                        self.i = 0
-                    def __iter__(self):
-                        return self
-                    def __next__(self):
-                        i = self.i
-                        self.i = i + 1
-                        if i < len(self.vals):
-                            return self.vals[i]
-                        else:
-                            raise StopIteration
-                return SeqIter(self.vals)
+        with torch._dynamo.set_fullgraph(fullgraph=False):
+            class Seq:
+                def __init__(self, *args):
+                    self.vals = args
+                def __iter__(self):
+                    class SeqIter:
+                        def __init__(self, vals):
+                            self.vals = vals
+                            self.i = 0
+                        def __iter__(self):
+                            return self
+                        def __next__(self):
+                            i = self.i
+                            self.i = i + 1
+                            if i < len(self.vals):
+                                return self.vals[i]
+                            else:
+                                raise StopIteration
+                    return SeqIter(self.vals)
 
         seq = Seq(*([bTrue, bFalse] * 25))
         self.assertEqual(list(filter(lambda x: not x, seq)), [bFalse]*25)
@@ -635,6 +694,7 @@ class TestCase(unittest.TestCase):
>>>>>>> eaa5d9d3
                 pass
 
     # Test zip()'s use of iterators.
+    @skipIfTorchDynamo("infinite loop")
     def test_builtin_zip(self):
         self.assertEqual(list(zip()), [])
         self.assertEqual(list(zip(*[])), [])
<<<<<<< HEAD
@@ -1187,4 +1242,4 @@ class TestCase(unittest.TestCase):
=======
@@ -653,17 +713,18 @@ class TestCase(unittest.TestCase):
         self.assertEqual(list(d.items()), list(zip(d, d.values())))
 
         # Generate all ints starting at constructor arg.
-        class IntsFrom:
-            def __init__(self, start):
-                self.i = start
+        with torch._dynamo.set_fullgraph(fullgraph=False):
+            class IntsFrom:
+                def __init__(self, start):
+                    self.i = start
 
-            def __iter__(self):
-                return self
+                def __iter__(self):
+                    return self
 
-            def __next__(self):
-                i = self.i
-                self.i = i+1
-                return i
+                def __next__(self):
+                    i = self.i
+                    self.i = i+1
+                    return i
 
         f = open(TESTFN, "w", encoding="utf-8")
         try:
@@ -686,19 +747,20 @@ class TestCase(unittest.TestCase):
         self.assertEqual(list(zip(range(5))), [(i,) for i in range(5)])
 
         # Classes that lie about their lengths.
-        class NoGuessLen5:
-            def __getitem__(self, i):
-                if i >= 5:
-                    raise IndexError
-                return i
+        with torch._dynamo.set_fullgraph(fullgraph=False):
+            class NoGuessLen5:
+                def __getitem__(self, i):
+                    if i >= 5:
+                        raise IndexError
+                    return i
 
-        class Guess3Len5(NoGuessLen5):
-            def __len__(self):
-                return 3
+            class Guess3Len5(NoGuessLen5):
+                def __len__(self):
+                    return 3
 
-        class Guess30Len5(NoGuessLen5):
-            def __len__(self):
-                return 30
+            class Guess30Len5(NoGuessLen5):
+                def __len__(self):
+                    return 30
 
         def lzip(*args):
             return list(zip(*args))
@@ -718,20 +780,21 @@ class TestCase(unittest.TestCase):
 
         # This class inserts a Unicode object into its argument's natural
         # iteration, in the 3rd position.
-        class OhPhooey:
-            def __init__(self, seq):
-                self.it = iter(seq)
-                self.i = 0
+        with torch._dynamo.set_fullgraph(fullgraph=False):
+            class OhPhooey:
+                def __init__(self, seq):
+                    self.it = iter(seq)
+                    self.i = 0
 
-            def __iter__(self):
-                return self
+                def __iter__(self):
+                    return self
 
-            def __next__(self):
-                i = self.i
-                self.i = i+1
-                if i == 2:
-                    return "fooled you!"
-                return next(self.it)
+                def __next__(self):
+                    i = self.i
+                    self.i = i+1
+                    if i == 2:
+                        return "fooled you!"
+                    return next(self.it)
 
         f = open(TESTFN, "w", encoding="utf-8")
         try:
@@ -895,29 +958,30 @@ class TestCase(unittest.TestCase):
             f.writelines({})
 
             # Try a big chunk too.
-            class Iterator:
-                def __init__(self, start, finish):
-                    self.start = start
-                    self.finish = finish
-                    self.i = self.start
+            with torch._dynamo.set_fullgraph(fullgraph=False):
+                class Iterator:
+                    def __init__(self, start, finish):
+                        self.start = start
+                        self.finish = finish
+                        self.i = self.start
 
-                def __next__(self):
-                    if self.i >= self.finish:
-                        raise StopIteration
-                    result = str(self.i) + '\n'
-                    self.i += 1
-                    return result
+                    def __next__(self):
+                        if self.i >= self.finish:
+                            raise StopIteration
+                        result = str(self.i) + '\n'
+                        self.i += 1
+                        return result
 
-                def __iter__(self):
-                    return self
+                    def __iter__(self):
+                        return self
 
-            class Whatever:
-                def __init__(self, start, finish):
-                    self.start = start
-                    self.finish = finish
+                class Whatever:
+                    def __init__(self, start, finish):
+                        self.start = start
+                        self.finish = finish
 
-                def __iter__(self):
-                    return Iterator(self.start, self.finish)
+                    def __iter__(self):
+                        return Iterator(self.start, self.finish)
 
             f.writelines(Whatever(6, 6+2000))
             f.close()
@@ -990,15 +1054,16 @@ class TestCase(unittest.TestCase):
 
     @cpython_only
     def test_ref_counting_behavior(self):
-        class C(object):
-            count = 0
-            def __new__(cls):
-                cls.count += 1
-                return object.__new__(cls)
-            def __del__(self):
-                cls = self.__class__
-                assert cls.count > 0
-                cls.count -= 1
+        with torch._dynamo.set_fullgraph(fullgraph=False):
+            class C(object):
+                count = 0
+                def __new__(cls):
+                    cls.count += 1
+                    return object.__new__(cls)
+                def __del__(self):
+                    cls = self.__class__
+                    assert cls.count > 0
+                    cls.count -= 1
         x = C()
         self.assertEqual(C.count, 1)
         del x
@@ -1089,12 +1154,13 @@ class TestCase(unittest.TestCase):
 
     def test_3720(self):
         # Avoid a crash, when an iterator deletes its next() method.
-        class BadIterator(object):
-            def __iter__(self):
-                return self
-            def __next__(self):
-                del BadIterator.__next__
-                return 1
+        with torch._dynamo.set_fullgraph(fullgraph=False):
+            class BadIterator(object):
+                def __iter__(self):
+                    return self
+                def __next__(self):
+                    del BadIterator.__next__
+                    return 1
 
         try:
             for i in BadIterator() :
@@ -1187,4 +1253,4 @@ class TestCase(unittest.TestCase):
>>>>>>> eaa5d9d3
 
 
 if __name__ == "__main__":
-    unittest.main()
+    run_tests()<|MERGE_RESOLUTION|>--- conflicted
+++ resolved
@@ -1,17 +1,16 @@
 diff --git a/test/dynamo/cpython/3_13/test_iter.py b/test/dynamo/cpython/3_13/test_iter.py
-<<<<<<< HEAD
-index 1b9f3cf7624..d0c68f4314c 100644
-=======
 index 1b9f3cf7624..6560c7423a6 100644
->>>>>>> eaa5d9d3
 --- a/test/dynamo/cpython/3_13/test_iter.py
 +++ b/test/dynamo/cpython/3_13/test_iter.py
-@@ -1,3 +1,57 @@
+@@ -1,3 +1,60 @@
 +# ======= BEGIN Dynamo patch =======
 +# Owner(s): ["module: dynamo"]
 +
 +# ruff: noqa
 +# flake8: noqa
++
++# Test copied from
++# https://raw.githubusercontent.com/python/cpython/refs/tags/v3.13.5/Lib/test/test_iter.py
 +
 +import sys
 +import torch
@@ -64,11 +63,7 @@
  # Test iterators.
  
  import sys
-<<<<<<< HEAD
-@@ -104,7 +158,7 @@ class EmptyIterClass:
-=======
 @@ -104,12 +161,10 @@ class EmptyIterClass:
->>>>>>> eaa5d9d3
  
  # Main test suite
  
@@ -77,9 +72,6 @@
  
      # Helper to check that an iterator returns a given sequence
      def check_iterator(self, it, seq, pickle=True):
-<<<<<<< HEAD
-@@ -635,6 +689,7 @@ class TestCase(unittest.TestCase):
-=======
 -        if pickle:
 -            self.check_pickle(it, seq)
          res = []
@@ -237,7 +229,6 @@
          seq = Seq(*([bTrue, bFalse] * 25))
          self.assertEqual(list(filter(lambda x: not x, seq)), [bFalse]*25)
 @@ -635,6 +694,7 @@ class TestCase(unittest.TestCase):
->>>>>>> eaa5d9d3
                  pass
  
      # Test zip()'s use of iterators.
@@ -245,9 +236,6 @@
      def test_builtin_zip(self):
          self.assertEqual(list(zip()), [])
          self.assertEqual(list(zip(*[])), [])
-<<<<<<< HEAD
-@@ -1187,4 +1242,4 @@ class TestCase(unittest.TestCase):
-=======
 @@ -653,17 +713,18 @@ class TestCase(unittest.TestCase):
          self.assertEqual(list(d.items()), list(zip(d, d.values())))
  
@@ -439,7 +427,6 @@
          try:
              for i in BadIterator() :
 @@ -1187,4 +1253,4 @@ class TestCase(unittest.TestCase):
->>>>>>> eaa5d9d3
  
  
  if __name__ == "__main__":
