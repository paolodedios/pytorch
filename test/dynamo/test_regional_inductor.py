--- conflicted
+++ resolved
@@ -1,13 +1,9 @@
 # Owner(s): ["module: dynamo"]
 
 import functools
-<<<<<<< HEAD
 import sys
+import warnings
 from typing import Any, TYPE_CHECKING
-=======
-import warnings
-from typing import TYPE_CHECKING
->>>>>>> 0797e577
 
 import torch
 import torch._inductor.test_case
