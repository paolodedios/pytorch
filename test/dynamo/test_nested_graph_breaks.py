# Owner(s): ["module: dynamo"]
<<<<<<< HEAD
import unittest
=======
import sys
>>>>>>> feb3d277

import torch
import torch._dynamo.test_case
import torch._dynamo.testing


# for use in test_side_effects_globals
global1, global2, global3, global4 = (torch.zeros(3),) * 4


class CustomizedCtxManager:
    def __init__(self, x):
        self.x = x
        torch._dynamo.graph_break()

    def __enter__(self):
        pass

    def __exit__(self, exc_type, exc_value, traceback):
        pass


class NestedGraphBreakTests(torch._dynamo.test_case.TestCase):
    def setUp(self):
        super().setUp()
        torch._dynamo.config.nested_graph_breaks = True

    def tearDown(self):
        super().tearDown()
        torch._dynamo.config.nested_graph_breaks = False

    def test_single_graph_break(self):
        # NOTE marking f1, f2, f3 as global
        # prevents them from being freevars
        global f1, f2, f3

        def f1(x1):
            x1 = x1 + 1
            torch._dynamo.graph_break()
            return x1 + 2

        def f2(x2):
            return f1(x2 + 4) + 8

        def f3(x3):
            return f2(x3 + 16) + 32

        cnts = torch._dynamo.testing.CompileCounter()
        opt_fn = torch._dynamo.optimize(backend=cnts)(f3)
        x = torch.zeros(3)
        res = f3(x)
        ref = opt_fn(x)
        self.assertEqual(ref, res)
        self.assertEqual(cnts.frame_count, 2)
        self.assertEqual(cnts.op_count, 6)

    def test_single_graph_break_repeat(self):
        global f1, f2, f3

        def f1(x1):
            x1 = x1 + 1
            torch._dynamo.graph_break()
            return x1 + 2

        def f2(x2):
            tmp1 = f1(x2 + 4)
            tmp2 = f1(x2 + 8) << 4
            return tmp1 + tmp2

        def f3(x3):
            return f2(x3 + 256) + 512

        cnts = torch._dynamo.testing.CompileCounter()
        opt_fn = torch._dynamo.optimize(backend=cnts)(f3)
        x = torch.zeros(3, dtype=torch.long)
        res = f3(x)
        ref = opt_fn(x)
        self.assertEqual(ref, res)
        self.assertEqual(cnts.frame_count, 3)
        self.assertEqual(cnts.op_count, 10)

    def test_doubly_nested_graph_break(self):
        global f1, f2, f3

        def f1(x1):
            x1 = x1 + 1
            torch._dynamo.graph_break()
            return x1 + 2

        def f2(x2):
            x2 = x2 + 4
            torch._dynamo.graph_break()
            return f1(x2 + 8) + 16

        def f3(x3):
            return f2(x3 + 32) + 64

        cnts = torch._dynamo.testing.CompileCounter()
        opt_fn = torch._dynamo.optimize(backend=cnts)(f3)
        x = torch.zeros(3)
        res = f3(x)
        ref = opt_fn(x)
        self.assertEqual(ref, res)
        self.assertEqual(cnts.frame_count, 3)
        self.assertEqual(cnts.op_count, 7)

    def test_differing_arg_nums(self):
        global f1, f2, f3, f4

        def f1(x1, x2):
            x = x1 + x2
            torch._dynamo.graph_break()
            return x + 1

        def f2(x3, x4, x5, x6):
            return f1(x3 + x4, x5 + x6) + 2

        def f3(x7, x8):
            return f2(x7, x7 + 4, x8, x8 + 8) + 16

        def f4(x9):
            return f3(x9, x9 + 32) + 64

        cnts = torch._dynamo.testing.CompileCounter()
        opt_fn = torch._dynamo.optimize(backend=cnts)(f4)
        x = torch.zeros(3)
        res = f4(x)
        ref = opt_fn(x)
        self.assertEqual(ref, res)
        self.assertEqual(cnts.frame_count, 2)
        self.assertEqual(cnts.op_count, 10)

    def test_differing_locals_nums(self):
        global f1, f2, f3

        def f1(x1):
            loc1 = x1 + 1
            torch._dynamo.graph_break()
            return loc1 + 2

        def f2(x2):
            loc1 = x2 + 4
            loc2 = x2 + 8
            return f1(x2) + loc1 + loc2

        def f3(x3):
            loc1 = x3 + 16
            loc2 = x3 + 32
            loc3 = x3 + 64
            loc4 = x3 + 128
            return f2(x3) + loc1 + loc2 + loc3 + loc4

        cnts = torch._dynamo.testing.CompileCounter()
        opt_fn = torch._dynamo.optimize(backend=cnts)(f3)
        x = torch.zeros(3)
        res = f3(x)
        ref = opt_fn(x)
        self.assertEqual(ref, res)
        self.assertEqual(cnts.frame_count, 2)
        self.assertEqual(cnts.op_count, 14)

    def test_supported_ctx_manager(self):
        global check, check_disabled, f1, f2, f3

        @torch._dynamo.disable
        def check_disabled(value):
            assert torch.is_grad_enabled() == value

        def check(value):
            assert torch.is_grad_enabled() == value

        def f1(x):
            with torch.no_grad():
                x = x + 1
                check(False)
                check_disabled(False)
                check(False)
                return x + 2

        def f2(x):
            with torch.enable_grad():
                x = x + 4
                check(True)
                check_disabled(True)
                check(True)
                return f1(x) + 8

        def f3(x):
            with torch.no_grad():
                x = x + 16
                check(False)
                check_disabled(False)
                check(False)
                return f2(x) + 32

        cnts = torch._dynamo.testing.CompileCounter()
        opt_fn = torch._dynamo.optimize(backend=cnts)(f3)
        x = torch.zeros(3)
        res = f3(x)
        ref = opt_fn(x)
        self.assertEqual(ref, res)
        self.assertEqual(cnts.frame_count, 4)
        # includes set_grad_enabled ops
        self.assertEqual(cnts.op_count, 14)

    def test_inactive_ctx_manager(self):
        global check, f1, f2, f3

        def check(value):
            assert torch.is_grad_enabled() == value

        def f1(x, ctx1):
            x = x + 1
            ctx2 = torch.no_grad()
            # torch.no_grad() is a stack value at the time of graph break
            ctx3 = (torch.no_grad(), torch._dynamo.graph_break())[0]
            x = x + 64
            torch._dynamo.graph_break()
            with ctx1:
                check(False)
            with ctx2:
                check(False)
            with ctx3:
                check(False)
            return x + 2

        def f2(x, ctx1):
            x = x + 4
            ctx2 = torch.no_grad()
            x = f1(x, torch.no_grad())
            with ctx1:
                check(False)
            with ctx2:
                check(False)
            return x + 8

        def f3(x):
            x = x + 16
            ctx = torch.no_grad()
            x = f2(x, torch.no_grad())
            with ctx:
                check(False)
            return x + 32

        cnts = torch._dynamo.testing.CompileCounter()
        opt_fn = torch._dynamo.optimize(backend=cnts)(f3)
        x = torch.zeros(3)
        res = f3(x)
        ref = opt_fn(x)
        self.assertEqual(ref, res)
        self.assertEqual(cnts.frame_count, 3)
        self.assertEqual(cnts.op_count, 7)

    @torch._dynamo.config.patch(recompile_limit=1, fail_on_recompile_limit_hit=True)
    def test_no_recompiles(self):
        global f1, f2, f3

        def f1(x):
            x = x + 1
            torch._dynamo.graph_break()
            return x + 2

        def f2(x):
            x = x + 4
            x = f1(x)
            torch._dynamo.graph_break()
            return x + 8

        def f3(x):
            x = x + 16
            return f2(x) + 32

        cnts = torch._dynamo.testing.CompileCounter()
        opt_fn = torch._dynamo.optimize(backend=cnts)(f3)
        x = torch.zeros(3)
        res = f3(x)
        ref = opt_fn(x)
        self.assertEqual(ref, res)
        self.assertEqual(cnts.frame_count, 3)

    def test_cells(self):
        def f1(x1):
            cell1 = x1 + 1
            cell2 = x1 + 2

            def f2(x2, x3):
                nonlocal cell1
                cell3 = x2 + x3 + 4
                cell1 += 8

                def f3(x4):
                    nonlocal cell2, cell3
                    cell2 += 16
                    cell3 += 32
                    torch._dynamo.graph_break()
                    return x4 + cell1 + cell2 + cell3

                return f3(x2 + x3), cell3

            return f2(x1 + 64, x1 + 128) + (cell1, cell2)

        def outer(x):
            return f1(x)

        cnts = torch._dynamo.testing.CompileCounter()
        opt_fn = torch._dynamo.optimize(backend=cnts)(outer)
        x = torch.zeros(3)
        res = outer(x)
        ref = opt_fn(x)
        self.assertEqual(ref, res)
        self.assertEqual(cnts.frame_count, 2)
        self.assertEqual(cnts.op_count, 13)

    def test_cells_double_graph_break(self):
        def f1(x1):
            cell1 = x1 + 1

            def f2(x2):
                nonlocal cell1
                cell1 += 2
                torch._dynamo.graph_break()
                torch._dynamo.graph_break()
                return x2 + cell1

            return f2(x1 + 4), cell1

        def outer(x):
            return f1(x)

        cnts = torch._dynamo.testing.CompileCounter()
        opt_fn = torch._dynamo.optimize(backend=cnts)(outer)
        x = torch.zeros(3)
        res = outer(x)
        ref = opt_fn(x)
        self.assertEqual(ref, res)
        self.assertEqual(cnts.frame_count, 2)
        self.assertEqual(cnts.op_count, 4)

    def test_side_effects_cells(self):
        cell1, cell2, cell3, cell4 = (torch.zeros(3),) * 4

        def f1():
            nonlocal cell1
            cell1 += 1
            torch._dynamo.graph_break()
            return cell1 + cell2

        def f2():
            nonlocal cell3
            cell3 += 2
            return f1() + cell3 + cell4

        def f3():
            return f2()

        cnts = torch._dynamo.testing.CompileCounter()
        opt_fn = torch._dynamo.optimize(backend=cnts)(f3)

        cell1 = torch.zeros(3)
        cell2 = torch.zeros(3) + 4
        cell3 = torch.zeros(3)
        cell4 = torch.zeros(3) + 8
        res = f3()
        res = (res,) + tuple(x.clone() for x in (cell1, cell2, cell3, cell4))

        cell1 = torch.zeros(3)
        cell2 = torch.zeros(3) + 4
        cell3 = torch.zeros(3)
        cell4 = torch.zeros(3) + 8
        ref = opt_fn()
        ref = (ref,) + tuple(x.clone() for x in (cell1, cell2, cell3, cell4))

        self.assertEqual(ref, res)
        self.assertEqual(cnts.frame_count, 2)
        self.assertEqual(cnts.op_count, 5)

    def test_side_effects_globals(self):
        global f1, f2, f3
        global global1, global2, global3, global4

        def f1():
            global global1
            global1 += 1
            torch._dynamo.graph_break()
            return global1 + global2

        def f2():
            global global3
            global3 += 2
            return f1() + global3 + global4

        def f3(x):
            return x + f2()

        cnts = torch._dynamo.testing.CompileCounter()
        opt_fn = torch._dynamo.optimize(backend=cnts)(f3)
        x = torch.ones(3)

        global1 = torch.zeros(3)
        global2 = torch.zeros(3) + 4
        global3 = torch.zeros(3)
        global4 = torch.zeros(3) + 8
        res = (f3(x), global1.clone(), global2, global3.clone(), global4)

        global1 = torch.zeros(3)
        global2 = torch.zeros(3) + 4
        global3 = torch.zeros(3)
        global4 = torch.zeros(3) + 8
        ref = (opt_fn(x), global1.clone(), global2, global3.clone(), global4)

        self.assertEqual(ref, res)
        self.assertEqual(cnts.frame_count, 2)
        self.assertEqual(cnts.op_count, 6)

    def test_side_effects_globals_different_module(self):
        global f1, f2, _test_nested_graph_breaks_helper
        try:
            from . import _test_nested_graph_breaks_helper
        except ImportError:
            import _test_nested_graph_breaks_helper

        def f1(x):
            x = x + 1
            torch._dynamo.graph_break()
            return x + 1

        def f2(x):
            x = x + 1
            x = _test_nested_graph_breaks_helper.fn(x, f1)
            return x + 1

        cnts = torch._dynamo.testing.CompileCounter()
        opt_fn = torch._dynamo.optimize(backend=cnts)(f2)

        _test_nested_graph_breaks_helper.reset_state()
        x = torch.zeros(3)
        res = (f2(x), _test_nested_graph_breaks_helper.global1.clone())

        _test_nested_graph_breaks_helper.reset_state()
        ref = (opt_fn(x), _test_nested_graph_breaks_helper.global1.clone())

        self.assertEqual(ref, res)
        self.assertEqual(cnts.frame_count, 2)
        self.assertEqual(cnts.op_count, 7)

    def test_nested_graph_break_in_loop(self):
        global f1, f2, f3, f4, f5

        def f1(x, i):
            x = x + 1
            if i == 5:
                torch._dynamo.graph_break()
            return x + 1

        def f2(x, i):
            x = x + 1
            x = f1(x, i)
            return x + 1

        def f3(x):
            for i in range(8):
                x = f2(x, i)
            return x

        def f4(x):
            x = x + 1
            x = f3(x)
            return x + 1

        def f5(x):
            x = x + 1
            x = f4(x)
            return x + 1

        cnts = torch._dynamo.testing.CompileCounter()
        # dynamic=True to prevent unnecessary recompiles
        opt_fn = torch._dynamo.optimize(backend=cnts, dynamic=True)(f5)
        x = torch.zeros(3)
        res = f5(x)
        ref = opt_fn(x)
        self.assertEqual(ref, res)
        # skip frame due to nested graph break in for loop
        # 2 frames from f5+f4, 2 frames from f2+f1 (i == 5), 1 frame from f2+f1 (i != 5)
        self.assertEqual(cnts.frame_count, 5)
        # 4 additions from f5+f4, 2 x 4 additions from f2+f1 (i == 5, i != 5)
        self.assertEqual(cnts.op_count, 12)
        self.assertEqual(torch._dynamo.utils.counters["frames"]["total"], 6)

    def test_nested_graph_break_in_try_block(self):
        # NOTE: this also tests nested step_graph_break
        global f1, f2, f3, f4, f5

        def f1(x):
            x = x + 1
            torch._dynamo.graph_break()
            return x + 1

        def f2(x):
            x = x + 1
            x = f1(x)
            return x + 1

        def f3(x):
            x = x + 1
            try:
                x = x + 1
                x = f2(x)
                x = x + 1
            finally:
                pass
            return x + 1

        def f4(x):
            x = x + 1
            x = f3(x)
            return x + 1

        def f5(x):
            x = x + 1
            x = f4(x)
            return x + 1

        cnts = torch._dynamo.testing.CompileCounter()
        opt_fn = torch._dynamo.optimize(backend=cnts)(f5)
        x = torch.zeros(3)
        res = f5(x)
        ref = opt_fn(x)
        self.assertEqual(ref, res)
        # skip frame due to graph break in try block
        # 2 frames from f5+f4+(first part of f3), 2 frames from f2+f1
        self.assertEqual(cnts.frame_count, 4)
        # 5 additions from f5+f4+(first part of f3), 4 additions from f2+f1
        self.assertEqual(cnts.op_count, 9)
        self.assertEqual(torch._dynamo.utils.counters["frames"]["total"], 4)

    def test_nested_step_unsupported(self):
        global f1, f2, f3

        def f1(x):
            return x + 1

        def f2(x):
            x = x + 2
            torch._dynamo.step_unsupported()
            return f1(x) + 4

        def f3(x):
            x = x + 8
            return f2(x) + 16

        cnts = torch._dynamo.testing.CompileCounter()
        opt_fn = torch._dynamo.optimize(backend=cnts)(f3)
        x = torch.zeros(3)
        res = f3(x)
        ref = opt_fn(x)
        self.assertEqual(ref, res)
        # 1 frame from start of f3 + start of f2, 1 frame from f1, 1 frame from the end of f3
        self.assertEqual(cnts.frame_count, 3)
        # all ops except + 4
        self.assertEqual(cnts.op_count, 4)
        self.assertEqual(torch._dynamo.utils.counters["frames"]["total"], 3)

<<<<<<< HEAD
    @unittest.expectedFailure
    def test_nested_decorated_function(self):
        # decorator must call ContextWrappingVariable.cleanup_assert to trigger this test
        def f(x):
            @torch.autocast("cpu")
            def inner(y):
                y = y + 1
                torch._dynamo.graph_break()
                return y + 1

            return inner(x)

        cnts = torch._dynamo.testing.CompileCounter()
        opt_fn = torch._dynamo.optimize(backend=cnts)(f)
        x = torch.zeros(3)
        res = f(x)
        ref = opt_fn(x)
        print(ref, res)
        self.assertEqual(ref, res)
        self.assertEqual(cnts.frame_count, 2)
        self.assertEqual(cnts.op_count, 6)

    @unittest.expectedFailure
    def test_nested_graph_break_in_custom_ctx_manager_init(self):
        def f(x):
            with CustomizedCtxManager(x):
                return x + 1

        cnts = torch._dynamo.testing.CompileCounter()
        opt_fn = torch._dynamo.optimize(backend=cnts)(f)
        x = torch.zeros(3)
        res = f(x)
        ref = opt_fn(x)
        print(ref, res)
        self.assertEqual(ref, res)
        self.assertEqual(cnts.frame_count, 2)
        self.assertEqual(cnts.op_count, 2)
=======
    def test_return_after_graph_break_nested(self):
        # With improper implementation, returning immediately after a nested graph
        # break may skip the rest of the top-level frame.
        def f2(inner, x):
            x += 2
            return inner(x)

        @torch.compile(backend="eager")
        def f3(inner, x):
            result = f2(inner, x)
            x += 4
            if result is not None:
                x += result
            return x

        # test normal graph break
        x = torch.zeros(3)

        def inner1(x):
            x += 1
            return torch._dynamo.graph_break()

        ref = f3(inner1, x)
        self.assertEqual(ref, torch.zeros(3) + 7)

        # test step graph break
        x = torch.zeros(3)

        def inner2(x):
            x += 1
            return torch._dynamo.step_unsupported()

        ref = f3(inner2, x)
        self.assertEqual(ref, torch.zeros(3) + 7)

        # test store attr graph break
        # NOTE: we do this manual bytecode generation hack since the only RETURN_*
        # instruction that can follow STORE_ATTR is RETURN_CONST, which was removed in 3.14+.

        # make sure inner3's code options are compatible with the instructions below
        def inner3(x):
            x.attr = 1000

        new_inst = torch._dynamo.bytecode_transformation.create_instruction
        insts = [
            new_inst("LOAD_CONST", argval=1000),
            new_inst("LOAD_CONST", argval=2000),
            new_inst("LOAD_FAST", argval="x"),
            new_inst("STORE_ATTR", argval="attr"),
            new_inst("RETURN_VALUE"),
        ]
        if sys.version_info >= (3, 11):
            insts = [new_inst("RESUME", arg=0)] + insts
        code_keys = torch._dynamo.bytecode_transformation.get_code_keys()
        code_options = {k: getattr(inner3.__code__, k) for k in code_keys}
        _, inner3_code = (
            torch._dynamo.bytecode_transformation.clean_and_assemble_instructions(
                insts, code_keys, code_options
            )
        )
        inner3.__code__ = inner3_code

        x = torch.zeros(3)
        ref = f3(inner3, x)
        self.assertEqual(ref, torch.zeros(3) + 1006)

        # dynamic branching is harder to test - the other tests should be enough cover

        # test every function returning
        @torch.compiler.disable
        def inner5(x):
            x += 8
            return x

        def inner4(x):
            x += 1
            return inner5(x)

        @torch.compile(backend="eager")
        def f4(x):
            x += 4
            return f2(inner4, x)

        x = torch.zeros(3)
        ref = f4(x)
        self.assertEqual(ref, torch.zeros(3) + 15)
>>>>>>> feb3d277


if __name__ == "__main__":
    from torch._dynamo.test_case import run_tests

    run_tests()<|MERGE_RESOLUTION|>--- conflicted
+++ resolved
@@ -1,9 +1,6 @@
 # Owner(s): ["module: dynamo"]
-<<<<<<< HEAD
+import sys
 import unittest
-=======
-import sys
->>>>>>> feb3d277
 
 import torch
 import torch._dynamo.test_case
@@ -566,45 +563,6 @@
         self.assertEqual(cnts.op_count, 4)
         self.assertEqual(torch._dynamo.utils.counters["frames"]["total"], 3)
 
-<<<<<<< HEAD
-    @unittest.expectedFailure
-    def test_nested_decorated_function(self):
-        # decorator must call ContextWrappingVariable.cleanup_assert to trigger this test
-        def f(x):
-            @torch.autocast("cpu")
-            def inner(y):
-                y = y + 1
-                torch._dynamo.graph_break()
-                return y + 1
-
-            return inner(x)
-
-        cnts = torch._dynamo.testing.CompileCounter()
-        opt_fn = torch._dynamo.optimize(backend=cnts)(f)
-        x = torch.zeros(3)
-        res = f(x)
-        ref = opt_fn(x)
-        print(ref, res)
-        self.assertEqual(ref, res)
-        self.assertEqual(cnts.frame_count, 2)
-        self.assertEqual(cnts.op_count, 6)
-
-    @unittest.expectedFailure
-    def test_nested_graph_break_in_custom_ctx_manager_init(self):
-        def f(x):
-            with CustomizedCtxManager(x):
-                return x + 1
-
-        cnts = torch._dynamo.testing.CompileCounter()
-        opt_fn = torch._dynamo.optimize(backend=cnts)(f)
-        x = torch.zeros(3)
-        res = f(x)
-        ref = opt_fn(x)
-        print(ref, res)
-        self.assertEqual(ref, res)
-        self.assertEqual(cnts.frame_count, 2)
-        self.assertEqual(cnts.op_count, 2)
-=======
     def test_return_after_graph_break_nested(self):
         # With improper implementation, returning immediately after a nested graph
         # break may skip the rest of the top-level frame.
@@ -691,7 +649,44 @@
         x = torch.zeros(3)
         ref = f4(x)
         self.assertEqual(ref, torch.zeros(3) + 15)
->>>>>>> feb3d277
+
+    @unittest.expectedFailure
+    def test_nested_decorated_function(self):
+        # decorator must call ContextWrappingVariable.cleanup_assert to trigger this test
+        def f(x):
+            @torch.autocast("cpu")
+            def inner(y):
+                y = y + 1
+                torch._dynamo.graph_break()
+                return y + 1
+
+            return inner(x)
+
+        cnts = torch._dynamo.testing.CompileCounter()
+        opt_fn = torch._dynamo.optimize(backend=cnts)(f)
+        x = torch.zeros(3)
+        res = f(x)
+        ref = opt_fn(x)
+        print(ref, res)
+        self.assertEqual(ref, res)
+        self.assertEqual(cnts.frame_count, 2)
+        self.assertEqual(cnts.op_count, 6)
+
+    @unittest.expectedFailure
+    def test_nested_graph_break_in_custom_ctx_manager_init(self):
+        def f(x):
+            with CustomizedCtxManager(x):
+                return x + 1
+
+        cnts = torch._dynamo.testing.CompileCounter()
+        opt_fn = torch._dynamo.optimize(backend=cnts)(f)
+        x = torch.zeros(3)
+        res = f(x)
+        ref = opt_fn(x)
+        print(ref, res)
+        self.assertEqual(ref, res)
+        self.assertEqual(cnts.frame_count, 2)
+        self.assertEqual(cnts.op_count, 2)
 
 
 if __name__ == "__main__":
