# Owner(s): ["module: dynamo"]
import sys
import unittest

import torch
import torch._dynamo.test_case
import torch._dynamo.testing


# for use in test_side_effects_globals
global1, global2, global3, global4 = (torch.zeros(3),) * 4


class CustomizedCtxManager:
    def __init__(self, x):
        self.x = x
        torch._dynamo.graph_break()

    def __enter__(self):
        pass

    def __exit__(self, exc_type, exc_value, traceback):
        pass


class NestedGraphBreakTests(torch._dynamo.test_case.TestCaseWithNestedGraphBreaks):
    def test_single_graph_break(self):
        # NOTE marking f1, f2, f3 as global
        # prevents them from being freevars
        global f1, f2, f3

        def f1(x1):
            x1 = x1 + 1
            torch._dynamo.graph_break()
            return x1 + 2

        def f2(x2):
            return f1(x2 + 4) + 8

        def f3(x3):
            return f2(x3 + 16) + 32

        cnts = torch._dynamo.testing.CompileCounter()
        opt_fn = torch._dynamo.optimize(backend=cnts)(f3)
        x = torch.zeros(3)
        res = f3(x)
        ref = opt_fn(x)
        self.assertEqual(ref, res)
        self.assertEqual(cnts.frame_count, 2)
        self.assertEqual(cnts.op_count, 6)

    def test_single_graph_break_repeat(self):
        global f1, f2, f3

        def f1(x1):
            x1 = x1 + 1
            torch._dynamo.graph_break()
            return x1 + 2

        def f2(x2):
            tmp1 = f1(x2 + 4)
            tmp2 = f1(x2 + 8) << 4
            return tmp1 + tmp2

        def f3(x3):
            return f2(x3 + 256) + 512

        cnts = torch._dynamo.testing.CompileCounter()
        opt_fn = torch._dynamo.optimize(backend=cnts)(f3)
        x = torch.zeros(3, dtype=torch.long)
        res = f3(x)
        ref = opt_fn(x)
        self.assertEqual(ref, res)
        self.assertEqual(cnts.frame_count, 3)
        self.assertEqual(cnts.op_count, 10)

    def test_doubly_nested_graph_break(self):
        global f1, f2, f3

        def f1(x1):
            x1 = x1 + 1
            torch._dynamo.graph_break()
            return x1 + 2

        def f2(x2):
            x2 = x2 + 4
            torch._dynamo.graph_break()
            return f1(x2 + 8) + 16

        def f3(x3):
            return f2(x3 + 32) + 64

        cnts = torch._dynamo.testing.CompileCounter()
        opt_fn = torch._dynamo.optimize(backend=cnts)(f3)
        x = torch.zeros(3)
        res = f3(x)
        ref = opt_fn(x)
        self.assertEqual(ref, res)
        self.assertEqual(cnts.frame_count, 3)
        self.assertEqual(cnts.op_count, 7)

    def test_differing_arg_nums(self):
        global f1, f2, f3, f4

        def f1(x1, x2):
            x = x1 + x2
            torch._dynamo.graph_break()
            return x + 1

        def f2(x3, x4, x5, x6):
            return f1(x3 + x4, x5 + x6) + 2

        def f3(x7, x8):
            return f2(x7, x7 + 4, x8, x8 + 8) + 16

        def f4(x9):
            return f3(x9, x9 + 32) + 64

        cnts = torch._dynamo.testing.CompileCounter()
        opt_fn = torch._dynamo.optimize(backend=cnts)(f4)
        x = torch.zeros(3)
        res = f4(x)
        ref = opt_fn(x)
        self.assertEqual(ref, res)
        self.assertEqual(cnts.frame_count, 2)
        self.assertEqual(cnts.op_count, 10)

    def test_differing_locals_nums(self):
        global f1, f2, f3

        def f1(x1):
            loc1 = x1 + 1
            torch._dynamo.graph_break()
            return loc1 + 2

        def f2(x2):
            loc1 = x2 + 4
            loc2 = x2 + 8
            return f1(x2) + loc1 + loc2

        def f3(x3):
            loc1 = x3 + 16
            loc2 = x3 + 32
            loc3 = x3 + 64
            loc4 = x3 + 128
            return f2(x3) + loc1 + loc2 + loc3 + loc4

        cnts = torch._dynamo.testing.CompileCounter()
        opt_fn = torch._dynamo.optimize(backend=cnts)(f3)
        x = torch.zeros(3)
        res = f3(x)
        ref = opt_fn(x)
        self.assertEqual(ref, res)
        self.assertEqual(cnts.frame_count, 2)
        self.assertEqual(cnts.op_count, 14)

    def test_counters(self):
        global f1, f2, f3, f4

        def f1(x):
            x = x + 1
            torch._dynamo.graph_break()
            return x + 2

        def f2(x):
            return f1(x + 4) + 8

        def f3(x):
            x = x + 16
            for _ in range(1):
                x = f2(x)
            return x + 32

        @torch.compile(backend="eager")
        def f4(x):
            return f3(x + 64) + 128

        self.assertEqual(f4(torch.zeros(3)), torch.zeros(3) + 255)
        self.assertEqual(len(torch._dynamo.utils.counters["graph_break"]), 2)

    def test_supported_ctx_manager(self):
        global check, check_disabled, f1, f2, f3

        @torch._dynamo.disable
        def check_disabled(value):
            assert torch.is_grad_enabled() == value

        def check(value):
            assert torch.is_grad_enabled() == value

        def f1(x):
            with torch.no_grad():
                x = x + 1
                check(False)
                check_disabled(False)
                check(False)
                return x + 2

        def f2(x):
            with torch.enable_grad():
                x = x + 4
                check(True)
                check_disabled(True)
                check(True)
                return f1(x) + 8

        def f3(x):
            with torch.no_grad():
                x = x + 16
                check(False)
                check_disabled(False)
                check(False)
                return f2(x) + 32

        cnts = torch._dynamo.testing.CompileCounter()
        opt_fn = torch._dynamo.optimize(backend=cnts)(f3)
        x = torch.zeros(3)
        res = f3(x)
        ref = opt_fn(x)
        self.assertEqual(ref, res)
        self.assertEqual(cnts.frame_count, 4)
        # includes set_grad_enabled ops
        self.assertEqual(cnts.op_count, 14)

    def test_inactive_ctx_manager(self):
        global check, f1, f2, f3

        def check(value):
            assert torch.is_grad_enabled() == value

        def f1(x, ctx1):
            x = x + 1
            ctx2 = torch.no_grad()
            # torch.no_grad() is a stack value at the time of graph break
            ctx3 = (torch.no_grad(), torch._dynamo.graph_break())[0]
            x = x + 64
            torch._dynamo.graph_break()
            with ctx1:
                check(False)
            with ctx2:
                check(False)
            with ctx3:
                check(False)
            return x + 2

        def f2(x, ctx1):
            x = x + 4
            ctx2 = torch.no_grad()
            x = f1(x, torch.no_grad())
            with ctx1:
                check(False)
            with ctx2:
                check(False)
            return x + 8

        def f3(x):
            x = x + 16
            ctx = torch.no_grad()
            x = f2(x, torch.no_grad())
            with ctx:
                check(False)
            return x + 32

        cnts = torch._dynamo.testing.CompileCounter()
        opt_fn = torch._dynamo.optimize(backend=cnts)(f3)
        x = torch.zeros(3)
        res = f3(x)
        ref = opt_fn(x)
        self.assertEqual(ref, res)
        self.assertEqual(cnts.frame_count, 3)
        self.assertEqual(cnts.op_count, 7)

    @torch._dynamo.config.patch(recompile_limit=1, fail_on_recompile_limit_hit=True)
    def test_no_recompiles(self):
        global f1, f2, f3

        def f1(x):
            x = x + 1
            torch._dynamo.graph_break()
            return x + 2

        def f2(x):
            x = x + 4
            x = f1(x)
            torch._dynamo.graph_break()
            return x + 8

        def f3(x):
            x = x + 16
            return f2(x) + 32

        cnts = torch._dynamo.testing.CompileCounter()
        opt_fn = torch._dynamo.optimize(backend=cnts)(f3)
        x = torch.zeros(3)
        res = f3(x)
        ref = opt_fn(x)
        self.assertEqual(ref, res)
        self.assertEqual(cnts.frame_count, 3)

    def test_cells(self):
        def f1(x1):
            cell1 = x1 + 1
            cell2 = x1 + 2

            def f2(x2, x3):
                nonlocal cell1
                cell3 = x2 + x3 + 4
                cell1 += 8

                def f3(x4):
                    nonlocal cell2, cell3
                    cell2 += 16
                    cell3 += 32
                    torch._dynamo.graph_break()
                    return x4 + cell1 + cell2 + cell3

                return f3(x2 + x3), cell3

            return f2(x1 + 64, x1 + 128) + (cell1, cell2)

        def outer(x):
            return f1(x)

        cnts = torch._dynamo.testing.CompileCounter()
        opt_fn = torch._dynamo.optimize(backend=cnts)(outer)
        x = torch.zeros(3)
        res = outer(x)
        ref = opt_fn(x)
        self.assertEqual(ref, res)
        self.assertEqual(cnts.frame_count, 2)
        self.assertEqual(cnts.op_count, 13)

    def test_dead_nested_cells(self):
        global f1, f2, f3

        def f3(x, cell1):
            cell1 += 2
            x = x + cell1
            torch._dynamo.graph_break()
            return x + cell1

        def f1(cell1=0):
            def inner(x):
                x += 4
                x = f3(x, cell1)
                return x + 8

            return inner

        def f2(x):
            return f1()(x + 16) + 32

        cnts = torch._dynamo.testing.CompileCounter()
        opt_fn = torch._dynamo.optimize(backend=cnts)(f2)
        x = torch.zeros(3)
        res = f2(x)
        ref = opt_fn(x)
        self.assertEqual(ref, res)
        # If we don't handle dead cells in nested functions correctly,
        # frame_count will increase since we also
        # graph break when we attempt to codegen inner.
        # The exact issue was that side_effects was failing to codegen inner's cell's creation.
        # So when we try to codegen cells for resume functions, we end up trying to codegen
        # a CellVariable without a source, which leads to a graph break we can't resume from.
        self.assertEqual(cnts.frame_count, 2)
        self.assertEqual(cnts.op_count, 6)

    def test_cells_double_graph_break(self):
        def f1(x1):
            cell1 = x1 + 1

            def f2(x2):
                nonlocal cell1
                cell1 += 2
                torch._dynamo.graph_break()
                torch._dynamo.graph_break()
                return x2 + cell1

            return f2(x1 + 4), cell1

        def outer(x):
            return f1(x)

        cnts = torch._dynamo.testing.CompileCounter()
        opt_fn = torch._dynamo.optimize(backend=cnts)(outer)
        x = torch.zeros(3)
        res = outer(x)
        ref = opt_fn(x)
        self.assertEqual(ref, res)
        self.assertEqual(cnts.frame_count, 2)
        self.assertEqual(cnts.op_count, 4)

    def test_side_effects_cells(self):
        cell1, cell2, cell3, cell4 = (torch.zeros(3),) * 4

        def f1():
            nonlocal cell1
            cell1 += 1
            torch._dynamo.graph_break()
            return cell1 + cell2

        def f2():
            nonlocal cell3
            cell3 += 2
            return f1() + cell3 + cell4

        def f3():
            return f2()

        cnts = torch._dynamo.testing.CompileCounter()
        opt_fn = torch._dynamo.optimize(backend=cnts)(f3)

        cell1 = torch.zeros(3)
        cell2 = torch.zeros(3) + 4
        cell3 = torch.zeros(3)
        cell4 = torch.zeros(3) + 8
        res = f3()
        res = (res,) + tuple(x.clone() for x in (cell1, cell2, cell3, cell4))

        cell1 = torch.zeros(3)
        cell2 = torch.zeros(3) + 4
        cell3 = torch.zeros(3)
        cell4 = torch.zeros(3) + 8
        ref = opt_fn()
        ref = (ref,) + tuple(x.clone() for x in (cell1, cell2, cell3, cell4))

        self.assertEqual(ref, res)
        self.assertEqual(cnts.frame_count, 2)
        self.assertEqual(cnts.op_count, 5)

    def test_side_effects_globals(self):
        global f1, f2, f3
        global global1, global2, global3, global4

        def f1():
            global global1
            global1 += 1
            torch._dynamo.graph_break()
            return global1 + global2

        def f2():
            global global3
            global3 += 2
            return f1() + global3 + global4

        def f3(x):
            return x + f2()

        cnts = torch._dynamo.testing.CompileCounter()
        opt_fn = torch._dynamo.optimize(backend=cnts)(f3)
        x = torch.ones(3)

        global1 = torch.zeros(3)
        global2 = torch.zeros(3) + 4
        global3 = torch.zeros(3)
        global4 = torch.zeros(3) + 8
        res = (f3(x), global1.clone(), global2, global3.clone(), global4)

        global1 = torch.zeros(3)
        global2 = torch.zeros(3) + 4
        global3 = torch.zeros(3)
        global4 = torch.zeros(3) + 8
        ref = (opt_fn(x), global1.clone(), global2, global3.clone(), global4)

        self.assertEqual(ref, res)
        self.assertEqual(cnts.frame_count, 2)
        self.assertEqual(cnts.op_count, 6)

    def test_side_effects_globals_different_module(self):
        global f1, f2, _test_nested_graph_breaks_helper
        try:
            from . import _test_nested_graph_breaks_helper
        except ImportError:
            import _test_nested_graph_breaks_helper

        def f1(x):
            x = x + 1
            torch._dynamo.graph_break()
            return x + 1

        def f2(x):
            x = x + 1
            x = _test_nested_graph_breaks_helper.fn(x, f1)
            return x + 1

        cnts = torch._dynamo.testing.CompileCounter()
        opt_fn = torch._dynamo.optimize(backend=cnts)(f2)

        _test_nested_graph_breaks_helper.reset_state()
        x = torch.zeros(3)
        res = (f2(x), _test_nested_graph_breaks_helper.global1.clone())

        _test_nested_graph_breaks_helper.reset_state()
        ref = (opt_fn(x), _test_nested_graph_breaks_helper.global1.clone())

        self.assertEqual(ref, res)
        self.assertEqual(cnts.frame_count, 2)
        self.assertEqual(cnts.op_count, 7)

    def test_nested_graph_break_in_loop(self):
        global f1, f2, f3, f4, f5

        def f1(x, i):
            x = x + 1
            if i == 5:
                torch._dynamo.graph_break()
            return x + 1

        def f2(x, i):
            x = x + 1
            x = f1(x, i)
            return x + 1

        def f3(x):
            for i in range(8):
                x = f2(x, i)
            return x

        def f4(x):
            x = x + 1
            x = f3(x)
            return x + 1

        def f5(x):
            x = x + 1
            x = f4(x)
            return x + 1

        cnts = torch._dynamo.testing.CompileCounter()
        # dynamic=True to prevent unnecessary recompiles
        opt_fn = torch._dynamo.optimize(backend=cnts, dynamic=True)(f5)
        x = torch.zeros(3)
        res = f5(x)
        ref = opt_fn(x)
        self.assertEqual(ref, res)
        # skip frame due to nested graph break in for loop
        # 2 frames from f5+f4, 2 frames from f2+f1 (i == 5), 1 frame from f2+f1 (i != 5)
        self.assertEqual(cnts.frame_count, 5)
        # 4 additions from f5+f4, 2 x 4 additions from f2+f1 (i == 5, i != 5)
        self.assertEqual(cnts.op_count, 12)
        self.assertEqual(torch._dynamo.utils.counters["frames"]["total"], 6)

    def test_nested_graph_break_in_try_block(self):
        # NOTE: this also tests nested step_graph_break
        global f1, f2, f3, f4, f5

        def f1(x):
            x = x + 1
            torch._dynamo.graph_break()
            return x + 1

        def f2(x):
            x = x + 1
            x = f1(x)
            return x + 1

        def f3(x):
            x = x + 1
            try:
                x = x + 1
                x = f2(x)
                x = x + 1
            finally:
                pass
            return x + 1

        def f4(x):
            x = x + 1
            x = f3(x)
            return x + 1

        def f5(x):
            x = x + 1
            x = f4(x)
            return x + 1

        cnts = torch._dynamo.testing.CompileCounter()
        opt_fn = torch._dynamo.optimize(backend=cnts)(f5)
        x = torch.zeros(3)
        res = f5(x)
        ref = opt_fn(x)
        self.assertEqual(ref, res)
        # skip frame due to graph break in try block
        # 2 frames from f5+f4+(first part of f3), 2 frames from f2+f1
        self.assertEqual(cnts.frame_count, 4)
        # 5 additions from f5+f4+(first part of f3), 4 additions from f2+f1
        self.assertEqual(cnts.op_count, 9)
        self.assertEqual(torch._dynamo.utils.counters["frames"]["total"], 4)

    def test_nested_step_unsupported(self):
        global f1, f2, f3

        def f1(x):
            return x + 1

        def f2(x):
            x = x + 2
            torch._dynamo.step_unsupported()
            return f1(x) + 4

        def f3(x):
            x = x + 8
            return f2(x) + 16

        cnts = torch._dynamo.testing.CompileCounter()
        opt_fn = torch._dynamo.optimize(backend=cnts)(f3)
        x = torch.zeros(3)
        res = f3(x)
        ref = opt_fn(x)
        self.assertEqual(ref, res)
        # 1 frame from start of f3 + start of f2, 1 frame from f1, 1 frame from the end of f3
        self.assertEqual(cnts.frame_count, 3)
        # all ops except + 4
        self.assertEqual(cnts.op_count, 4)
        self.assertEqual(torch._dynamo.utils.counters["frames"]["total"], 3)

    def test_generator_nested_graph_break(self):
        def gen(x):
            yield x + 1
            torch._dynamo.graph_break()
            yield x + 2

        def fn(x):
            x = x + 4
            return list(gen(x))

        cnts = torch._dynamo.testing.CompileCounter()
        opt_fn = torch._dynamo.optimize(backend=cnts)(fn)
        x = torch.zeros(3)
        res = fn(x)
        # NOTE: if we enable nested graph breaks on inlined generators, we expect
        # some sort of internal dynamo failure
        ref = opt_fn(x)
        self.assertEqual(ref, res)
        # fn should be skipped
        self.assertEqual(cnts.frame_count, 0)

        def outer(x):
            x = x + 8
            return fn(x)[0] + 16

        cnts.clear()
        torch.compiler.reset()

        opt_fn = torch._dynamo.optimize(backend=cnts)(outer)
        x = torch.zeros(3)
        res = outer(x)
        ref = opt_fn(x)
        self.assertEqual(ref, res)
        # only outer should be traced
        self.assertEqual(cnts.frame_count, 2)
        self.assertEqual(cnts.op_count, 2)

    def test_return_after_graph_break_nested(self):
        # With improper implementation, returning immediately after a nested graph
        # break may skip the rest of the top-level frame.
        def f2(inner, x):
            x += 2
            return inner(x)

        @torch.compile(backend="eager")
        def f3(inner, x):
            result = f2(inner, x)
            x += 4
            if result is not None:
                x += result
            return x

        # test normal graph break
        x = torch.zeros(3)

        def inner1(x):
            x += 1
            return torch._dynamo.graph_break()

        ref = f3(inner1, x)
        self.assertEqual(ref, torch.zeros(3) + 7)

        # test step graph break
        x = torch.zeros(3)

        def inner2(x):
            x += 1
            return torch._dynamo.step_unsupported()

        ref = f3(inner2, x)
        self.assertEqual(ref, torch.zeros(3) + 7)

        # test store attr graph break
        # NOTE: we do this manual bytecode generation hack since the only RETURN_*
        # instruction that can follow STORE_ATTR is RETURN_CONST, which was removed in 3.14+.

        # make sure inner3's code options are compatible with the instructions below
        global y

        def y():
            pass

        def inner3(x):
            x.attr = 1000
            y.attr = 2000

        new_inst = torch._dynamo.bytecode_transformation.create_instruction
        insts = [
            new_inst("LOAD_CONST", argval=1000),
            new_inst("LOAD_CONST", argval=2000),
            new_inst("LOAD_GLOBAL", argval="y"),
            # NOTE: this should cause a graph break - change y if it doesn't work!
            new_inst("STORE_ATTR", argval="attr"),
            new_inst("RETURN_VALUE"),
        ]
        if sys.version_info >= (3, 11):
            insts = [new_inst("RESUME", arg=0)] + insts
        code_keys = torch._dynamo.bytecode_transformation.get_code_keys()
        code_options = {k: getattr(inner3.__code__, k) for k in code_keys}
        _, inner3_code = (
            torch._dynamo.bytecode_transformation.clean_and_assemble_instructions(
                insts, code_keys, code_options
            )
        )
        inner3.__code__ = inner3_code

        torch._dynamo.utils.counters.clear()
        x = torch.zeros(3)
        ref = f3(inner3, x)
        self.assertEqual(ref, torch.zeros(3) + 1006)
        # make sure we're actually STORE_ATTR graph breaking
        self.assertEqual(len(torch._dynamo.utils.counters["graph_break"]), 1)

        # dynamic branching is harder to test - the other tests should be enough cover

        # test every function returning
        @torch.compiler.disable
        def inner5(x):
            x += 8
            return x

        def inner4(x):
            x += 1
            return inner5(x)

        @torch.compile(backend="eager")
        def f4(x):
            x += 4
            return f2(inner4, x)

        x = torch.zeros(3)
        ref = f4(x)
        self.assertEqual(ref, torch.zeros(3) + 15)

    def test_return_after_graph_break_deep_nested(self):
        @torch.compiler.disable
        def f1(x):
            return x + 1

        def f2(x):
            return f1(x + 2)

        def f3(x):
            return f2(x + 4)

        def f4(x):
            x = f3(x + 8)
            return x + 16

        def f5(x):
            return f4(x + 32)

        def f6(x):
            return f5(x + 64)

        def f7(x):
            x = f6(x + 128)
            return x + 256

        @torch.compile(backend="eager")
        def f8(x):
            return f7(x + 512)

        x = torch.zeros(3)
        ref = f8(x)
        self.assertEqual(ref, torch.zeros(3) + 1023)

        # check that only 2 resume functions are created
        self.assertEqual(len(torch._dynamo.utils.counters["resumes"]), 2)
        for name in ("resume_in_f4", "resume_in_f7"):
            self.assertTrue(
                any(
                    name in key
                    for key in torch._dynamo.utils.counters["resumes"].keys()
                )
            )

<<<<<<< HEAD
    @unittest.expectedFailure
    def test_nested_decorated_function(self):
        # decorator must call ContextWrappingVariable.cleanup_assert to trigger this test
        def f(x):
            @torch.autocast("cpu")
            def inner(y):
                y = y + 1
                torch._dynamo.graph_break()
                return y + 1

            return inner(x)

        cnts = torch._dynamo.testing.CompileCounter()
        opt_fn = torch._dynamo.optimize(backend=cnts)(f)
        x = torch.zeros(3)
        res = f(x)
        ref = opt_fn(x)
        print(ref, res)
        self.assertEqual(ref, res)
        self.assertEqual(cnts.frame_count, 2)
        self.assertEqual(cnts.op_count, 6)

    @unittest.expectedFailure
    def test_nested_graph_break_in_custom_ctx_manager_init(self):
        def f(x):
            with CustomizedCtxManager(x):
                return x + 1

        cnts = torch._dynamo.testing.CompileCounter()
        opt_fn = torch._dynamo.optimize(backend=cnts)(f)
        x = torch.zeros(3)
        res = f(x)
        ref = opt_fn(x)
        print(ref, res)
        self.assertEqual(ref, res)
        self.assertEqual(cnts.frame_count, 2)
        self.assertEqual(cnts.op_count, 2)
=======
    def test_disable_nested_graph_breaks(self):
        global f1, f2, f3, f4, f5

        def f1(x):
            x = x + 1
            torch._dynamo.graph_break()
            return x + 2

        def f2(x):
            return f1(x + 4) + 8

        # NOTE since the disable_nested_graph_breaks decorator is implemented as a
        # context manager, we don't need to separately test context manager usage.
        @torch._dynamo.disable_nested_graph_breaks
        def f3(x):
            return f2(x + 16) + 32

        def f4(x):
            return f3(x + 64) + 128

        def f5(x):
            return f4(x + 256) + 512

        cnts = torch._dynamo.testing.CompileCounter()
        opt_fn = torch._dynamo.optimize(backend=cnts)(f5)
        x = torch.zeros(3)
        res = f5(x)
        ref = opt_fn(x)
        self.assertEqual(ref, res)
        # 2 frames from each of f5+f4, f3, f2, f1
        self.assertEqual(cnts.frame_count, 8)
        self.assertEqual(cnts.op_count, 10)
>>>>>>> 155dc067


if __name__ == "__main__":
    from torch._dynamo.test_case import run_tests

    run_tests()<|MERGE_RESOLUTION|>--- conflicted
+++ resolved
@@ -791,7 +791,39 @@
                 )
             )
 
-<<<<<<< HEAD
+    def test_disable_nested_graph_breaks(self):
+        global f1, f2, f3, f4, f5
+
+        def f1(x):
+            x = x + 1
+            torch._dynamo.graph_break()
+            return x + 2
+
+        def f2(x):
+            return f1(x + 4) + 8
+
+        # NOTE since the disable_nested_graph_breaks decorator is implemented as a
+        # context manager, we don't need to separately test context manager usage.
+        @torch._dynamo.disable_nested_graph_breaks
+        def f3(x):
+            return f2(x + 16) + 32
+
+        def f4(x):
+            return f3(x + 64) + 128
+
+        def f5(x):
+            return f4(x + 256) + 512
+
+        cnts = torch._dynamo.testing.CompileCounter()
+        opt_fn = torch._dynamo.optimize(backend=cnts)(f5)
+        x = torch.zeros(3)
+        res = f5(x)
+        ref = opt_fn(x)
+        self.assertEqual(ref, res)
+        # 2 frames from each of f5+f4, f3, f2, f1
+        self.assertEqual(cnts.frame_count, 8)
+        self.assertEqual(cnts.op_count, 10)
+
     @unittest.expectedFailure
     def test_nested_decorated_function(self):
         # decorator must call ContextWrappingVariable.cleanup_assert to trigger this test
@@ -829,40 +861,6 @@
         self.assertEqual(ref, res)
         self.assertEqual(cnts.frame_count, 2)
         self.assertEqual(cnts.op_count, 2)
-=======
-    def test_disable_nested_graph_breaks(self):
-        global f1, f2, f3, f4, f5
-
-        def f1(x):
-            x = x + 1
-            torch._dynamo.graph_break()
-            return x + 2
-
-        def f2(x):
-            return f1(x + 4) + 8
-
-        # NOTE since the disable_nested_graph_breaks decorator is implemented as a
-        # context manager, we don't need to separately test context manager usage.
-        @torch._dynamo.disable_nested_graph_breaks
-        def f3(x):
-            return f2(x + 16) + 32
-
-        def f4(x):
-            return f3(x + 64) + 128
-
-        def f5(x):
-            return f4(x + 256) + 512
-
-        cnts = torch._dynamo.testing.CompileCounter()
-        opt_fn = torch._dynamo.optimize(backend=cnts)(f5)
-        x = torch.zeros(3)
-        res = f5(x)
-        ref = opt_fn(x)
-        self.assertEqual(ref, res)
-        # 2 frames from each of f5+f4, f3, f2, f1
-        self.assertEqual(cnts.frame_count, 8)
-        self.assertEqual(cnts.op_count, 10)
->>>>>>> 155dc067
 
 
 if __name__ == "__main__":
