# Owner(s): ["module: dynamo"]
import sys
import unittest

import torch
import torch._dynamo.test_case
import torch._dynamo.testing


# for use in test_side_effects_globals
global1, global2, global3, global4 = (torch.zeros(3),) * 4


class CustomizedCtxManager:
    def __init__(self, x):
        self.x = x
        torch._dynamo.graph_break()

    def __enter__(self):
        pass

    def __exit__(self, exc_type, exc_value, traceback):
        pass


class NestedGraphBreakTests(torch._dynamo.test_case.TestCase):
    def test_single_graph_break(self):
        # NOTE marking f1, f2, f3 as global
        # prevents them from being freevars
        global f1, f2, f3

        def f1(x1):
            x1 = x1 + 1
            torch._dynamo.graph_break()
            return x1 + 2

        def f2(x2):
            return f1(x2 + 4) + 8

        def f3(x3):
            return f2(x3 + 16) + 32

        cnts = torch._dynamo.testing.CompileCounter()
        opt_fn = torch._dynamo.optimize(backend=cnts)(f3)
        x = torch.zeros(3)
        res = f3(x)
        ref = opt_fn(x)
        self.assertEqual(ref, res)
        self.assertEqual(cnts.frame_count, 2)
        self.assertEqual(cnts.op_count, 6)

    def test_single_graph_break_repeat(self):
        global f1, f2, f3

        def f1(x1):
            x1 = x1 + 1
            torch._dynamo.graph_break()
            return x1 + 2

        def f2(x2):
            tmp1 = f1(x2 + 4)
            tmp2 = f1(x2 + 8) << 4
            return tmp1 + tmp2

        def f3(x3):
            return f2(x3 + 256) + 512

        cnts = torch._dynamo.testing.CompileCounter()
        opt_fn = torch._dynamo.optimize(backend=cnts)(f3)
        x = torch.zeros(3, dtype=torch.long)
        res = f3(x)
        ref = opt_fn(x)
        self.assertEqual(ref, res)
        self.assertEqual(cnts.frame_count, 3)
        self.assertEqual(cnts.op_count, 10)

    def test_doubly_nested_graph_break(self):
        global f1, f2, f3

        def f1(x1):
            x1 = x1 + 1
            torch._dynamo.graph_break()
            return x1 + 2

        def f2(x2):
            x2 = x2 + 4
            torch._dynamo.graph_break()
            return f1(x2 + 8) + 16

        def f3(x3):
            return f2(x3 + 32) + 64

        cnts = torch._dynamo.testing.CompileCounter()
        opt_fn = torch._dynamo.optimize(backend=cnts)(f3)
        x = torch.zeros(3)
        res = f3(x)
        ref = opt_fn(x)
        self.assertEqual(ref, res)
        self.assertEqual(cnts.frame_count, 3)
        self.assertEqual(cnts.op_count, 7)

    def test_differing_arg_nums(self):
        global f1, f2, f3, f4

        def f1(x1, x2):
            x = x1 + x2
            torch._dynamo.graph_break()
            return x + 1

        def f2(x3, x4, x5, x6):
            return f1(x3 + x4, x5 + x6) + 2

        def f3(x7, x8):
            return f2(x7, x7 + 4, x8, x8 + 8) + 16

        def f4(x9):
            return f3(x9, x9 + 32) + 64

        cnts = torch._dynamo.testing.CompileCounter()
        opt_fn = torch._dynamo.optimize(backend=cnts)(f4)
        x = torch.zeros(3)
        res = f4(x)
        ref = opt_fn(x)
        self.assertEqual(ref, res)
        self.assertEqual(cnts.frame_count, 2)
        self.assertEqual(cnts.op_count, 10)

    def test_differing_locals_nums(self):
        global f1, f2, f3

        def f1(x1):
            loc1 = x1 + 1
            torch._dynamo.graph_break()
            return loc1 + 2

        def f2(x2):
            loc1 = x2 + 4
            loc2 = x2 + 8
            return f1(x2) + loc1 + loc2

        def f3(x3):
            loc1 = x3 + 16
            loc2 = x3 + 32
            loc3 = x3 + 64
            loc4 = x3 + 128
            return f2(x3) + loc1 + loc2 + loc3 + loc4

        cnts = torch._dynamo.testing.CompileCounter()
        opt_fn = torch._dynamo.optimize(backend=cnts)(f3)
        x = torch.zeros(3)
        res = f3(x)
        ref = opt_fn(x)
        self.assertEqual(ref, res)
        self.assertEqual(cnts.frame_count, 2)
        self.assertEqual(cnts.op_count, 14)

    def test_counters(self):
        global f1, f2, f3, f4

        def f1(x):
            x = x + 1
            torch._dynamo.graph_break()
            return x + 2

        def f2(x):
            return f1(x + 4) + 8

        def f3(x):
            x = x + 16
            for _ in range(1):
                x = f2(x)
            return x + 32

        @torch.compile(backend="eager")
        def f4(x):
            return f3(x + 64) + 128

        self.assertEqual(f4(torch.zeros(3)), torch.zeros(3) + 255)
        self.assertEqual(len(torch._dynamo.utils.counters["graph_break"]), 2)

    def test_supported_ctx_manager(self):
        global check, check_disabled, f1, f2, f3

        @torch._dynamo.disable
        def check_disabled(value):
            assert torch.is_grad_enabled() == value

        def check(value):
            assert torch.is_grad_enabled() == value

        def f1(x):
            with torch.no_grad():
                x = x + 1
                check(False)
                check_disabled(False)
                check(False)
                return x + 2

        def f2(x):
            with torch.enable_grad():
                x = x + 4
                check(True)
                check_disabled(True)
                check(True)
                return f1(x) + 8

        def f3(x):
            with torch.no_grad():
                x = x + 16
                check(False)
                check_disabled(False)
                check(False)
                return f2(x) + 32

        cnts = torch._dynamo.testing.CompileCounter()
        opt_fn = torch._dynamo.optimize(backend=cnts)(f3)
        x = torch.zeros(3)
        res = f3(x)
        ref = opt_fn(x)
        self.assertEqual(ref, res)
        self.assertEqual(cnts.frame_count, 4)
        # includes set_grad_enabled ops
        self.assertEqual(cnts.op_count, 14)

    def test_inactive_ctx_manager(self):
        global check, f1, f2, f3

        def check(value):
            assert torch.is_grad_enabled() == value

        def f1(x, ctx1):
            x = x + 1
            ctx2 = torch.no_grad()
            # torch.no_grad() is a stack value at the time of graph break
            ctx3 = (torch.no_grad(), torch._dynamo.graph_break())[0]
            x = x + 64
            torch._dynamo.graph_break()
            with ctx1:
                check(False)
            with ctx2:
                check(False)
            with ctx3:
                check(False)
            return x + 2

        def f2(x, ctx1):
            x = x + 4
            ctx2 = torch.no_grad()
            x = f1(x, torch.no_grad())
            with ctx1:
                check(False)
            with ctx2:
                check(False)
            return x + 8

        def f3(x):
            x = x + 16
            ctx = torch.no_grad()
            x = f2(x, torch.no_grad())
            with ctx:
                check(False)
            return x + 32

        cnts = torch._dynamo.testing.CompileCounter()
        opt_fn = torch._dynamo.optimize(backend=cnts)(f3)
        x = torch.zeros(3)
        res = f3(x)
        ref = opt_fn(x)
        self.assertEqual(ref, res)
        self.assertEqual(cnts.frame_count, 3)
        self.assertEqual(cnts.op_count, 7)

    @torch._dynamo.config.patch(recompile_limit=1, fail_on_recompile_limit_hit=True)
    def test_no_recompiles(self):
        global f1, f2, f3

        def f1(x):
            x = x + 1
            torch._dynamo.graph_break()
            return x + 2

        def f2(x):
            x = x + 4
            x = f1(x)
            torch._dynamo.graph_break()
            return x + 8

        def f3(x):
            x = x + 16
            return f2(x) + 32

        cnts = torch._dynamo.testing.CompileCounter()
        opt_fn = torch._dynamo.optimize(backend=cnts)(f3)
        x = torch.zeros(3)
        res = f3(x)
        ref = opt_fn(x)
        self.assertEqual(ref, res)
        self.assertEqual(cnts.frame_count, 3)

    def test_cells(self):
        def f1(x1):
            cell1 = x1 + 1
            cell2 = x1 + 2

            def f2(x2, x3):
                nonlocal cell1
                cell3 = x2 + x3 + 4
                cell1 += 8

                def f3(x4):
                    nonlocal cell2, cell3
                    cell2 += 16
                    cell3 += 32
                    torch._dynamo.graph_break()
                    return x4 + cell1 + cell2 + cell3

                return f3(x2 + x3), cell3

            return f2(x1 + 64, x1 + 128) + (cell1, cell2)

        def outer(x):
            return f1(x)

        cnts = torch._dynamo.testing.CompileCounter()
        opt_fn = torch._dynamo.optimize(backend=cnts)(outer)
        x = torch.zeros(3)
        res = outer(x)
        ref = opt_fn(x)
        self.assertEqual(ref, res)
        self.assertEqual(cnts.frame_count, 2)
        self.assertEqual(cnts.op_count, 13)

    def test_dead_nested_cells(self):
        global f1, f2, f3

        def f3(x, cell1):
            cell1 += 2
            x = x + cell1
            torch._dynamo.graph_break()
            return x + cell1

        def f1(cell1=0):
            def inner(x):
                x += 4
                x = f3(x, cell1)
                return x + 8

            return inner

        def f2(x):
            return f1()(x + 16) + 32

        cnts = torch._dynamo.testing.CompileCounter()
        opt_fn = torch._dynamo.optimize(backend=cnts)(f2)
        x = torch.zeros(3)
        res = f2(x)
        ref = opt_fn(x)
        self.assertEqual(ref, res)
        # If we don't handle dead cells in nested functions correctly,
        # frame_count will increase since we also
        # graph break when we attempt to codegen inner.
        # The exact issue was that side_effects was failing to codegen inner's cell's creation.
        # So when we try to codegen cells for resume functions, we end up trying to codegen
        # a CellVariable without a source, which leads to a graph break we can't resume from.
        self.assertEqual(cnts.frame_count, 2)
        self.assertEqual(cnts.op_count, 6)

    def test_cells_double_graph_break(self):
        def f1(x1):
            cell1 = x1 + 1

            def f2(x2):
                nonlocal cell1
                cell1 += 2
                torch._dynamo.graph_break()
                torch._dynamo.graph_break()
                return x2 + cell1

            return f2(x1 + 4), cell1

        def outer(x):
            return f1(x)

        cnts = torch._dynamo.testing.CompileCounter()
        opt_fn = torch._dynamo.optimize(backend=cnts)(outer)
        x = torch.zeros(3)
        res = outer(x)
        ref = opt_fn(x)
        self.assertEqual(ref, res)
        self.assertEqual(cnts.frame_count, 2)
        self.assertEqual(cnts.op_count, 4)

    def test_side_effects_cells(self):
        cell1, cell2, cell3, cell4 = (torch.zeros(3),) * 4

        def f1():
            nonlocal cell1
            cell1 += 1
            torch._dynamo.graph_break()
            return cell1 + cell2

        def f2():
            nonlocal cell3
            cell3 += 2
            return f1() + cell3 + cell4

        def f3():
            return f2()

        cnts = torch._dynamo.testing.CompileCounter()
        opt_fn = torch._dynamo.optimize(backend=cnts)(f3)

        cell1 = torch.zeros(3)
        cell2 = torch.zeros(3) + 4
        cell3 = torch.zeros(3)
        cell4 = torch.zeros(3) + 8
        res = f3()
        res = (res,) + tuple(x.clone() for x in (cell1, cell2, cell3, cell4))

        cell1 = torch.zeros(3)
        cell2 = torch.zeros(3) + 4
        cell3 = torch.zeros(3)
        cell4 = torch.zeros(3) + 8
        ref = opt_fn()
        ref = (ref,) + tuple(x.clone() for x in (cell1, cell2, cell3, cell4))

        self.assertEqual(ref, res)
        self.assertEqual(cnts.frame_count, 2)
        self.assertEqual(cnts.op_count, 5)

    def test_side_effects_globals(self):
        global f1, f2, f3
        global global1, global2, global3, global4

        def f1():
            global global1
            global1 += 1
            torch._dynamo.graph_break()
            return global1 + global2

        def f2():
            global global3
            global3 += 2
            return f1() + global3 + global4

        def f3(x):
            return x + f2()

        cnts = torch._dynamo.testing.CompileCounter()
        opt_fn = torch._dynamo.optimize(backend=cnts)(f3)
        x = torch.ones(3)

        global1 = torch.zeros(3)
        global2 = torch.zeros(3) + 4
        global3 = torch.zeros(3)
        global4 = torch.zeros(3) + 8
        res = (f3(x), global1.clone(), global2, global3.clone(), global4)

        global1 = torch.zeros(3)
        global2 = torch.zeros(3) + 4
        global3 = torch.zeros(3)
        global4 = torch.zeros(3) + 8
        ref = (opt_fn(x), global1.clone(), global2, global3.clone(), global4)

        self.assertEqual(ref, res)
        self.assertEqual(cnts.frame_count, 2)
        self.assertEqual(cnts.op_count, 6)

    def test_side_effects_globals_different_module(self):
        global f1, f2, _test_nested_graph_breaks_helper
        try:
            from . import _test_nested_graph_breaks_helper
        except ImportError:
            import _test_nested_graph_breaks_helper

        def f1(x):
            x = x + 1
            torch._dynamo.graph_break()
            return x + 1

        def f2(x):
            x = x + 1
            x = _test_nested_graph_breaks_helper.fn(x, f1)
            return x + 1

        cnts = torch._dynamo.testing.CompileCounter()
        opt_fn = torch._dynamo.optimize(backend=cnts)(f2)

        _test_nested_graph_breaks_helper.reset_state()
        x = torch.zeros(3)
        res = (f2(x), _test_nested_graph_breaks_helper.global1.clone())

        _test_nested_graph_breaks_helper.reset_state()
        ref = (opt_fn(x), _test_nested_graph_breaks_helper.global1.clone())

        self.assertEqual(ref, res)
        self.assertEqual(cnts.frame_count, 2)
        self.assertEqual(cnts.op_count, 7)

    def test_nested_graph_break_in_loop(self):
        global f1, f2, f3, f4, f5

        def f1(x, i):
            x = x + 1
            if i == 5:
                torch._dynamo.graph_break()
            return x + 1

        def f2(x, i):
            x = x + 1
            x = f1(x, i)
            return x + 1

        def f3(x):
            for i in range(8):
                x = f2(x, i)
            return x

        def f4(x):
            x = x + 1
            x = f3(x)
            return x + 1

        def f5(x):
            x = x + 1
            x = f4(x)
            return x + 1

        cnts = torch._dynamo.testing.CompileCounter()
        # dynamic=True to prevent unnecessary recompiles
        opt_fn = torch._dynamo.optimize(backend=cnts, dynamic=True)(f5)
        x = torch.zeros(3)
        res = f5(x)
        ref = opt_fn(x)
        self.assertEqual(ref, res)
        # skip frame due to nested graph break in for loop
        # 2 frames from f5+f4, 2 frames from f2+f1 (i == 5), 1 frame from f2+f1 (i != 5)
        self.assertEqual(cnts.frame_count, 5)
        # 4 additions from f5+f4, 2 x 4 additions from f2+f1 (i == 5, i != 5)
        self.assertEqual(cnts.op_count, 12)
        self.assertEqual(torch._dynamo.utils.counters["frames"]["total"], 6)

    def test_nested_graph_break_in_try_block(self):
        # NOTE: this also tests nested step_graph_break
        global f1, f2, f3, f4, f5

        def f1(x):
            x = x + 1
            torch._dynamo.graph_break()
            return x + 1

        def f2(x):
            x = x + 1
            x = f1(x)
            return x + 1

        def f3(x):
            x = x + 1
            try:
                x = x + 1
                x = f2(x)
                x = x + 1
            finally:
                pass
            return x + 1

        def f4(x):
            x = x + 1
            x = f3(x)
            return x + 1

        def f5(x):
            x = x + 1
            x = f4(x)
            return x + 1

        cnts = torch._dynamo.testing.CompileCounter()
        opt_fn = torch._dynamo.optimize(backend=cnts)(f5)
        x = torch.zeros(3)
        res = f5(x)
        ref = opt_fn(x)
        self.assertEqual(ref, res)
        # skip frame due to graph break in try block
        # 2 frames from f5+f4+(first part of f3), 2 frames from f2+f1
        self.assertEqual(cnts.frame_count, 4)
        # 5 additions from f5+f4+(first part of f3), 4 additions from f2+f1
        self.assertEqual(cnts.op_count, 9)
        self.assertEqual(torch._dynamo.utils.counters["frames"]["total"], 4)

    def test_nested_step_unsupported(self):
        global f1, f2, f3

        def f1(x):
            return x + 1

        def f2(x):
            x = x + 2
            torch._dynamo.step_unsupported()
            return f1(x) + 4

        def f3(x):
            x = x + 8
            return f2(x) + 16

        cnts = torch._dynamo.testing.CompileCounter()
        opt_fn = torch._dynamo.optimize(backend=cnts)(f3)
        x = torch.zeros(3)
        res = f3(x)
        ref = opt_fn(x)
        self.assertEqual(ref, res)
        # 1 frame from start of f3 + start of f2, 1 frame from f1, 1 frame from the end of f3
        self.assertEqual(cnts.frame_count, 3)
        # all ops except + 4
        self.assertEqual(cnts.op_count, 4)
        self.assertEqual(torch._dynamo.utils.counters["frames"]["total"], 3)

    def test_generator_nested_graph_break(self):
        def gen(x):
            yield x + 1
            torch._dynamo.graph_break()
            yield x + 2

        def fn(x):
            x = x + 4
            return list(gen(x))

        cnts = torch._dynamo.testing.CompileCounter()
        opt_fn = torch._dynamo.optimize(backend=cnts)(fn)
        x = torch.zeros(3)
        res = fn(x)
        # NOTE: if we enable nested graph breaks on inlined generators, we expect
        # some sort of internal dynamo failure
        ref = opt_fn(x)
        self.assertEqual(ref, res)
        # fn should be skipped
        self.assertEqual(cnts.frame_count, 0)

        def outer(x):
            x = x + 8
            return fn(x)[0] + 16

        cnts.clear()
        torch.compiler.reset()

        opt_fn = torch._dynamo.optimize(backend=cnts)(outer)
        x = torch.zeros(3)
        res = outer(x)
        ref = opt_fn(x)
        self.assertEqual(ref, res)
        # only outer should be traced
        self.assertEqual(cnts.frame_count, 2)
        self.assertEqual(cnts.op_count, 2)

    def test_return_after_graph_break_nested(self):
        # With improper implementation, returning immediately after a nested graph
        # break may skip the rest of the top-level frame.
        def f2(inner, x):
            x += 2
            return inner(x)

        @torch.compile(backend="eager")
        def f3(inner, x):
            result = f2(inner, x)
            x += 4
            if result is not None:
                x += result
            return x

        # test normal graph break
        x = torch.zeros(3)

        def inner1(x):
            x += 1
            return torch._dynamo.graph_break()

        ref = f3(inner1, x)
        self.assertEqual(ref, torch.zeros(3) + 7)

        # test step graph break
        x = torch.zeros(3)

        def inner2(x):
            x += 1
            return torch._dynamo.step_unsupported()

        ref = f3(inner2, x)
        self.assertEqual(ref, torch.zeros(3) + 7)

        # test store attr graph break
        # NOTE: we do this manual bytecode generation hack since the only RETURN_*
        # instruction that can follow STORE_ATTR is RETURN_CONST, which was removed in 3.14+.

        # make sure inner3's code options are compatible with the instructions below
        global y

        def y():
            pass

        def inner3(x):
            x.attr = 1000
            y.attr = 2000

        new_inst = torch._dynamo.bytecode_transformation.create_instruction
        insts = [
            new_inst("LOAD_CONST", argval=1000),
            new_inst("LOAD_CONST", argval=2000),
            new_inst("LOAD_GLOBAL", argval="y"),
            # NOTE: this should cause a graph break - change y if it doesn't work!
            new_inst("STORE_ATTR", argval="attr"),
            new_inst("RETURN_VALUE"),
        ]
        if sys.version_info >= (3, 11):
            insts = [new_inst("RESUME", arg=0)] + insts
        code_keys = torch._dynamo.bytecode_transformation.get_code_keys()
        code_options = {k: getattr(inner3.__code__, k) for k in code_keys}
        _, inner3_code = (
            torch._dynamo.bytecode_transformation.clean_and_assemble_instructions(
                insts, code_keys, code_options
            )
        )
        inner3.__code__ = inner3_code

        torch._dynamo.utils.counters.clear()
        x = torch.zeros(3)
        ref = f3(inner3, x)
        self.assertEqual(ref, torch.zeros(3) + 1006)
        # make sure we're actually STORE_ATTR graph breaking
        self.assertEqual(len(torch._dynamo.utils.counters["graph_break"]), 1)

        # dynamic branching is harder to test - the other tests should be enough cover

        # test every function returning
        @torch.compiler.disable
        def inner5(x):
            x += 8
            return x

        def inner4(x):
            x += 1
            return inner5(x)

        @torch.compile(backend="eager")
        def f4(x):
            x += 4
            return f2(inner4, x)

        x = torch.zeros(3)
        ref = f4(x)
        self.assertEqual(ref, torch.zeros(3) + 15)

    def test_return_after_graph_break_deep_nested(self):
        @torch.compiler.disable
        def f1(x):
            return x + 1

        def f2(x):
            return f1(x + 2)

        def f3(x):
            return f2(x + 4)

        def f4(x):
            x = f3(x + 8)
            return x + 16

        def f5(x):
            return f4(x + 32)

        def f6(x):
            return f5(x + 64)

        def f7(x):
            x = f6(x + 128)
            return x + 256

        @torch.compile(backend="eager")
        def f8(x):
            return f7(x + 512)

        x = torch.zeros(3)
        ref = f8(x)
        self.assertEqual(ref, torch.zeros(3) + 1023)

        # check that only 2 resume functions are created
        self.assertEqual(len(torch._dynamo.utils.counters["resumes"]), 2)
        for name in ("resume_in_f4", "resume_in_f7"):
            self.assertTrue(
                any(name in key for key in torch._dynamo.utils.counters["resumes"])
            )

    def test_disable_nested_graph_breaks(self):
        global f1, f2, f3, f4, f5

        def f1(x):
            x = x + 1
            torch._dynamo.graph_break()
            return x + 2

        def f2(x):
            return f1(x + 4) + 8

        # NOTE since the disable_nested_graph_breaks decorator is implemented as a
        # context manager, we don't need to separately test context manager usage.
        @torch._dynamo.disable_nested_graph_breaks
        def f3(x):
            return f2(x + 16) + 32

        def f4(x):
            return f3(x + 64) + 128

        def f5(x):
            return f4(x + 256) + 512

        cnts = torch._dynamo.testing.CompileCounter()
        opt_fn = torch._dynamo.optimize(backend=cnts)(f5)
        x = torch.zeros(3)
        res = f5(x)
        ref = opt_fn(x)
        self.assertEqual(ref, res)
        # 2 frames from each of f5+f4, f3, f2, f1
        self.assertEqual(cnts.frame_count, 8)
        self.assertEqual(cnts.op_count, 10)

    def test_nested_store_attr_graph_break(self):
        class Foo:
            def __setattr__(self, name, value):
                torch._dynamo.graph_break()
                if not torch.compiler.is_compiling():
                    raise RuntimeError("Expected this to be traced")
                super().__setattr__(name, value + 1)

        def fn(foo, x):
            foo.attr = x + 2
            return x + 4

        foo = Foo()

        cnts = torch._dynamo.testing.CompileCounter()
        opt_fn = torch._dynamo.optimize(backend=cnts)(fn)
        x = torch.zeros(3)
        ref = opt_fn(foo, x)
        self.assertEqual(ref, x + 4)
        self.assertEqual(foo.attr, x + 3)
        self.assertEqual(cnts.frame_count, 2)
        self.assertEqual(cnts.op_count, 3)

    def test_nested_store_subscr_graph_break(self):
        class Foo:
            def __setitem__(self, name, value):
                torch._dynamo.graph_break()
                if not torch.compiler.is_compiling():
                    raise RuntimeError("Expected this to be traced")
                super().__setattr__(name, value + 1)

        def fn(foo, x):
            foo["attr"] = x + 2
            return x + 4

        foo = Foo()

        cnts = torch._dynamo.testing.CompileCounter()
        opt_fn = torch._dynamo.optimize(backend=cnts)(fn)
        x = torch.zeros(3)
        ref = opt_fn(foo, x)
        self.assertEqual(ref, x + 4)
        self.assertEqual(foo.attr, x + 3)
        self.assertEqual(cnts.frame_count, 2)
        self.assertEqual(cnts.op_count, 3)

    def test_functorch_with_nested_graph_break(self):
        def f1(x):
            x = x * 2
            torch._dynamo.graph_break()
            return x * 4

        def f2(x):
            return (f1(x * 8) * 16).sum()

        def f3(x):
            return torch.func.grad(f2)(x * 32) * 64

        def f4(x):
            return f3(x * 128) * 256

        cnts = torch._dynamo.testing.CompileCounterWithBackend("aot_eager")
        x = torch.randn(3)
        actual = f4(x)
        expected = torch.compile(f4, backend=cnts, fullgraph=False)(x)
        self.assertEqual(actual, expected)
        self.assertEqual(len(torch._dynamo.utils.counters["graph_break"]), 1)
        # f4 + f3, f3 end + f4 end
        self.assertEqual(cnts.frame_count, 2)
        # multiplication by 32, 64, 128, 256
        self.assertEqual(cnts.op_count, 4)

<<<<<<< HEAD
    @unittest.expectedFailure
    def test_nested_decorated_function(self):
        # decorator must call ContextWrappingVariable.cleanup_assert to trigger this test
        def f(x):
            @torch.autocast("cpu")
            def inner(y):
                y = y + 1
                torch._dynamo.graph_break()
                return y + 1

            return inner(x)

        cnts = torch._dynamo.testing.CompileCounter()
        opt_fn = torch._dynamo.optimize(backend=cnts)(f)
        x = torch.zeros(3)
        res = f(x)
        ref = opt_fn(x)
        print(ref, res)
        self.assertEqual(ref, res)
        self.assertEqual(cnts.frame_count, 2)
        self.assertEqual(cnts.op_count, 6)

    @unittest.expectedFailure
    def test_nested_graph_break_in_custom_ctx_manager_init(self):
        def f(x):
            with CustomizedCtxManager(x):
                return x + 1

        cnts = torch._dynamo.testing.CompileCounter()
        opt_fn = torch._dynamo.optimize(backend=cnts)(f)
        x = torch.zeros(3)
        res = f(x)
        ref = opt_fn(x)
        print(ref, res)
        self.assertEqual(ref, res)
        self.assertEqual(cnts.frame_count, 2)
        self.assertEqual(cnts.op_count, 2)
=======
    def test_error_on_graph_break_nested(self):
        # error_on_graph_break in a nested frame
        cnts = torch._dynamo.testing.CompileCounter()

        @torch._dynamo.error_on_graph_break(False)
        def inner_f5(x):
            x = x + 2
            torch._dynamo.graph_break()
            return x + 4

        @torch._dynamo.error_on_graph_break(True)
        @torch.compile(backend=cnts)
        def f5(x):
            x = x + 1
            return inner_f5(x)

        inp = torch.ones(3)
        self.assertEqual(f5(inp), inp + 7)
        self.assertEqual(cnts.frame_count, 2)

        def inner_f6(x):
            x = x + 2
            with torch._dynamo.error_on_graph_break(False):
                torch._dynamo.graph_break()
            return x + 4

        @torch._dynamo.error_on_graph_break(True)
        @torch.compile(backend=cnts)
        def f6(x):
            x = x + 1
            return inner_f6(x)

        cnts.clear()
        self.assertEqual(f6(inp), inp + 7)
        self.assertEqual(cnts.frame_count, 2)

        def inner_f7(x):
            x = x + 2
            with torch._dynamo.error_on_graph_break(True):
                torch._dynamo.graph_break()
            return x + 4

        @torch._dynamo.error_on_graph_break(False)
        @torch.compile(backend=cnts)
        def f7(x):
            x = x + 1
            return inner_f7(x)

        with self.assertRaises(torch._dynamo.exc.Unsupported):
            f7(inp)
>>>>>>> 668a4619


if __name__ == "__main__":
    from torch._dynamo.test_case import run_tests

    run_tests()<|MERGE_RESOLUTION|>--- conflicted
+++ resolved
@@ -893,7 +893,57 @@
         # multiplication by 32, 64, 128, 256
         self.assertEqual(cnts.op_count, 4)
 
-<<<<<<< HEAD
+    def test_error_on_graph_break_nested(self):
+        # error_on_graph_break in a nested frame
+        cnts = torch._dynamo.testing.CompileCounter()
+
+        @torch._dynamo.error_on_graph_break(False)
+        def inner_f5(x):
+            x = x + 2
+            torch._dynamo.graph_break()
+            return x + 4
+
+        @torch._dynamo.error_on_graph_break(True)
+        @torch.compile(backend=cnts)
+        def f5(x):
+            x = x + 1
+            return inner_f5(x)
+
+        inp = torch.ones(3)
+        self.assertEqual(f5(inp), inp + 7)
+        self.assertEqual(cnts.frame_count, 2)
+
+        def inner_f6(x):
+            x = x + 2
+            with torch._dynamo.error_on_graph_break(False):
+                torch._dynamo.graph_break()
+            return x + 4
+
+        @torch._dynamo.error_on_graph_break(True)
+        @torch.compile(backend=cnts)
+        def f6(x):
+            x = x + 1
+            return inner_f6(x)
+
+        cnts.clear()
+        self.assertEqual(f6(inp), inp + 7)
+        self.assertEqual(cnts.frame_count, 2)
+
+        def inner_f7(x):
+            x = x + 2
+            with torch._dynamo.error_on_graph_break(True):
+                torch._dynamo.graph_break()
+            return x + 4
+
+        @torch._dynamo.error_on_graph_break(False)
+        @torch.compile(backend=cnts)
+        def f7(x):
+            x = x + 1
+            return inner_f7(x)
+
+        with self.assertRaises(torch._dynamo.exc.Unsupported):
+            f7(inp)
+
     @unittest.expectedFailure
     def test_nested_decorated_function(self):
         # decorator must call ContextWrappingVariable.cleanup_assert to trigger this test
@@ -931,58 +981,6 @@
         self.assertEqual(ref, res)
         self.assertEqual(cnts.frame_count, 2)
         self.assertEqual(cnts.op_count, 2)
-=======
-    def test_error_on_graph_break_nested(self):
-        # error_on_graph_break in a nested frame
-        cnts = torch._dynamo.testing.CompileCounter()
-
-        @torch._dynamo.error_on_graph_break(False)
-        def inner_f5(x):
-            x = x + 2
-            torch._dynamo.graph_break()
-            return x + 4
-
-        @torch._dynamo.error_on_graph_break(True)
-        @torch.compile(backend=cnts)
-        def f5(x):
-            x = x + 1
-            return inner_f5(x)
-
-        inp = torch.ones(3)
-        self.assertEqual(f5(inp), inp + 7)
-        self.assertEqual(cnts.frame_count, 2)
-
-        def inner_f6(x):
-            x = x + 2
-            with torch._dynamo.error_on_graph_break(False):
-                torch._dynamo.graph_break()
-            return x + 4
-
-        @torch._dynamo.error_on_graph_break(True)
-        @torch.compile(backend=cnts)
-        def f6(x):
-            x = x + 1
-            return inner_f6(x)
-
-        cnts.clear()
-        self.assertEqual(f6(inp), inp + 7)
-        self.assertEqual(cnts.frame_count, 2)
-
-        def inner_f7(x):
-            x = x + 2
-            with torch._dynamo.error_on_graph_break(True):
-                torch._dynamo.graph_break()
-            return x + 4
-
-        @torch._dynamo.error_on_graph_break(False)
-        @torch.compile(backend=cnts)
-        def f7(x):
-            x = x + 1
-            return inner_f7(x)
-
-        with self.assertRaises(torch._dynamo.exc.Unsupported):
-            f7(inp)
->>>>>>> 668a4619
 
 
 if __name__ == "__main__":
