# Owner(s): ["module: dynamo"]

import dataclasses
import importlib
import pickle
import sys
import types
from collections.abc import Iterator
from unittest.mock import patch

import torch
import torch._dynamo.testing
import torch._inductor.config
import torch._inductor.test_case
import torch.onnx.operators
import torch.utils.cpp_extension
from torch._dynamo.bytecode_transformation import transform_code_object
from torch._dynamo.guards import CheckFunctionManager, CompileId
from torch._dynamo.symbolic_convert import (
    ExceptionStack,
    InstructionTranslator,
    SpeculationLog,
)
from torch._dynamo.utils import dynamo_timed, get_metrics_context
from torch._guards import compile_context, CompileContext, tracing
from torch.utils import _pytree as pytree


@dataclasses.dataclass
class _FrameState:
    f_locals: dict
    f_globals: dict
    f_code: types.CodeType
    f_builtins: dict


class GlobalModule(torch.nn.Module):
    def forward(self, x):
        return x + 1


def global_func(x):
    return x + 1


class SubclassWithMeta(torch.Tensor):
    @staticmethod
    def __new__(cls, a, extra, outer_size=None, outer_stride=None):
        if outer_size is None:
            outer_size = a.size()
        if outer_stride is None:
            outer_stride = a.stride()

        shape = outer_size
        kwargs = {}
        kwargs["strides"] = outer_stride
        kwargs["storage_offset"] = a.storage_offset()
        kwargs["device"] = a.device
        kwargs["layout"] = a.layout
        kwargs["requires_grad"] = a.requires_grad
        kwargs["dtype"] = a.dtype
        return torch.Tensor._make_wrapper_subclass(cls, shape, **kwargs)

    def __init__(self, a, extra, outer_size=None, outer_stride=None):
        self.a = a
        self.extra = extra

    @classmethod
    def __torch_dispatch__(cls, func, types, args, kwargs):
        if kwargs is None:
            kwargs = {}
        args_a = pytree.tree_map_only(SubclassWithMeta, lambda x: x.a, args)
        kwargs_a = pytree.tree_map_only(SubclassWithMeta, lambda x: x.a, kwargs)
        out_a = func(*args_a, **kwargs_a)
        if isinstance(out_a, torch.Tensor):
            assert isinstance(args[0], SubclassWithMeta)
            return SubclassWithMeta(out_a, extra=args[0].extra)
        return out_a

    def __tensor_flatten__(self):
        # store extra in meta
        return ["a"], {"extra": self.extra}

    @staticmethod
    def __tensor_unflatten__(inner_tensors, meta, outer_size, outer_stride):
        assert isinstance(meta, dict)
        a = inner_tensors["a"]
        # pull out extra from meta
        extra = meta["extra"]
        if type(a) is torch.Tensor:
            assert outer_size is not None
            assert outer_stride is not None
        return SubclassWithMeta(a, extra, outer_size, outer_stride)


class SubclassWithCustomMetadataGuard(torch.Tensor):
    @staticmethod
    def __new__(cls, a, extra, outer_size=None, outer_stride=None):
        if outer_size is None:
            outer_size = a.size()
        if outer_stride is None:
            outer_stride = a.stride()

        shape = outer_size
        kwargs = {}
        kwargs["strides"] = outer_stride
        kwargs["storage_offset"] = a.storage_offset()
        kwargs["device"] = a.device
        kwargs["layout"] = a.layout
        kwargs["requires_grad"] = a.requires_grad
        kwargs["dtype"] = a.dtype
        return torch.Tensor._make_wrapper_subclass(cls, shape, **kwargs)

    def __init__(self, a, extra, outer_size=None, outer_stride=None):
        self.a = a
        self.extra = extra

    @classmethod
    def __torch_dispatch__(cls, func, types, args, kwargs):
        if kwargs is None:
            kwargs = {}
        args_a = pytree.tree_map_only(
            SubclassWithCustomMetadataGuard, lambda x: x.a, args
        )
        kwargs_a = pytree.tree_map_only(
            SubclassWithCustomMetadataGuard, lambda x: x.a, kwargs
        )
        out_a = func(*args_a, **kwargs_a)
        if isinstance(out_a, torch.Tensor):
            assert isinstance(args[0], SubclassWithCustomMetadataGuard)
            return SubclassWithCustomMetadataGuard(out_a, extra=args[0].extra)
        return out_a

    @classmethod
    def __metadata_guard__(cls, meta1, meta2):
        # Define custom metadata guard logic that only looks at "bar" to determine
        # metadata equivalence. This is more purposefully more lax than the default
        # guard behavior.
        return meta1["extra"]["bar"] == meta2["extra"]["bar"]

    def __tensor_flatten__(self):
        # store extra in meta
        return ["a"], {"extra": self.extra}

    @staticmethod
    def __tensor_unflatten__(inner_tensors, meta, outer_size, outer_stride):
        assert isinstance(meta, dict)
        a = inner_tensors["a"]
        # pull out extra from meta
        extra = meta["extra"]
        if type(a) is torch.Tensor:
            assert outer_size is not None
            assert outer_stride is not None
        return SubclassWithCustomMetadataGuard(a, extra, outer_size, outer_stride)


class SubclassWithSubclassInnerTensor(torch.Tensor):
    @staticmethod
    def __new__(cls, a, extra, outer_size=None, outer_stride=None):
        if outer_size is None:
            outer_size = a.size()
        if outer_stride is None:
            outer_stride = a.stride()

        shape = outer_size
        kwargs = {}
        kwargs["strides"] = outer_stride
        kwargs["storage_offset"] = a.storage_offset()
        kwargs["device"] = a.device
        kwargs["layout"] = a.layout
        kwargs["requires_grad"] = a.requires_grad
        kwargs["dtype"] = a.dtype
        return torch.Tensor._make_wrapper_subclass(cls, shape, **kwargs)

    def __init__(self, a, extra, outer_size=None, outer_stride=None):
        self.a = a
        self.inner_sub = SubclassWithMeta(a + 1, extra=extra)

    @classmethod
    def __torch_dispatch__(cls, func, types, args, kwargs):
        if kwargs is None:
            kwargs = {}
        args_a = pytree.tree_map_only(
            SubclassWithSubclassInnerTensor, lambda x: x.a, args
        )
        kwargs_a = pytree.tree_map_only(
            SubclassWithSubclassInnerTensor, lambda x: x.a, kwargs
        )
        out_a = func(*args_a, **kwargs_a)
        if isinstance(out_a, torch.Tensor):
            assert isinstance(args[0], SubclassWithSubclassInnerTensor)
            return SubclassWithSubclassInnerTensor(out_a, extra=args[0].inner_sub.extra)
        return out_a

    def __tensor_flatten__(self):
        return ["a", "inner_sub"], None

    @staticmethod
    def __tensor_unflatten__(inner_tensors, meta, outer_size, outer_stride):
        assert meta is None
        a = inner_tensors["a"]
        extra = inner_tensors["inner_sub"].extra
        if type(a) is torch.Tensor:
            assert outer_size is not None
            assert outer_stride is not None
        return SubclassWithSubclassInnerTensor(a, extra, outer_size, outer_stride)


# defines a custom __eq__() / __hash__() to be registered as a pytree constant type
class CustomConstantType:
    def __init__(self, a, b):
        self.a = a
        self.b = b

    def __eq__(self, other):
        # custom eq ignores b
        return self.a == other.a

    def __hash__(self):
        # custom hash ignores b
        return hash(self.a)


pytree.register_constant(CustomConstantType)


class TestGuardSerialization(torch._inductor.test_case.TestCase):
    def _tracefunc(self, frame, event, arg):
        if event != "call":
            return

        if self._frame_state is not None:
            return

        self._frame_state = _FrameState(
            f_locals=dict(frame.f_locals),
            f_globals=dict(frame.f_globals),
            f_code=frame.f_code,
            f_builtins=frame.f_builtins,
        )

    def _test_serialization(self, guard_type, fn, *args, **kwargs):
        # kwargs might contain a callable that generates kwargs
        kwarg_gen_fn = kwargs.get("_gen_fn", None)
        if kwarg_gen_fn is not None:
            kwargs = kwarg_gen_fn()

        self._frame_state = None
        sys.settrace(self._tracefunc)
        if isinstance(fn, torch.nn.Module):
            fn = fn.forward
        try:
            fn(*args, **kwargs)
        finally:
            sys.settrace(None)

        assert self._frame_state is not None

        # Set f_locals from regenerated kwargs to handle exhausted input iterators
        # NB: This is super janky and might cause unforeseen problems
        if kwarg_gen_fn is not None:
            kwargs = kwarg_gen_fn()
            for key in self._frame_state.f_locals.keys():
                if key in kwargs and isinstance(kwargs[key], Iterator):
                    self._frame_state.f_locals[key] = kwargs[key]

        def guard_filter_fn(guards):
            ret = [
                g.guard_type == guard_type or guard_type in g.derived_guard_types
                for g in guards
            ]
            self.assertTrue(any(ret))
            return ret

        ref_gm = None
        loaded_gm = None

        def transform(instructions: list, code_options: dict[str, object]):
            """
            The goal is here is not to reimplement dynamo, but just to have a
            simplified version to extract the state from symbolic convert.
            Should not work on all cases, but should work on simple functions
            in this test file.
            """
            nonlocal ref_gm
            nonlocal loaded_gm

            tracer = InstructionTranslator(
                instructions,
                self._frame_state.f_code,
                self._frame_state.f_locals,
                self._frame_state.f_globals,
                self._frame_state.f_builtins,
                fn.__closure__ or (),
                [],  # TODO tf_mode_stack,
                code_options,
                torch._dynamo.lookup_backend("eager"),
                one_graph=False,
                export=False,
                export_constraints=None,
                frame_state=None,
                speculation_log=SpeculationLog(),
                exn_vt_stack=ExceptionStack(),
                distributed_state=None,
            )
            with compile_context(CompileContext(CompileId(0, 0))), tracing(
                tracer.output.tracing_context
            ), tracer.set_current_tx(), get_metrics_context(), dynamo_timed(""):
                tracer.run()

                check_fn_manager = CheckFunctionManager(
                    self._frame_state.f_code,
                    tracer.output,
                    guard_filter_fn=guard_filter_fn,
                    guards_serialization_mode="save",
                )
                ref_gm = check_fn_manager.guard_manager
                guards_state = check_fn_manager.guards_state
                self.assertIsNotNone(guards_state)
                guards_state = pickle.loads(guards_state)

                check_fn_manager = CheckFunctionManager(
                    self._frame_state.f_code,
                    guards_state.output_graph,
                    guards_serialization_mode="load",
                )
                loaded_gm = check_fn_manager.guard_manager

        try:
            transform_code_object(self._frame_state.f_code, transform)
        finally:
            self._frame_state = None

        self.assertIsNotNone(ref_gm)
        self.assertIsNotNone(loaded_gm)
        return ref_gm, loaded_gm

    def _test_check_fn(self, ref, loaded, inputs, expected):
        self.assertIsInstance(inputs, dict)
        self.assertEqual(ref.check(inputs), expected)
        self.assertEqual(ref.check(inputs), loaded.check(inputs))

    def test_tensor_match(self):
        def f(x: torch.Tensor):
            return x + 1

        ref, loaded = self._test_serialization(
            "TENSOR_MATCH", f, torch.ones(2, dtype=torch.float32)
        )
        self._test_check_fn(
            ref, loaded, {"x": torch.randn(2, dtype=torch.float32)}, True
        )
        self._test_check_fn(
            ref, loaded, {"x": torch.randn(3, dtype=torch.float32)}, False
        )
        self._test_check_fn(
            ref, loaded, {"x": torch.randn(2, dtype=torch.float64)}, False
        )
        self._test_check_fn(ref, loaded, {"x": None}, False)

    def test_not_present_in_generic_dict(self):
        class Module(torch.nn.Module):
            def forward(self, x: torch.Tensor):
                return x + 1

        m = Module()

        def fn(x):
            return m(x)

        ref, loaded = self._test_serialization(
            "NOT_PRESENT_IN_GENERIC_DICT", fn, torch.ones(2, dtype=torch.float32)
        )
        self._test_check_fn(ref, loaded, {"m": m}, True)

        m.forward = types.MethodType(lambda x: x + 2, m)
        self._test_check_fn(ref, loaded, {"m": m}, False)

    def test_hasattr_serialization(self):
        class Module(torch.nn.Module):
            def __init__(self):
                super().__init__()
                self.a = 1

            def forward(self, x: torch.Tensor):
                if hasattr(self, "a"):
                    return x + self.a
                else:
                    return x + 2

        m = Module()

        def fn(x):
            return m(x)

        ref, loaded = self._test_serialization("HASATTR", fn, torch.randn(3))
        self._test_check_fn(ref, loaded, {"m": m}, True)
        delattr(m, "a")
        self._test_check_fn(ref, loaded, {"m": m}, False)

    def test_type_match(self):
        class LocalModule(torch.nn.Module):
            def forward(self, x: torch.Tensor):
                return x + 1

        m = LocalModule()

        def fn(m, x):
            return m(x)

        with self.assertRaisesRegex(
            TypeError, "Please define the class at global scope"
        ):
            self._test_serialization("TYPE_MATCH", fn, m, torch.randn(3))

        m = GlobalModule()
        ref, loaded = self._test_serialization("TYPE_MATCH", fn, m, torch.randn(3))
        self._test_check_fn(ref, loaded, {"m": m}, True)
        self._test_check_fn(ref, loaded, {"m": GlobalModule()}, True)
        self._test_check_fn(ref, loaded, {"m": torch.nn.Module()}, False)

    def test_tensor_subclass_metadata_match(self):
        class LocalSubclass(torch.Tensor):
            @staticmethod
            def __new__(cls, a, outer_size=None, outer_stride=None):
                if outer_size is None:
                    outer_size = a.size()
                if outer_stride is None:
                    outer_stride = a.stride()

                shape = outer_size
                kwargs = {}
                kwargs["strides"] = outer_stride
                kwargs["storage_offset"] = a.storage_offset()
                kwargs["device"] = a.device
                kwargs["layout"] = a.layout
                kwargs["requires_grad"] = a.requires_grad
                kwargs["dtype"] = a.dtype
                return torch.Tensor._make_wrapper_subclass(cls, shape, **kwargs)

            def __init__(self, a, outer_size=None, outer_stride=None):
                self.a = a

            @classmethod
            def __torch_dispatch__(cls, func, types, args, kwargs):
                if kwargs is None:
                    kwargs = {}
                args_a = pytree.tree_map_only(LocalSubclass, lambda x: x.a, args)
                kwargs_a = pytree.tree_map_only(LocalSubclass, lambda x: x.a, kwargs)
                out_a = func(*args_a, **kwargs_a)
                if isinstance(out_a, torch.Tensor):
                    return LocalSubclass(out_a)
                return out_a

            def __tensor_flatten__(self):
                return ["a"], None

            @staticmethod
            def __tensor_unflatten__(inner_tensors, meta, outer_size, outer_stride):
                assert meta is None
                a = inner_tensors["a"]
                if type(a) is torch.Tensor:
                    assert outer_size is not None
                    assert outer_stride is not None
                return LocalSubclass(a, outer_size, outer_stride)

        def fn(x):
            return x * 2

        # === example subclass defined locally (error) ===
        local_sub = LocalSubclass(torch.randn(3))
        with self.assertRaisesRegex(
            RuntimeError, "Please define the class at global scope"
        ):
            self._test_serialization("TENSOR_SUBCLASS_METADATA_MATCH", fn, local_sub)

        # === example subclass with None extra metadata ===
        from torch.testing._internal.two_tensor import TwoTensor

        tt = TwoTensor(torch.randn(3), torch.randn(3))
        ref, loaded = self._test_serialization("TENSOR_SUBCLASS_METADATA_MATCH", fn, tt)
        self._test_check_fn(ref, loaded, {"x": tt}, True)
        self._test_check_fn(ref, loaded, {"x": torch.ones_like(tt)}, True)

        # used below for convenience; returned func accepts some metadata and whether the
        # guard is expected to pass for the given subclass type
        def _get_meta_test_check_fn(ref, loaded, subclass_type):
            def _f(meta, expected, ref=ref, loaded=loaded, subclass_type=subclass_type):
                self._test_check_fn(
                    ref,
                    loaded,
                    {"x": subclass_type(torch.randn(3), extra=meta)},
                    expected,
                )

            return _f

        # === example subclass with extra metadata ===
        extra_meta = {
            "foo": 5,
            "bar": "hello",
        }
        sub = SubclassWithMeta(torch.randn(3), extra=extra_meta)
        ref, loaded = self._test_serialization(
            "TENSOR_SUBCLASS_METADATA_MATCH", fn, sub
        )
        self._test_check_fn(ref, loaded, {"x": sub}, True)
        check_with_meta = _get_meta_test_check_fn(ref, loaded, SubclassWithMeta)
        check_with_meta(dict(extra_meta), True)
        # different "foo"
        check_with_meta({"foo": 6, "bar": "hello"}, False)
        # different "bar"
        check_with_meta({"foo": 5, "bar": "world"}, False)

        # === example subclass with custom metadata guard logic ===
        sub = SubclassWithCustomMetadataGuard(torch.randn(3), extra=extra_meta)
        ref, loaded = self._test_serialization(
            "TENSOR_SUBCLASS_METADATA_MATCH", fn, sub
        )
        self._test_check_fn(ref, loaded, {"x": sub}, True)
        check_with_meta = _get_meta_test_check_fn(
            ref, loaded, SubclassWithCustomMetadataGuard
        )
        check_with_meta(dict(extra_meta), True)
        # different "foo"; custom logic says this is okay
        check_with_meta({"foo": 6, "bar": "hello"}, True)
        # different "bar"
        check_with_meta({"foo": 5, "bar": "world"}, False)

        # === example subclass with subclass inner tensor ===
        sub = SubclassWithSubclassInnerTensor(torch.randn(3), extra=extra_meta)
        ref, loaded = self._test_serialization(
            "TENSOR_SUBCLASS_METADATA_MATCH", fn, sub
        )
        self._test_check_fn(ref, loaded, {"x": sub}, True)
        check_with_meta = _get_meta_test_check_fn(
            ref, loaded, SubclassWithSubclassInnerTensor
        )
        check_with_meta(dict(extra_meta), True)
        # different "foo"
        check_with_meta({"foo": 6, "bar": "hello"}, False)
        # different "bar"
        check_with_meta({"foo": 5, "bar": "world"}, False)

    def test_equals_match(self):
        def fn(x, y):
            # CustomConstantType is registered as a pytree constant so this should
            # result in an EQUALS_MATCH guard.
            if x in y:
                return torch.zeros(3)
            return torch.ones(3)

        x = CustomConstantType(4, 5)
        y = [CustomConstantType(2, 3), CustomConstantType(4, 5)]
        ref, loaded = self._test_serialization("EQUALS_MATCH", fn, x, y)
        self._test_check_fn(ref, loaded, {"x": x, "y": y}, True)
        # custom __eq__ says that CustomConstantType(4, 5) == CustomConstantType(4, 9)
        self._test_check_fn(
            ref,
            loaded,
            {
                "x": CustomConstantType(4, 5),
                "y": [CustomConstantType(2, 3), CustomConstantType(4, 9)],
            },
            True,
        )
        self._test_check_fn(ref, loaded, {"x": x, "y": []}, False)
        self._test_check_fn(
            ref,
            loaded,
            {
                "x": x,
                "y": [CustomConstantType(2, 3), CustomConstantType(6, 7)],
            },
            False,
        )

    def test_constant_match(self):
        # === bool constant ===
        def fn(x, y):
            if y:
                return x + 1
            return x + 2

        x = torch.randn(3)
        y = True

        ref, loaded = self._test_serialization("CONSTANT_MATCH", fn, x, y)
        self._test_check_fn(ref, loaded, {"x": x, "y": y}, True)
        self._test_check_fn(ref, loaded, {"x": torch.randn(3), "y": True}, True)
        self._test_check_fn(ref, loaded, {"x": torch.randn(4), "y": True}, True)
        # guard should fail for different y value
        self._test_check_fn(ref, loaded, {"x": torch.randn(3), "y": False}, False)

        # === None constant ===
        def fn(x, y):
            if y is None:
                return x + 1
            return x + 2

        x = torch.randn(3)
        y = None

        ref, loaded = self._test_serialization("CONSTANT_MATCH", fn, x, y)
        self._test_check_fn(ref, loaded, {"x": x, "y": y}, True)
        self._test_check_fn(ref, loaded, {"x": torch.randn(3), "y": None}, True)
        self._test_check_fn(ref, loaded, {"x": torch.randn(4), "y": None}, True)
        # guard should fail for non-None y value
        self._test_check_fn(ref, loaded, {"x": torch.randn(3), "y": 5}, False)
        self._test_check_fn(ref, loaded, {"x": torch.randn(3), "y": True}, False)

        # === int constant ===
        def fn(x, y):
            return x + y

        x = torch.randn(3)
        y = 5

        ref, loaded = self._test_serialization("CONSTANT_MATCH", fn, x, y)
        self._test_check_fn(ref, loaded, {"x": x, "y": y}, True)
        self._test_check_fn(ref, loaded, {"x": torch.randn(3), "y": 5}, True)
        self._test_check_fn(ref, loaded, {"x": torch.randn(4), "y": 5}, True)
        # guard should fail for different y value
        self._test_check_fn(ref, loaded, {"x": torch.randn(3), "y": 6}, False)

    def test_nn_module(self):
        def fn(m, x):
            return m(x)

        m = GlobalModule()
        x = torch.randn(3)

        # config setting controls whether the NN_MODULE guard is installed
        with patch("torch._dynamo.config.inline_inbuilt_nn_modules", False):
            # we don't support NN_MODULE because it adds an ID_MATCH guard, and we don't
            # support that in serialization
            with self.assertRaisesRegex(
                RuntimeError, "NN_MODULE guard cannot be serialized."
            ):
                self._test_serialization("NN_MODULE", fn, m, x)

    def test_function_match(self):
        def fn(x):
            # usage of this context manager installs a FUNCTION_MATCH guard
            with torch.no_grad():
                y = x * 2
            return y

        x = torch.randn(3)

        # we don't support FUNCTION_MATCH because it adds an ID_MATCH guard, and we don't
        # support that in serialization
        with self.assertRaisesRegex(
            RuntimeError, "FUNCTION_MATCH guard cannot be serialized."
        ):
            self._test_serialization("FUNCTION_MATCH", fn, x)

    def test_closure_match(self):
        def fn(x):
            # usage of this global function installs a CLOSURE_MATCH guard
            return global_func(x)

        x = torch.randn(3)

        # we don't support CLOSURE_MATCH because it adds a FUNCTION_MATCH guard, and we don't
        # support that in serialization
        with self.assertRaisesRegex(
            RuntimeError, "CLOSURE_MATCH guard cannot be serialized."
        ):
            self._test_serialization("CLOSURE_MATCH", fn, x)

<<<<<<< HEAD
    def test_builtin_match(self):
        def fn(x):
            # usage of getattr() here installs a BUILTIN_MATCH guard
            s = getattr(x, "shape")  # noqa: B009
            return x + s[0]

        x = torch.randn(3)

        # we don't support BUILTIN_MATCH because it adds a FUNCTION_MATCH guard, and we don't
        # support that in serialization
        with self.assertRaisesRegex(
            RuntimeError, "FUNCTION_MATCH guard cannot be serialized."
        ):
            self._test_serialization("BUILTIN_MATCH", fn, x)
=======
    def test_sequence_length(self):
        # tuple input installs a SEQUENCE_LENGTH guard
        def fn(t, x):
            return t[1] + x

        t = tuple(torch.randn(3) for _ in range(3))
        x = torch.randn(3)

        ref, loaded = self._test_serialization("SEQUENCE_LENGTH", fn, t, x)
        self._test_check_fn(ref, loaded, {"x": x, "t": t}, True)
        self._test_check_fn(
            ref,
            loaded,
            {
                "x": torch.randn(3),
                "t": tuple(torch.randn(3) for _ in range(3)),
            },
            True,
        )
        # different types in tuple of same length shouldn't fail SEQUENCE_LENGTH guard
        # (it should fail the separate TYPE_MATCH guard but that isn't tested here)
        self._test_check_fn(ref, loaded, {"x": torch.randn(3), "t": (0, 1, 2)}, True)
        # different length tuple
        self._test_check_fn(
            ref,
            loaded,
            {
                "x": torch.randn(3),
                "t": tuple(torch.randn(3) for _ in range(4)),
            },
            False,
        )

    def test_tuple_iterator_len(self):
        def fn(t, x):
            if len(list(t)) > 2:
                return x * 2
            return x + 1

        tup = (1, 2, 3)
        x = torch.randn(3)

        # func to generate kwargs; useful for avoiding iterator exhaustion issues
        def _gen_kwargs(tup=tup, x=x):
            return {"t": iter(tup), "x": x}

        ref, loaded = self._test_serialization(
            "TUPLE_ITERATOR_LEN", fn, _gen_fn=_gen_kwargs
        )

        # same tuple
        self._test_check_fn(ref, loaded, {"t": iter(tup), "x": x}, True)
        self._test_check_fn(ref, loaded, {"t": iter(tup), "x": torch.randn(4)}, True)
        # same length tuple, different contents
        self._test_check_fn(ref, loaded, {"t": iter((3, 2, 1)), "x": x}, True)
        self._test_check_fn(
            ref, loaded, {"t": iter((3, 2, 1)), "x": torch.randn(4)}, True
        )
        # different tuple lengths
        self._test_check_fn(ref, loaded, {"t": iter((1, 2)), "x": x}, False)
        self._test_check_fn(
            ref, loaded, {"t": iter((1, 2)), "x": torch.randn(4)}, False
        )
        self._test_check_fn(ref, loaded, {"t": iter((1, 2, 3, 4)), "x": x}, False)
        self._test_check_fn(
            ref, loaded, {"t": iter((1, 2, 3, 4)), "x": torch.randn(4)}, False
        )

    def test_range_iterator_match(self):
        def fn(x, r):
            y = x
            for val in r:
                y = x + val
            return y

        x = torch.randn(3)

        def _gen_kwargs(x=x):
            return {"x": x, "r": iter(range(2, 15, 3))}

        ref, loaded = self._test_serialization(
            "RANGE_ITERATOR_MATCH", fn, _gen_fn=_gen_kwargs
        )

        # same range
        self._test_check_fn(ref, loaded, {"x": x, "r": iter(range(2, 15, 3))}, True)
        self._test_check_fn(
            ref, loaded, {"x": torch.randn(4), "r": iter(range(2, 15, 3))}, True
        )
        # equivalent even with different end
        self._test_check_fn(ref, loaded, {"x": x, "r": iter(range(2, 16, 3))}, True)
        self._test_check_fn(
            ref, loaded, {"x": torch.randn(4), "r": iter(range(2, 16, 3))}, True
        )
        # different start
        self._test_check_fn(ref, loaded, {"x": x, "r": iter(range(1, 15, 3))}, False)
        self._test_check_fn(
            ref, loaded, {"x": torch.randn(4), "r": iter(range(1, 15, 3))}, False
        )
        # different end resulting in different values
        self._test_check_fn(ref, loaded, {"x": x, "r": iter(range(2, 18, 3))}, False)
        self._test_check_fn(
            ref, loaded, {"x": torch.randn(4), "r": iter(range(2, 18, 3))}, False
        )
        # different step
        self._test_check_fn(ref, loaded, {"x": x, "r": iter(range(2, 15, 4))}, False)
        self._test_check_fn(
            ref, loaded, {"x": torch.randn(4), "r": iter(range(2, 15, 4))}, False
        )
>>>>>>> 11b915fe

    def test_dict_version(self):
        def fn(x):
            return pytree.tree_leaves(x)[0] + 1

        with self.assertRaisesRegex(
            RuntimeError, "DICT_VERSION guard cannot be serialized."
        ):
            self._test_serialization("DICT_VERSION", fn, {"t": torch.randn(3)})

    def test_dict_contains(self):
        def fn(x):
            if x.__contains__("t"):
                return x["t"] + 1
            else:
                return torch.ones(3)

        ref, loaded = self._test_serialization(
            "DICT_CONTAINS", fn, {"t": torch.randn(3)}
        )

        self._test_check_fn(ref, loaded, {"x": {"t": torch.randn(3)}}, True)
        self._test_check_fn(ref, loaded, {"x": {}}, False)
        self._test_check_fn(
            ref, loaded, {"x": {"t": torch.randn(3), "d": torch.randn(3)}}, True
        )

    def test_bool_match(self):
        def fn(x, b):
            if b:
                return x + 1
            else:
                return x + 2

        ref, loaded = self._test_serialization("BOOL_MATCH", fn, torch.randn(3), True)

        self._test_check_fn(ref, loaded, {"x": torch.randn(3), "b": True}, True)
        self._test_check_fn(ref, loaded, {"x": torch.randn(3), "b": False}, False)
        self._test_check_fn(ref, loaded, {"x": torch.randn(3), "b": None}, False)

    def test_none_match(self):
        def fn(x, b):
            if b is None:
                return x + 1
            else:
                return x + 2

        ref, loaded = self._test_serialization("NONE_MATCH", fn, torch.randn(3), None)

        self._test_check_fn(ref, loaded, {"x": torch.randn(3), "b": None}, True)
        self._test_check_fn(ref, loaded, {"x": torch.randn(3), "b": False}, False)
        self._test_check_fn(ref, loaded, {"x": torch.randn(3), "b": True}, False)

    def test_id_match(self):
        def fn(x):
            return x + id(x)

        with self.assertRaisesRegex(
            RuntimeError, "ID_MATCH guard cannot be serialized."
        ):
            self._test_serialization("ID_MATCH", fn, torch.randn(3))

    def test_dispatch_key_set_match(self):
        def fn(x, dks):
            if dks.has("CPU"):
                return torch.sin(x + 1)
            else:
                return torch.sin(x - 1)

        x = torch.randn(3)
        dks = torch._C._dispatch_keys(x)
        ref, loaded = self._test_serialization("DISPATCH_KEY_SET_MATCH", fn, x, dks)

        self._test_check_fn(ref, loaded, {"x": x, "dks": dks}, True)

        x = torch.randn(3, device="meta")
        dks = torch._C._dispatch_keys(x)
        self._test_check_fn(ref, loaded, {"x": x, "dks": dks}, False)

    def test_name_match(self):
        def fn(x, y):
            return torch.cond(x, lambda x: y + 1, lambda x: y - 1, (y,))

        x = torch.tensor(True)
        y = torch.randn(3)
        ref, loaded = self._test_serialization("NAME_MATCH", fn, x, y)

        self._test_check_fn(ref, loaded, {"x": x, "y": y}, True)

        op = importlib.import_module("torch._higher_order_ops.cond").cond_op
        prev, op.__name__ = op.__name__, ""
        try:
            self._test_check_fn(ref, loaded, {"x": x, "y": y}, False)
        finally:
            op.__name__ = prev

    def test_dual_level(self):
        def fn(x):
            with torch.autograd.forward_ad.dual_level():
                return x + 1

        x = torch.randn(3)
        ref, loaded = self._test_serialization("DUAL_LEVEL", fn, x)

        self._test_check_fn(ref, loaded, {"x": x}, True)
        with torch.autograd.forward_ad.dual_level():
            self._test_check_fn(ref, loaded, {"x": x}, False)

    def test_functorch_stack_match(self):
        # Test when functorch stack is empty.
        def fn(x):
            return torch.func.jvp(torch.sin, (x,), (x,))

        x = torch.randn(3, 4)
        ref, loaded = self._test_serialization("FUNCTORCH_STACK_MATCH", fn, x)

        self._test_check_fn(ref, loaded, {"x": x}, True)
        with torch._functorch.vmap.vmap_increment_nesting(2, "error"):
            self._test_check_fn(ref, loaded, {"x": x}, False)

        def fn(x):
            def g(x):
                return torch.vmap(torch.func.grad(torch.sin))(x)

            return torch.vmap(g)(x)

        x = torch.randn(4, 5)
        ref, loaded = self._test_serialization("FUNCTORCH_STACK_MATCH", fn, x)
        self._test_check_fn(ref, loaded, {"x": x}, True)
        with torch._functorch.eager_transforms.grad_increment_nesting():
            self._test_check_fn(ref, loaded, {"x": x}, False)

        # Test when there are more than 0 functorch layers.
        # Simulate the case where torch.compile is nested inside eager transforms.

        # Case 1: vmap
        def fn(x):
            return x.sum()

        ref = loaded = None

        def run(x):
            nonlocal ref, loaded
            # Turn off automatic dynamic shape to so that functionalization
            # doesn't produce extra SymInt to serialize.
            with torch._dynamo.config.patch(automatic_dynamic_shapes=False):
                ref, loaded = self._test_serialization("FUNCTORCH_STACK_MATCH", fn, x)
            return fn(x)

        torch.vmap(run)(x)

        self._test_check_fn(ref, loaded, {"x": x}, False)
        with torch._functorch.vmap.vmap_increment_nesting(1, "error"):
            self._test_check_fn(ref, loaded, {"x": x}, True)
            with torch._functorch.vmap.vmap_increment_nesting(1, "error"):
                self._test_check_fn(ref, loaded, {"x": x}, False)

        with torch._functorch.eager_transforms.grad_increment_nesting():
            self._test_check_fn(ref, loaded, {"x": x}, False)

        # Case 2: grad
        x = torch.randn(3, 2)
        ref = loaded = None
        torch.func.grad(run)(x)
        self._test_check_fn(ref, loaded, {"x": x}, False)
        with torch._functorch.eager_transforms.grad_increment_nesting():
            self._test_check_fn(ref, loaded, {"x": x}, True)
            with torch._functorch.eager_transforms.grad_increment_nesting():
                self._test_check_fn(ref, loaded, {"x": x}, False)

        with torch._functorch.vmap.vmap_increment_nesting(1, "error"):
            self._test_check_fn(ref, loaded, {"x": x}, False)

        # Case 3: jvp + vmap
        x = torch.randn(3, 4)
        ref = loaded = None

        def fn(x):
            return torch.func.jvp(torch.sin, (x,), (x,))

        torch.func.jvp(torch.vmap(run), (x,), (x,))
        self._test_check_fn(ref, loaded, {"x": x}, False)

        with torch._functorch.eager_transforms.jvp_increment_nesting():
            with torch._functorch.vmap.vmap_increment_nesting(1, "error"):
                self._test_check_fn(ref, loaded, {"x": x}, True)

        with torch._functorch.vmap.vmap_increment_nesting(1, "error"):
            with torch._functorch.eager_transforms.jvp_increment_nesting():
                self._test_check_fn(ref, loaded, {"x": x}, False)

        # Case 4: functionalize
        x = torch.randn(3, 2)
        ref = loaded = None
        torch.func.functionalize(run)(x)
        self._test_check_fn(ref, loaded, {"x": x}, False)

        torch._C._functorch._func_increment_nesting(True)
        try:
            self._test_check_fn(ref, loaded, {"x": x}, True)
        finally:
            torch._C._functorch._func_decrement_nesting()

        with torch._functorch.eager_transforms.jvp_increment_nesting():
            self._test_check_fn(ref, loaded, {"x": x}, False)

        # Case 5: vmap + grad
        def fn(x):
            return x.sum()

        x = torch.randn(3, 2)
        ref = loaded = None
        torch.vmap(torch.func.grad(run))(x)
        self._test_check_fn(ref, loaded, {"x": x}, False)
        with torch._functorch.vmap.vmap_increment_nesting(1, "error"):
            with torch._functorch.eager_transforms.grad_increment_nesting():
                self._test_check_fn(ref, loaded, {"x": x}, True)

        with torch._functorch.eager_transforms.grad_increment_nesting():
            with torch._functorch.vmap.vmap_increment_nesting(1, "error"):
                self._test_check_fn(ref, loaded, {"x": x}, False)

        with torch._functorch.vmap.vmap_increment_nesting(1, "error"):
            self._test_check_fn(ref, loaded, {"x": x}, False)

        with torch._functorch.eager_transforms.grad_increment_nesting():
            self._test_check_fn(ref, loaded, {"x": x}, False)

    def test_duplicate_input(self):
        def fn(x, x_):
            return x + x_

        x = torch.randn(3, 2)
        with self.assertRaisesRegex(
            RuntimeError, "DUPLICATE_INPUT guard cannot be serialized"
        ):
            self._test_serialization("DUPLICATE_INPUT", fn, x, x)

    def test_weakref_alive(self):
        mod = torch.nn.Linear(10, 10, bias=False)
        for p in mod.parameters():
            p.grad = torch.rand_like(p)

        opt = torch.optim.SGD(mod.parameters(), lr=0.1)

        def fn():
            params = []
            opt._init_group(opt.param_groups[0], params, [], [])
            return params[0].sum()

        with self.assertRaisesRegex(
            RuntimeError, "WEAKREF_ALIVE guard cannot be serialized"
        ):
            with torch.set_grad_enabled(False):
                self._test_serialization("WEAKREF_ALIVE", fn)

    def test_mapping_keys_check(self):
        def fn(mp):
            return mp["a"] + 1

        mp = types.MappingProxyType({"a": torch.randn(3, 2), "b": torch.randn(3, 2)})
        ref, loaded = self._test_serialization("MAPPING_KEYS_CHECK", fn, mp)
        self._test_check_fn(ref, loaded, {"mp": mp}, True)
        self._test_check_fn(
            ref,
            loaded,
            {
                "mp": types.MappingProxyType(
                    {"b": torch.randn(3, 2), "a": torch.randn(3, 2)}
                )
            },
            False,
        )
        self._test_check_fn(
            ref, loaded, {"mp": types.MappingProxyType({"a": torch.randn(3, 2)})}, False
        )

    def test_dict_keys_match(self):
        def fn(x):
            ret = 1
            for k in x:
                ret += x[k]
            return ret

        x = {"a": torch.randn(3, 2), "b": torch.randn(3, 2)}
        ref, loaded = self._test_serialization("DICT_KEYS_MATCH", fn, x)
        self._test_check_fn(ref, loaded, {"x": x}, True)
        self._test_check_fn(
            ref,
            loaded,
            {"x": {"b": torch.randn(3, 2), "a": torch.randn(3, 2)}},
            False,
        )
        self._test_check_fn(ref, loaded, {"x": {"a": torch.randn(3, 2)}}, False)


if __name__ == "__main__":
    from torch._dynamo.test_case import run_tests

    run_tests()<|MERGE_RESOLUTION|>--- conflicted
+++ resolved
@@ -669,22 +669,6 @@
         ):
             self._test_serialization("CLOSURE_MATCH", fn, x)
 
-<<<<<<< HEAD
-    def test_builtin_match(self):
-        def fn(x):
-            # usage of getattr() here installs a BUILTIN_MATCH guard
-            s = getattr(x, "shape")  # noqa: B009
-            return x + s[0]
-
-        x = torch.randn(3)
-
-        # we don't support BUILTIN_MATCH because it adds a FUNCTION_MATCH guard, and we don't
-        # support that in serialization
-        with self.assertRaisesRegex(
-            RuntimeError, "FUNCTION_MATCH guard cannot be serialized."
-        ):
-            self._test_serialization("BUILTIN_MATCH", fn, x)
-=======
     def test_sequence_length(self):
         # tuple input installs a SEQUENCE_LENGTH guard
         def fn(t, x):
@@ -794,7 +778,21 @@
         self._test_check_fn(
             ref, loaded, {"x": torch.randn(4), "r": iter(range(2, 15, 4))}, False
         )
->>>>>>> 11b915fe
+
+    def test_builtin_match(self):
+        def fn(x):
+            # usage of getattr() here installs a BUILTIN_MATCH guard
+            s = getattr(x, "shape")  # noqa: B009
+            return x + s[0]
+
+        x = torch.randn(3)
+
+        # we don't support BUILTIN_MATCH because it adds a FUNCTION_MATCH guard, and we don't
+        # support that in serialization
+        with self.assertRaisesRegex(
+            RuntimeError, "FUNCTION_MATCH guard cannot be serialized."
+        ):
+            self._test_serialization("BUILTIN_MATCH", fn, x)
 
     def test_dict_version(self):
         def fn(x):
