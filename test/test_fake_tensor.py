# Owner(s): ["module: meta tensors"]
# ruff: noqa: F841


import contextlib
import copy
import dataclasses
import gc
import inspect
import io
import itertools
import pickle
import unittest
import weakref
from unittest.mock import patch

import numpy as np

import torch
import torch._dynamo
import torch._functorch.config
import torch._prims as prims
import torch.testing._internal.optests as optests
import torch.utils._pytree as pytree
from torch import distributed as dist
from torch._C._functorch import _add_batch_dim, get_unwrapped, is_batchedtensor
from torch._dispatch.python import enable_python_dispatcher
from torch._dynamo.testing import make_test_cls_with_patches, rand_strided
from torch._guards import tracing, TracingContext
from torch._higher_order_ops.scan import scan
from torch._subclasses.fake_tensor import (
    _CacheKeyState,
    DynamicOutputShapeException,
    extract_tensor_metadata,
    FakeTensor,
    FakeTensorConverter,
    FakeTensorMode,
    MetadataMismatchError,
    unset_fake_temporarily,
    UnsupportedOperatorException,
)
from torch.fx.experimental.proxy_tensor import make_fx
from torch.fx.experimental.symbolic_shapes import (
    DimDynamic,
    free_symbols,
    ShapeEnv,
    ShapeEnvSettings,
    StatelessSymbolicContext,
    statically_known_true,
)
from torch.fx.passes.fake_tensor_prop import FakeTensorProp
from torch.testing import FileCheck
from torch.testing._internal.common_cuda import PLATFORM_SUPPORTS_FLASH_ATTENTION
from torch.testing._internal.common_device_type import (
    instantiate_device_type_tests,
    OpDTypes,
    ops,
)
from torch.testing._internal.common_dtype import all_types_complex_float8_and
from torch.testing._internal.common_utils import (
    instantiate_parametrized_tests,
    parametrize,
    run_tests,
    skipIfCrossRef,
    skipIfRocm,
    skipIfTorchDynamo,
    skipIfWindows,
    TemporaryFileName,
    TEST_WITH_TORCHDYNAMO,
    TestCase,
    xfailIfTorchDynamo,
)
from torch.testing._internal.custom_op_db import custom_op_db
from torch.testing._internal.inductor_utils import GPU_TYPE
from torch.testing._internal.jit_utils import RUN_CUDA
from torch.testing._internal.two_tensor import TwoTensor
from torch.utils._mode_utils import no_dispatch
from torch.utils._python_dispatch import TorchDispatchMode


aten = torch.ops.aten

torch._dynamo.config.fake_tensor_cache_enabled = True
torch._dynamo.config.fake_tensor_cache_crosscheck_enabled = True


def expectedFailurePropagateRealTensors(fn):
    fn._expected_failure_propagate_real_tensors = True
    return fn


class FakeTensorTest(TestCase):
    def checkType(self, t, device_str, size):
        self.assertTrue(isinstance(t, FakeTensor))
        self.assertEqual(t.device.type, device_str)
        self.assertEqual(list(t.size()), size)

    @unittest.skipIf(not RUN_CUDA, "requires cuda")
    def test_cuda_initialized(self):
        # doesnt error
        with FakeTensorMode():
            p = torch.randn(4, 2, requires_grad=True, device="cuda")
            x = torch.randn(8, 4, device="cuda")
            y = torch.mm(x, p).square().sum()
            y.backward()

    def test_basic(self):
        x = torch.empty(2, 2, device="cpu")
        y = torch.empty(4, 2, 2, device="cpu")
        with FakeTensorMode() as mode:
            x = mode.from_tensor(x)
            y = mode.from_tensor(y)
            z = x + y
            self.assertEqual(z.shape, (4, 2, 2))
            self.assertEqual(z.device, torch.device("cpu"))
            self.assertTrue(isinstance(z, FakeTensor))

    def test_custom_op_fallback(self):
        from torch.library import impl, Library

        try:
            test_lib = Library("my_test_op", "DEF")  # noqa: TOR901
            test_lib.define("foo(Tensor self) -> Tensor")

            @impl(test_lib, "foo", "CPU")
            def foo_impl(self):
                return self.cos()

            x = torch.empty(2, 2, device="cpu")
            with self.assertRaisesRegex(
                UnsupportedOperatorException, "my_test_op.foo.default"
            ):
                with FakeTensorMode(allow_fallback_kernels=True) as mode:
                    x = mode.from_tensor(x)
                    torch.ops.my_test_op.foo(x)

        finally:
            test_lib._destroy()

    def test_parameter_instantiation(self):
        with FakeTensorMode():
            x = torch.rand([4])
            y = torch.nn.parameter.Parameter(x)
            self.assertTrue(isinstance(y, torch.nn.Parameter))

    @unittest.skipIf(not dist.is_available(), "requires distributed")
    def test_fsdp_flat_param(self):
        from torch.distributed.fsdp._flat_param import FlatParameter

        with FakeTensorMode() as m:
            data = torch.randn(2, 2)
            param = FlatParameter(data, requires_grad=True)
        self.assertIsInstance(param, FlatParameter)
        self.assertIsInstance(param, torch.nn.Parameter)
        self.assertIsInstance(param, FakeTensor)

    def test_non_parameter_grad(self):
        mode = FakeTensorMode()
        t = torch.rand([4], requires_grad=True)
        fake_t = mode.from_tensor(t)
        self.assertEqual(fake_t.requires_grad, t.requires_grad)

    @unittest.skipIf(
        TEST_WITH_TORCHDYNAMO, "isinstance check for FakeTensor won't work with compile"
    )
    @unittest.skipIf(not RUN_CUDA, "requires cuda")
    @parametrize(
        "dtype",
        all_types_complex_float8_and(),
    )
    def test_index_cuda_with_cpu(self, dtype):
        with FakeTensorMode():
            x = torch.ones([2048], device="cuda", dtype=dtype)
            out = x[torch.zeros([36], dtype=torch.int64)]
            self.checkType(out, "cuda", [36])
            self.assertEqual(out.dtype, dtype)

    @unittest.skipIf(not RUN_CUDA, "requires cuda")
    def test_shape_take_not_device(self):
        with FakeTensorMode():
            x = torch.empty(1, device="cpu")
            y = torch.empty(8, 8, device="cuda")
            out = x.resize_as_(y)
            self.assertEqual(out.shape, (8, 8))
            self.assertEqual(out.device.type, "cpu")
            self.assertTrue(isinstance(out, FakeTensor))

    def test_repr(self):
        with FakeTensorMode():
            x = torch.empty(2, 2, device="cpu")
            self.assertEqual(repr(x), "FakeTensor(..., size=(2, 2))")
            x = torch.empty(2, 2, device="meta")
            self.assertEqual(repr(x), "FakeTensor(..., device='meta', size=(2, 2))")

    def test_convert_fake_to_real(self):
        x = torch.ones([20])
        with FakeTensorMode(allow_non_fake_inputs=True) as m:
            _ = x + 1

        out = torch._subclasses.fake_utils.try_convert_fake_to_real([x[0:10]])

        self.assertEqual(torch.ones([10]), out[0])

    @unittest.skipIf(not RUN_CUDA, "requires cuda")
    def test_zero_dim(self):
        with FakeTensorMode() as mode:
            x = torch.tensor(0.0)
            y = torch.rand([4, 4], device="cuda")
            out = x + y
            self.assertEqual(out.shape, (4, 4))
            self.assertEqual(out.device, y.device)
            self.assertTrue(isinstance(out, FakeTensor))

    def test_nan_to_num(self):
        with FakeTensorMode():
            for dtype in [torch.float16, torch.float32]:
                x = torch.rand([4], dtype=dtype)
                y = torch.nan_to_num(x, nan=None)
                z = torch.nan_to_num(x, 0.0)
                self.assertEqual(dtype, y.dtype)
                self.assertEqual(dtype, z.dtype)

    @unittest.skipIf(not RUN_CUDA, "requires cuda")
    def test_throw(self):
        x = torch.tensor(0.0)  # TODO: tensor() errors
        with FakeTensorMode() as mode:
            x_conv = mode.from_tensor(x)
            y = torch.rand([4, 4], device="cuda")
            z = torch.rand([4, 4], device="cpu")
            self.assertRaises(Exception, lambda: torch.lerp(x_conv, y, z))

    @unittest.skipIf(not RUN_CUDA, "requires cuda")
    def test_type_as(self):
        with FakeTensorMode():
            x = torch.rand([16, 1], device="cpu")
            y = torch.rand([4, 4], device="cuda")
            out = x.type_as(y)
            self.assertEqual(out.device.type, "cuda")
            self.assertTrue(isinstance(out, FakeTensor))

    @unittest.skipIf(not RUN_CUDA, "requires cuda")
    def test_setitem(self):
        for device in ["cpu", "cuda"]:
            with FakeTensorMode():
                x = torch.rand([16, 1], device=device)
                x[..., 0] = 0

    @unittest.skipIf(not RUN_CUDA, "requires cuda")
    def test_device_inplace_copy(self):
        with FakeTensorMode():
            x = torch.rand([8, 8], device="cpu")
            y = torch.rand([8, 8], device="cuda")
            assert x.copy_(y).device.type == "cpu"
            assert y.copy_(x).device.type == "cuda"

    def test_fake_dispatch_keys(self):
        with FakeTensorMode():
            x = torch.rand([4])
            f = (
                FileCheck()
                .check("CPU")
                .check("ADInplaceOrView")
                .check("AutogradCPU")
                .check("AutocastCPU")
            )
            f.run(torch._C._dispatch_key_set(x))

            with torch.inference_mode():
                x = torch.rand([4])
                y = x + x
                FileCheck().check("CPU").check("AutocastCPU").run(
                    torch._C._dispatch_key_set(y)
                )
                FileCheck().check_not("ADInplaceOrView").check_not("Autograd").run(
                    torch._C._dispatch_key_set(y)
                )

    def test_batch_tensor(self):
        x = torch.rand((3, 4, 5))
        b = _add_batch_dim(x, 0, 0)
        mode = FakeTensorMode()
        fake_b = mode.from_tensor(b)
        prims.utils.compare_tensor_meta(b, fake_b, check_strides=True)

        b1 = _add_batch_dim(x, 1, 1)
        b2 = _add_batch_dim(b1, 0, 2)
        fake_b2 = mode.from_tensor(b2)
        prims.utils.compare_tensor_meta(b2, fake_b2, check_strides=True)
        self.assertTrue(is_batchedtensor(fake_b2))
        fake_b1 = get_unwrapped(fake_b2)
        self.assertTrue(is_batchedtensor(fake_b1))
        fake_tensor = get_unwrapped(fake_b1)
        self.assertIsInstance(fake_tensor, FakeTensor)

    def test_constructor(self):
        with FakeTensorMode():
            x = torch.rand([4, 4], device="cpu")

        self.assertTrue(isinstance(x, FakeTensor))
        self.assertTrue(x.device.type == "cpu")

    def test_mode(self):
        with FakeTensorMode():
            y = torch.rand([4], device="cpu")
            out = y + y

        self.assertTrue(isinstance(out, FakeTensor))

    def test_full(self):
        # Test torch.full returns tensor with correct dtype
        with torch._subclasses.CrossRefFakeMode():
            y = torch.full((4, 4), 1)

    def check_function_with_fake(self, fn):
        out = fn()
        with torch._subclasses.FakeTensorMode():
            out_fake = fn()

        for a, b in zip(pytree.tree_leaves(out), pytree.tree_leaves(out_fake)):
            if not isinstance(a, torch.Tensor):
                self.assertTrue(not isinstance(b, torch.Tensor))
                continue

            prims.utils.compare_tensor_meta(a, b, check_strides=True)

    @unittest.skipIf(not RUN_CUDA, "requires cuda")
    def test_non_kwarg_device(self):
        with FakeTensorMode():
            x = torch.rand([16, 1], device="cpu")
            y = x.to(torch.device("cpu"))
            self.assertIs(x, y)
            z = x.to(torch.device("cuda"))
            self.assertEqual(z.device.type, "cuda")

    def test_non_overlapping_stride_zero(self):
        def foo():
            x = torch.empty_strided([1, 3, 427, 640], (0, 1, 1920, 3))
            return x.half()

        self.check_function_with_fake(foo)

    def test_fake_mode_error(self):
        x = torch.rand([4, 4])

        with self.assertRaisesRegex(Exception, "Please convert all Tensors"):
            with FakeTensorMode():
                y = x[0]

    @unittest.skipIf(
        TEST_WITH_TORCHDYNAMO, "isinstance check for FakeTensor won't work with compile"
    )
    def test_fake_grad_copy(self):
        x = torch.rand([4, 4], requires_grad=True)
        x.grad = torch.rand([4, 4])
        mode = FakeTensorMode()
        fake_x = mode.from_tensor(x)
        prims.utils.compare_tensor_meta(fake_x, x)
        prims.utils.compare_tensor_meta(fake_x.grad, x.grad)

        self.assertTrue(isinstance(fake_x.grad, FakeTensor))

    @unittest.skipIf(not RUN_CUDA, "requires cuda")
    def test_index_put_error(self):
        mode = FakeTensorMode()
        for context in [contextlib.nullcontext, lambda: mode]:
            with context():
                y = torch.randn(2, 2, 3)
                x = torch.randn(2, 2, 3).to("cuda")
                with self.assertRaises(RuntimeError):
                    x[[1, 1]] = y

                with self.assertRaises(RuntimeError):
                    torch.ops.aten.index_put(x, torch.tensor([1, 1], device="cuda"), y)

                # no error
                torch.ops.aten.index_put(
                    x, torch.tensor([1, 1], device="cuda"), torch.tensor(5.0)
                )
                torch.ops.aten.index_put_(
                    x, torch.tensor([1, 1], device="cuda"), torch.tensor(5.0)
                )

    @unittest.skipIf(not RUN_CUDA, "requires cuda")
    def test_like_constructor(self):
        with FakeTensorMode():
            x = torch.rand([4, 4])
            y = torch.ones_like(x)
            self.assertTrue(isinstance(y, FakeTensor))
            self.assertEqual(y.device.type, "cpu")
            z = torch.ones_like(x, device="cuda")
            self.assertTrue(isinstance(z, FakeTensor))
            self.assertEqual(z.device.type, "cuda")

    def test_binary_op_type_promotion(self):
        with FakeTensorMode():
            x = torch.empty([2, 2], dtype=torch.float)
            y = torch.empty([2, 2], dtype=torch.int64)
            out = x / y
            self.assertEqual(out.dtype, torch.float)
            self.assertEqual(out.device.type, "cpu")

    @unittest.skipIf(
        TEST_WITH_TORCHDYNAMO, "isinstance check for FakeTensor won't work with compile"
    )
    def test_from_numpy(self):
        with FakeTensorMode():
            x = torch.tensor(np.zeros([4, 4]))
            self.checkType(x, "cpu", [4, 4])

    def test_randperm(self):
        x = torch.randperm(10)
        y = torch.randperm(5, device="cpu")
        with FakeTensorMode():
            x1 = torch.randperm(10)
            prims.utils.compare_tensor_meta(x, x1)
            y1 = torch.randperm(5, device="cpu")
            prims.utils.compare_tensor_meta(y, y1)

    def test_print_in_fake_mode(self):
        x = torch.zeros(2)
        # does not fail
        with FakeTensorMode():
            out = str(x)
        assert "FakeTensor" not in out

    @unittest.skipIf(not RUN_CUDA, "requires cuda")
    def test_upsample_bilinear_small_channels(self):
        out = []
        mode = FakeTensorMode()
        for i, context in enumerate([contextlib.nullcontext, lambda: mode]):
            with context():
                arg0_1 = torch.empty_strided(
                    (3, 427, 640), (1, 1920, 3), dtype=torch.float32, device="cuda"
                )
                unsqueeze = torch.ops.aten.unsqueeze.default(arg0_1, 0)
                out.append(
                    torch.ops.aten.upsample_bilinear2d.default(
                        unsqueeze, [800, 1199], False
                    )
                )

        self.assertTrue(out[1].is_contiguous())
        self.checkMetaProps(out[0], out[1])

    def test_split_return_self(self):
        def fn(x):
            return torch.functional.split(x, 0)[0]

        # meta should not return self
        with FakeTensorMode(), enable_python_dispatcher():
            out_fake = fn(torch.empty((0,)))

        out_eager = fn(torch.empty((0,)))
        self.checkMetaProps(out_fake, out_eager)

    @unittest.skipIf(not RUN_CUDA, "requires cuda")
    def test_cpu_fallback(self):
        with FakeTensorMode(allow_fallback_kernels=False):
            filters = torch.randn(8, 4, 3, 3).cuda()
            inputs = torch.randn(1, 4, 5, 5).cuda()
            out = torch.nn.functional.conv2d(inputs, filters, padding=1)
            self.assertEqual(out.device.type, "cuda")
            self.assertEqual(list(out.size()), [1, 8, 5, 5])

        with FakeTensorMode(allow_fallback_kernels=True):
            # intentionally bad inputs
            filters = torch.randn(8, 20, 3, 3).cuda()
            inputs = torch.randn(1, 7, 10, 5).cuda()
            with self.assertRaises(RuntimeError):
                torch.nn.functional.conv2d(inputs, filters, padding=1)

        with FakeTensorMode(allow_fallback_kernels=True):
            filters = torch.randn(8, 4, 3, 3).cuda()
            inputs = torch.randn(1, 4, 5, 5).cuda()

            out = torch.nn.functional.conv2d(inputs, filters, padding=1)
            self.assertEqual(out.device.type, "cuda")
            self.assertEqual(list(out.size()), [1, 8, 5, 5])

    @unittest.skipIf(not RUN_CUDA, "requires cuda")
    def test_out_multi_device(self):
        with FakeTensorMode():
            x = torch.rand([4])
            y = torch.rand([4], device="cuda")

            with self.assertRaisesRegex(Exception, "found.+two.+devices"):
                torch.sin(x, out=y)

            with self.assertRaisesRegex(Exception, "found.+two.+devices"):
                x.add_(y)

    @unittest.skipIf(
        TEST_WITH_TORCHDYNAMO, "isinstance check for FakeTensor won't work with compile"
    )
    @unittest.skipIf(not RUN_CUDA, "requires cuda")
    def test_normalize_device(self):
        with FakeTensorMode():
            x = torch.empty(1, device="cuda")
            y = torch.empty(1, device=f"cuda:{torch.cuda.current_device()}")
            out = x + y
        self.checkType(out, "cuda", [1])

    def test_recursive_invocation(self):
        mode = FakeTensorMode()
        with mode:
            x = torch.tensor(2)
            mode.in_kernel_invocation = True
            y = x + x
            self.assertTrue(mode.in_kernel_invocation)

    @unittest.skipIf(
        TEST_WITH_TORCHDYNAMO, "isinstance check for FakeTensor won't work with compile"
    )
    @skipIfRocm
    @parametrize(
        "allow_fallback_kernels",
        [False, True],
        lambda a: "with_fallback" if a else "without_fallback",
    )
    @unittest.skipIf(not RUN_CUDA, "requires cuda")
    def test_cudnn_rnn(self, allow_fallback_kernels):
        def fn(
            a0,
            b0,
            b1,
            b2,
            b3,
            b4,
            b5,
            b6,
            b7,
            b8,
            b9,
            b10,
            b11,
            b12,
            b13,
            b14,
            b15,
            a3,
            a4,
            a5,
        ):
            a1 = [
                b0,
                b1,
                b2,
                b3,
                b4,
                b5,
                b6,
                b7,
                b8,
                b9,
                b10,
                b11,
                b12,
                b13,
                b14,
                b15,
            ]
            return torch.ops.aten._cudnn_rnn(
                a0,
                a1,
                4,
                a3,
                a4,
                a5,
                2,
                2048,
                0,
                2,
                False,
                0.0,
                False,
                True,
                [],
                None,
            )

        mode = FakeTensorMode(allow_fallback_kernels=allow_fallback_kernels)
        for i, context in enumerate([contextlib.nullcontext, lambda: mode]):
            with context():
                inps1 = [
                    torch.randn([92, 8, 2048]).cuda(),
                    torch.randn([8192, 2048]).cuda(),
                    torch.randn([8192, 2048]).cuda(),
                    torch.randn([8192]).cuda(),
                    torch.randn([8192]).cuda(),
                    torch.randn([8192, 2048]).cuda(),
                    torch.randn([8192, 2048]).cuda(),
                    torch.randn([8192]).cuda(),
                    torch.randn([8192]).cuda(),
                    torch.randn([8192, 4096]).cuda(),
                    torch.randn([8192, 2048]).cuda(),
                    torch.randn([8192]).cuda(),
                    torch.randn([8192]).cuda(),
                    torch.randn([8192, 4096]).cuda(),
                    torch.randn([8192, 2048]).cuda(),
                    torch.randn([8192]).cuda(),
                    torch.randn([8192]).cuda(),
                    torch.randn([167837696]).cuda(),
                    torch.randn([4, 8, 2048]).cuda(),
                    torch.randn([4, 8, 2048]).cuda(),
                ]
                inps2 = inps1
                inps2[len(inps2) - 1] = None  # argument `cx` can be None

                for inps in [inps1, inps2]:
                    out = fn(*inps)
                    self.assertIs(out[4], inps[-3])
                    for ten in out:
                        if i == 1:
                            self.assertTrue(isinstance(ten, FakeTensor))
                        self.assertEqual(ten.device.type, "cuda")

    @unittest.skipIf(not RUN_CUDA, "requires cuda")
    def test_cuda_lstm(self):
        # Ensure CUDA (non-cuDNN) impl succeeds with fake tensors.
        with torch.backends.cudnn.flags(enabled=False):
            fake_tensor_mode = FakeTensorMode(allow_fallback_kernels=False)
            with fake_tensor_mode:
                N = 5
                L = 4
                H_in = 2
                hidden_size = 3
                proj_size = 2
                num_layers = 2
                bidir = False
                D = 2 if bidir else 1
                H_out = proj_size if proj_size > 0 else hidden_size

                lstm = torch.nn.LSTM(
                    input_size=H_in,
                    hidden_size=hidden_size,
                    num_layers=num_layers,
                    proj_size=proj_size,
                    batch_first=False,
                    bias=True,
                    bidirectional=bidir,
                    device="cuda",
                )

                h_0 = torch.randn((num_layers * D, N, H_out), device="cuda")
                c_0 = torch.randn((num_layers * D, N, hidden_size), device="cuda")
                inp = torch.randn((L, N, H_in), device="cuda")
                (output, (h_n, c_n)) = lstm(inp, (h_0, c_0))
                output.sum().backward()

                self.assertEqual(output.shape, (L, N, D * H_out))
                self.assertEqual(h_n.shape, (D * num_layers, N, H_out))
                self.assertEqual(c_n.shape, (D * num_layers, N, hidden_size))

    def test_data_dependent_operator(self):
        with FakeTensorMode(allow_fallback_kernels=False):
            x = torch.rand([10, 10])

            self.assertRaises(DynamicOutputShapeException, lambda: torch.nonzero(x))

    def test_parameter_view(self):
        x = torch.nn.Parameter(torch.randn(4))
        x_view = x.view(4)
        mode = FakeTensorMode()
        fake_x_view = mode.from_tensor(x_view)
        fake_x = mode.from_tensor(x)
        self.assertFalse(isinstance(fake_x_view, torch.nn.Parameter))
        self.assertTrue(isinstance(fake_x, torch.nn.Parameter))

    def test_tolist(self):
        shape_env = ShapeEnv()
        with FakeTensorMode(allow_fallback_kernels=False, shape_env=shape_env):
            x = torch.rand([10])
            x.tolist()

    # Propagate real tensors doesn't work with fake-on-fake
    @expectedFailurePropagateRealTensors
    def test_same_shape_env_preserved(self):
        shape_env = ShapeEnv()
        mode1 = FakeTensorMode(shape_env=shape_env)
        t1 = mode1.from_tensor(
            torch.randn(10),
            symbolic_context=StatelessSymbolicContext(
                dynamic_sizes=[DimDynamic.DYNAMIC], constraint_sizes=[None]
            ),
        )
        mode2 = FakeTensorMode(shape_env=shape_env)
        t2 = mode2.from_tensor(t1)
        # t2.size(0) is still dynamic, even though we didn't pass DYNAMIC here
        self.assertIsNot(t2, t1)
        self.assertIs(t1.fake_mode, mode1)
        self.assertIs(t2.fake_mode, mode2)
        self.assertIs(t2.size(0).node.shape_env, t1.size(0).node.shape_env)
        self.assertEqual(str(t2.size(0)), str(t1.size(0)))

    # TODO: Support NJT.  There's also some funny business with dynamic shapes
    # which would need to be dealt with as well
    @expectedFailurePropagateRealTensors
    def test_jagged_fake_to_fake_preserved(self):
        from torch.nested._internal.nested_tensor import jagged_from_list

        S0, S1, S2 = 3, 4, 5
        D = 4
        a = torch.randn(S0, D, requires_grad=True, dtype=torch.float64)
        b = torch.randn(S1, D, requires_grad=True, dtype=torch.float64)
        c = torch.randn(S2, D, requires_grad=True, dtype=torch.float64)
        offsets = None
        jt, _ = jagged_from_list([a, b, c], offsets)
        shape_env = ShapeEnv()
        mode1 = FakeTensorMode(shape_env=shape_env)
        t1 = mode1.from_tensor(jt)
        mode2 = FakeTensorMode(shape_env=shape_env)
        t2 = mode2.from_tensor(t1)
        # It's not obvious that the invocation above makes it dynamic but it
        # does!
        self.assertTrue(free_symbols(t1.size()))
        self.assertIsNot(t2, t1)
        self.assertIs(t1.offsets().fake_mode, mode1)
        self.assertIs(t2.offsets().fake_mode, mode2)
        self.assertIs(t2.size(1).node.shape_env, t1.size(1).node.shape_env)
        self.assertEqual(str(t2.size(1)), str(t1.size(1)))

    def checkMetaProps(self, t1, t2):
        prims.utils.compare_tensor_meta(t1, t2, check_strides=True)

    @skipIfCrossRef
    def test_deepcopy(self):
        with FakeTensorMode() as mode:
            pass
        mod = torch.nn.BatchNorm2d(10)
        with torch._subclasses.fake_tensor.FakeCopyMode(mode):
            mod_copied = copy.deepcopy(mod)

        def check_copy(mod, mod_copied):
            for name, param in itertools.chain(
                mod.named_parameters(), mod.named_buffers()
            ):
                param_copied = getattr(mod_copied, name)
                self.checkMetaProps(param, param_copied)
                self.assertTrue(isinstance(param_copied, FakeTensor))
                self.assertEqual(
                    isinstance(param, torch.nn.Parameter),
                    isinstance(param_copied, torch.nn.Parameter),
                )
                self.assertEqual(param.requires_grad, param_copied.requires_grad)

        check_copy(mod, mod_copied)

        class ModuleNew(torch.nn.Module):
            def __init__(self) -> None:
                super().__init__()
                self.a = torch.rand([10, 2])
                self.b = self.a
                self.c = self.a[0]

        mod = ModuleNew()
        with torch._subclasses.fake_tensor.FakeCopyMode(mode):
            mod_copied = copy.deepcopy(mod)

        self.assertIs(mod_copied.a, mod_copied.b)
        self.assertEqual(mod_copied.b.storage()._cdata, mod_copied.a.storage()._cdata)

    @unittest.skipIf(
        TEST_WITH_TORCHDYNAMO, "isinstance check for FakeTensor won't work with compile"
    )
    @unittest.skipIf(not RUN_CUDA, "requires cuda")
    def test_new(self):
        with FakeTensorMode():
            a = torch.rand([16, 1])
            self.checkType(a.new(10, 10), "cpu", [10, 10])
            self.checkType(a.new([1, 2, 3, 4]), "cpu", [4])
            b = torch.rand([4, 4], device="cuda")
            self.checkType(b.new(device="cuda"), "cuda", [0])
            self.checkType(a.new(torch.rand([1])), "cpu", [1])

    @unittest.skipIf(
        TEST_WITH_TORCHDYNAMO, "isinstance check for FakeTensor won't work with compile"
    )
    def test_scalar_inputs(self):
        with FakeTensorMode():
            self.checkType(torch.div(3, 2), "cpu", [])
            ten = torch.zeros(2, dtype=torch.int32) * 2.0
            self.assertEqual(ten.dtype, torch.float)
            self.checkType(ten, "cpu", [2])

    @unittest.skipIf(
        TEST_WITH_TORCHDYNAMO, "isinstance check for FakeTensor won't work with compile"
    )
    def test_allow_meta(self):
        def run_meta():
            with FakeTensorMode():
                x = torch.rand([4], device="meta")
                return x + x

        self.checkType(run_meta(), "meta", [4])

        with patch.object(torch._functorch.config, "fake_tensor_allow_meta", False):
            self.assertRaises(Exception, run_meta)

    def test_embedding_bag_meta(self):
        def f():
            # This behavior was originally unintentional but we see people
            # relying on it
            embedding = torch.nn.EmbeddingBag(10, 3, mode="sum", device="meta")
            input = torch.tensor([1, 2, 4, 5, 4, 3, 2, 9], dtype=torch.long)
            offsets = torch.tensor([0, 4], dtype=torch.long)
            return embedding(input, offsets)

        real_out = f()
        with FakeTensorMode():
            fake_out = f()

        for r, f in zip(real_out, fake_out):
            self.assertEqual(r.size(), f.size())
            self.assertEqual(r.device, f.device)

    @unittest.skipIf(
        TEST_WITH_TORCHDYNAMO, "isinstance check for FakeTensor won't work with compile"
    )
    def test_mixed_real_and_fake_inputs(self):
        class _TestPattern(torch.nn.Module):
            def __init__(self) -> None:
                super().__init__()
                self.conv = torch.nn.Conv2d(1, 1, 1)
                self.bn = torch.nn.BatchNorm2d(1)

            def forward(self, input):
                running_std = torch.sqrt(self.bn.running_var + self.bn.eps)
                scale_factor = self.bn.weight / running_std
                weight_shape = [1] * len(self.conv.weight.shape)
                weight_shape[0] = -1
                bias_shape = [1] * len(self.conv.weight.shape)
                bias_shape[1] = -1
                scaled_weight = self.conv.weight * scale_factor.reshape(weight_shape)
                zero_bias = torch.zeros_like(self.conv.bias, dtype=input.dtype)
                conv = self.conv._conv_forward(input, scaled_weight, zero_bias)
                conv_orig = conv / scale_factor.reshape(bias_shape)
                conv_orig = conv_orig + self.conv.bias.reshape(bias_shape)
                conv = self.bn(conv_orig)
                return conv

        example_inputs = (torch.randn(1, 1, 3, 3),)
        mod = _TestPattern()
        with FakeTensorMode(allow_non_fake_inputs=True):
            out = mod(torch.randn(1, 1, 3, 3))
        self.checkType(out, "cpu", (1, 1, 3, 3))

    @unittest.skipIf(
        TEST_WITH_TORCHDYNAMO, "isinstance check for FakeTensor won't work with compile"
    )
    @unittest.skipIf(not RUN_CUDA, "requires cuda")
    def test_aten_copy_multi_device(self):
        with FakeTensorMode():
            x1 = torch.rand(4, device="cpu")
            x2 = torch.rand(4, device="cuda")
            copy1 = torch.ops.aten.copy.default(x1, x2)
            copy2 = torch.ops.aten.copy.default(x2, x1)
            out = torch.empty(4, device="cpu")
            torch.ops.aten.copy.out(x1, x2, out=out)
        self.checkType(copy1, "cpu", (4,))
        self.checkType(copy2, "cuda", (4,))
        self.checkType(out, "cpu", (4,))

    @unittest.skipIf(
        TEST_WITH_TORCHDYNAMO, "isinstance check for FakeTensor won't work with compile"
    )
    @unittest.skipIf(not RUN_CUDA, "requires cuda")
    def test_aten_index_multi_device(self):
        with FakeTensorMode():
            x1 = torch.rand(4, 4, device="cpu")
            x2 = torch.rand(4, 4, device="cuda")
            i1 = torch.tensor([0, 1], device="cuda")
            i2 = torch.tensor([0, 1], device="cpu")
            # NB: This one does not work: cuda indices not allowed on cpu
            # tensor
            # r1 = torch.ops.aten.index(x1, i1)
            r2 = torch.ops.aten.index(x2, i2)

            y1 = torch.rand(4, device="cpu")
            y2 = torch.rand(4, device="cuda")
            j1 = torch.tensor([2], device="cuda")
            j2 = torch.tensor([2], device="cpu")
            r3 = torch.ops.aten.index_put.default(x1, j1, y1)
            r4 = torch.ops.aten.index_put.default(x2, j2, y2)
        # self.checkType(r1, "cpu", ())
        self.checkType(r2, "cuda", ())
        self.checkType(r3, "cpu", (4, 4))
        self.checkType(r4, "cuda", (4, 4))

    @unittest.skipIf(
        TEST_WITH_TORCHDYNAMO, "isinstance check for FakeTensor won't work with compile"
    )
    @unittest.skipIf(not RUN_CUDA, "requires cuda")
    def test_aten_slice_scatter_multi_device(self):
        with FakeTensorMode():
            x1 = torch.rand(4, 4, device="cpu")
            y1 = torch.rand(2, 4, device="cuda")
            x2 = torch.rand(4, 4, device="cuda")
            y2 = torch.rand(2, 4, device="cpu")
            out = torch.empty(4, 4, device="cpu")
            r1 = torch.ops.aten.slice_scatter.default(x1, y1, start=2)
            r2 = torch.ops.aten.slice_scatter.default(x2, y2, start=2)
            r3 = torch.ops.aten.slice_scatter.out(x1, y1, out=out, start=2)
        self.checkType(r1, "cpu", (4, 4))
        self.checkType(r2, "cuda", (4, 4))
        self.checkType(r3, "cpu", (4, 4))
        self.checkType(out, "cpu", (4, 4))

    def test__adaptive_avg_pool2d_backward(self):
        with FakeTensorMode():
            grad_out = torch.rand(2, 3, 4, 4)
            inp = torch.rand(2, 3, 4, 4).to(memory_format=torch.channels_last)
            grad_in = torch.ops.aten._adaptive_avg_pool2d_backward(grad_out, inp)
            self.assertTrue(
                torch._prims_common.suggest_memory_format(grad_in)
                == torch.channels_last
            )

    def test_export_numpy(self):
        class MyNumpyModel(torch.nn.Module):
            def forward(self, input):
                input = input.numpy()
                return input + np.random.randn(*input.shape)

        with FakeTensorMode():
            ep = torch.export.export(
                MyNumpyModel(), args=(torch.randn(1000),), strict=True
            )
            self.assertTrue(isinstance(ep, torch.export.ExportedProgram))

    def test_unsqueeze_copy(self):
        shape_env = ShapeEnv()
        t1 = torch.ones(2, 2, 768)
        with FakeTensorMode(shape_env=shape_env) as fake_mode:
            t = fake_mode.from_tensor(
                t1,
                symbolic_context=StatelessSymbolicContext(
                    dynamic_sizes=[
                        DimDynamic.DYNAMIC,
                        DimDynamic.STATIC,
                        DimDynamic.STATIC,
                    ],
                ),
            )

        self.assertEqual(t.shape[0], torch.ops.aten.unsqueeze_copy(t, 1).shape[0])

    def test_alias_call(self):
        fwAD = torch.autograd.forward_ad

        def f(x):
            return 4312491 * x

        with torch._subclasses.fake_tensor.FakeTensorMode():
            with fwAD.dual_level():
                x = torch.randn(3, device="cpu")
                y = torch.ones_like(x)
                dual = fwAD.make_dual(x, y)
                r = f(dual)

        self.assertIsInstance(r, FakeTensor)
        self.assertEqual(r.size(), [3])

    @parametrize("reverse", [False, True])
    def test_scan(self, reverse):
        def add(x, y):
            return x + y, x + y

        with torch._subclasses.fake_tensor.FakeTensorMode():
            x = torch.randn((3, 5, 7), device="cpu")
            init = torch.randn((3, 7), device="cpu")
            r = scan(add, init, x, dim=1, reverse=reverse)

        self.assertIsInstance(r[0], FakeTensor)
        self.assertIsInstance(r[1], FakeTensor)

    def test_fast_div(self):
        mode = FakeTensorMode()
        with mode:
            x = torch.empty(2, 2, device="cpu", dtype=torch.int32)
        from torch._subclasses.fake_impls import get_fast_op_impls

        fast_div = get_fast_op_impls()[torch.ops.aten.div.Tensor]
        y = fast_div(mode, x, 2)
        self.assertEqual(y.dtype, torch.float32)


instantiate_parametrized_tests(FakeTensorTest)


def make_propagate_real_tensors_cls(cls):
    cls = make_test_cls_with_patches(
        cls,
        "PropagateRealTensors",
        "_propagate_real_tensors",
        (torch._functorch.config, "fake_tensor_propagate_real_tensors", True),
        xfail_prop="_expected_failure_propagate_real_tensors",
        decorator=skipIfTorchDynamo("propagate_real_tensors affects Dynamo"),
    )
    cls.__file__ = __file__
    cls.__module__ = __name__
    globals()[cls.__name__] = cls


make_propagate_real_tensors_cls(FakeTensorTest)


class FakeTensorConstHandling(TestCase):
    def assertConst(self, *args):
        for arg in args:
            self.assertTrue(arg.constant is not None)

    def assertNotConst(self, *args):
        for arg in args:
            self.assertTrue(arg.constant is None)

    def test_simple(self):
        with FakeTensorMode():
            x = torch.tensor(4.0)
            self.assertEqual(x.item(), 4.0)

    def test_inplace_add(self):
        with FakeTensorMode():
            x = torch.tensor(4.0)
            y = x.add_(1)
            self.assertEqual(x.item(), 5.0)
            self.assertEqual(y.item(), 5.0)
            self.assertConst(x, y)

    def test_shared_storages(self):
        with FakeTensorMode():
            x = torch.tensor([4.0])
            y = x[:]

            self.assertEqual(x.storage()._cdata, y.storage()._cdata)
            self.assertEqual(x.constant.storage()._cdata, y.constant.storage()._cdata)

    def test_constant_invalidation(self):
        with FakeTensorMode():
            x = torch.tensor([1.0])
            self.assertConst(x)
            y = torch.rand([1])
            x.add_(y)
            self.assertNotConst(x)

    def test_inplace_view_invalidation(self):
        with FakeTensorMode():
            x = torch.tensor([1])
            self.assertConst(x)
            x.resize_([2])
            self.assertEqual(x.size(0), 2)
            self.assertNotConst(x)

    def test_fake_tensor_in_intlist_repro(self):
        def fn(tensors):
            max_size = torch.tensor([800, 1216], dtype=torch.int64)
            batch_shape = [len(tensors)] + list(tensors[0].shape[:-2]) + list(max_size)
            return tensors[0].new_full(batch_shape, 0.0)

        with self.assertRaises(
            torch._subclasses.fake_tensor.DataDependentOutputException
        ):
            with torch._subclasses.fake_tensor.FakeTensorMode():
                a = torch.randn(3, 800, 1199)
                b = torch.randn(3, 800, 800)
                inputs = [a, b]
                ref = fn(inputs)

    def test_fake_tensor_batch_norm_cpu(self):
        with torch._subclasses.CrossRefFakeMode():
            m = torch.nn.Sequential(
                torch.nn.BatchNorm2d(10),
                torch.nn.ReLU(),
            )
            m.eval()
            out = m(torch.randn([2, 10, 8, 8]))

    def test_shared_storage_invalidation(self):
        with FakeTensorMode():
            x = torch.tensor([1.0])
            y = x[:]
            self.assertConst(x, y)
            y.add_(torch.rand([1]))
            self.assertNotConst(x, y)

    def test_aliased_const_write(self):
        with FakeTensorMode():
            x = torch.tensor([1])
            y = x.expand([4])
            self.assertNotConst(y)
            y[0] = 1
            self.assertNotConst(x)

    def test_constant_propagate_through_functions(self):
        with FakeTensorMode():
            y = torch.div(4, 4, rounding_mode="trunc")
            self.assertConst(y)


make_propagate_real_tensors_cls(FakeTensorConstHandling)


def contains_type(type: torch.Type, maybe_contained_type: torch.Type):
    return maybe_contained_type.isSubtypeOf(type) or any(
        contains_type(e, maybe_contained_type) for e in type.containedTypes()
    )


class FakeTensorOpInfoTest(TestCase):
    @ops(custom_op_db, dtypes=OpDTypes.any_one)
    def test_fake(self, device, dtype, op):
        sample_inputs_itr = op.sample_inputs(device, dtype, requires_grad=False)
        for sample_input in sample_inputs_itr:
            args = (sample_input.input,) + sample_input.args
            kwargs = sample_input.kwargs
            optests.fake_check(op, args, kwargs)


make_propagate_real_tensors_cls(FakeTensorOpInfoTest)
instantiate_device_type_tests(FakeTensorOpInfoTest, globals(), only_for=("cpu", "cuda"))
instantiate_device_type_tests(
    PropagateRealTensorsFakeTensorOpInfoTest,  # noqa: F821
    globals(),
    only_for=("cpu",),
)


class FakeTensorConverterTest(TestCase):
    def test_memoized_conversion_to_meta(self):
        x = torch.rand(2, 2, 2)
        mode = FakeTensorMode()
        self.assertTrue(mode.from_tensor(x) is mode.from_tensor(x))

    def test_memoized_conversion_from_meta(self):
        x = torch.rand(2, 2).to(device="meta")
        mode = FakeTensorMode()
        converter = mode.fake_tensor_converter
        self.assertTrue(
            converter.from_meta_and_device(mode, x, "cpu")
            is converter.from_meta_and_device(mode, x, "cpu")
        )

    def test_separate_tensor_storages_view(self):
        x = torch.rand(2, 2, 2)
        y = x[0]
        mode = FakeTensorMode()
        converter = mode.fake_tensor_converter
        x_conv = converter.from_real_tensor(mode, x)
        y_conv = converter.from_real_tensor(mode, y)
        self.assertEqual(torch._C._storage_id(x_conv), torch._C._storage_id(y_conv))

    @xfailIfTorchDynamo
    def test_separate_tensor_storages_non_view(self):
        x = torch.rand(2, 2, 2)
        y = torch.rand(4, 2)
        y.set_(x.storage())
        mode = FakeTensorMode()
        converter = mode.fake_tensor_converter
        x_conv = converter.from_real_tensor(mode, x)
        y_conv = converter.from_real_tensor(mode, y)
        stor_id = torch._C._storage_id(x_conv)
        self.assertEqual(stor_id, torch._C._storage_id(y_conv))
        del x
        del x_conv
        self.assertEqual(len(converter.tensor_memo), 1)
        self.assertEqual(len(converter.meta_converter.storage_memo), 1)
        del y
        del y_conv
        self.assertEqual(len(converter.tensor_memo), 0)
        self.assertEqual(len(converter.meta_converter.storage_memo), 0)

    def test_dead_weak_ref(self):
        x = torch.rand(2, 2, 2)
        y = x[0]
        mode = FakeTensorMode()
        converter = FakeTensorConverter()
        x_conv = converter.from_real_tensor(mode, x)
        x_conv_storage = x_conv.untyped_storage()
        del x_conv
        self.assertFalse(x in converter.tensor_memo)
        y_conv = converter.from_real_tensor(mode, y)
        self.assertIs(x_conv_storage, y_conv.untyped_storage())

    @xfailIfTorchDynamo
    def test_dead_key(self):
        x = torch.rand(2, 2, 2)
        mode = FakeTensorMode()
        converter = FakeTensorConverter()
        x_conv = converter.from_real_tensor(mode, x)
        self.assertEqual(len(converter.tensor_memo), 1)
        x_conv2 = converter.from_real_tensor(mode, x)
        assert x_conv2 is x_conv
        del x
        del x_conv
        del x_conv2
        self.assertEqual(len(converter.tensor_memo), 0)

    def test_no_active_mode(self):
        with FakeTensorMode() as mode:
            x = torch.empty(2, 2, device="cpu")
            y = torch.empty(2, 2, device="cpu")

        out = x + y
        self.assertEqual(mode, out.fake_mode)
        self.assertTrue(isinstance(out, FakeTensor))
        self.assertEqual(out.device.type, "cpu")

    def test_multiple_modes(self):
        t = torch.rand([4])
        t2 = torch.rand([4])
        with FakeTensorMode() as m:
            with FakeTensorMode() as m2:
                t_fake = m.from_tensor(t)
                t2_fake = m2.from_tensor(t2)

                with self.assertRaisesRegex(Exception, "Mixing fake modes"):
                    t_fake + t2_fake

    def test_separate_mode_error(self):
        with FakeTensorMode():
            x = torch.empty(2, 2, device="cpu")
        with FakeTensorMode():
            y = torch.empty(2, 2, device="cpu")
        self.assertRaises(Exception, lambda: x, y)

    @xfailIfTorchDynamo
    def test_no_ref_cycle(self):
        x = torch.rand([4])
        mode = FakeTensorMode()
        y = mode.from_tensor(x)
        self.assertEqual(len(mode.fake_tensor_converter.tensor_memo), 1)
        mode_weak = weakref.ref(mode)
        y_weak = weakref.ref(mode)
        del mode
        del y
        assert mode_weak() is None
        assert y_weak() is None


make_propagate_real_tensors_cls(FakeTensorConverterTest)


class FakeTensorOperatorInvariants(TestCase):
    def get_aten_op(self, schema):
        namespace, name = schema.name.split("::")
        overload = schema.overload_name if schema.overload_name else "default"
        assert namespace == "aten"
        return getattr(getattr(torch.ops.aten, name), overload)

    def get_all_aten_schemas(self):
        for schema in torch._C._jit_get_all_schemas():
            namespace = schema.name.split("::")[0]
            if namespace != "aten":
                continue
            yield schema

    def test_non_kwarg_only_device(self):
        for schema in self.get_all_aten_schemas():
            ten_type = torch._C.TensorType.get()
            if not any(
                contains_type(arg.type, ten_type)
                for arg in itertools.chain(schema.arguments, schema.returns)
            ):
                continue

            opt_device = torch._C.OptionalType(torch._C.DeviceObjType.get())
            has_non_kwarg_device = any(
                not arg.kwarg_only and arg.type.isSubtypeOf(opt_device)
                for arg in schema.arguments
            )
            if has_non_kwarg_device:
                self.assertTrue(
                    self.get_aten_op(schema)
                    in torch._subclasses.fake_tensor._device_not_kwarg_ops
                )

    def test_tensor_constructors_all_have_kwarg_device(self):
        for schema in self.get_all_aten_schemas():
            op = self.get_aten_op(schema)
            if not torch._subclasses.fake_tensor._is_tensor_constructor(op):
                continue

            opt_device = torch._C.OptionalType(torch._C.DeviceObjType.get())
            has_kwarg_device = any(
                arg.kwarg_only and arg.type.isSubtypeOf(opt_device)
                for arg in schema.arguments
            )

            self.assertTrue(
                has_kwarg_device or op == torch.ops.aten._list_to_tensor.default
            )

    @unittest.expectedFailure
    def test_sparse_new(self):
        with FakeTensorMode():
            indices = torch.randn(1, 1, dtype=torch.int64)
            values = torch.randn(1)
            extra = (2,)
            sparse = torch.randn(1).to_sparse()
            # This used to segfault, now it does not, but it still raises an
            # error
            sparse2 = sparse.new(indices, values, extra)

    def test_tensor_new(self):
        with FakeTensorMode():
            x = torch.Tensor([1, 2, 3])
        self.assertIsInstance(x, FakeTensor)

    def test_like_ops(self):
        for schema in self.get_all_aten_schemas():
            if "_like" == schema.name[-5:]:
                op = self.get_aten_op(schema)
                self.assertIn(
                    op, torch._subclasses.fake_tensor._like_tensor_constructors
                )

    def test_str_storage(self):
        x = torch.zeros(3)
        with FakeTensorMode() as m:
            y = m.from_tensor(x)
            self.assertExpectedInline(
                str(x.storage()),
                """\
 0.0
 0.0
 0.0
[torch.storage.TypedStorage(dtype=torch.float32, device=cpu) of size 3]""",
            )
            self.assertExpectedInline(
                str(y.storage()),
                """\
...
[torch.storage.TypedStorage(dtype=torch.float32, device=meta) of size 3]""",
            )

        self.assertExpectedInline(
            str(y.storage()),
            """\
...
[torch.storage.TypedStorage(dtype=torch.float32, device=meta) of size 3]""",
        )

    # at::_embedding_bag has no op info,
    # and returns extra tensors that at::embedding bag throws away
    def test_embedding_bag_private(self):
        args = [
            torch.ones(6, 1),
            torch.ones(6, dtype=torch.int64),
            torch.arange(2, dtype=torch.int64),
            False,
            2,  # mode = max
        ]

        ref_out = torch.ops.aten._embedding_bag(*args)
        with FakeTensorMode() as m:
            meta_args = [
                m.from_tensor(a) if isinstance(a, torch.Tensor) else a for a in args
            ]
            meta_out = torch.ops.aten._embedding_bag(*meta_args)

        self.assertEqual(len(ref_out), len(meta_out))
        for ref_o, meta_o in zip(ref_out, meta_out):
            self.assertEqual(ref_o.size(), meta_o.size())

    def test_cross_entropy_loss(self):
        inp = torch.randn(3, 5)
        target = torch.randint(5, (3,), dtype=torch.long)
        weight = torch.rand(5)
        fn = torch.nn.functional.cross_entropy
        for w in (weight, None):
            args = (inp, target, w)
            ref = fn(*args)
            with FakeTensorMode() as m:
                meta_args = [
                    m.from_tensor(a) if isinstance(a, torch.Tensor) else a for a in args
                ]
                meta_out = torch.nn.functional.cross_entropy(
                    *meta_args, label_smoothing=0.5
                )

            self.assertEqual(ref.size(), meta_out.size())

    @skipIfRocm
    @unittest.skipIf(
        not PLATFORM_SUPPORTS_FLASH_ATTENTION,
        "Does not support SDPA or pre-SM80 hardware",
    )
    def test_flash_attention(self):
        class Repro(torch.nn.Module):
            def __init__(self) -> None:
                super().__init__()

            def forward(self, arg1, arg2, arg3):
                torch.ops.aten._scaled_dot_product_flash_attention(
                    arg1, arg2, arg3, scale=0.17677669529663687
                )

        args_new = [
            [
                ((1, 48, 64, 64), (0, 4096, 64, 1), torch.float16, "cuda"),
                ((1, 48, 64, 64), (0, 4096, 64, 1), torch.float16, "cuda"),
                ((1, 48, 64, 64), (0, 4096, 64, 1), torch.float16, "cuda"),
            ],
            [
                ((4, 2, 16, 32), (1024, 512, 32, 1), torch.float16, "cuda"),
                ((4, 2, 16, 32), (1024, 512, 32, 1), torch.float16, "cuda"),
                ((4, 2, 16, 32), (1024, 512, 32, 1), torch.float16, "cuda"),
            ],
        ]
        for args_list in args_new:
            args = [
                rand_strided(bsz, num_heads, seq_len, head_dim)
                for (bsz, num_heads, seq_len, head_dim) in args_list
            ]
            try:
                with torch._subclasses.CrossRefFakeMode():
                    Repro()(*args)
            except MetadataMismatchError as e:
                # We expect the cross ref to succed for the first output to fail
                # for the rng state, see Note [Seed and Offset]
                self.assertTrue("output[0]" not in str(e))
                if self.__class__.__name__.startswith("PropagateRealTensors"):
                    self.assertTrue(
                        "Real tensor propagation found a metadata mismatch" in str(e)
                    )
                else:
                    self.assertTrue(
                        "found mismatched tensor metadata for output" in str(e)
                    )

    # IMPORTANT!!! Always run even if CUDA is not available
    def test_fake_gpu_no_init(self):
        # Skip this test, we will try to run CUDA operations to real prop so
        # it clearly will not work on CPU runner
        if torch._functorch.config.fake_tensor_propagate_real_tensors:
            return
        with FakeTensorMode():
            torch.empty(10, device=GPU_TYPE)
            torch.ones(10, device=GPU_TYPE)
            torch.zeros(10, device=GPU_TYPE)
            torch.rand(10, device=GPU_TYPE)
            torch.tensor(3.14, device=GPU_TYPE)
            torch.tensor([[3.14, 2], [1, 2]], device=GPU_TYPE)

    @skipIfRocm
    @unittest.skipIf(not RUN_CUDA, "requires cuda")
    def test_conv_c1_backward(self):
        class Repro(torch.nn.Module):
            def __init__(self) -> None:
                super().__init__()

            def forward(self, arg1, arg2, arg3):
                torch.ops.aten.convolution_backward.default(
                    arg1,
                    arg2,
                    arg3,
                    [1],
                    [1, 1],
                    [1, 1],
                    [1, 1],
                    False,
                    [0, 0],
                    1,
                    [True, True, False],
                )

        args_new = [
            ((16, 1, 128, 128), (16384, 16384, 128, 1), torch.float16, "cuda"),
            ((16, 64, 128, 128), (1048576, 1, 8192, 64), torch.float16, "cuda"),
            ((1, 64, 3, 3), (576, 9, 3, 1), torch.float16, "cuda"),
        ]
        args = [rand_strided(sh, st, dt, dev) for (sh, st, dt, dev) in args_new]

        with torch._subclasses.CrossRefFakeMode():
            Repro()(*args)

    def test_no_dispatch_with_like_function(self):
        class CountingMode(TorchDispatchMode):
            def __init__(self) -> None:
                self.count = 0

            def __torch_dispatch__(self, func, types, args=(), kwargs=None):
                self.count += 1
                return func(*args, **kwargs)

        with FakeTensorMode():
            x = torch.randn(2)
            with CountingMode() as mode:
                with no_dispatch():
                    torch.zeros_like(x)

        self.assertEqual(mode.count, 0)

    # PropagateRealTensors installs weakrefs
    @expectedFailurePropagateRealTensors
    @unittest.skipIf(not RUN_CUDA, "requires cuda")
    def test_module_to(self):
        def _check_device(sd, device_type):
            for v in sd.values():
                self.assertEqual(v.device.type, device_type)

        with FakeTensorMode():
            m = torch.nn.Linear(2, 2)
            _check_device(m.state_dict(), "cpu")
            m.to("cuda")
            _check_device(m.state_dict(), "cuda")


make_propagate_real_tensors_cls(FakeTensorOperatorInvariants)


class FakeTensorPropTest(TestCase):
    def test_fake_tensor_prop_on_nn_module(self):
        class ToyNnModuleWithParameters(torch.nn.Module):
            def __init__(self) -> None:
                super().__init__()
                self.layer1 = torch.nn.Linear(4, 3)
                self.layer2 = torch.nn.Linear(3, 2)

            def forward(self, value):
                value = self.layer1(value)
                value = torch.relu(value)
                value = self.layer2(value)
                return value

        model = ToyNnModuleWithParameters()
        value = torch.randn(5, 4)
        # Convert nn.Module to GraphModule so that FakeTensorProp runs.
        graph_model = torch.fx.symbolic_trace(model, (value,))
        # The following block runs FakeTensorProp on graph_module w/to the same FakeTensorMode
        #
        # TODO(wschin): there should be an API to run FakeTensorProp for GraphModule
        # with parameters and buffers.
        with FakeTensorMode() as fake_tensor_mode:

            def to_fake_tensor(x):
                if isinstance(x, torch.Tensor) and not isinstance(x, FakeTensor):
                    return fake_tensor_mode.from_tensor(x)
                return x

            fake_parameters_and_buffers = {
                k: to_fake_tensor(v)
                for k, v in itertools.chain(
                    graph_model.named_parameters(), graph_model.named_buffers()
                )
            }
            with torch.nn.utils.stateless._reparametrize_module(
                graph_model, fake_parameters_and_buffers
            ):
                # This case uses the **same** fake tensor mode to
                #  1. create fake parameters and fake buffers, and
                #  2. run FakeTensorProp
                # The result should be correct.
                result = FakeTensorProp(graph_model, fake_tensor_mode).propagate(value)
                self.assertTrue(isinstance(result, FakeTensor))
                self.assertEqual(result.shape, (5, 2))
                # This case uses the **different** fake tensor modes to
                #  1. create fake parameters and fake buffers, and
                #  2. run FakeTensorProp
                # The following code should fail.
                failed = False
                try:
                    FakeTensorProp(graph_model).propagate(value)
                except AssertionError:
                    # AssertionError: tensor's device must be `meta`, got cpu instead
                    failed = True
                self.assertTrue(failed)

    def test_fake_tensor_prop_on_nn_module_with_optional_args(self):
        class OptionalArgumentInBetween(torch.nn.Module):
            def __init__(self) -> None:
                super().__init__()
                self.layer1 = torch.nn.Linear(4, 3)
                self.layer2 = torch.nn.Linear(3, 2)

            def forward(self, value, another_value=None, another_optional_value=None):
                # Mimic huggingface's `forward` methods which have several optional arguments.
                # For example, GPT accepts forward(self, input_ids, None, attention_mask, ...).
                # To apply FakeTensorProp, its from_real_tensor(...) needs to accept None.
                if another_value is None:
                    another_value = torch.rand_like(value)
                if another_optional_value is None:
                    another_optional_value = torch.rand_like(value)
                value = value + another_value + another_optional_value
                return value * value

        fake_mode = FakeTensorMode(
            allow_non_fake_inputs=True, allow_fallback_kernels=False
        )
        with fake_mode:
            model = OptionalArgumentInBetween()
            value = torch.randn(5, 4)
            another_optional_value = torch.randn(5, 4)
            graph_model = torch.fx.symbolic_trace(
                model, (value, None, another_optional_value)
            )
            FakeTensorProp(graph_model, fake_mode).propagate(
                value, None, another_optional_value
            )

    def test_unbacked_shape_realloc(self):
        def f(x):
            return x.nonzero()

        shape_env = ShapeEnv()
        fake_mode = FakeTensorMode(shape_env=shape_env)
        with fake_mode:
            value = torch.randn(5)
            gm = make_fx(f)(value)
        nonzero_nodes = [
            n for n in gm.graph.nodes if n.target is torch.ops.aten.nonzero.default
        ]
        self.assertEqual(len(nonzero_nodes), 1)
        self.assertIsInstance(nonzero_nodes[0].meta["val"].shape[0], torch.SymInt)
        u0 = nonzero_nodes[0].meta["val"].shape[0]
        FakeTensorProp(gm, fake_mode).propagate(value)
        u1 = nonzero_nodes[0].meta["val"].shape[0]
        # Test that this test is actually doing something in that the
        # FakeTensorProp actually triggered a reallocation.  If this assert is
        # failing, it could be because we started memoizing the nnz count for
        # nonzero, which is nice in some sense (no reallocation) but not
        # helpful for this test, which is checking what we do when we have
        # to reallocate.  If so, you need to make this example more
        # complicated (e.g., maybe have a nontrivial computation on the input
        # before feeding it into nonzero, or have some sort of randomness)
        self.assertIsNot(u0, u1)
        self.assertTrue(statically_known_true(u0 == u1))

    def test_nonzero_stride(self):
        shape_env = ShapeEnv()
        fake_mode = FakeTensorMode(shape_env=shape_env)
        with fake_mode:
            value = torch.ones(5)
            fake_r = value.nonzero()

        r = torch.ones(5).nonzero()

        self.assertEqual(fake_r.T.is_contiguous(), r.T.is_contiguous())

    @unittest.skipIf(not RUN_CUDA, "requires cuda")
    def test_torch_load_with_fake_mode(self):
        model = torch.nn.Linear(5, 10)
        sd = model.state_dict()
        sd["tt"] = TwoTensor(torch.randn(2), torch.randn(2))

        def _read_tensor_and_check(key, sd_loaded, all_bytes, device):
            dtype = torch.float32
            t = sd_loaded[key]
            self.assertEqual(t.device.type, device)
            if isinstance(t, TwoTensor):
                untyped_storage_a, untyped_storage_b = (
                    t.a.untyped_storage(),
                    t.b.untyped_storage(),
                )
                offset_a, offset_b = (
                    untyped_storage_a._checkpoint_offset,
                    untyped_storage_b._checkpoint_offset,
                )
                nbytes_a, nbytes_b = (
                    untyped_storage_a.nbytes() // 4,
                    untyped_storage_b.nbytes() // 4,
                )
                result_a = torch.frombuffer(
                    all_bytes, dtype=dtype, count=nbytes_a, offset=offset_a
                ).resize_(t.a.size())
                result_b = torch.frombuffer(
                    all_bytes, dtype=dtype, count=nbytes_b, offset=offset_b
                ).resize_(t.b.size())
                self.assertEqual(TwoTensor(result_a, result_b), sd[key])
            else:
                untyped_storage = t.untyped_storage()
                offset = untyped_storage._checkpoint_offset
                nbytes = untyped_storage.nbytes() // 4
                result = torch.frombuffer(
                    all_bytes, dtype=dtype, count=nbytes, offset=offset
                ).resize_(t.size())
                self.assertEqual(result, sd[key])

        with TemporaryFileName() as f, torch.serialization.safe_globals([TwoTensor]):
            # Create state_dict to be loaded later
            torch.save(sd, f)
            with open(f, "rb") as g:
                all_bytes = g.read()

            fake_mode = FakeTensorMode()
            with fake_mode:
                sd_loaded = torch.load(f)
            for k in sd:
                _read_tensor_and_check(k, sd_loaded, all_bytes, "cpu")
            with fake_mode:
                sd_loaded = torch.load(f, map_location="cuda")
            for k in sd:
                _read_tensor_and_check(k, sd_loaded, all_bytes, "cuda")

        for k in sd.keys():
            sd[k] = sd[k].to("cuda")

        with TemporaryFileName() as f, torch.serialization.safe_globals([TwoTensor]):
            torch.save(sd, f)
            with open(f, "rb") as g:
                all_bytes = g.read()

            fake_mode = FakeTensorMode()
            with fake_mode:
                sd_loaded = torch.load(f)
            for k in sd:
                _read_tensor_and_check(k, sd_loaded, all_bytes, "cuda")
            with fake_mode:
                sd_loaded = torch.load(f, map_location="cpu")
            for k in sd:
                _read_tensor_and_check(k, sd_loaded, all_bytes, "cpu")


make_propagate_real_tensors_cls(FakeTensorPropTest)


class FakeTensorSerialization(TestCase):
    def test_serialization(self):
        x = torch.tensor([0], device="cpu")
        with FakeTensorMode():
            y = pickle.loads(pickle.dumps(x))
            self.assertEqual(type(y), FakeTensor)
            self.assertEqual(y.device.type, "meta")

            with unset_fake_temporarily():
                y = pickle.loads(pickle.dumps(x))
                self.assertEqual(x.device, y.device)

    def test_serialization_with_tracing(self):
        x = torch.tensor([0], device="cpu")
        with tracing(TracingContext(FakeTensorMode())):
            y = pickle.loads(pickle.dumps(x))
            self.assertEqual(x.device, y.device)


class FakeTensorDispatchCache(TestCase):
    def test_shape_env_settings(self):
        """
        Validation that any boolean settings in ShapeEnv are present in the
        ShapeEnvSettings. We hope to ensure that any new settings that might
        affect FakeTensor dispatch are included in the cache key calculation.
        If this test fails, consider updating ShapeEnvSettings or change this
        test to omit checking for the new field.
        """
        init_sig = inspect.signature(ShapeEnv._init)
        args = [
            name
            for name, param in init_sig.parameters.items()
            if type(param.default) is bool
        ]

        settings = [f.name for f in dataclasses.fields(ShapeEnvSettings)]
        for arg in args:
            self.assertTrue(arg in settings)

    def _test_cache_key(self, fm, x, y, z):
        """
        Helper for all test_cache_key_* tests below. Assert that the
        cache keys for inputs x and y are the same, but z is different.
        """
        func = aten.add.Tensor
        state = _CacheKeyState()
        key_x = fm._cache_key(state, func, [x], {})
        key_y = fm._cache_key(state, func, [y], {})
        key_z = fm._cache_key(state, func, [z], {})

        self.assertEqual(key_x, key_y)
        self.assertNotEqual(key_x, key_z)

    def test_cache_key_dtype(self):
        with FakeTensorMode() as fm:
            x = torch.randn(4, 3, dtype=torch.float16)
            y = torch.randn(4, 3, dtype=torch.float16)
            z = x.to(dtype=torch.float32)
            self._test_cache_key(fm, x, y, z)

    def test_cache_key_shape(self):
        with FakeTensorMode() as fm:
            x = torch.randn(4, 3)
            y = torch.randn(4, 3)
            z = torch.randn(4, 2)
            self._test_cache_key(fm, x, y, z)

    def test_cache_key_stride(self):
        with FakeTensorMode() as fm:
            x = torch.randn(4, 2)
            y = torch.randn(4, 2)
            z = x.as_strided((4, 2), (1, 2))
            self._test_cache_key(fm, x, y, z)

    @unittest.skipIf(not RUN_CUDA, "requires cuda")
    def test_cache_key_device(self):
        with FakeTensorMode() as fm:
            x = torch.randn(4, 3)
            y = torch.randn(4, 3)
            z = x.to(device="cuda")
            self._test_cache_key(fm, x, y, z)

    def test_cache_key_memory_format(self):
        with FakeTensorMode() as fm:
            x = torch.randn(1, 2, 3, 4)
            y = torch.randn(1, 2, 3, 4)
            z = x.to(memory_format=torch.channels_last)
            self._test_cache_key(fm, x, y, z)

    def test_cache_key_storage_offset(self):
        with FakeTensorMode() as fm:
            x = torch.randn(3)[1:]
            y = torch.randn(3)[1:]
            z = torch.randn(2)
            self._test_cache_key(fm, x, y, z)

    def test_cache_key_requires_grad(self):
        with FakeTensorMode() as fm:
            x = torch.randn(4, 3)
            y = torch.randn(4, 3)
            z = torch.randn(4, 3, requires_grad=True)
            self._test_cache_key(fm, x, y, z)

    def test_cache_key_is_conj(self):
        with FakeTensorMode() as fm:
            x = torch.randn(4, 3, dtype=torch.complex64)
            y = torch.randn(4, 3, dtype=torch.complex64)
            z = torch.randn(4, 3, dtype=torch.complex64)
            torch._C._set_conj(z, not z.is_conj())
            self._test_cache_key(fm, x, y, z)

    def test_cache_key_is_neg(self):
        with FakeTensorMode() as fm:
            x = torch.randn(4, 3, dtype=torch.complex64)
            y = torch.randn(4, 3, dtype=torch.complex64)
            z = torch.randn(4, 3, dtype=torch.complex64)
            torch._C._set_neg(z, not z.is_neg())
            self._test_cache_key(fm, x, y, z)

    def test_cache_key_is_inference(self):
        with torch.inference_mode(True):
            t = torch.randn(4, 3)
        with FakeTensorMode() as fm:
            x = torch.randn(4, 3)
            y = torch.randn(4, 3)
            z = fm.from_tensor(t)
            self._test_cache_key(fm, x, y, z)

    def test_cache_key_constants(self):
        with FakeTensorMode() as fm:
            # Python hashes 1.0 to the same value as 1. Make sure the
            # cache key calculation differentiates them.
            self._test_cache_key(fm, 1.0, 1.0, 1)
            self._test_cache_key(fm, 0.0, 0.0, 0)

    def assertHitsMisses(self, hits, misses):
        """
        Helper to assert on the number of recorded hits and misses.
        """
        info = FakeTensorMode.cache_info()
        self.assertEqual(info.hits, hits)
        self.assertEqual(info.misses, misses)

    def assertBypasses(self, reason, count):
        """
        Helper to assert on the number of recorded bypasses.
        """
        info = FakeTensorMode.cache_info()
        if count > 0:
            self.assertIn(reason, info.bypasses)
            self.assertEqual(info.bypasses[reason], count)
        else:
            self.assertNotIn(reason, info.bypasses)

    def test_cache_hit(self):
        """
        Test that cache hit/miss counters are updated correctly.
        """
        with FakeTensorMode():
            x = torch.randn(4, 3)
            y = torch.randn(4, 3)

            FakeTensorMode.cache_clear()
            self.assertHitsMisses(0, 0)
            res1 = x + y
            self.assertHitsMisses(0, 1)
            res2 = x + y
            self.assertHitsMisses(1, 1)

            self.assertEqual(
                extract_tensor_metadata(res1),
                extract_tensor_metadata(res2),
            )

    def test_cache_bypass(self):
        """
        Test that cache bypass counters are updated correctly.
        """
        with FakeTensorMode():
            x = torch.randn(1, 2)

            FakeTensorMode.cache_clear()
            self.assertBypasses("inplace view", 0)

            x.unsqueeze_(0)
            self.assertBypasses("inplace view", 1)

    def test_cache_default_dtype(self):
        """
        Test that the default dtype is respected when serving cached results.
        """
        with FakeTensorMode():
            x = torch.tensor([1, 2], dtype=torch.int32)
            torch.set_default_dtype(torch.float32)

            FakeTensorMode.cache_clear()
            self.assertHitsMisses(0, 0)

            y = x + 1.0
            self.assertEqual(y.dtype, torch.float32)
            self.assertHitsMisses(0, 1)

            torch.set_default_dtype(torch.float16)
            y = x + 1.0
            self.assertEqual(y.dtype, torch.float16)
            self.assertHitsMisses(0, 2)

            torch.set_default_dtype(torch.float32)
            y = x + 1.0
            self.assertEqual(y.dtype, torch.float32)
            self.assertHitsMisses(1, 2)

    @unittest.skipIf(not RUN_CUDA, "requires cuda")
    def test_cache_default_device(self):
        """
        Test that the default device is respected when serving cached results.
        """
        with FakeTensorMode():
            FakeTensorMode.cache_clear()
            self.assertHitsMisses(0, 0)

            torch.set_default_device("cpu")
            x = torch.tensor([1, 2])
            y = x + 1.0
            self.assertEqual(y.device.type, "cpu")
            self.assertHitsMisses(0, 1)

            torch.set_default_device("cuda")
            x = torch.tensor([1, 2])
            y = x + 1.0
            self.assertEqual(y.device.type, "cuda")
            self.assertHitsMisses(0, 2)

            torch.set_default_device("cpu")
            x = torch.tensor([1, 2])
            y = x + 1.0
            self.assertEqual(y.device.type, "cpu")
            self.assertHitsMisses(1, 2)

    def test_cache_inplace_op(self):
        """
        Test that inplace ops served from the cache correctly reference the
        input parameter.
        """
        with FakeTensorMode():
            x = torch.randn(1, 2)
            y = torch.randn(1, 2)

            FakeTensorMode.cache_clear()
            self.assertHitsMisses(0, 0)

            z = x.add_(y)
            self.assertHitsMisses(0, 1)
            self.assertEqual(id(x), id(z))

            w = x.add_(y)
            self.assertHitsMisses(1, 1)
            self.assertEqual(id(x), id(w))

    def test_cache_view_op(self):
        """
        Test that view ops are handled correctly when served from the cache.
        """
        with FakeTensorMode():
            x1 = torch.ones(2, requires_grad=True).clone()
            x2 = torch.ones(2, requires_grad=True).clone()
            y2 = x2.view(-1)

            # Test operating on a non-view tensor, then the same operation
            # on a view tensor. Assert that the view property is set correctly.
            z1 = x1.mul_(2)
            self.assertFalse(z1._is_view())

            z2 = y2.mul_(2)
            self.assertTrue(z2._is_view())

            # Now the other way around: first operate on a view tensor, then
            # the same operation on a non-view tensor.
            z2 = y2.mul_(2)
            self.assertTrue(z2._is_view())

            z1 = x1.mul_(2)
            self.assertFalse(z1._is_view())

    def test_cache_dispatch_key_set(self):
        """
        Test that operations that change the dispatch key set bypass caching.
        """
        with FakeTensorMode():
            FakeTensorMode.cache_clear()
            self.assertBypasses("dispatch_key_set mismatch", 0)

            x = torch._efficientzerotensor(3)
            self.assertTrue(x._is_zerotensor())
            self.assertBypasses("dispatch_key_set mismatch", 1)

            y = torch._efficientzerotensor(3)
            self.assertTrue(y._is_zerotensor())
            self.assertBypasses("dispatch_key_set mismatch", 2)

    def test_fft_hfft2_issue145522(self):
        with FakeTensorMode():
            s0 = 5
            s1 = 6
            s2 = 7
            s3 = 3
            s4 = 10
            s5 = 2
            x = torch.randn(s0, s1, s2)
            out = torch.randn(s0, s3, s4)
            kwargs = {
                "s": (s3, s4),
                "dim": (1, s5),
                "norm": "ortho",
            }
            r = torch._C._fft.fft_hfft2(x, **kwargs, out=out)
            self.assertEqual(r.shape, out.shape)

    def test_inference_mode(self):
        """
        Test that caching handles inference mode correctly.
        """
        with FakeTensorMode():
            x = torch.randn(4, 3)
            y = torch.randn(4, 3)

            FakeTensorMode.cache_clear()
            self.assertHitsMisses(0, 0)

            # Expect a miss when the inference mode is different
            res1 = x + y
            with torch.inference_mode():
                res2 = x + y

            self.assertHitsMisses(0, 2)
            self.assertFalse(res1.is_inference())
            self.assertTrue(res2.is_inference())

            # Second tries should see hits
            res3 = x + y

            self.assertHitsMisses(1, 2)
            self.assertFalse(res3.is_inference())
            self.assertEqual(
                extract_tensor_metadata(res1),
                extract_tensor_metadata(res3),
            )

            with torch.inference_mode():
                res4 = x + y

            self.assertHitsMisses(2, 2)
            self.assertTrue(res4.is_inference())
            self.assertEqual(
                extract_tensor_metadata(res2),
                extract_tensor_metadata(res4),
            )

    @unittest.skipIf(not RUN_CUDA, "requires cuda")
    def test_wrapper_tensor_subclass_different_device(self):
        class DifferentDeviceTensor(torch.Tensor):
            @staticmethod
            def __new__(cls, a):
                kwargs = {}
                kwargs["strides"] = a.stride()
                kwargs["storage_offset"] = a.storage_offset()
                kwargs["device"] = torch.device("cpu")
                kwargs["layout"] = a.layout
                kwargs["requires_grad"] = a.requires_grad
                kwargs["dtype"] = a.dtype
                out = torch.Tensor._make_wrapper_subclass(cls, a.size(), **kwargs)
                return out

            def __init__(self, a):
                self.inner_tensor = a

            def __repr__(self):
                return f"DifferentDeviceTensor({repr(self.inner_tensor)})"

            def __tensor_flatten__(self):
                return ["inner_tensor"], None

            @staticmethod
            def __tensor_unflatten__(inner_tensors, meta, outer_size, outer_stride):
                assert meta is None
                return DifferentDeviceTensor(inner_tensors["inner_tensor"])

            @classmethod
            def __torch_dispatch__(cls, func, types, args, kwargs):
                if kwargs is None:
                    kwargs = {}
                args = pytree.tree_map_only(
                    DifferentDeviceTensor, lambda x: x.inner_tensor, args
                )
                kwargs = pytree.tree_map_only(
                    DifferentDeviceTensor, lambda x: x.inner_tensor, kwargs
                )
                # Returns unwrapped tensor
                return func(*args, **kwargs)

        a = torch.ones(2, 2, 768, device="cuda")
        wrapped_a = DifferentDeviceTensor(a)

        # Outer Tensor is on cpu, inner is on cuda
        self.assertTrue(wrapped_a.is_cpu)
        self.assertFalse(wrapped_a.inner_tensor.is_cpu)

        with FakeTensorMode() as fake_mode:
            fake_wrapped_a = fake_mode.from_tensor(wrapped_a)

        self.assertTrue(fake_wrapped_a.is_cpu)
        assert isinstance(fake_wrapped_a, DifferentDeviceTensor)
        self.assertFalse(fake_wrapped_a.inner_tensor.is_cpu)

    def test__upsample_bilinear2d_aa_backward_dynamic_shapes(self):
        def f(x):
            return torch.nn.functional.interpolate(
                x,
                size=[256, 256],
                mode="bilinear",
                align_corners=False,
                antialias=True,
            )

        shape_env = ShapeEnv()
        fake_m = FakeTensorMode(shape_env=shape_env)
        x = fake_m.from_tensor(
            torch.randn(1, 3, 2005, 1920, requires_grad=True),
            symbolic_context=StatelessSymbolicContext(
                dynamic_sizes=[
                    DimDynamic.STATIC,
                    DimDynamic.STATIC,
                    DimDynamic.DYNAMIC,
                    DimDynamic.DYNAMIC,
                ],
                constraint_sizes=[None, None, None, None],
            ),
        )
        with fake_m, enable_python_dispatcher():
            out = f(x)
            out.sum().backward()
            self.assertEqual(x.shape, x.grad.shape)

    def test_from_buffer(self):
        with FakeTensorMode():
            obj = [1, 2]
            f = io.BytesIO()
            pickle.Pickler(f).dump(obj)
            storage = torch.UntypedStorage.from_buffer(f.getvalue(), dtype=torch.uint8)

            t = torch.ByteTensor(storage)
            self.assertTrue(isinstance(t, FakeTensor))
            self.assertEqual(t.device, torch.device("cpu"))

    def test_meta_tensor_to_fake_cpu(self):
        x = torch.randn(4, 4, device="meta")
        with FakeTensorMode(allow_non_fake_inputs=True):
            x_cpu = x.to(device="cpu")
        self.assertTrue(isinstance(x_cpu, FakeTensor))
        self.assertEqual(x_cpu.device, torch.device("cpu"))

    def test_cache_tuple_outputs(self):
        """
        Test to check that ops with tuple outputs work.
        """
        with FakeTensorMode():
            x = torch.randn(6, 4)
            y = torch.randn(6, 4)

            FakeTensorMode.cache_clear()
            self.assertHitsMisses(0, 0)

            ref = torch.split(x, 2)
            self.assertHitsMisses(0, 1)

            res = torch.split(y, 2)
            self.assertHitsMisses(1, 1)
            self.assertEqual(len(ref), len(res))
            for a, b in zip(ref, res):
                self.assertEqual(
                    extract_tensor_metadata(a),
                    extract_tensor_metadata(b),
                )

    def test_cache_aten_index(self):
        with FakeTensorMode():
            x = torch.randn(4, 4, 4)
            idx_tensor1 = torch.tensor([0, 2, 3])
            idx_tensor2 = torch.tensor([0, 1, 2])

            FakeTensorMode.cache_clear()
            self.assertHitsMisses(0, 0)

            ref = torch.ops.aten.index(x, [None, idx_tensor1, idx_tensor2])
            self.assertHitsMisses(0, 3)

            res = torch.ops.aten.index(x, [None, idx_tensor1, idx_tensor2])
            self.assertHitsMisses(1, 3)
            self.assertEqual(extract_tensor_metadata(ref), extract_tensor_metadata(res))

        with FakeTensorMode():
            x = torch.randn(4, 4, 4)
            idx_tensor1 = torch.tensor([True, True, False, True])
            self.assertRaises(
                DynamicOutputShapeException,
                lambda: torch.ops.aten.index(x, [None, idx_tensor1]),
            )

            idx_tensor1 = torch.tensor([1, -2, 3, -4], dtype=torch.int8)
            self.assertRaises(
                DynamicOutputShapeException,
                lambda: torch.ops.aten.index(x, [None, idx_tensor1]),
            )

    @skipIfWindows(
<<<<<<< HEAD
        msg="weird bug - cache doesn't get cleared after https://github.com/pytorch/pytorch/pull/154782"
=======
        msg="weird bug - cache may not be cleared after https://github.com/pytorch/pytorch/pull/154283"
>>>>>>> dff625ca
    )
    @skipIfTorchDynamo("cache hit/miss changes with invoke_subgraph caching")
    def test_invoke_subgraph(self):
        """
        Tests invoke subgraph
        """
        invoke_subgraph = torch._higher_order_ops.invoke_subgraph

        def run():
            def fn(x, y):
                return (x + y * 2,)

            # Ensure there is no caching for non-Fx graph module inputs
            with FakeTensorMode():
                x = torch.randn(6, 4)
                y = torch.randn(6, 4)

                FakeTensorMode.cache_clear()
                self.assertHitsMisses(0, 0)

                ref = invoke_subgraph(fn, "subgraph", x, y)
                self.assertHitsMisses(0, 2)
                self.assertBypasses("function argument", 1)

                res = invoke_subgraph(fn, "subgraph", x, y)
                # The hits are from the ops inside fn
                self.assertHitsMisses(2, 2)
                self.assertBypasses("function argument", 2)

                res = invoke_subgraph(fn, "subgraph", x, y)
                # The hits are from the ops inside fn
                self.assertHitsMisses(4, 2)
                self.assertBypasses("function argument", 3)

            # Get the mod as if its going through torch.compile
            backend = torch._dynamo.testing.AotEagerAndRecordGraphs()
            x = torch.randn(6, 4)
            y = torch.randn(6, 4)
            torch.compile(fn, backend=backend, fullgraph=True)(x, y)
            self.assertEqual(len(backend.fw_graphs), 1)
            mod = backend.fw_graphs[0]

            # Ensure that we see hits everytime
            with FakeTensorMode():
                x = torch.randn(6, 4)
                y = torch.randn(6, 4)

                FakeTensorMode.cache_clear()
                self.assertHitsMisses(0, 0)

                ref = invoke_subgraph(mod, "subgraph", x, y)
                self.assertHitsMisses(0, 3)

                res = invoke_subgraph(mod, "subgraph", x, y)
                # The hits are from re-running the subgraph
                self.assertHitsMisses(1, 3)

                res = invoke_subgraph(mod, "subgraph", x, y)
                # The hits are from re-running the subgraph
                self.assertHitsMisses(2, 3)

                self.assertEqual(len(ref), len(res))
                self.assertEqual(len(ref), len(res))
                for a, b in zip(ref, res):
                    self.assertEqual(
                        extract_tensor_metadata(a),
                        extract_tensor_metadata(b),
                    )
            self.assertTrue(count_invoke_subgraph_keys() > 0)

        def count_invoke_subgraph_keys():
            invoke_subgraph_keys = 0
            for cache_key in FakeTensorMode.cache.keys():
                if isinstance(cache_key.key[0], torch._ops.HigherOrderOperator):
                    invoke_subgraph_keys += 1
            return invoke_subgraph_keys

        # Check that the graph gc clears the cache
        run()
        torch.compiler.reset()
        gc.collect()
        self.assertTrue(count_invoke_subgraph_keys() == 0)

    @skipIfTorchDynamo("cache hit/miss changes with invoke_subgraph caching")
    def test_invoke_subgraph_cacheable_inplace(self):
        invoke_subgraph = torch._higher_order_ops.invoke_subgraph

        def fn(x, y):
            # aten ops are used so that eager backend graph is suitable for fake
            # tensor testing
            cos = torch.ops.aten.cos.default(x)
            # inplace-view - this should cause the whole invoke_subgraph to not
            # being able to cache
            t = torch.ops.aten.t_.default(cos)
            mul = torch.ops.aten.mul.Tensor(t, y)
            return (mul,)

        # Get the mod as if its going through torch.compile
        backend = torch._dynamo.testing.AotEagerAndRecordGraphs()
        x = torch.randn(4, 4)
        y = torch.randn(4, 4)
        torch.compile(fn, backend=backend, fullgraph=True)(x, y)
        self.assertEqual(len(backend.graphs), 1)
        mod = backend.graphs[0]

        # Ensure that invoke_subgraph result is still cached
        with FakeTensorMode():
            x = torch.randn(4, 4)
            y = torch.randn(4, 4)

            FakeTensorMode.cache_clear()
            self.assertHitsMisses(0, 0)

            ref = invoke_subgraph(mod, "subgraph", x, y)
            self.assertHitsMisses(0, 3)

            res = invoke_subgraph(mod, "subgraph", x, y)
            # The hits are from the ops inside fn and not the subgraph
            self.assertHitsMisses(1, 3)

            res = invoke_subgraph(mod, "subgraph", x, y)
            # The hits are from the ops inside fn and not the subgraph
            self.assertHitsMisses(2, 3)

            self.assertEqual(len(ref), len(res))
            self.assertEqual(len(ref), len(res))
            for a, b in zip(ref, res):
                self.assertEqual(
                    extract_tensor_metadata(a),
                    extract_tensor_metadata(b),
                )

    @skipIfTorchDynamo("cache hit/miss changes with invoke_subgraph caching")
    def test_unbacked_output(self):
        # The point of this test is to have an op which has no symbols as input
        # but a symbol as an output and make sure that we skip caching it.
        class LengthsGather(torch.nn.Module):
            def forward(
                self,
                input: torch.Tensor,
                lengths: torch.Tensor,
                indices: torch.Tensor,
                offsets: torch.Tensor,
            ) -> torch.Tensor:
                bias = torch.gather(offsets, 0, indices)
                lengths_selected = torch.gather(lengths, 0, indices)
                index = torch.repeat_interleave(bias, lengths_selected, dim=0)
                return index

        input = torch.tensor([0, 1, 2, 3, 4, 5, 6, 7, 8, 9])
        lengths = torch.tensor([0, 2, 3, 1, 4])
        indices = torch.tensor([2, 3, 4, 6, 7, 8, 9])
        offsets = torch.cumsum(lengths, 0)
        ep = torch.export.export(
            LengthsGather(), (input, lengths, indices, offsets), strict=False
        )

        FakeTensorMode.cache_clear()
        ep.run_decompositions({})
        self.assertBypasses("unrepresented symbol in output", 2)


if __name__ == "__main__":
    run_tests()<|MERGE_RESOLUTION|>--- conflicted
+++ resolved
@@ -2228,11 +2228,7 @@
             )
 
     @skipIfWindows(
-<<<<<<< HEAD
-        msg="weird bug - cache doesn't get cleared after https://github.com/pytorch/pytorch/pull/154782"
-=======
         msg="weird bug - cache may not be cleared after https://github.com/pytorch/pytorch/pull/154283"
->>>>>>> dff625ca
     )
     @skipIfTorchDynamo("cache hit/miss changes with invoke_subgraph caching")
     def test_invoke_subgraph(self):
