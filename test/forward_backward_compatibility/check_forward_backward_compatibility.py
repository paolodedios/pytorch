import argparse
import datetime
import re
import sys
import warnings
from collections import defaultdict

import torch
from torch._C import parse_schema


# How to run this test locally:
# 1 Have two virtual environments (eg conda env), one without PyTorch installed (venv_nightly)
#   one with your local changes (venv_yours).
# In venv_nightly:
# 2. First ensure that Pytorch is uninstalled, but all prereqs are installed
# 3. Install torch nightly build with
#    `pip install --pre torch -f https://download.pytorch.org/whl/nightly/cpu/torch_nightly.html`
# 4. Generate original schemas with
#    `python test/forward_backward_compatibility/dump_all_function_schemas.py --filename nightly_schemas.txt`
# Now in venv_yours:
# 5. Run this test with
#    `python test/forward_backward_compatibility/check_forward_backward_compatibility.py --existing-schemas nightly_schemas.txt`

# The date specifies how long the allowlist exclusion should apply to.
#
#   - If we NEVER give BC guarantee for an operator, you can put the
#     date arbitrarily far in the future.
#   - Otherwise, pick a date that is far enough in the future that you
#     believe you can land your diff before then.
#
# Allowlist entries can be removed after the date listed on them passes.
#
# Allowlist item format:
# [
#   0: function name regex
#   1: date until which the allowlist entry is valid
#   2: (optional) function argument regex
# ]
#
# NB: function name DOES NOT include overload name!
ALLOW_LIST = [
    ("c10_experimental", datetime.date(9999, 1, 1)),
    # Internal
    ("static", datetime.date(9999, 1, 1)),
    ("prim::ModuleDictIndex", datetime.date(9999, 1, 1)),
    ("prim::MKLDNNRelu6", datetime.date(9999, 1, 1)),
    ("prim::MKLDNNRelu6_", datetime.date(9999, 1, 1)),
    ("prim::Concat", datetime.date(9999, 1, 1)),
    ("aten::_NestedTensor_GeneralizedBMM", datetime.date(9999, 1, 1)),
    # Internal, profiler-specific ops
    ("profiler::_call_end_callbacks_on_jit_fut*", datetime.date(9999, 1, 1)),
    ("profiler::_record_function_enter", datetime.date(9999, 1, 1)),
    ("aten::_cholesky_helper", datetime.date(9999, 1, 1)),
    ("aten::_lstsq_helper", datetime.date(9999, 1, 1)),
    ("aten::_syevd_helper", datetime.date(9999, 1, 1)),
    ("aten::_linalg_solve_out_helper_", datetime.date(9999, 1, 1)),
    ("aten::select_backward", datetime.date(9999, 1, 1)),
    ("aten::lstsq", datetime.date(9999, 1, 1)),
    ("aten::lstsq.X", datetime.date(9999, 1, 1)),
    ("aten::slice_backward", datetime.date(9999, 1, 1)),
    ("aten::diagonal_backward", datetime.date(9999, 1, 1)),
    ("aten::rowwise_prune", datetime.date(9999, 1, 1)),
    ("aten::eig", datetime.date(9999, 1, 1)),
    ("aten::eig.e", datetime.date(9999, 1, 1)),
    ("aten::adaptive_avg_pool3d_backward", datetime.date(9999, 1, 1)),
    ("aten::_embedding_bag_dense_backward", datetime.date(9999, 1, 1)),
    ("aten::matrix_rank", datetime.date(9999, 1, 1)),
    ("aten::matrix_rank.tol", datetime.date(9999, 1, 1)),
    ("aten::randperm", datetime.date(9999, 1, 1)),
    ("aten::solve", datetime.date(9999, 1, 1)),
    ("aten::solve.solution", datetime.date(9999, 1, 1)),
    ("aten::_solve_helper", datetime.date(9999, 1, 1)),
    ("aten::_convolution_nogroup", datetime.date(9999, 1, 1)),
    ("aten::miopen_convolution_backward", datetime.date(9999, 1, 1)),
    ("aten::miopen_convolution_backward_bias", datetime.date(9999, 1, 1)),
    ("aten::miopen_convolution_backward_input", datetime.date(9999, 1, 1)),
    ("aten::miopen_convolution_backward_weight", datetime.date(9999, 1, 1)),
    ("aten::miopen_convolution_transpose_backward", datetime.date(9999, 1, 1)),
    ("aten::miopen_convolution_transpose_backward_input", datetime.date(9999, 1, 1)),
    ("aten::miopen_convolution_transpose_backward_weight", datetime.date(9999, 1, 1)),
    ("aten::miopen_depthwise_convolution_backward", datetime.date(9999, 1, 1)),
    ("aten::miopen_depthwise_convolution_backward_input", datetime.date(9999, 1, 1)),
    ("aten::miopen_depthwise_convolution_backward_weight", datetime.date(9999, 1, 1)),
    ("aten::_nested_tensor", datetime.date(9999, 1, 1)),
    ("prepacked::unpack_prepacked_sizes_conv2d", datetime.date(9999, 1, 1)),
    ("prepacked::unpack_prepacked_sizes_linear", datetime.date(9999, 1, 1)),
    ("aten::_symeig_helper", datetime.date(9999, 1, 1)),
    ("aten::symeig", datetime.date(9999, 1, 1)),
    ("aten::symeig.e", datetime.date(9999, 1, 1)),
    ("aten::native_multi_head_self_attention", datetime.date(9999, 1, 1)),
    ("aten::_native_multi_head_self_attention", datetime.date(9999, 1, 1)),
    ("aten::grid_sampler_3d_backward", datetime.date(9999, 1, 1)),
    ("aten::_transform_bias_rescale_qkv", datetime.date(9999, 1, 1)),
    ("prim::infer_squeeze_size.dim", datetime.date(9999, 1, 1)),
    ("prim::infer_squeeze_size", datetime.date(9999, 1, 1)),
    ("aten::_weight_norm_cuda_interface", datetime.date(9999, 1, 1)),
    ("aten::_weight_norm_cuda_interface_backward", datetime.date(9999, 1, 1)),
    ("aten::empty.SymInt", datetime.date(9999, 1, 1)),
    # nested tensor temporary auxiliary ops
    ("aten::_reshape_nested", datetime.date(9999, 1, 1)),
    ("aten::_reshape_nested_backward", datetime.date(9999, 1, 1)),
    ("aten::mps_linear", datetime.date(9999, 1, 1)),
    ("aten::_mps_linear", datetime.date(9999, 1, 1)),
    ("aten::_mps_max_pool2d", datetime.date(9999, 1, 1)),
    ("aten::_mps_max_pool2d.out", datetime.date(9999, 1, 1)),
    ("aten::mps_max_pool2d_backward", datetime.date(9999, 1, 1)),
    ("aten::mps_max_pool2d_backward.out", datetime.date(9999, 1, 1)),
    # TODO: FIXME: prims shouldn't be checked
    ("prims::.*", datetime.date(9999, 1, 1)),
    ("aten::_amp_foreach_non_finite_check_and_unscale.out", datetime.date(2022, 9, 1)),
    ("aten::_amp_foreach_non_finite_check_and_unscale_", datetime.date(2022, 9, 1)),
    ("aten::_cudnn_rnn_backward.out", datetime.date(2022, 9, 1)),
    ("aten::_foreach_abs.out", datetime.date(2022, 9, 1)),
    ("aten::_foreach_abs_", datetime.date(2022, 9, 1)),
    ("aten::_foreach_acos.out", datetime.date(2022, 9, 1)),
    ("aten::_foreach_acos_", datetime.date(2022, 9, 1)),
    ("aten::_foreach_add.List_out", datetime.date(2022, 9, 1)),
    ("aten::_foreach_add.ScalarList_out", datetime.date(2022, 9, 1)),
    ("aten::_foreach_add.Scalar_out", datetime.date(2022, 9, 1)),
    ("aten::_foreach_add_.List", datetime.date(2022, 9, 1)),
    ("aten::_foreach_add_.Scalar", datetime.date(2022, 9, 1)),
    ("aten::_foreach_add_.ScalarList", datetime.date(2022, 9, 1)),
    ("aten::_foreach_addcdiv.ScalarList_out", datetime.date(2022, 9, 1)),
    ("aten::_foreach_addcdiv.Scalar_out", datetime.date(2022, 9, 1)),
    ("aten::_foreach_addcdiv_.Scalar", datetime.date(2022, 9, 1)),
    ("aten::_foreach_addcdiv_.ScalarList", datetime.date(2022, 9, 1)),
    ("aten::_foreach_addcmul.ScalarList_out", datetime.date(2022, 9, 1)),
    ("aten::_foreach_addcmul.Scalar_out", datetime.date(2022, 9, 1)),
    ("aten::_foreach_addcmul_.Scalar", datetime.date(2022, 9, 1)),
    ("aten::_foreach_addcmul_.ScalarList", datetime.date(2022, 9, 1)),
    ("aten::_foreach_asin.out", datetime.date(2022, 9, 1)),
    ("aten::_foreach_asin_", datetime.date(2022, 9, 1)),
    ("aten::_foreach_atan.out", datetime.date(2022, 9, 1)),
    ("aten::_foreach_atan_", datetime.date(2022, 9, 1)),
    ("aten::_foreach_ceil.out", datetime.date(2022, 9, 1)),
    ("aten::_foreach_ceil_", datetime.date(2022, 9, 1)),
    ("aten::_foreach_cos.out", datetime.date(2022, 9, 1)),
    ("aten::_foreach_cos_", datetime.date(2022, 9, 1)),
    ("aten::_foreach_cosh.out", datetime.date(2022, 9, 1)),
    ("aten::_foreach_cosh_", datetime.date(2022, 9, 1)),
    ("aten::_foreach_div.List_out", datetime.date(2022, 9, 1)),
    ("aten::_foreach_div.ScalarList_out", datetime.date(2022, 9, 1)),
    ("aten::_foreach_div.Scalar_out", datetime.date(2022, 9, 1)),
    ("aten::_foreach_div_.List", datetime.date(2022, 9, 1)),
    ("aten::_foreach_div_.Scalar", datetime.date(2022, 9, 1)),
    ("aten::_foreach_div_.ScalarList", datetime.date(2022, 9, 1)),
    ("aten::_foreach_erf.out", datetime.date(2022, 9, 1)),
    ("aten::_foreach_erf_", datetime.date(2022, 9, 1)),
    ("aten::_foreach_erfc.out", datetime.date(2022, 9, 1)),
    ("aten::_foreach_erfc_", datetime.date(2022, 9, 1)),
    ("aten::_foreach_exp.out", datetime.date(2022, 9, 1)),
    ("aten::_foreach_exp_", datetime.date(2022, 9, 1)),
    ("aten::_foreach_expm1.out", datetime.date(2022, 9, 1)),
    ("aten::_foreach_expm1_", datetime.date(2022, 9, 1)),
    ("aten::_foreach_floor.out", datetime.date(2022, 9, 1)),
    ("aten::_foreach_floor_", datetime.date(2022, 9, 1)),
    ("aten::_foreach_frac.out", datetime.date(2022, 9, 1)),
    ("aten::_foreach_frac_", datetime.date(2022, 9, 1)),
    ("aten::_foreach_lgamma.out", datetime.date(2022, 9, 1)),
    ("aten::_foreach_lgamma_", datetime.date(2022, 9, 1)),
    ("aten::_foreach_log.out", datetime.date(2022, 9, 1)),
    ("aten::_foreach_log10.out", datetime.date(2022, 9, 1)),
    ("aten::_foreach_log10_", datetime.date(2022, 9, 1)),
    ("aten::_foreach_log1p.out", datetime.date(2022, 9, 1)),
    ("aten::_foreach_log1p_", datetime.date(2022, 9, 1)),
    ("aten::_foreach_log2.out", datetime.date(2022, 9, 1)),
    ("aten::_foreach_log2_", datetime.date(2022, 9, 1)),
    ("aten::_foreach_log_", datetime.date(2022, 9, 1)),
    ("aten::_foreach_maximum.List_out", datetime.date(2022, 9, 1)),
    ("aten::_foreach_maximum_.List", datetime.date(2022, 9, 1)),
    ("aten::_foreach_minimum.List_out", datetime.date(2022, 9, 1)),
    ("aten::_foreach_minimum_.List", datetime.date(2022, 9, 1)),
    ("aten::_foreach_mul.List_out", datetime.date(2022, 9, 1)),
    ("aten::_foreach_mul.ScalarList_out", datetime.date(2022, 9, 1)),
    ("aten::_foreach_mul.Scalar_out", datetime.date(2022, 9, 1)),
    ("aten::_foreach_mul_.List", datetime.date(2022, 9, 1)),
    ("aten::_foreach_mul_.Scalar", datetime.date(2022, 9, 1)),
    ("aten::_foreach_mul_.ScalarList", datetime.date(2022, 9, 1)),
    ("aten::_foreach_neg.out", datetime.date(2022, 9, 1)),
    ("aten::_foreach_neg_", datetime.date(2022, 9, 1)),
    ("aten::_foreach_norm.Scalar_out", datetime.date(2022, 9, 1)),
    ("aten::_foreach_reciprocal.out", datetime.date(2022, 9, 1)),
    ("aten::_foreach_reciprocal_", datetime.date(2022, 9, 1)),
    ("aten::_foreach_round.out", datetime.date(2022, 9, 1)),
    ("aten::_foreach_round_", datetime.date(2022, 9, 1)),
    ("aten::_foreach_sigmoid.out", datetime.date(2022, 9, 1)),
    ("aten::_foreach_sigmoid_", datetime.date(2022, 9, 1)),
    ("aten::_foreach_sin.out", datetime.date(2022, 9, 1)),
    ("aten::_foreach_sin_", datetime.date(2022, 9, 1)),
    ("aten::_foreach_sinh.out", datetime.date(2022, 9, 1)),
    ("aten::_foreach_sinh_", datetime.date(2022, 9, 1)),
    ("aten::_foreach_sqrt.out", datetime.date(2022, 9, 1)),
    ("aten::_foreach_sqrt_", datetime.date(2022, 9, 1)),
    ("aten::_foreach_sub.List_out", datetime.date(2022, 9, 1)),
    ("aten::_foreach_sub.ScalarList_out", datetime.date(2022, 9, 1)),
    ("aten::_foreach_sub.Scalar_out", datetime.date(2022, 9, 1)),
    ("aten::_foreach_sub_.List", datetime.date(2022, 9, 1)),
    ("aten::_foreach_sub_.Scalar", datetime.date(2022, 9, 1)),
    ("aten::_foreach_sub_.ScalarList", datetime.date(2022, 9, 1)),
    ("aten::_foreach_tan.out", datetime.date(2022, 9, 1)),
    ("aten::_foreach_tan_", datetime.date(2022, 9, 1)),
    ("aten::_foreach_tanh.out", datetime.date(2022, 9, 1)),
    ("aten::_foreach_tanh_", datetime.date(2022, 9, 1)),
    ("aten::_foreach_trunc.out", datetime.date(2022, 9, 1)),
    ("aten::_foreach_trunc_", datetime.date(2022, 9, 1)),
    ("aten::_foreach_zero.out", datetime.date(2022, 9, 1)),
    ("aten::_foreach_zero_", datetime.date(2022, 9, 1)),
    ("aten::_histogramdd_bin_edges.out", datetime.date(2022, 9, 1)),
    ("aten::chunk", datetime.date(2022, 9, 1)),
    ("aten::dequantize.tensors_out", datetime.date(2022, 9, 1)),
    ("aten::dsplit.array", datetime.date(2022, 9, 1)),
    ("aten::dsplit.int", datetime.date(2022, 9, 1)),
    ("aten::hsplit.array", datetime.date(2022, 9, 1)),
    ("aten::hsplit.int", datetime.date(2022, 9, 1)),
    ("aten::lstm_mps_backward.out", datetime.date(2022, 9, 1)),
    ("aten::miopen_rnn_backward.out", datetime.date(2022, 9, 1)),
    ("aten::quantize_per_tensor.tensors_out", datetime.date(2022, 9, 1)),
    ("aten::split", datetime.date(2022, 9, 1)),
    ("aten::split.Tensor", datetime.date(2022, 9, 1)),
    ("aten::split.sizes", datetime.date(2022, 9, 1)),
    ("aten::split_copy.Tensor_out", datetime.date(2022, 9, 1)),
    ("aten::split_with_sizes", datetime.date(2022, 9, 1)),
    ("aten::split_with_sizes_copy.out", datetime.date(2022, 9, 1)),
    ("aten::tensor_split.indices", datetime.date(2022, 9, 1)),
    ("aten::tensor_split.sections", datetime.date(2022, 9, 1)),
    ("aten::tensor_split.tensor_indices_or_sections", datetime.date(2022, 9, 1)),
    ("aten::unbind.Dimname", datetime.date(2022, 9, 1)),
    ("aten::unbind.int", datetime.date(2022, 9, 1)),
    ("aten::unbind_copy.int_out", datetime.date(2022, 9, 1)),
    ("aten::unsafe_split.Tensor_out", datetime.date(2022, 9, 1)),
    ("aten::unsafe_split_with_sizes.out", datetime.date(2022, 9, 1)),
    ("aten::vsplit.array", datetime.date(2022, 9, 1)),
    ("aten::vsplit.int", datetime.date(2022, 9, 1)),
    ("aten::sym_numel", datetime.date(2022, 10, 1)),
    ("aten::to_padded_tensor", datetime.date(2022, 10, 1)),
    ("aten::nested_to_padded_tensor", datetime.date(2022, 10, 1)),
    ("aten::nested_tensor", datetime.date(2022, 10, 15)),
    ("aten::_nested_tensor_layer_norm", datetime.date(2022, 10, 15)),
    ("aten::_torch_cuda_cu_linker_symbol_op", datetime.date(2022, 11, 1)),
    ("aten::_test_inductor_realize", datetime.date(2023, 1, 1)),

    ("aten::upsample_linear1d_backward", datetime.date(2022, 12, 15)),
    ("aten::upsample_bicubic2d_backward", datetime.date(2022, 12, 15)),
    ("aten::upsample_trilinear3d", datetime.date(2022, 12, 15)),
    ("aten::upsample_bilinear2d", datetime.date(2022, 12, 15)),
    ("aten::upsample_nearest3d", datetime.date(2022, 12, 15)),
    ("aten::upsample_nearest2d_backward", datetime.date(2022, 12, 15)),
    ("aten::upsample_bilinear2d_backward", datetime.date(2022, 12, 15)),
    ("aten::upsample_trilinear3d_backward", datetime.date(2022, 12, 15)),
    ("aten::upsample_nearest2d", datetime.date(2022, 12, 15)),
    ("aten::upsample_bicubic2d", datetime.date(2022, 12, 15)),
    ("aten::upsample_nearest1d_backward", datetime.date(2022, 12, 15)),
    ("aten::upsample_nearest3d_backward", datetime.date(2022, 12, 15)),
    ("aten::upsample_linear1d", datetime.date(2022, 12, 15)),
    ("aten::upsample_nearest1d", datetime.date(2022, 12, 15)),
    ("aten::_upsample_nearest_exact3d", datetime.date(2022, 12, 15)),
    ("aten::_upsample_nearest_exact3d_backward", datetime.date(2022, 12, 15)),
    ("aten::_upsample_bilinear2d_aa", datetime.date(2022, 12, 15)),
    ("aten::_upsample_bilinear2d_aa_backward", datetime.date(2022, 12, 15)),
    ("aten::_upsample_bicubic2d_aa", datetime.date(2022, 12, 15)),
    ("aten::_upsample_bicubic2d_aa_backward", datetime.date(2022, 12, 15)),
    ("aten::_upsample_nearest_exact1d", datetime.date(2022, 12, 15)),
    ("aten::_upsample_nearest_exact1d_backward", datetime.date(2022, 12, 15)),
    ("aten::_upsample_nearest_exact2d", datetime.date(2022, 12, 15)),
    ("aten::_upsample_nearest_exact2d_backward", datetime.date(2022, 12, 15)),
    ("aten::_scaled_dot_product_attention", datetime.date(2023, 3, 15)),
    ("aten::_scaled_dot_product_flash_attention", datetime.date(2023, 5, 15)),
    ("aten::_scaled_dot_product_efficient_attention", datetime.date(2023, 6, 1)),
    ("aten::_sparse_mask_helper", datetime.date(2023, 3, 15)),
    ("aten::_fused_sdp_choice", datetime.date(2023, 3, 15)),
    ("aten::_flash_attention_forward", datetime.date(2023, 5, 15)),
    ("aten::_flash_attention_backward", datetime.date(2023, 5, 15)),
    ("aten::_efficient_attention_forward", datetime.date(2023, 6, 1)),
    ("aten::_efficient_attention_backward", datetime.date(2023, 6, 1)),
    ("mkldnn::_convolution_pointwise.binary", datetime.date(2022, 12, 15)),
    ("prim::CudaFusionIvalGuard", datetime.date(2023, 2, 1)),
    ("prim::CudaFusionGuard", datetime.date(2023, 2, 1)),
    ("prim::CudaFusionGroup", datetime.date(2023, 2, 1)),
    ("prim::CudaFusionViewGuard", datetime.date(2023, 2, 1)),
    ("prim::CudaFusionSizeEq", datetime.date(2023, 2, 1)),
    ("prim::transpose_copy.int", datetime.date(2023, 2, 1)),
    ("prim::expand_as_copy", datetime.date(2023, 2, 1)),
    ("prim::squeeze_copy", datetime.date(2023, 2, 1)),
    ("prim::squeeze_copy.dim", datetime.date(2023, 2, 1)),
    ("prim::unsqueeze_copy", datetime.date(2023, 2, 1)),
    ("prim::expand_copy", datetime.date(2023, 2, 1)),
    ("prim::flatten_copy", datetime.date(2023, 2, 1)),
    ("prim::add_optional", datetime.date(2023, 2, 1)),
    ("prim::reshape_copy", datetime.date(2023, 2, 1)),
    ("prim::permute_copy", datetime.date(2023, 2, 1)),
    ("prim::infer_unsqueeze_size", datetime.date(2023, 2, 1)),
    ("prim::t_copy", datetime.date(2023, 2, 1)),
    ("prim::view_copy", datetime.date(2023, 2, 1)),
    # BetterTransformer 1.0 internal operators
    ("aten::_transformer_decoder_only_layer_fwd", datetime.date(9999, 1, 1)),
    ("aten::_native_decoder_only_multi_head_attention",
     datetime.date(9999, 1, 1)),
    ("mkldnn::_convolution_pointwise_.binary", datetime.date(2023, 7, 1)),
    # These ops were moved to python under the c10d_functional namespace
    ("aten::wait_tensor", datetime.date(9999, 1, 30)),
    ("aten::reduce_scatter_tensor", datetime.date(9999, 1, 30)),
    ("aten::all_gather_into_tensor", datetime.date(9999, 1, 30)),
    ("aten::all_reduce", datetime.date(9999, 1, 30)),
<<<<<<< HEAD
    ("aten::to_sparse.out", datetime.date(2023, 6, 30)),
    ("aten::to_sparse.sparse_dim_out", datetime.date(2023, 6, 30)),
    ("aten::to_sparse_bsc.out", datetime.date(2023, 6, 30)),
    ("aten::to_sparse_bsr.out", datetime.date(2023, 6, 30)),
    ("aten::to_sparse_csc.out", datetime.date(2023, 6, 30)),
    ("aten::to_sparse_csr.out", datetime.date(2023, 6, 30)),
=======
    ("aten::_structured_sparse_linear", datetime.date(2023, 7, 1)),
>>>>>>> b595e23f

]

ALLOW_LIST_COMPILED = [
    (
        re.compile(item[0]),
        item[1],
        re.compile(item[2]) if len(item) > 2 else None,
    ) for item in ALLOW_LIST if item[1] >= datetime.date.today()
]

def allow_listed(schema):
    for item in ALLOW_LIST_COMPILED:
        if item[0].search(str(schema)):
            if len(item) > 2 and item[2] is not None:
                # if arguments regex is present, use it
                return bool(item[2].search(str(schema)))
            return True
    return False


# The nightly will fail to parse newly added syntax to schema declarations
# Add new schemas that will fail the nightly here
dont_parse_list = [
    ("_TorchScriptTesting.*", datetime.date(2099, 9, 17)),
    ("test_backend", datetime.date(2099, 9, 17)),
    ("dist_c10d", datetime.date(2099, 9, 17)),
    ("__backends__.nnc", datetime.date(2099, 9, 17)),
]

def has_valid_upgraders(schema, version_map):
    # we want to parse through the map to find if
    # the schema has valid upgraders. Since the
    # version map has entry for each overload
    # we need to do some ugly parsing.

    # the name of the operator
    schema_name = schema.name

    if schema_name not in version_map:
        return False

    entries = version_map[schema_name]

    possible_overloads = []
    possible_schemas = []
    for key, upgrader_schema_entries in entries.items():
        possible_overloads.append(key)
        possible_schemas.extend(upgrader_schema_entries)

    # let's make sure this existing schema is part of possible
    # schemas
    for old_schema in possible_schemas:
        if old_schema == schema:
            return True

    return False

def dont_parse(schema_line):
    for item in dont_parse_list:
        if item[1] < datetime.date.today():
            continue
        regexp = re.compile(item[0])
        if regexp.search(schema_line):
            return True
    return False

def load_schemas_to_dict():
    new_schemas = torch._C._jit_get_all_schemas()
    new_schemas += torch._C._jit_get_custom_class_schemas()
    new_schema_dict = defaultdict(list)
    for s in new_schemas:
        new_schema_dict[s.name].append(s)
    return new_schema_dict

def process_version_map(version_map):
    # version map maps full schema name to
    # list of upgraders. Since we only have
    # the name of the schema (aka no overload)
    # we want to first process the map to make
    # the key lookup easier. After this it will be:
    # Dict[schema_name, Dict[overload, List[schema]]]

    output = defaultdict(dict)
    for (key, entries) in version_map.items():
        operator_name = key.split(".")[0]
        schema_entries = [parse_schema(entry.old_schema) for entry in entries]
        output[operator_name][key] = schema_entries
    return output

def check_bc(existing_schemas):
    new_schema_dict = load_schemas_to_dict()
    version_map = process_version_map(torch._C._get_operator_version_map())
    is_bc = True
    broken_ops = []
    for existing_schema in existing_schemas:
        if allow_listed(existing_schema):
            print("schema: ", str(existing_schema), " found on allowlist, skipping")
            continue
        if has_valid_upgraders(existing_schema, version_map):
            print("schema: ", str(existing_schema), " has valid upgrader, skipping")
            continue
        print("processing existing schema: ", str(existing_schema))
        matching_new_schemas = new_schema_dict.get(existing_schema.name, [])
        found = False
        for matching_new_schema in matching_new_schemas:
            if matching_new_schema.is_backward_compatible_with(existing_schema):
                found = True
                break
        if not found:
            print(
                "Can NOT find backward compatible schemas after changes "
                "for schema {} from the following candidates:\n[\n{}\n]".format(
                    str(existing_schema),
                    "\n\t".join(str(s) for s in matching_new_schemas),
                )
            )
            # TODO Print out more details about why candidates don't match.
            broken_ops.append(str(existing_schema))
            is_bc = False
    if is_bc:
        print("Found backward compatible schemas for all existing schemas")
    else:
        print(
            "The PR is introducing backward incompatible changes to the "
            "operator library. Please contact PyTorch team to confirm "
            "whether this change is wanted or not. \n\nBroken ops: "
            "[\n\t{}\n]".format("\n\t".join(broken_ops))
        )
    return is_bc

def check_fc(existing_schemas):
    new_schema_dict = load_schemas_to_dict()
    is_fc = True
    broken_ops = []
    for existing_schema in existing_schemas:
        if allow_listed(existing_schema):
            print("schema: ", str(existing_schema), " found on allowlist, skipping")
            continue
        print("processing existing schema: ", str(existing_schema))
        matching_new_schemas = new_schema_dict.get(existing_schema.name, [])
        found = False
        possible_failure_reasons = []
        for matching_new_schema in matching_new_schemas:
            is_compatible, reason = matching_new_schema.check_forward_compatible_with(existing_schema)
            if is_compatible:
                found = True
                break
            if reason != "":
                possible_failure_reasons.append(reason)
        if not found:
            print(
                "Can NOT find forward compatible schemas after changes "
                "for schema {} from the following candidates:\n[\n{}\n]".format(
                    str(existing_schema),
                    "\n\t".join(str(s) for s in matching_new_schemas),
                )
            )
            print(
                "Refer to following reasons for failure "
                "to find FC schema:\n[\n{}\n]".format(
                    "\n\t".join(str(r) for r in possible_failure_reasons)
                )
            )
            broken_ops.append(str(existing_schema))
            is_fc = False
    if is_fc:
        print("Found forward compatible schemas for all existing schemas")
    else:
        warnings.warn(
            "The PR is introducing a potentially forward incompatible changes to the "
            "operator library. Please contact PyTorch team to confirm "
            "whether this change is wanted or not. \n\nBroken ops: "
            "[\n\t{}\n]".format("\n\t".join(broken_ops))
        )


if __name__ == "__main__":
    parser = argparse.ArgumentParser(description="Process some integers.")
    parser.add_argument(
        "--existing-schemas",
        help="filename to load existing schemas",
        type=str,
        default="schemas.txt",
    )
    args = parser.parse_args()
    existing_schema_dict = {}
    slist = []
    with open(args.existing_schemas, "r") as f:
        while True:
            line = f.readline()
            if not line:
                break

            if dont_parse(line.strip()):
                print("Not parsing schema line: ", line.strip())
                continue
            s = parse_schema(line.strip())
            slist.append(s)

    # TODO in case there is FC breaking changes,
    # we just warn for now until there is a policy.
    check_fc(slist)

    if not check_bc(slist):
        sys.exit(1)<|MERGE_RESOLUTION|>--- conflicted
+++ resolved
@@ -302,21 +302,18 @@
     ("aten::reduce_scatter_tensor", datetime.date(9999, 1, 30)),
     ("aten::all_gather_into_tensor", datetime.date(9999, 1, 30)),
     ("aten::all_reduce", datetime.date(9999, 1, 30)),
-<<<<<<< HEAD
-    ("aten::to_sparse.out", datetime.date(2023, 6, 30)),
-    ("aten::to_sparse.sparse_dim_out", datetime.date(2023, 6, 30)),
-    ("aten::to_sparse_bsc.out", datetime.date(2023, 6, 30)),
-    ("aten::to_sparse_bsr.out", datetime.date(2023, 6, 30)),
-    ("aten::to_sparse_csc.out", datetime.date(2023, 6, 30)),
-    ("aten::to_sparse_csr.out", datetime.date(2023, 6, 30)),
-=======
-    ("aten::_structured_sparse_linear", datetime.date(2023, 7, 1)),
->>>>>>> b595e23f
+    ("aten::to_sparse.out", datetime.date(2023, 12, 31)),
+    ("aten::to_sparse.sparse_dim_out", datetime.date(2023, 12, 31)),
+    ("aten::to_sparse_bsc.out", datetime.date(2023, 12, 31)),
+    ("aten::to_sparse_bsr.out", datetime.date(2023, 12, 31)),
+    ("aten::to_sparse_csc.out", datetime.date(2023, 12, 31)),
+    ("aten::to_sparse_csr.out", datetime.date(2023, 12, 31)),
+    ("aten::_structured_sparse_linear", datetime.date(2023, 12, 31)),
 
 ]
 
 ALLOW_LIST_COMPILED = [
-    (
+    (x
         re.compile(item[0]),
         item[1],
         re.compile(item[2]) if len(item) > 2 else None,
