# Owner(s): ["module: custom-operators"]

import random
from contextlib import ExitStack

import torch
from torch._dynamo.test_case import run_tests, TestCase
<<<<<<< HEAD
from torch._functorch.aot_autograd import (
    aot_compile_joint_with_descriptors,
    aot_export_joint_with_descriptors,
    aot_export_module,
)
from torch._higher_order_ops.effects import _deregister_effectful_op
=======
from torch._dynamo.testing import AotEagerAndRecordGraphs
from torch._functorch.aot_autograd import aot_export_module
>>>>>>> 6c87fb3e
from torch._library.effects import EffectType
from torch._library.fake_class_registry import FakeScriptObject
from torch._library.opaque_object import register_opaque_type
from torch._subclasses.fake_tensor import FakeTensorMode
from torch.fx.experimental.proxy_tensor import make_fx
from torch.fx.experimental.symbolic_shapes import ShapeEnv
from torch.testing._internal.common_utils import (
    instantiate_parametrized_tests,
    parametrize,
)


class OpaqueQueue:
    def __init__(self, queue: list[torch.Tensor], init_tensor_: torch.Tensor) -> None:
        super().__init__()
        self.queue = queue
        self.init_tensor_ = init_tensor_

        # For testing purposes
        self._push_counter = 0
        self._pop_counter = 0
        self._size_counter = 0

    def push(self, tensor: torch.Tensor) -> None:
        self._push_counter += 1
        self.queue.append(tensor)

    def pop(self) -> torch.Tensor:
        self._pop_counter += 1
        if len(self.queue) > 0:
            return self.queue.pop(0)
        return self.init_tensor_

    def size(self) -> int:
        self._size_counter += 1
        return len(self.queue)


class RNGState:
    def __init__(self, seed):
        self.seed = seed
        self.rng = random.Random(self.seed)


class Counter:
    def __init__(self, start):
        self.counter = torch.tensor(start)

    def increment_counter(self):
        self.counter += 1


register_opaque_type(OpaqueQueue, "_TestOpaqueObject_OpaqueQueue")
register_opaque_type(RNGState, "_TestOpaqueObject_RNGState")
register_opaque_type(Counter, "_TestOpaqueObject_Counter")


class TestOpaqueObject(TestCase):
    def setUp(self):
        self.lib = torch.library.Library("_TestOpaqueObject", "FRAGMENT")  # noqa: TOR901

        torch.library.define(
            "_TestOpaqueObject::queue_push",
            "(_TestOpaqueObject_OpaqueQueue a, Tensor b) -> ()",
            tags=torch.Tag.pt2_compliant_tag,
            lib=self.lib,
        )

        @torch.library.impl(
            "_TestOpaqueObject::queue_push", "CompositeExplicitAutograd", lib=self.lib
        )
        def push_impl(queue: OpaqueQueue, b: torch.Tensor) -> None:
            assert isinstance(queue, OpaqueQueue)
            queue.push(b)

        @torch.library.register_fake("_TestOpaqueObject::queue_push", lib=self.lib)
        def push_impl_fake(q: OpaqueQueue, b: torch.Tensor) -> None:
            pass

        self.lib.define(
            "queue_pop(_TestOpaqueObject_OpaqueQueue a) -> Tensor",
        )

        def pop_impl(queue: OpaqueQueue) -> torch.Tensor:
            assert isinstance(queue, OpaqueQueue)
            return queue.pop()

        self.lib.impl("queue_pop", pop_impl, "CompositeExplicitAutograd")

        def pop_impl_fake(q: OpaqueQueue) -> torch.Tensor:
            # This is not accurate since the queue could have tensors that are
            # not rank 1
            ctx = torch.library.get_ctx()
            u0 = ctx.new_dynamic_size()
            return torch.empty(u0)

        self.lib._register_fake("queue_pop", pop_impl_fake)

        @torch.library.custom_op(
            "_TestOpaqueObject::queue_size",
            mutates_args=[],
        )
        def size_impl(queue: OpaqueQueue) -> int:
            assert isinstance(queue, OpaqueQueue)
            return queue.size()

        @size_impl.register_fake
        def size_impl_fake(q: OpaqueQueue) -> int:
            ctx = torch._custom_op.impl.get_ctx()
            u0 = ctx.new_dynamic_size()
            torch._check_is_size(u0)
            return u0

        torch.library.define(
            "_TestOpaqueObject::noisy_inject",
            "(Tensor x, _TestOpaqueObject_RNGState obj) -> Tensor",
            tags=torch.Tag.pt2_compliant_tag,
            lib=self.lib,
        )

        @torch.library.impl(
            "_TestOpaqueObject::noisy_inject", "CompositeExplicitAutograd", lib=self.lib
        )
        def noisy_inject(x: torch.Tensor, rng_state: RNGState) -> torch.Tensor:
            assert isinstance(rng_state, RNGState)
            out = x.clone()
            for i in range(out.numel()):
                out.view(-1)[i] += rng_state.rng.random()
            return out

        @torch.library.register_fake("_TestOpaqueObject::noisy_inject", lib=self.lib)
        def noisy_inject_fake(x: torch.Tensor, obj: RNGState) -> torch.Tensor:
            return torch.empty_like(x)

        @torch.library.custom_op(
            "_TestOpaqueObject::increment_counter",
            mutates_args=["prev"],
        )
        def increment_counter_impl(c: Counter, prev: torch.Tensor) -> torch.Tensor:
            assert isinstance(c, Counter)
            prev.copy_(c.counter)
            c.increment_counter()
            return c.counter

        @increment_counter_impl.register_fake
        def increment_counter_fake(c: Counter, prev: torch.Tensor) -> torch.Tensor:
            return torch.empty_like(prev)

        super().setUp()

    def tearDown(self):
        self.lib._destroy()

        super().tearDown()

    def test_ops(self):
        queue = OpaqueQueue([], torch.zeros(3))

        torch.ops._TestOpaqueObject.queue_push(queue, torch.ones(3) + 1)
        size = torch.ops._TestOpaqueObject.queue_size(queue)
        self.assertEqual(size, 1)
        popped = torch.ops._TestOpaqueObject.queue_pop(queue)
        self.assertEqual(popped, torch.ones(3) + 1)
        size = torch.ops._TestOpaqueObject.queue_size(queue)
        self.assertEqual(size, 0)

    @parametrize("make_fx_tracing_mode", ["fake", "symbolic"])
    def test_make_fx(self, make_fx_tracing_mode):
        class M(torch.nn.Module):
            def forward(self, queue, x):
                torch.ops._TestOpaqueObject.queue_push(queue, x.tan())
                torch.ops._TestOpaqueObject.queue_push(queue, x.cos())
                torch.ops._TestOpaqueObject.queue_push(queue, x.sin())
                pop1 = torch.ops._TestOpaqueObject.queue_pop(queue)
                size1 = torch.ops._TestOpaqueObject.queue_size(queue)
                pop2 = torch.ops._TestOpaqueObject.queue_pop(queue)
                size2 = torch.ops._TestOpaqueObject.queue_size(queue)
                x_cos = pop1 + size1
                x_sin = pop2 - size2
                return x_sin + x_cos

        q1 = OpaqueQueue([], torch.empty(0).fill_(-1))
        q2 = OpaqueQueue([], torch.empty(0).fill_(-1))

        x = torch.ones(2, 3)
        gm = make_fx(M(), tracing_mode=make_fx_tracing_mode)(q1, x)
        self.assertTrue(torch.allclose(gm(q1, x), M()(q2, x)))
        self.assertEqual(q1._push_counter, 3)
        self.assertEqual(q1._pop_counter, 2)
        self.assertEqual(q1._size_counter, 2)
        self.assertEqual(q1.size(), 1)
        self.assertExpectedInline(
            gm.code.strip("\n"),
            """\
def forward(self, arg0_1, arg1_1):
    tan = torch.ops.aten.tan.default(arg1_1)
    queue_push = torch.ops._TestOpaqueObject.queue_push.default(arg0_1, tan);  tan = queue_push = None
    cos = torch.ops.aten.cos.default(arg1_1)
    queue_push_1 = torch.ops._TestOpaqueObject.queue_push.default(arg0_1, cos);  cos = queue_push_1 = None
    sin = torch.ops.aten.sin.default(arg1_1);  arg1_1 = None
    queue_push_2 = torch.ops._TestOpaqueObject.queue_push.default(arg0_1, sin);  sin = queue_push_2 = None
    queue_pop = torch.ops._TestOpaqueObject.queue_pop.default(arg0_1)
    queue_size = torch.ops._TestOpaqueObject.queue_size.default(arg0_1)
    queue_pop_1 = torch.ops._TestOpaqueObject.queue_pop.default(arg0_1)
    queue_size_1 = torch.ops._TestOpaqueObject.queue_size.default(arg0_1);  arg0_1 = None
    add = torch.ops.aten.add.Tensor(queue_pop, queue_size);  queue_pop = queue_size = None
    sub = torch.ops.aten.sub.Tensor(queue_pop_1, queue_size_1);  queue_pop_1 = queue_size_1 = None
    add_1 = torch.ops.aten.add.Tensor(sub, add);  sub = add = None
    return add_1
    """,
        )

    @parametrize("make_fx_tracing_mode", ["fake", "symbolic"])
    def test_bad_fake(self, make_fx_tracing_mode):
        torch.library.define(
            "_TestOpaqueObject::bad_fake",
            "(Tensor x, _TestOpaqueObject_RNGState obj) -> Tensor",
            tags=torch.Tag.pt2_compliant_tag,
            lib=self.lib,
        )

        def f(q, x):
            torch.ops._TestOpaqueObject.bad_fake(x, q)
            return x.cos()

        def bad_fake1(x, rng_state) -> torch.Tensor:
            self.assertTrue(isinstance(rng_state, FakeScriptObject))
            out = x.clone()
            for i in range(out.numel()):
                out.view(-1)[i] += rng_state.rng.random()  # bad: accessing attributes
            return out

        torch.library.register_fake(
            "_TestOpaqueObject::bad_fake", bad_fake1, lib=self.lib, allow_override=True
        )

        with self.assertRaisesRegex(
            AttributeError,
            "Tried to call __getattr__ with attr",
        ):
            make_fx(f, tracing_mode=make_fx_tracing_mode)(RNGState(0), torch.ones(3))

        def bad_fake2(x, rng_state) -> torch.Tensor:
            rng_state.rng = "foo"
            return torch.empty_like(x)

        torch.library.register_fake(
            "_TestOpaqueObject::bad_fake", bad_fake2, lib=self.lib, allow_override=True
        )

        with self.assertRaisesRegex(
            AttributeError,
            "Tried to call __setattr__ with attr",
        ):
            make_fx(f, tracing_mode=make_fx_tracing_mode)(RNGState(0), torch.ones(3))

    def test_aot_export(self):
        class Model(torch.nn.Module):
            def __init__(self) -> None:
                super().__init__()

            def forward(self, rng_state, x):
                x = torch.ops._TestOpaqueObject.noisy_inject(x, rng_state)
                x = x * x
                x = torch.ops._TestOpaqueObject.noisy_inject(x, rng_state)
                x = x + x
                return (x,)

        mod = Model()
        rng = RNGState(0)
        x = torch.ones(2, 3)

        fake_mode = torch._subclasses.fake_tensor.FakeTensorMode()
        fake_rng = torch._library.fake_class_registry.maybe_to_fake_obj(fake_mode, rng)
        fake_x = fake_mode.from_tensor(x)
        gm = aot_export_module(mod, (fake_rng, fake_x), trace_joint=False)[0]

        # By default we don't register ops containing PyObjs as being effectful
        self.assertExpectedInline(
            gm.code.strip(),
            """\
def forward(self, arg0_1, arg1_1):
    noisy_inject = torch.ops._TestOpaqueObject.noisy_inject.default(arg1_1, arg0_1);  arg1_1 = None
    mul = torch.ops.aten.mul.Tensor(noisy_inject, noisy_inject);  noisy_inject = None
    noisy_inject_1 = torch.ops._TestOpaqueObject.noisy_inject.default(mul, arg0_1);  mul = arg0_1 = None
    add = torch.ops.aten.add.Tensor(noisy_inject_1, noisy_inject_1);  noisy_inject_1 = None
    return (add,)""",  # noqa: B950
        )

        torch.library._register_effectful_op(
            "_TestOpaqueObject::noisy_inject", EffectType.ORDERED
        )
        try:
            gm = aot_export_module(mod, (rng, fake_x), trace_joint=False)[0]
            # inputs: token, rng, x
            # return: token, res
            self.assertExpectedInline(
                gm.code.strip(),
                """\
def forward(self, arg0_1, arg1_1, arg2_1):
    with_effects = torch.ops.higher_order.with_effects(arg0_1, torch.ops._TestOpaqueObject.noisy_inject.default, arg2_1, arg1_1);  arg0_1 = arg2_1 = None
    getitem = with_effects[0]
    getitem_1 = with_effects[1];  with_effects = None
    mul = torch.ops.aten.mul.Tensor(getitem_1, getitem_1);  getitem_1 = None
    with_effects_1 = torch.ops.higher_order.with_effects(getitem, torch.ops._TestOpaqueObject.noisy_inject.default, mul, arg1_1);  getitem = mul = arg1_1 = None
    getitem_2 = with_effects_1[0]
    getitem_3 = with_effects_1[1];  with_effects_1 = None
    add = torch.ops.aten.add.Tensor(getitem_3, getitem_3);  getitem_3 = None
    return (getitem_2, add)""",  # noqa: B950
            )
        finally:
            torch.library._register_effectful_op(
                "_TestOpaqueObject::noisy_inject", None
            )

    def test_compile(self):
        def foo(rng_state, x):
            x = torch.ops._TestOpaqueObject.noisy_inject(x, rng_state)
            x = x * x
            x = torch.ops._TestOpaqueObject.noisy_inject(x, rng_state)
            x = x + x
            return x

        rng = RNGState(0)
        x = torch.ones(2, 3)

        res = torch.compile(foo, fullgraph=True, backend="inductor")(rng, x)
        self.assertFalse(torch.allclose(res, x * x + x))

<<<<<<< HEAD
    def test_export_joint(self):
        class Moo(torch.nn.Module):
            def forward(self, x, y):
                return x * y

        register_opaque_type(Moo, "_TestOpaqueObject_Moo")

        torch.library.define(
            "_TestOpaqueObject::module_mul",
            "(_TestOpaqueObject_Moo a, Tensor b, SymInt c) -> Tensor",
            tags=torch.Tag.pt2_compliant_tag,
            lib=self.lib,
        )

        @torch.library.impl(
            "_TestOpaqueObject::module_mul", "CompositeExplicitAutograd", lib=self.lib
        )
        def module_mul_impl(m: Moo, a: torch.Tensor, b: int) -> torch.Tensor:
            assert isinstance(m, Moo)
            return m(a, b)

        @torch.library.register_fake("_TestOpaqueObject::module_mul", lib=self.lib)
        def module_mul_fake(m: Moo, a: torch.Tensor, b: int) -> torch.Tensor:
            return torch.empty_like(a)

        def module_mul_setup_context(ctx, inputs, output):
            m, a, b = inputs
            ctx.b = b

        def module_mul_backward(ctx, grad) -> torch.Tensor:
            return None, grad * ctx.b, None

        torch.library.register_autograd(
            "_TestOpaqueObject::module_mul",
            module_mul_backward,
            setup_context=module_mul_setup_context,
            lib=self.lib,
        )

        class M(torch.nn.Module):
            def __init__(self):
                super().__init__()
                self.moo = Moo()

            def forward(self, x, y):
                b = y.item()
                return torch.ops._TestOpaqueObject.module_mul(self.moo, x, b)

        inp = (torch.randn(3, requires_grad=True), torch.tensor(4))
        with ExitStack() as stack:
            with FakeTensorMode(shape_env=ShapeEnv()):
                joint = aot_export_joint_with_descriptors(stack, M(), inp)
                self.assertExpectedInline(
                    joint.graph_module.code.strip(),
                    """\
def forward(self, primals, tangents):
    primals_1, primals_2, tangents_1, = fx_pytree.tree_flatten_spec([primals, tangents], self._in_spec)
    _local_scalar_dense = torch.ops.aten._local_scalar_dense.default(primals_2);  primals_2 = None
    _opaque_obj0 = self._opaque_obj0
    module_mul = torch.ops._TestOpaqueObject.module_mul.default(_opaque_obj0, primals_1, _local_scalar_dense);  _opaque_obj0 = primals_1 = None
    mul_1 = torch.ops.aten.mul.Tensor(tangents_1, _local_scalar_dense);  tangents_1 = _local_scalar_dense = None
    return pytree.tree_unflatten([module_mul, mul_1, None], self._out_spec)""",  # noqa: B950
                )
                compiled_fn = aot_compile_joint_with_descriptors(joint)

        self.assertTrue(torch.allclose(compiled_fn(*inp), M()(*inp)))
=======
        backend = AotEagerAndRecordGraphs()
        torch.compile(foo, fullgraph=True, backend=backend)(rng, x)
        self.assertExpectedInline(
            backend.graphs[0].code.strip(),
            """\
def forward(self, L_x_ : torch.Tensor, L_rng_state_ : __main___RNGState):
    l_x_ = L_x_
    l_rng_state_ = L_rng_state_
    x = torch.ops._TestOpaqueObject.noisy_inject(l_x_, l_rng_state_);  l_x_ = None
    x_1 = x * x;  x = None
    x_2 = torch.ops._TestOpaqueObject.noisy_inject(x_1, l_rng_state_);  x_1 = l_rng_state_ = None
    x_3 = x_2 + x_2;  x_2 = None
    return (x_3,)""",  # noqa: B950
        )
        self.assertExpectedInline(
            backend.fw_graphs[0].code.strip(),
            """\
def forward(self, arg0_1, arg1_1):
    noisy_inject = torch.ops._TestOpaqueObject.noisy_inject.default(arg0_1, arg1_1);  arg0_1 = None
    mul = torch.ops.aten.mul.Tensor(noisy_inject, noisy_inject);  noisy_inject = None
    noisy_inject_1 = torch.ops._TestOpaqueObject.noisy_inject.default(mul, arg1_1);  mul = arg1_1 = None
    add = torch.ops.aten.add.Tensor(noisy_inject_1, noisy_inject_1);  noisy_inject_1 = None
    return (add,)""",  # noqa: B950
        )

    def test_compile_intermediate(self):
        counter = Counter(0)

        def foo(x, y):
            z = torch.ops._TestOpaqueObject.increment_counter(counter, y)
            x = x * z
            z = torch.ops._TestOpaqueObject.increment_counter(counter, y)
            x = x + z
            return x, counter

        inp = (torch.tensor(1), torch.tensor(0))
        backend = AotEagerAndRecordGraphs()
        opt_f = torch.compile(foo, fullgraph=True, backend=backend)
        res = opt_f(*inp)
        self.assertEqual(res[0], torch.tensor(3))
        self.assertEqual(res[1].counter, torch.tensor(2))

        res = opt_f(*inp)
        self.assertEqual(res[0], torch.tensor(7))
        self.assertEqual(res[1].counter, torch.tensor(4))

        # counter is automatically lifted as an input
        # Even though we returned counter in the eager code, it does not get
        # returned in the graph because dynamo does not detect that the object
        # is mutated.
        self.assertExpectedInline(
            backend.fw_graphs[0].code.strip(),
            """\
def forward(self, arg0_1, arg1_1, arg2_1):
    auto_functionalized_v2 = torch.ops.higher_order.auto_functionalized_v2(torch.ops._TestOpaqueObject.increment_counter.default, c = arg1_1, _prev_base_index = 0, _all_bases = [arg0_1])
    getitem = auto_functionalized_v2[0]
    getitem_1 = auto_functionalized_v2[1];  auto_functionalized_v2 = None
    mul = torch.ops.aten.mul.Tensor(arg2_1, getitem);  arg2_1 = getitem = None
    auto_functionalized_v2_1 = torch.ops.higher_order.auto_functionalized_v2(torch.ops._TestOpaqueObject.increment_counter.default, c = arg1_1, _prev_base_index = 0, _all_bases = [getitem_1]);  arg1_1 = getitem_1 = None
    getitem_2 = auto_functionalized_v2_1[0]
    getitem_3 = auto_functionalized_v2_1[1];  auto_functionalized_v2_1 = None
    add = torch.ops.aten.add.Tensor(mul, getitem_2);  mul = getitem_2 = None
    copy_ = torch.ops.aten.copy_.default(arg0_1, getitem_3);  arg0_1 = getitem_3 = copy_ = None
    return (add,)""",  # noqa: B950
        )

    def test_compile_attribute(self):
        counter = Counter(0)

        def foo(counter, x):
            x = x * x
            counter.increment_counter()
            return x

        with self.assertRaisesRegex(
            RuntimeError, "Attempted to access attributes/methods on an OpaqueObject"
        ):
            torch.compile(foo)(counter, torch.ones(2, 3))

        def bar(counter, x):
            x = x * x
            x += counter.counter
            return x

        with self.assertRaisesRegex(
            RuntimeError, "Attempted to access attributes/methods on an OpaqueObject"
        ):
            torch.compile(bar)(counter, torch.ones(2, 3))
>>>>>>> 6c87fb3e


instantiate_parametrized_tests(TestOpaqueObject)


if __name__ == "__main__":
    run_tests()<|MERGE_RESOLUTION|>--- conflicted
+++ resolved
@@ -5,17 +5,12 @@
 
 import torch
 from torch._dynamo.test_case import run_tests, TestCase
-<<<<<<< HEAD
+from torch._dynamo.testing import AotEagerAndRecordGraphs
 from torch._functorch.aot_autograd import (
     aot_compile_joint_with_descriptors,
     aot_export_joint_with_descriptors,
     aot_export_module,
 )
-from torch._higher_order_ops.effects import _deregister_effectful_op
-=======
-from torch._dynamo.testing import AotEagerAndRecordGraphs
-from torch._functorch.aot_autograd import aot_export_module
->>>>>>> 6c87fb3e
 from torch._library.effects import EffectType
 from torch._library.fake_class_registry import FakeScriptObject
 from torch._library.opaque_object import register_opaque_type
@@ -345,74 +340,6 @@
         res = torch.compile(foo, fullgraph=True, backend="inductor")(rng, x)
         self.assertFalse(torch.allclose(res, x * x + x))
 
-<<<<<<< HEAD
-    def test_export_joint(self):
-        class Moo(torch.nn.Module):
-            def forward(self, x, y):
-                return x * y
-
-        register_opaque_type(Moo, "_TestOpaqueObject_Moo")
-
-        torch.library.define(
-            "_TestOpaqueObject::module_mul",
-            "(_TestOpaqueObject_Moo a, Tensor b, SymInt c) -> Tensor",
-            tags=torch.Tag.pt2_compliant_tag,
-            lib=self.lib,
-        )
-
-        @torch.library.impl(
-            "_TestOpaqueObject::module_mul", "CompositeExplicitAutograd", lib=self.lib
-        )
-        def module_mul_impl(m: Moo, a: torch.Tensor, b: int) -> torch.Tensor:
-            assert isinstance(m, Moo)
-            return m(a, b)
-
-        @torch.library.register_fake("_TestOpaqueObject::module_mul", lib=self.lib)
-        def module_mul_fake(m: Moo, a: torch.Tensor, b: int) -> torch.Tensor:
-            return torch.empty_like(a)
-
-        def module_mul_setup_context(ctx, inputs, output):
-            m, a, b = inputs
-            ctx.b = b
-
-        def module_mul_backward(ctx, grad) -> torch.Tensor:
-            return None, grad * ctx.b, None
-
-        torch.library.register_autograd(
-            "_TestOpaqueObject::module_mul",
-            module_mul_backward,
-            setup_context=module_mul_setup_context,
-            lib=self.lib,
-        )
-
-        class M(torch.nn.Module):
-            def __init__(self):
-                super().__init__()
-                self.moo = Moo()
-
-            def forward(self, x, y):
-                b = y.item()
-                return torch.ops._TestOpaqueObject.module_mul(self.moo, x, b)
-
-        inp = (torch.randn(3, requires_grad=True), torch.tensor(4))
-        with ExitStack() as stack:
-            with FakeTensorMode(shape_env=ShapeEnv()):
-                joint = aot_export_joint_with_descriptors(stack, M(), inp)
-                self.assertExpectedInline(
-                    joint.graph_module.code.strip(),
-                    """\
-def forward(self, primals, tangents):
-    primals_1, primals_2, tangents_1, = fx_pytree.tree_flatten_spec([primals, tangents], self._in_spec)
-    _local_scalar_dense = torch.ops.aten._local_scalar_dense.default(primals_2);  primals_2 = None
-    _opaque_obj0 = self._opaque_obj0
-    module_mul = torch.ops._TestOpaqueObject.module_mul.default(_opaque_obj0, primals_1, _local_scalar_dense);  _opaque_obj0 = primals_1 = None
-    mul_1 = torch.ops.aten.mul.Tensor(tangents_1, _local_scalar_dense);  tangents_1 = _local_scalar_dense = None
-    return pytree.tree_unflatten([module_mul, mul_1, None], self._out_spec)""",  # noqa: B950
-                )
-                compiled_fn = aot_compile_joint_with_descriptors(joint)
-
-        self.assertTrue(torch.allclose(compiled_fn(*inp), M()(*inp)))
-=======
         backend = AotEagerAndRecordGraphs()
         torch.compile(foo, fullgraph=True, backend=backend)(rng, x)
         self.assertExpectedInline(
@@ -501,7 +428,73 @@
             RuntimeError, "Attempted to access attributes/methods on an OpaqueObject"
         ):
             torch.compile(bar)(counter, torch.ones(2, 3))
->>>>>>> 6c87fb3e
+
+    def test_export_joint(self):
+        class Moo(torch.nn.Module):
+            def forward(self, x, y):
+                return x * y
+
+        register_opaque_type(Moo, "_TestOpaqueObject_Moo")
+
+        torch.library.define(
+            "_TestOpaqueObject::module_mul",
+            "(_TestOpaqueObject_Moo a, Tensor b, SymInt c) -> Tensor",
+            tags=torch.Tag.pt2_compliant_tag,
+            lib=self.lib,
+        )
+
+        @torch.library.impl(
+            "_TestOpaqueObject::module_mul", "CompositeExplicitAutograd", lib=self.lib
+        )
+        def module_mul_impl(m: Moo, a: torch.Tensor, b: int) -> torch.Tensor:
+            assert isinstance(m, Moo)
+            return m(a, b)
+
+        @torch.library.register_fake("_TestOpaqueObject::module_mul", lib=self.lib)
+        def module_mul_fake(m: Moo, a: torch.Tensor, b: int) -> torch.Tensor:
+            return torch.empty_like(a)
+
+        def module_mul_setup_context(ctx, inputs, output):
+            m, a, b = inputs
+            ctx.b = b
+
+        def module_mul_backward(ctx, grad) -> torch.Tensor:
+            return None, grad * ctx.b, None
+
+        torch.library.register_autograd(
+            "_TestOpaqueObject::module_mul",
+            module_mul_backward,
+            setup_context=module_mul_setup_context,
+            lib=self.lib,
+        )
+
+        class M(torch.nn.Module):
+            def __init__(self):
+                super().__init__()
+                self.moo = Moo()
+
+            def forward(self, x, y):
+                b = y.item()
+                return torch.ops._TestOpaqueObject.module_mul(self.moo, x, b)
+
+        inp = (torch.randn(3, requires_grad=True), torch.tensor(4))
+        with ExitStack() as stack:
+            with FakeTensorMode(shape_env=ShapeEnv()):
+                joint = aot_export_joint_with_descriptors(stack, M(), inp)
+                self.assertExpectedInline(
+                    joint.graph_module.code.strip(),
+                    """\
+def forward(self, primals, tangents):
+    primals_1, primals_2, tangents_1, = fx_pytree.tree_flatten_spec([primals, tangents], self._in_spec)
+    _local_scalar_dense = torch.ops.aten._local_scalar_dense.default(primals_2);  primals_2 = None
+    _opaque_obj0 = self._opaque_obj0
+    module_mul = torch.ops._TestOpaqueObject.module_mul.default(_opaque_obj0, primals_1, _local_scalar_dense);  _opaque_obj0 = primals_1 = None
+    mul_1 = torch.ops.aten.mul.Tensor(tangents_1, _local_scalar_dense);  tangents_1 = _local_scalar_dense = None
+    return pytree.tree_unflatten([module_mul, mul_1, None], self._out_spec)""",  # noqa: B950
+                )
+                compiled_fn = aot_compile_joint_with_descriptors(joint)
+
+        self.assertEqual(compiled_fn(*inp), M()(*inp))
 
 
 instantiate_parametrized_tests(TestOpaqueObject)
