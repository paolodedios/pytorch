# Owner(s): ["module: nestedtensor"]

import io
import itertools
import unittest
from functools import partial

import numpy as np
import torch
import torch.nn
from torch.testing._internal.common_device_type import (
    dtypes,
    dtypesIfCUDA,
    instantiate_device_type_tests,
    onlyCPU,
    onlyCUDA,
    skipMeta,
    PYTORCH_CUDA_MEMCHECK,
)
from torch.testing._internal.common_dtype import floating_types_and_half
from torch.testing._internal.common_utils import (
    freeze_rng_state,
    gradcheck,
    instantiate_parametrized_tests,
    IS_FBCODE,
    parametrize,
    run_tests,
    skipIfSlowGradcheckEnv,
    skipIfTorchDynamo,
    subtest,
    TestCase,
)

<<<<<<< HEAD
from torch.nested._internal.nested_tensor import (
    buffer_from_jagged,
    jagged_from_list,
    NestedTensor,
)
=======
from torch.nested._internal.nested_tensor import jagged_from_list, buffer_from_jagged
import contextlib
>>>>>>> 6988fb2d

# Tests are ported from pytorch/nestedtensor.
# This makes porting as_nested_tensor easier in the future.


def _iter_constructors():
    # yield as_nested_tensor
    yield torch.nested.nested_tensor

# Helper function to generate a pair of random nested tensors
# one is contiguous, the other is not, but they appear to have same entries
# an output nested tensor consists of
# * `len(ragged_sizes)` matrices
# * matrices[i].shape == (20, ragged_sizes[i])


def random_nt_noncontiguous_pair(ragged_sizes, device="cpu", dtype=torch.float16):
    xs = []
    for size in ragged_sizes:
        xs.append(torch.randn((size, 20), device=device, dtype=dtype))
    # contiguous nested tensor
    ys = []
    for x in xs:
        ys.append(x.transpose(-1, -2))
    nt_contiguous = torch.nested.nested_tensor(ys)
    # noncontiguous nested tensor
    n = len(ragged_sizes)
    nt_noncontiguous = torch.nested.nested_tensor(xs).transpose(-1, -2)
    return nt_contiguous, nt_noncontiguous

# Helper functions to pad a noncontiguous nested tensor
# can be replaced once to_padded_tensor supports noncontiguous memory


def noncontiguous_to_padded_tensor(input, shape=None):
    tensors = input.unbind()
    ntensors = len(tensors)
    assert ntensors > 0
    if shape is None:
        shape = []
        for size in tensors[0].shape:
            shape.append(size)
        for i in range(1, ntensors):
            new_shape = tensors[i].shape
            for j in range(len(shape)):
                shape[j] = max(shape[j], new_shape[j])
        shape = [ntensors] + shape
    result = tensors[0].new_zeros(shape)
    for itensor in range(ntensors):
        tensor = tensors[itensor]
        view = result[itensor]
        for idim in range(tensor.dim()):
            view = view.narrow(idim, 0, tensor.size(idim))
        view.copy_(tensor)
    return result

# Helper function to generate a random nested tensor


def random_nt(device, dtype, num_tensors, max_dims, min_dims=None, layout=torch.strided):
    if min_dims is None:
        min_dims = tuple([0] * len(max_dims))
    ts1 = []
    for _ in range(num_tensors):
        tensor_dims = tuple([torch.randint(low=min_dim, high=max_dim, size=(1,)).item()
                            for (min_dim, max_dim) in zip(min_dims, max_dims)])
        t1 = torch.randn(tensor_dims, device=device, dtype=dtype)
        ts1.append(t1)
    return torch.nested.nested_tensor(ts1, device=device, dtype=dtype, layout=layout)


# Alternate approach to generating a random NT.
# dims should be something like [5, None, 10], with None indicating that a
# random ragged structure should be used
def random_nt_from_dims(dims, device=None, dtype=None, requires_grad=False):
    sizes = [
        [d if d is not None else torch.randint(2, 10, size=(1,)).item() for d in dims[1:]]
        for d in range(dims[0])
    ]
    return torch.nested.nested_tensor([
        torch.randn(*size) for size in sizes
    ], device=device, dtype=dtype, requires_grad=requires_grad)


# Creates an NT matching another NT's number of components and
# shape / ragged structure for all dims specified to be -1.
def random_nt_from_similar(other, dims=None):
    if dims is None:
        return torch.randn_like(other)
    assert len(dims) == other.dim()
    assert dims[0] == -1 or dims[0] == other.size(0)

    ret_sizes = []
    for t in other.unbind():
        other_size = t.shape
        ret_size = []
        for i, d in enumerate(dims[1:]):
            if d == -1:
                ret_size.append(other_size[i])
            else:
                ret_size.append(d)
        ret_sizes.append(ret_size)

    return torch.nested.nested_tensor([
        torch.randn(*size) for size in ret_sizes
    ], device=other.device)


class TestNestedTensor(TestCase):
    def tearDown(self):
        self._exit_stack.close()

    def setUp(self):
        self._exit_stack = contextlib.ExitStack()
        self._exit_stack.enter_context(
            unittest.mock.patch.object(torch._dynamo.config, "suppress_errors", False)
        )

    @parametrize("batch_size", [2, 4])
    @parametrize("max_seq_len", [3, 5])
    @parametrize("vocab_size", [10, 20])
    def test_2d_nested_tensor(self, batch_size, max_seq_len, vocab_size):
        data = []
        nested_tensor_ref_list = []
        for _ in range(batch_size):
            if max_seq_len == 0:
                length = 0
            else:
                length = np.random.randint(low=1, high=max_seq_len)
            row = list(np.random.randint(low=0, high=vocab_size, size=(length,)))
            data.append(row)
            nested_tensor_ref_list.append(torch.Tensor(row))
        nested_tensor = torch.nested.nested_tensor(data, dtype=torch.int64)
        nested_tensor_list = nested_tensor.unbind()
        for id in range(batch_size):
            self.assertEqual(
                nested_tensor_list[id],
                nested_tensor_ref_list[id].type(torch.int64)
            )

    @parametrize("batch_size", [2, 4])
    @parametrize("max_seq_len", [3, 5])
    @parametrize("vocab_size", [10, 20])
    def test_3d_nested_tensor(self, batch_size, max_seq_len, vocab_size):
        data = []
        nested_tensor_ref_list = []
        for _ in range(batch_size):
            if max_seq_len == 0:
                length = 0
            else:
                length = np.random.randint(low=1, high=max_seq_len)
            row = list(np.random.randint(low=0, high=vocab_size, size=(length,)))
            row = [list(item * np.arange(max_seq_len)) for item in row]
            data.append(row)
            nested_tensor_ref_list.append(torch.Tensor(row))
        nested_tensor = torch.nested.nested_tensor(data, dtype=torch.int64)
        nested_tensor_list = nested_tensor.unbind()
        for id in range(batch_size):
            self.assertEqual(
                nested_tensor_list[id],
                nested_tensor_ref_list[id].type(torch.int64)
            )

    @parametrize("batch_size", [2, 4])
    @parametrize("max_seq_len", [3, 5])
    @parametrize("vocab_size", [10, 20])
    def test_3d_nested_tensor_float(self, batch_size, max_seq_len, vocab_size):
        data = []
        nested_tensor_ref_list = []
        for _ in range(batch_size):
            if max_seq_len == 0:
                length = 0
            else:
                length = np.random.randint(low=1, high=max_seq_len)
            row = list(
                np.random.randint(low=0, high=vocab_size, size=(length,)).astype(float)
            )
            row = [list(item * np.arange(max_seq_len)) for item in row]
            data.append(row)
            nested_tensor_ref_list.append(torch.Tensor(row))
        nested_tensor = torch.nested.nested_tensor(data, dtype=torch.float)
        nested_tensor_list = nested_tensor.unbind()
        for id in range(batch_size):
            self.assertEqual(
                nested_tensor_list[id],
                nested_tensor_ref_list[id].type(torch.float)
            )


    @torch.inference_mode()
    def _test_unbind_case(self, a, b):
        nt = torch.nested.nested_tensor([a, b])
        a1, b1 = nt.unbind()
        self.assertTrue(a is not a1)
        self.assertTrue(b is not b1)

        nt = torch.nested.nested_tensor([a, b], dtype=a.dtype)
        a1, b1 = nt.unbind(0)
        self.assertEqual(a, a1)
        self.assertEqual(b, b1)

        a = torch.randn((2, 3)).add_(1)
        nt = torch.nested.nested_tensor([a])
        self.assertEqual(a, nt.unbind(0)[0])

    @torch.inference_mode()
    def test_unbind_0(self):
        self._test_unbind_case(
            torch.tensor([1, 2]), torch.tensor([7, 8]),
        )

    @torch.inference_mode()
    def test_unbind_1(self):
        self._test_unbind_case(
            torch.tensor([1]), torch.tensor([7]),
        )

    @torch.inference_mode()
    def test_unbind_3(self):
        self._test_unbind_case(
            torch.tensor([1.0]), torch.tensor([]),
        )

    @torch.inference_mode()
    def test_unbind_4(self):
        self._test_unbind_case(
            torch.tensor([]), torch.tensor([]),
        )

    @torch.inference_mode()
    def test_unbind_dim(self):
        def _test_fn(unbind_fn):
            a = torch.rand(3, 2)
            b = torch.rand(2, 3)
            nt = torch.nested.nested_tensor([a, b])
            self.assertRaises(RuntimeError, lambda: unbind_fn(nt, 1))

        # Both of these tests are necessary, because we're using
        # torch_function.
        _test_fn(lambda x, dim: x.unbind(dim))
        # TODO: Re-enable this once using torch_dispatch
        # _test_fn(lambda x, dim: torch.unbind(x, dim))

    @torch.inference_mode()
    def test_nested_tensor(self):
        self.assertRaises(TypeError, lambda: torch.nested.nested_tensor(torch.tensor([3.0])))
        self.assertRaises(TypeError, lambda: torch.nested.nested_tensor(4.0))

    @torch.inference_mode()
    def test_nested_tensor_matching_dim(self):
        self.assertRaisesRegex(
            RuntimeError,
            "Found dimension 1 for Tensor at index 1 and dimension 0 for Tensor at index 0.",
            lambda: torch.nested.nested_tensor([torch.tensor(1.0), torch.tensor([])]),
        )
        self.assertRaisesRegex(
            RuntimeError,
            "Found dimension 1 for Tensor at index 2 and dimension 0 for Tensor at index 1.",
            lambda: torch.nested.nested_tensor(
                [torch.tensor(1.0), torch.tensor(2.0), torch.tensor([])]
            ),
        )

    @torch.inference_mode()
    def test_default_nested_tensor(self):
        self.assertRaises(TypeError, lambda: torch.nested.nested_tensor())
        default_nested_tensor = torch.nested.nested_tensor([])
        default_tensor = torch.tensor([])
        # self.assertEqual(default_nested_tensor.nested_dim(), 1)
        # self.assertEqual(default_nested_tensor.nested_size(), ())
        self.assertEqual(default_nested_tensor.dim(), default_tensor.dim())
        self.assertEqual(default_nested_tensor.layout, default_tensor.layout)
        self.assertEqual(default_nested_tensor.device, default_tensor.device)
        self.assertEqual(default_nested_tensor.dtype, default_tensor.dtype)
        self.assertEqual(
            default_nested_tensor.requires_grad, default_tensor.requires_grad
        )
        self.assertIsNone(default_tensor.grad)
        # TODO: Re-enable once we have a performance driven
        # use case and implementation.
        # self.assertEqual(default_nested_tensor.is_pinned(),
        #                  default_tensor.is_pinned())

    @torch.inference_mode()
    def test_dim(self):
        for constructor in _iter_constructors():
            a1 = constructor([])
            self.assertEqual(a1.dim(), 1)
            a1 = constructor([torch.tensor(3.0)])
            self.assertEqual(a1.dim(), 1)
            a1 = constructor([torch.tensor([1, 2, 3, 4])])
            self.assertEqual(a1.dim(), 2)

    @unittest.skipIf(IS_FBCODE, "numel is not virtual in fbcode.")
    @torch.inference_mode()
    def test_numel(self):
        for constructor in _iter_constructors():
            a1 = constructor([])
            self.assertEqual(a1.numel(), 0)
            a1 = constructor([torch.tensor(3.0), torch.tensor(4.0)])
            self.assertEqual(a1.numel(), 2)
            a1 = constructor([torch.randn(2, 2, 2)])
            self.assertEqual(a1.numel(), 8)
            a1 = constructor([torch.randn([1, 2, 3]), torch.randn(3, 2, 1)])
            self.assertEqual(a1.numel(), 12)
            a1 = constructor([torch.randn([1, 1, 3]), torch.randn(3, 2, 4)])
            self.assertEqual(a1.numel(), 27)
            a1 = constructor([torch.randn([5, 5, 5]), torch.randn(6, 6, 6)])
            self.assertEqual(a1.numel(), 341)

            # Interesting edge case
            a1 = constructor([torch.randn([1, 2, 3]), torch.randn(1, 2, 0)])
            self.assertEqual(a1.numel(), 6)

    @torch.inference_mode()
    def test_size(self):
        for constructor in _iter_constructors():
            a1 = constructor([])
            self.assertRaisesRegex(
                RuntimeError,
                "NestedTensorImpl doesn't support sizes",
                lambda: a1.size(),
            )

    def test_size_dim(self):
        a = torch.nested.nested_tensor([])
        self.assertEqual(a.size(0), 0)

        a = torch.nested.nested_tensor([torch.tensor(1)])
        self.assertEqual(a.size(0), 1)

        a = torch.nested.nested_tensor([torch.tensor(1), torch.tensor(2)])
        self.assertEqual(a.size(0), 2)

        a = torch.nested.nested_tensor([torch.rand(1, 2),
                                        torch.rand(1, 8)])
        self.assertEqual(a.size(0), 2)
        self.assertEqual(a.size(1), 1)
        self.assertRaisesRegex(
            RuntimeError, "Given dimension 2 is irregular and does not have a size", lambda: a.size(2))

        a = torch.nested.nested_tensor([torch.rand(3, 4),
                                        torch.rand(5, 4)])
        self.assertEqual(a.size(0), 2)
        self.assertRaisesRegex(
            RuntimeError, "Given dimension 1 is irregular and does not have a size", lambda: a.size(1))
        self.assertEqual(a.size(2), 4)

    @unittest.skipIf(IS_FBCODE, "stride is not virtual in fbcode.")
    @torch.inference_mode()
    def test_stride(self):
        for constructor in _iter_constructors():
            a1 = constructor([])
            self.assertRaisesRegex(
                RuntimeError,
                "NestedTensorImpl doesn't support strides",
                lambda: a1.stride(),
            )

    @unittest.skipIf(IS_FBCODE, "is_contiguous is not virtual in fbcode.")
    @torch.inference_mode()
    def test_is_contiguous(self):
        # Test empty case
        nt_empty = torch.nested.nested_tensor([])
        assert nt_empty.is_contiguous()
        self.assertEqual(nt_empty, nt_empty.contiguous())

        nt_contiguous, nt_noncontiguous = random_nt_noncontiguous_pair((2, 3, 6, 7))

        # Test contiguous case
        assert nt_contiguous.is_contiguous()
        self.assertEqual(nt_contiguous, nt_contiguous.contiguous())

        # Test non_contiguous case
        assert not nt_noncontiguous.is_contiguous()
        self.assertEqual(nt_contiguous, nt_noncontiguous.contiguous())

        # Test querying by memory_format
        self.assertTrue(nt_contiguous.is_contiguous(memory_format=torch.contiguous_format))
        self.assertTrue(not nt_noncontiguous.is_contiguous(memory_format=torch.contiguous_format))

    @torch.inference_mode()
    def test_repr_string(self):
        a = torch.nested.nested_tensor([])
        expected = "nested_tensor([\n\n])"
        self.assertEqual(str(a), expected)
        self.assertEqual(repr(a), expected)

        a = torch.nested.nested_tensor([torch.tensor(1.0)])
        expected = "nested_tensor([\n  tensor(1.)\n])"
        self.assertEqual(str(a), expected)
        self.assertEqual(repr(a), expected)

        a = torch.nested.nested_tensor([torch.tensor([[1, 2]]), torch.tensor([[4, 5]])])
        expected = "nested_tensor([\n  tensor([[1, 2]]),\n  tensor([[4, 5]])\n])"
        self.assertEqual(str(a), expected)
        self.assertEqual(repr(a), expected)

    def test_to_padded_tensor_on_empty_tensor(self):

        nt = torch.nested.nested_tensor([])
        empty = torch.nested.to_padded_tensor(nt, 4)
        self.assertEqual(empty, torch.tensor([]))

    def test_nested_namespace(self):
        nt = torch.nested.nested_tensor([torch.randn(2, 3), torch.randn(4, 5)])
        result = nt.to_padded_tensor(4)
        nested_namespace_result = torch.nested.to_padded_tensor(nt, 4)
        self.assertEqual(result, nested_namespace_result)

    def test_to(self):
        ntensors = 4
        nt = random_nt(torch.device('cpu'), torch.float32, ntensors, (4, 4))

        def test_copy_behavior(t, non_blocking=False):
            self.assertIs(t, t.to(t, non_blocking=non_blocking))
            self.assertIs(t, t.to(t.dtype, non_blocking=non_blocking))
            self.assertIs(t, t.to(torch.empty_like(t), non_blocking=non_blocking))
            self.assertIsNot(t, t.to(t, non_blocking=non_blocking, copy=True))
            self.assertIsNot(t, t.to(t.dtype, non_blocking=non_blocking, copy=True))
            self.assertIsNot(t, t.to(torch.empty_like(t), non_blocking=non_blocking, copy=True))

            devices = [t.device]
            if t.device.type == 'cuda':
                if t.device.index == -1:
                    devices.append(f'cuda:{torch.cuda.current_device()}')
                elif t.device.index == torch.cuda.current_device():
                    devices.append('cuda')
            for device in devices:
                self.assertIs(t, t.to(device, non_blocking=non_blocking))
                self.assertIs(t, t.to(device, t.dtype, non_blocking=non_blocking))
                self.assertIsNot(t, t.to(device, non_blocking=non_blocking, copy=True))
                self.assertIsNot(t, t.to(device, t.dtype, non_blocking=non_blocking, copy=True))

        test_copy_behavior(nt)
        self.assertEqual(nt.device, nt.to('cpu').device)
        self.assertEqual(nt.device, nt.to('cpu', dtype=torch.float32).device)
        self.assertIs(torch.float32, nt.to('cpu', dtype=torch.float32).dtype)
        self.assertEqual(nt.device, nt.to(torch.float32).device)
        self.assertIs(torch.float32, nt.to(dtype=torch.float32).dtype)

        def test_data_ptr(getter):
            self.assertEqual(getter(nt), getter(nt.to('cpu')))
            self.assertEqual(getter(nt), getter(nt.to(dtype=nt.dtype, device=nt.device, copy=False)))
            self.assertEqual(getter(nt), getter(nt.to('cpu', copy=False)))
            self.assertNotEqual(getter(nt), getter(nt.to('cpu', copy=True)))

        test_data_ptr(lambda nt: nt.data_ptr())

        if torch.cuda.is_available():
            for non_blocking in [True, False]:
                for cuda in ['cuda', 'cuda:0' if torch.cuda.device_count() == 1 else 'cuda:1']:
                    nt2 = random_nt(cuda, torch.float32, ntensors, (4, 4))
                    test_copy_behavior(nt2, non_blocking)
                    self.assertEqual(nt2.device, nt2.to(cuda, non_blocking=non_blocking).device)
                    self.assertEqual(nt.device, nt2.to('cpu', non_blocking=non_blocking).device)
                    self.assertEqual(nt2.device, nt.to(cuda, non_blocking=non_blocking).device)
                    self.assertIs(torch.int32, nt2.to('cpu', dtype=torch.int32, non_blocking=non_blocking).dtype)
                    self.assertEqual(nt.device, nt2.to('cpu', dtype=torch.int32, non_blocking=non_blocking).device)
                    self.assertIs(torch.int32, nt2.to(dtype=torch.int32).dtype)
                    self.assertEqual(nt2.device, nt2.to(dtype=torch.int32).device)

    def test_copy_(self):
        ntensors = 4
        nt = random_nt(torch.device('cpu'), torch.float32, ntensors, (4, 4))
        nt_copy = torch.empty_like(nt)
        nt_copy.copy_(nt)

        for (nt_ub, nt_copy_ub) in zip(nt.unbind(), nt_copy):
            self.assertEqual(nt_ub, nt_copy_ub)

        nt_error = torch.nested.nested_tensor([torch.tensor([0, 0])])
        self.assertRaisesRegex(
            RuntimeError,
            "copy_ only supports tensors that are the same size for Nested implementations",
            lambda: nt_error.copy_(nt)
        )

        if torch.cuda.is_available():
            nt = random_nt(torch.device('cuda'), torch.float32, ntensors, (4, 4))
            nt_copy = torch.empty_like(nt, device=torch.device('cpu'))
            nt_copy.copy_(nt, non_blocking=True)
            torch.cuda.current_stream(torch.cuda.current_device()).synchronize()
            for (nt_ub, nt_copy_ub) in zip(nt.unbind(), nt_copy):
                self.assertEqual(nt_ub, nt_copy_ub)

            nt_copy = torch.empty_like(nt, device=torch.device('cpu'))
            nt_copy.copy_(nt, non_blocking=False)
            for (nt_ub, nt_copy_ub) in zip(nt.unbind(), nt_copy):
                self.assertEqual(nt_ub, nt_copy_ub)

    def test_fill_(self):
        ntensors = 4
        nt = random_nt(torch.device('cpu'), torch.float32, ntensors, (4, 4))
        nt.fill_(10.)
        for nt_ub in nt.unbind():
            t = torch.empty_like(nt_ub)
            t.fill_(10.)
            self.assertEqual(nt_ub, t)

        fill_tensor = torch.tensor([11.])
        self.assertRaisesRegex(
            RuntimeError,
            "fill_ only supports 0-dimension value tensor",
            lambda: nt.fill_(fill_tensor)
        )

        nt.fill_(fill_tensor[0])
        for nt_ub in nt.unbind():
            t = torch.empty_like(nt_ub)
            t.fill_(11.)
            self.assertEqual(nt_ub, t)

    def test_zero_(self):
        ntensors = 4
        nt = random_nt(torch.device('cpu'), torch.float32, ntensors, (4, 4))
        nt.zero_()
        for nt_ub in nt.unbind():
            t = torch.empty_like(nt_ub)
            t.fill_(0.)
            self.assertEqual(nt_ub, t)

    @parametrize("func", [torch.ones_like, torch.zeros_like, torch.randn_like],
                 name_fn=lambda f: f.__name__)
    def test_like_functions(self, func):
        ntensors = 4
        nt = random_nt(torch.device('cpu'), torch.float32, ntensors, (4, 4))
        torch.manual_seed(1)
        nt_like = func(nt)

        torch.manual_seed(1)
        for nt_ub in nt_like.unbind():
            t_like = func(nt_ub)
            self.assertEqual(nt_ub, t_like)

    def test_cat(self):
        # dim=0 success case
        # No constraints on ragged structures matching.
        x = random_nt_from_dims([5, None, 10])
        y = random_nt_from_dims([3, 4, None])
        output = torch.cat([x, y], dim=0)
        for out_component, xy_component in zip(
                output.unbind(), itertools.chain(x.unbind(), y.unbind())):
            self.assertEqual(out_component, xy_component)

        # dim=-1 success case
        # shape (B, *, D)
        x = random_nt_from_dims([5, None, 10])
        # shape (B, *, D'); same structure as x but dim=-1 differs
        y = random_nt_from_similar(x, dims=[-1, -1, 8])
        # should be shape (B, *, D + D') when supported
        output = torch.cat([x, y], dim=-1)
        for out_component, x_component, y_component in zip(output.unbind(), x.unbind(), y.unbind()):
            self.assertEqual(out_component, torch.cat([x_component, y_component], dim=-1))

        # dim between 0 and -1 success case
        x = random_nt_from_dims([5, None, 2, 3])
        # same structure as x but dim=2 differs
        y = random_nt_from_similar(x, dims=[-1, -1, 4, -1])
        output = torch.cat([x, y], dim=2)
        for out_component, x_component, y_component in zip(output.unbind(), x.unbind(), y.unbind()):
            self.assertEqual(out_component, torch.cat([x_component, y_component], dim=1))

        # error case: mixed NT / dense inputs
        x = random_nt_from_dims([5, None, 2])
        y = torch.randn(5, 3, 2)
        with self.assertRaisesRegex(
                RuntimeError, "expected each tensor in given list to be nested"):
            torch.cat([x, y], dim=-1)

        # error case: NTs with different dims
        x = random_nt_from_dims([5, None, 2])
        y = random_nt_from_dims([5, None, 2, 3])
        with self.assertRaisesRegex(
                RuntimeError, "expected all nested tensors to have matching ragged structures outside of the concatenated dim"):
            torch.cat([x, y], dim=-1)

        # error case: non-contiguous NT
        x, y = random_nt_noncontiguous_pair((2, 3, 4), dtype=torch.float32)
        # transpose to put ragged dim next to batch dim
        x, y = x.transpose(-2, -1), y.transpose(-2, -1)
        with self.assertRaisesRegex(
                RuntimeError, "only contiguous nested tensors are supported"):
            torch.cat([x, y], dim=-1)

        # error case: multiple ragged dims in inputs
        x = random_nt_from_dims([5, None, None, 2])
        y = random_nt_from_similar(x)
        with self.assertRaisesRegex(
                RuntimeError, "only nested tensors with a single ragged dim next to the batch dim are supported"):
            torch.cat([x, y], dim=-1)

        # error case: ragged dim not next to batch dim
        x = random_nt_from_dims([5, 2, None])
        y = random_nt_from_similar(x)
        with self.assertRaisesRegex(
                RuntimeError, "only nested tensors with a single ragged dim next to the batch dim are supported"):
            torch.cat([x, y], dim=1)

        # error case: NTs with different batch sizes
        x = random_nt_from_dims([5, None, 2])
        y = random_nt_from_dims([3, None, 2])
        with self.assertRaisesRegex(
                RuntimeError, "expected all nested tensors to have matching ragged structures outside of the concatenated dim"):
            torch.cat([x, y], dim=-1)

        # error case: NTs with different ragged structures
        x = torch.nested.nested_tensor([
            torch.randn(2, 6),
            torch.randn(4, 6),
            torch.randn(5, 6),
        ])
        y = torch.nested.nested_tensor([
            torch.randn(5, 6),
            torch.randn(4, 6),
            torch.randn(2, 6),
        ])
        with self.assertRaisesRegex(
                RuntimeError, "expected all nested tensors to have matching ragged structures outside of the concatenated dim"):
            torch.cat([x, y], dim=-1)


class TestNestedTensorDeviceType(TestCase):
    def tearDown(self):
        self._exit_stack.close()

    def setUp(self):
        self._exit_stack = contextlib.ExitStack()
        self._exit_stack.enter_context(
            unittest.mock.patch.object(torch._dynamo.config, "suppress_errors", False)
        )

    # Helper function to generate a pair of random nested tensors
    # the 2 nested tensors have same shapes
    def random_nt_pair(self, device, dtype, num_tensors, max_dims):
        ts1 = []
        ts2 = []
        for _ in range(num_tensors):
            tensor_dims = tuple([torch.randint(low=0, high=max_dim, size=(1,)).item() for max_dim in max_dims])
            t1 = torch.randn(tensor_dims, device=device, dtype=dtype)
            t2 = torch.randn(tensor_dims, device=device, dtype=dtype)
            ts1.append(t1)
            ts2.append(t2)
        return (torch.nested.nested_tensor(ts1, device=device, dtype=dtype),
                torch.nested.nested_tensor(ts2, device=device, dtype=dtype))

    @dtypes(*floating_types_and_half())
    def test_detach(self, device, dtype):
        a = torch.randn(2, 4, device=device, dtype=dtype, requires_grad=False)
        b = torch.randn(5, 4, device=device, dtype=dtype, requires_grad=False)
        x = torch.nested.nested_tensor([a, b], requires_grad=True)

        x_detach = x.detach()

        z = x_detach * 4
        self.assertFalse(x_detach.requires_grad)
        self.assertFalse(z.requires_grad)

        a = torch.randn(2, 4, device=device, dtype=dtype, requires_grad=True)
        b = torch.randn(5, 4, device=device, dtype=dtype, requires_grad=True)
        x = torch.nested.as_nested_tensor([a, b])

        y = x * 2
        y = y.detach()
        self.assertFalse(y.requires_grad)
        self.assertIsNone(y.grad_fn)

        z = x + y
        torch.nested.to_padded_tensor(z, 0).sum().backward()
        # This is an incorrect gradient, but we assume that's what the user
        # wanted. detach() is an advanced option.
        self.assertEqual(a.grad, torch.ones(2, 4, device=device, dtype=dtype))
        self.assertEqual(b.grad, torch.ones(5, 4, device=device, dtype=dtype))

    @dtypes(torch.float, torch.float16, torch.double)
    def test_unbind_noncontiguous(self, device, dtype):
        nt_contiguous, nt_noncontiguous = random_nt_noncontiguous_pair((2, 3, 6, 7), device, dtype)
        ub_contiguous = nt_contiguous.unbind()
        ub_noncontiguous = nt_noncontiguous.unbind()
        self.assertEqual(len(ub_contiguous), len(ub_noncontiguous))
        n = len(ub_contiguous)
        for i in range(n):
            self.assertEqual(ub_contiguous[i], ub_noncontiguous[i])

    @dtypes(torch.float)
    @skipMeta
    def test_to_then_from_padded_tensor_no_transform0213(self, device, dtype):
        t = torch.randn(4, 4, 4, device=device, dtype=dtype)
        ts = list(torch.unbind(t))
        ts[0] = ts[0][:-1]
        nt = torch.nested.nested_tensor(ts, device=device, dtype=dtype)
        padded = torch.nested.to_padded_tensor(nt, 0)

        nt_to = torch._nested_from_padded_and_nested_example(padded, nt)

        for (t1, t2) in zip(nt.unbind(), nt_to.unbind()):
            self.assertEqual(t1, t2)
        self.assertEqual(nt.device, nt_to.device)

    @dtypes(torch.float)
    @dtypesIfCUDA(torch.float, torch.half)
    @skipMeta
    @torch.inference_mode()
    def test_layer_norm(self, device, dtype):
        def _test(size):
            # Simple shapes test
            t0 = torch.randn(2, size, device=device, dtype=dtype, requires_grad=False)
            t1 = torch.randn(2, size, device=device, dtype=dtype, requires_grad=False)
            ts = [t0, t1, t0, t1]
            nt = torch.nested.nested_tensor(ts, device=device, dtype=dtype)
            layer_norm = torch.nn.LayerNorm(size, device=device, dtype=dtype)
            nt_result = layer_norm(nt)
            for (nt_subresult, t) in zip(nt_result.unbind(), ts):
                t_result = layer_norm(t.reshape(1, -1, size).squeeze(0))
                self.assertEqual(nt_subresult, t_result)

            # More complex nt test with different lengths for each tensor
            t0 = torch.randn(4, size, device=device, dtype=dtype, requires_grad=False)
            t1 = torch.randn(10, size, device=device, dtype=dtype, requires_grad=False)
            t2 = torch.randn(7, size, device=device, dtype=dtype, requires_grad=False)
            ts = [t0, t1, t2, t0, t2]
            nt = torch.nested.nested_tensor(ts, device=device, dtype=dtype)
            layer_norm = torch.nn.LayerNorm(size, device=device, dtype=dtype)
            nt_result = layer_norm(nt)
            for (nt_subresult, t) in zip(nt_result.unbind(), ts):
                t_result = layer_norm(t.reshape(1, -1, size).squeeze(0))
                self.assertEqual(nt_subresult, t_result)

            if size <= 128:
                # Test with multidimensional tensors after irregular dim
                # (run only with smaller dimensions to ensure fast execution)
                t0 = torch.randn(4, size, size, 4, device=device, dtype=dtype, requires_grad=False)
                t1 = torch.randn(10, size, size, 4, device=device, dtype=dtype, requires_grad=False)
                t2 = torch.randn(7, size, size, 4, device=device, dtype=dtype, requires_grad=False)
                ts = [t0, t1, t2, t0, t2]
                nt = torch.nested.nested_tensor(ts, device=device, dtype=dtype)
                layer_norm = torch.nn.LayerNorm((size, size, 4), device=device, dtype=dtype)
                nt_result = layer_norm(nt)
                for (nt_subresult, t) in zip(nt_result.unbind(), ts):
                    t_result = layer_norm(t.reshape(1, -1, size, size, 4).squeeze(0))
                    self.assertEqual(nt_subresult, t_result)

                # Test where the normalizing dimensions are not all
                layer_norm = torch.nn.LayerNorm((size, 4), device=device, dtype=dtype)
                nt_result = layer_norm(nt)
                for (nt_subresult, t) in zip(nt_result.unbind(), ts):
                    t_result = layer_norm(t.reshape(1, -1, size, size, 4).squeeze(0))
                    self.assertEqual(nt_subresult, t_result)

        for size in (1024, 1023, 513, 512, 256, 128, 2, 4, 32):
            _test(size)

    @dtypes(torch.float)
    @dtypesIfCUDA(torch.float, torch.half)
    @skipMeta
    @torch.inference_mode()
    def test_layer_norm_breaking(self, device, dtype):
        size = 128
        t0 = torch.randn(4, size, size, 4, device=device, dtype=dtype, requires_grad=False)
        t1 = torch.randn(10, size, size, 4, device=device, dtype=dtype, requires_grad=False)
        t2 = torch.randn(7, size, size, 4, device=device, dtype=dtype, requires_grad=False)
        ts = [t0, t1, t2, t0, t2]
        nt = torch.nested.nested_tensor(ts, device=device, dtype=dtype)
        layer_norm = torch.nn.LayerNorm((4, size, size, 4), device=device, dtype=dtype)
        self.assertRaisesRegex(
            RuntimeError,
            "normalized_shape extends into irregular dimensions for the nested tensor",
            lambda: layer_norm(nt),
        )
        layer_norm = torch.nn.LayerNorm((size + 1, size, 4), device=device, dtype=dtype)
        self.assertRaisesRegex(
            RuntimeError,
            "The shape at dimension 0",
            lambda: layer_norm(nt),
        )

    @parametrize("layout", [torch.strided, torch.jagged])
    def test_embedding(self, device, layout):
        inputs = [
            torch.randint(100, (L,), device=device, dtype=torch.int64)
            for L in torch.randint(5, 50, (8,))
        ]
        x = torch.nested.nested_tensor(inputs, device=device, dtype=torch.int64, layout=layout)
        emb = torch.nn.Embedding(100, 8, device=device)
        y = emb(x)
        ys = y.unbind()
        for i, inp in enumerate(inputs):
            self.assertEqual(emb(inp), ys[i])


    @skipMeta
    @torch.inference_mode()
    @dtypes(*floating_types_and_half())
    def test_masked_fill(self, device, dtype):
        # nested tensor * nested tensor
        (nt, mask) = self.random_nt_pair(device, dtype, 4, (4, 4))
        mask = torch.nested.nested_tensor([m < 0 for m in mask.unbind()])
        ref = torch.nested.nested_tensor([t.masked_fill(m, 0) for (t, m) in zip(nt.unbind(), mask.unbind())])
        out = nt.masked_fill(mask, 0)
        self.assertEqual(ref, out)


    @dtypes(torch.float, torch.float16)
    def test_to_padded_tensor_simple(self, device, dtype):
        t = torch.randn(4, 4, 4, device=device, dtype=dtype)
        ts = list(torch.unbind(t))
        ts[0] = ts[0][:-1]
        nt = torch.nested.nested_tensor(ts, device=device, dtype=dtype)
        for padding_value in (0, 1):
            padded = torch.nested.to_padded_tensor(nt, padding_value)

            correct_output = t.clone()
            if padding_value == 0:
                correct_output[0][-1] = torch.zeros_like(correct_output[0][-1])
            else:
                correct_output[0][-1] = torch.ones_like(correct_output[0][-1])

            self.assertEqual(padded, correct_output)
            self.assertEqual(padded.device, torch.device(device))
            self.assertEqual(padded.dtype, dtype)

    @dtypes(torch.float, torch.float16)
    def test_to_padded_tensor_output_size(self, device, dtype):
        t = torch.randn(4, 4, 4, device=device, dtype=dtype)
        output_size = (4, 6, 5)
        ts = list(torch.unbind(t))
        ts[0] = ts[0][:-1]
        nt = torch.nested.nested_tensor(ts, device=device, dtype=dtype)
        for padding_value in (0, 1):
            padded = torch.nested.to_padded_tensor(nt, padding_value, output_size=output_size)
            correct_output = torch.ones(output_size, device=device, dtype=dtype) * padding_value
            correct_output[:4:, :4, :4] = t.clone()
            if padding_value == 0:
                correct_output[0][3] = torch.zeros_like(correct_output[0][3])
            else:
                correct_output[0][3] = torch.ones_like(correct_output[0][3])

            self.assertEqual(padded, correct_output)
            self.assertEqual(padded.device, torch.device(device))
            self.assertEqual(padded.dtype, dtype)

    @dtypes(torch.float, torch.float16, torch.double)
    def test_to_padded_tensor_dim2(self, device, dtype):
        ts = [
            torch.randn(160, device=device, dtype=dtype),
            torch.randn(1240, device=device, dtype=dtype),
            torch.randn(2400, device=device, dtype=dtype),
        ]
        nt = torch.nested.nested_tensor(ts, device=device, dtype=dtype)
        pad = 42
        correct_output = []
        for t in ts:
            next_output = torch.ones_like(ts[2]) * pad
            correct_output.append(next_output)
            next_output[:t.size(0)].copy_(t)
        correct_output = torch.stack(correct_output)
        padded = torch.nested.to_padded_tensor(nt, pad)
        self.assertEqual(padded, correct_output)

    @dtypes(torch.float, torch.float16, torch.double)
    def test_to_padded_tensor_dim3(self, device, dtype):
        ts = [
            torch.randn(16, 21, device=device, dtype=dtype),
            torch.randn(24, 32, device=device, dtype=dtype),
            torch.randn(40, 53, device=device, dtype=dtype),
        ]
        nt = torch.nested.nested_tensor(ts, device=device, dtype=dtype)
        pad = 42
        correct_output = []
        for t in ts:
            next_output = torch.ones_like(ts[2]) * pad
            correct_output.append(next_output)
            next_output[:t.size(0), :t.size(1)].copy_(t)
        correct_output = torch.stack(correct_output)
        padded = torch.nested.to_padded_tensor(nt, pad)
        self.assertEqual(padded, correct_output)

    @dtypes(torch.float, torch.float16, torch.double)
    def test_to_padded_tensor_dim4(self, device, dtype):
        ts = [
            torch.randn(16, 21, 13, device=device, dtype=dtype),
            torch.randn(24, 32, 14, device=device, dtype=dtype),
            torch.randn(40, 53, 16, device=device, dtype=dtype),
        ]
        nt = torch.nested.nested_tensor(ts, device=device, dtype=dtype)
        pad = 42
        correct_output = []
        for t in ts:
            next_output = torch.ones_like(ts[2]) * pad
            correct_output.append(next_output)
            next_output[:t.size(0), :t.size(1), :t.size(2)].copy_(t)
        correct_output = torch.stack(correct_output)
        padded = torch.nested.to_padded_tensor(nt, pad)
        self.assertEqual(padded, correct_output)

    # TODO: test noncontiguous to_padded_tensor
    # For now this tests the functionality of noncontiguous_to_padded_tensor
    # and the error message of to_padded_tensor
    # since to_padded_tensor does not support noncontiguous buffer yet
    @dtypes(torch.float, torch.float16, torch.double)
    @torch.inference_mode()
    def test_to_padded_tensor_noncontiguous(self, device, dtype):
        nt_contiguous, nt_noncontiguous = random_nt_noncontiguous_pair((2, 3, 6, 7), device, dtype)
        # test noncontiguous_to_padded_tensor functionality
        self.assertEqual(
            torch.nested.to_padded_tensor(nt_contiguous, 0.0),
            noncontiguous_to_padded_tensor(nt_noncontiguous))
        # test to_padded_tensor error message
        self.assertRaisesRegex(
            RuntimeError,
            r"for now to_padded_tensor only supports contiguous nested tensor",
            lambda: torch.nested.to_padded_tensor(nt_noncontiguous, 0.0)
        )

    @skipMeta
    def test_device_checks(self, device):
        nt = torch.nested.nested_tensor([], device=device)
        is_cuda = 'cuda' in str(device)
        self.assertEqual(nt.is_cuda, is_cuda)

    @skipIfTorchDynamo("flaky")
    @dtypes(torch.float, torch.float16, torch.double)
    def test_nested_tensor_indexing(self, device, dtype):
        # edge case: empty nested tensor
        nt0 = torch.nested.nested_tensor([])
        self.assertRaises(IndexError, lambda: nt0[0])
        # normal case
        x0 = torch.randn((2, 5), device=device, dtype=dtype)
        x1 = torch.randn((3, 4), device=device, dtype=dtype)
        nt = torch.nested.nested_tensor([x0, x1])
        # single index: only support integer in the batch dimension
        self.assertEqual(nt[0], x0)
        self.assertEqual(nt[-1], x1)
        self.assertRaises(IndexError, lambda: nt[2])
        self.assertRaises(IndexError, lambda: nt[-3])
        self.assertRaises(NotImplementedError, lambda: nt[:])
        self.assertRaises(NotImplementedError, lambda: nt[...])
        # tuple of indices: only support integer in the batch dimension
        #                 + all possible indexing in the original tensor dimensions
        self.assertEqual(nt[0, 0, 0], x0[0, 0])
        self.assertEqual(nt[0, 1, :], x0[1, :])
        self.assertEqual(nt[1, ...], x1)
        self.assertRaises(IndexError, lambda: nt[1, 4, 2])
        self.assertRaises(NotImplementedError, lambda: nt[:, 1, 1])
        # test select on non-batch dimensions
        self.assertEqual(nt.select(1, 0)[0], x0.select(0, 0))
        self.assertEqual(nt.select(1, 0)[1], x1.select(0, 0))
        self.assertRaises(IndexError, lambda: nt.select(1, 3))
        self.assertEqual(nt.select(2, 0)[0], x0.select(1, 0))
        self.assertEqual(nt.select(2, 0)[1], x1.select(1, 0))
        self.assertRaises(IndexError, lambda: nt.select(2, 5))
        # make sure indexing returns a view
        nt[0].fill_(100.0)
        answer = torch.tensor(100.0, device=device, dtype=dtype).expand((2, 5))
        self.assertEqual(nt[0], answer)
        nt[1, 1, :].fill_(200.0)
        answer = torch.tensor(200.0, device=device, dtype=dtype).expand(4)
        self.assertEqual(nt[1, 1, :], answer)

        # Test that indexing works when requires_grad_(True)
        # previously this was failing because the backward kernel for select.int uses .sizes()
        nt = torch.nested.nested_tensor([x0, x1]).requires_grad_(True)
        self.assertEqual(nt[0], x0)
        self.assertEqual(nt[-1], x1)
        grad_x0 = torch.randn((2, 5), device=device, dtype=dtype)
        nt[0].backward(grad_x0)
        expected_grad = torch.nested.nested_tensor([grad_x0, torch.zeros((3, 4), device=device, dtype=dtype)])
        self.assertEqual(nt.grad, expected_grad)

    @parametrize("func", [subtest(torch.nn.functional.relu, name='relu'),
                          subtest(torch.nn.functional.relu_, name='relu_'),
                          subtest(torch.nn.functional.gelu, name='gelu'),
                          subtest(torch._C._nn.gelu_, name='gelu_'),
                          subtest(torch.tanh, name='tanh'),
                          subtest(torch.tanh_, name='tanh_'),
                          subtest(torch.neg, name='neg'),
                          subtest(torch.nn.functional.silu, name='silu'),
                          subtest(partial(torch.nn.functional.silu, inplace=True), name='silu_'),
                          subtest(torch.abs, name="abs"),
                          subtest(torch.abs_, name="abs_"),
                          subtest(torch.sgn, name="sgn"),
                          subtest(torch.logical_not, name='logical_not'),
                          subtest(torch.sin, name='sin'),
                          subtest(torch.cos, name='cos')])
    def test_activations(self, device, func):
        nt, nt_noncontiguous = random_nt_noncontiguous_pair((2, 3, 6, 7), device=device, dtype=torch.float32)
        nested_result = func(nt)
        self.assertTrue(nested_result.is_nested)
        for t, t_res in zip(nt.unbind(), nested_result.unbind()):
            self.assertEqual(func(t), t_res)
        self.assertRaisesRegex(
            RuntimeError,
            "NestedTensor must be contiguous to get buffer.",
            lambda: func(nt_noncontiguous))

    @parametrize("func", [subtest(torch.ge, name='ge'),
                          subtest(torch.eq, name='eq')])
    def test_binary_ops_with_scalar(self, device, func):
        nt_contiguous, nt_noncontiguous = random_nt_noncontiguous_pair(
            (2, 3, 6, 7), device=device, dtype=torch.float32)
        scalar = 0.0

        # should work regardless of contiguity
        for nt in (nt_contiguous, nt_noncontiguous):
            nested_result = func(nt, scalar)
            self.assertTrue(nested_result.is_nested)
            for t, t_res in zip(nt.unbind(), nested_result.unbind()):
                self.assertEqual(func(t, scalar), t_res)

    @dtypes(*floating_types_and_half())
    def test_nested_tensor_chunk(self, device, dtype):
        # Transformer use case
        a = torch.randn(3, 3 * 4, device=device, dtype=dtype)
        b = torch.randn(2, 3 * 4, device=device, dtype=dtype)
        c = torch.randn(1, 3 * 4, device=device, dtype=dtype)
        a_chunks = a.chunk(3, dim=-1)
        b_chunks = b.chunk(3, dim=-1)
        c_chunks = c.chunk(3, dim=-1)

        a_nt = [a_chunks[0], b_chunks[0], c_chunks[0]]
        b_nt = [a_chunks[1], b_chunks[1], c_chunks[1]]
        c_nt = [a_chunks[2], b_chunks[2], c_chunks[2]]

        nt = torch.nested.nested_tensor([a, b, c])
        chunked = nt.chunk(3, dim=-1)

        self.assertEqual(chunked[0], torch.nested.nested_tensor(a_nt))
        self.assertEqual(chunked[1], torch.nested.nested_tensor(b_nt))
        self.assertEqual(chunked[2], torch.nested.nested_tensor(c_nt))

        for chunk in chunked:
            self.assertFalse(chunk.is_contiguous())

        # Failure chunking on ragged dimensions
        self.assertRaisesRegex(
            RuntimeError, "Chunk for nested tensors is currently only supported for the last dimension.",
            lambda: torch.chunk(nt, 5, dim=1))
        self.assertRaisesRegex(
            RuntimeError, "Chunk for nested tensors is currently only supported for the last dimension.",
            lambda: torch.chunk(nt, 5, dim=0))

        # Failure on non-contiguous nt
        _, nt_noncontiguous = random_nt_noncontiguous_pair((2, 3), device, dtype)
        self.assertRaisesRegex(
            RuntimeError, "chunk expects `self` to be contiguous.", lambda: torch.chunk(nt_noncontiguous, 5, dim=-1))

        # Failure when calling non divisible n_chunks
        self.assertRaisesRegex(
            RuntimeError, "Chunk for nested tensors is only supported for "
            "nested tensors with trailing dimension divisible by chunks.",
            lambda: torch.chunk(nt, 5, dim=-1))

        # Failure when calling backward on a chunk
        a = torch.randn(3, 3 * 4, device=device, dtype=dtype, requires_grad=True)
        b = torch.randn(2, 3 * 4, device=device, dtype=dtype, requires_grad=True)
        nt_grad = torch.nested.as_nested_tensor([a, b])
        chunked = torch.chunk(nt_grad, 2, dim=-1)
        self.assertRaisesRegex(RuntimeError, "derivative for aten::chunk is not implemented",
                               lambda: chunked[0].backward(chunked[0].clone()))

    @dtypes(*floating_types_and_half())
    def test_nested_tensor_split_with_sizes(self, device, dtype):
        a = torch.randn(3, 20, device=device, dtype=dtype)
        b = torch.randn(2, 20, device=device, dtype=dtype)
        c = torch.randn(1, 20, device=device, dtype=dtype)

        split_sizes = [4, 6, 10]
        a_splits = a.split_with_sizes(split_sizes, dim=-1)
        b_splits = b.split_with_sizes(split_sizes, dim=-1)
        c_splits = c.split_with_sizes(split_sizes, dim=-1)

        nt = torch.nested.nested_tensor([a, b, c])
        nt_splits = nt.split_with_sizes(split_sizes, dim=-1)

        for i, nt_split in enumerate(nt_splits):
            self.assertEqual(nt_split, torch.nested.nested_tensor(
                [a_splits[i], b_splits[i], c_splits[i]]))
            dense_strides = torch.stack([
                torch.tensor(a_splits[i].stride()),
                torch.tensor(b_splits[i].stride()),
                torch.tensor(c_splits[i].stride())
            ])
            self.assertEqual(nt_split._nested_tensor_strides(), dense_strides)
            self.assertFalse(nt_split.is_contiguous())

        # Failure calling on ragged dimensions
        self.assertRaisesRegex(
            RuntimeError, "split_with_sizes for nested tensors is currently only supported for the last dimension.",
            lambda: torch.split_with_sizes(nt, split_sizes, dim=1))

        # Failure calling on non-last dimension
        self.assertRaisesRegex(
            RuntimeError, "split_with_sizes for nested tensors is currently only supported for the last dimension.",
            lambda: torch.split_with_sizes(nt, split_sizes, dim=0))

        # Failure on non-contiguous nt
        _, nt_noncontiguous = random_nt_noncontiguous_pair((2, 3), device, dtype)
        self.assertRaisesRegex(
            RuntimeError, "split_with_sizes expects `self` to be contiguous.",
            lambda: torch.split_with_sizes(nt_noncontiguous, split_sizes, dim=-1))

        # Failure when calling with split_sizes that don't cover the full dim size
        bad_split_sizes = [4, 6, 9]  # don't add up to 20
        self.assertRaisesRegex(
            RuntimeError, "split_with_sizes expects split_sizes to sum exactly to 20",
            lambda: torch.split_with_sizes(nt, bad_split_sizes, dim=-1))

    @dtypes(torch.float, torch.float16, torch.double)
    @torch.inference_mode()
    def test_nested_tensor_indexing_noncontiguous(self, device, dtype):
        nt_contiguous, nt_noncontiguous = random_nt_noncontiguous_pair((2, 3, 6, 7), device, dtype)
        self.assertEqual(nt_contiguous.size(0), nt_noncontiguous.size(0))
        n = nt_contiguous.size(0)
        for i in range(n):
            self.assertEqual(nt_contiguous[i], nt_noncontiguous[i])

    @dtypes(torch.float, torch.float16)
    @skipMeta
    @torch.inference_mode()
    @parametrize("transpose", [True, False])
    def test_nested_tensor_add(self, device, dtype, transpose):
        if transpose:
            a = torch.randn(2, 2, 2, device=device, dtype=dtype)
            b = torch.rand(2, 2, 2, device=device, dtype=dtype)
            c = a.transpose(-1, -2).contiguous()
            d = b.transpose(-1, -2).contiguous()
            nt1 = torch.nested.nested_tensor([a, b, a, b])
            nt2 = torch.nested.nested_tensor([c, d, c, d]).transpose(-1, -2)
        else:
            (nt1, nt2) = self.random_nt_pair(device, dtype, 4, (4, 4))
        ref = torch.nested.nested_tensor([t1 + t2 for (t1, t2) in zip(nt1.unbind(), nt2.unbind())])
        out = nt1 + nt2
        self.assertEqual(ref, out)

    @dtypes(torch.float, torch.float16)
    @skipMeta
    @torch.inference_mode()
    @parametrize("transpose", [True, False])
    def test_nested_tensor_sub(self, device, dtype, transpose):
        if transpose:
            a = torch.randn(2, 2, 2, device=device, dtype=dtype)
            b = torch.rand(2, 2, 2, device=device, dtype=dtype)
            c = a.transpose(-1, -2).contiguous()
            d = b.transpose(-1, -2).contiguous()
            nt1 = torch.nested.nested_tensor([a, b, a, b])
            nt2 = torch.nested.nested_tensor([c, d, c, d]).transpose(-1, -2)
        else:
            (nt1, nt2) = self.random_nt_pair(device, dtype, 4, (4, 4))
        ref = torch.nested.nested_tensor([t1 - t2 for (t1, t2) in zip(nt1.unbind(), nt2.unbind())])
        out = nt1 - nt2
        self.assertEqual(ref, out)

    @onlyCUDA
    @dtypes(torch.float, torch.float16)
    @torch.inference_mode()
    @parametrize("embedding_dim", [8, 128, 256, 384])
    def test_nested_tensor_dense_elementwise(self, device, dtype, embedding_dim):
        def _test_add_mul(nt, t):
            ref_add = torch.nested.nested_tensor(
                [t1 + t2 for (t1, t2) in zip(nt.unbind(), t.unbind())])
            ref_mul = torch.nested.nested_tensor(
                [t1 * t2 for (t1, t2) in zip(nt.unbind(), t.unbind())])
            self.assertEqual(nt.add(t), ref_add)
            self.assertEqual(nt.mul(t), ref_mul)

        batch_size = 32
        seq_lens = torch.randint(low=0, high=10, size=(batch_size,))

        # [B, *, D], [B, 1, D] case
        ts = [torch.randn((seq_len, embedding_dim)) for seq_len in seq_lens]
        nt = torch.nested.nested_tensor(ts, device=device, dtype=dtype)
        t = torch.randn((batch_size, 1, embedding_dim), device=device, dtype=dtype)
        _test_add_mul(nt, t)

        # [B, *], [B, 1] case
        ts = [torch.randn(seq_len) for seq_len in seq_lens]
        nt = torch.nested.nested_tensor(ts, device=device, dtype=dtype)
        t = torch.randn((batch_size, 1), device=device, dtype=dtype)
        _test_add_mul(nt, t)

    @dtypes(torch.float, torch.float16)
    @skipMeta
    @torch.inference_mode()
    def test_nested_tensor_mul(self, device, dtype):
        # nested tensor * nested tensor
        (nt1, nt2) = self.random_nt_pair(device, dtype, 4, (4, 4))
        ref = torch.nested.nested_tensor([t1 * t2 for (t1, t2) in zip(nt1.unbind(), nt2.unbind())])
        out = nt1 * nt2
        self.assertEqual(ref, out)
        # nested tensor * scalar
        number = 10.0
        scalar = torch.tensor(number).to(dtype).to(device)
        ref = torch.nested.nested_tensor([t * number for t in nt1.unbind()])
        out_number0 = nt1 * number
        out_number1 = number * nt1
        out_scalar0 = nt1 * scalar
        out_scalar1 = scalar * nt1
        self.assertEqual(out_number0, ref)
        self.assertEqual(out_number1, ref)
        self.assertEqual(out_scalar0, ref)
        self.assertEqual(out_scalar1, ref)
        # error case: numel == 1 but dim > 0
        vector = torch.tensor([number]).to(dtype).to(device)
        self.assertRaisesRegex(
            RuntimeError,
            "Expected both self and other to be nested, but got a nested self and non-nested other",
            lambda: nt1.mul(vector)
        )
        self.assertRaisesRegex(
            RuntimeError,
            "Expected both self and other to be nested, but got a non-nested self and nested other",
            lambda: vector.mul(nt1)
        )

    @dtypes(torch.float, torch.float16)
    @skipMeta
    @torch.inference_mode()
    def test_nested_tensor_div(self, device, dtype):
        nt, nt2 = self.random_nt_pair(device, dtype, 4, (4, 4))
        scale = 4.0
        ref = torch.nested.nested_tensor([t / scale for t in nt.unbind()])
        out = nt / 4.0
        self.assertEqual(ref, out)
        ref_transposed = ref.transpose(1, 2)
        out = nt.transpose(1, 2) / 4.0
        self.assertEqual(ref_transposed, out)

        ref = torch.nested.nested_tensor([t / t2 for (t, t2) in zip(nt.unbind(), nt2.unbind())])
        out = nt / nt2
        self.assertEqual(ref, out)

        out = nt.transpose(1, 2) / nt2.transpose(1, 2)
        self.assertEqual(ref.transpose(1, 2), out)

        nt_transpose_copy = torch.nested.nested_tensor([t.transpose(0, 1) for t in nt.unbind()])

        self.assertRaisesRegex(
            RuntimeError, "div requires strides to match when given NestedTensors",
            lambda: nt_transpose_copy.transpose(1, 2) / nt2)

        nt = torch.nested.nested_tensor([torch.randn(i, 4) for i in [3, 4, 5]], device=device, dtype=dtype)
        nt_chunks = nt.chunk(2, -1)
        self.assertRaisesRegex(
            RuntimeError, "div requires offsets to match when given NestedTensors",
            lambda: nt_chunks[0] / nt_chunks[1])

    @dtypes(torch.float, torch.float16)
    @skipMeta
    @torch.inference_mode()
    def test_nested_tensor_add_in_place(self, device, dtype):
        (nt1, nt2) = self.random_nt_pair(device, dtype, 4, (4, 4))
        ref = torch.nested.nested_tensor([t1 + t2 for (t1, t2) in zip(nt1.unbind(), nt2.unbind())])
        nt1 += nt2
        self.assertEqual(ref, nt1)

    @dtypes(torch.float, torch.float16)
    @skipMeta
    @torch.inference_mode()
    def test_nested_tensor_mul_in_place(self, device, dtype):
        # nested tensor * nested tensor
        (nt1, nt2) = self.random_nt_pair(device, dtype, 4, (4, 4))
        ref = torch.nested.nested_tensor([t1 * t2 for (t1, t2) in zip(nt1.unbind(), nt2.unbind())])
        nt1 *= nt2
        self.assertEqual(ref, nt1)
        # nested tensor * scalar
        number = 10.0
        scalar = torch.tensor(number).to(dtype).to(device)
        ref = torch.nested.nested_tensor([t * number for t in nt1.unbind()])
        out_number = nt1.clone()
        out_number *= number
        out_scalar = nt1.clone()
        out_scalar *= scalar
        self.assertEqual(out_number, ref)
        self.assertEqual(out_scalar, ref)
        self.assertRaisesRegex(
            RuntimeError,
            r"output with shape \[.*\] doesn't match the broadcast shape \[.*\]",
            lambda: scalar.mul_(nt1)
        )
        # error case: numel == 1 but dim > 0
        vector = torch.tensor([number]).to(dtype).to(device)
        self.assertRaisesRegex(
            RuntimeError,
            "Expected both self and other to be nested, but got a nested self and non-nested other",
            lambda: nt1.mul_(vector)
        )
        self.assertRaisesRegex(
            RuntimeError,
            "Expected both self and other to be nested, but got a non-nested self and nested other",
            lambda: vector.mul_(nt1)
        )

    @onlyCPU
    @skipMeta
    @dtypes(torch.float)
    def test_nested_tensor_sum_dim(self, device, dtype):
        params = ((2, (1, 1)), ((4), (4, 4)), (10, (3, 5, 7)))

        def test_sum(device, dtype, ntensors, max_sizes, dim, keepdim=True):
            nt = random_nt(device, dtype, ntensors, max_sizes)
            nt2 = nt.clone()
            ub2 = nt2.unbind()
            nt.requires_grad_(True)
            [t.requires_grad_(True) for t in ub2]
            nt_sum = nt.sum(dim=dim, keepdim=keepdim)
            ub2_sum = [t.sum(-1, keepdim=keepdim) for t in ub2]
            self.assertEqual(nt_sum, torch.nested.nested_tensor(ub2_sum))

            # test backward
            # generate gradient tensor that has the same size as the output
            size = nt_sum._nested_tensor_size()
            gt2 = []
            for i in range(ntensors):
                gt2.append(torch.randn(size[i].tolist(), device=device, dtype=dtype))
            gt = torch.nested.nested_tensor(gt2).clone()
            nt_sum.backward(gt)
            for t2, g2 in zip(ub2_sum, gt2):
                t2.backward(g2)
            self.assertEqual(nt.grad, torch.nested.nested_tensor([t.grad for t in ub2]))
            return

        for ntensors, max_sizes in params:
            test_sum(device, dtype, ntensors, max_sizes, len(max_sizes))

        # Test error inputs
        with self.assertRaisesRegex(RuntimeError, "NestedTensor can only be reduced across the last"):
            torch.nested.nested_tensor([torch.tensor([3, 4, 5]), torch.tensor([1, 2])]).sum(0, keepdim=True)

        with self.assertRaisesRegex(RuntimeError, "NestedTensor only allows reduction of a single"):
            torch.nested.nested_tensor([torch.tensor([[3, 4, 5]]), torch.tensor([[1, 2]])]).sum([0, 1], keepdim=True)

        with self.assertRaisesRegex(RuntimeError, "NestedTensor always requires keepdim=True for now."):
            torch.nested.nested_tensor([torch.tensor([3, 4, 5]), torch.tensor([1, 2])]).sum(-1)

    @dtypes(torch.float, torch.float16)
    def test_contiguous(self, device, dtype):
        # Since we don't have access to the buffer in python this is harder to show what
        # we are testing for. When we call chunk on a consistent dim of a NT
        # for chunk_size > 1 the resulting tensors are views of the original NT
        # whose numels is now less than the size of the buffer. Clone was
        # previously creating a new NT with a buffer that was the same size as the
        # original.
        nt_contiguous = torch.nested.nested_tensor([torch.randn(2, 20, device=device, dtype=dtype),
                                                    torch.randn(4, 20, device=device, dtype=dtype)])
        # Split up the last dimension which has a consistent size of 20 into 5 chunks
        chunks = nt_contiguous.chunk(5, dim=-1)

        # # Check chunks are contiguous after calling contiguous
        for chunk in chunks:
            self.assertFalse(chunk.is_contiguous())
            self.assertTrue(chunk.contiguous().is_contiguous())

    @dtypes(torch.float, torch.float16)
    @skipMeta
    def test_clone(self, device, dtype):
        nt1 = random_nt(device, dtype, 4, (4, 4), (1, 1))
        nt2 = nt1.clone()
        # Verify the values match
        self.assertEqual(nt1, nt2)
        # Verify modifying nt2 doesn't affect nt1
        nt2.mul_(nt1)
        ub1 = nt1.unbind()
        ub2 = nt2.unbind()
        for i in range(len(ub1)):
            self.assertNotEqual(ub1[i], ub2[i])

        nt1.clone(memory_format=torch.preserve_format)
        msg = "Nested tensor clone supports Preserve and Contiguous memory formats, called clone with memory format: ChannelsLast"
        with self.assertRaisesRegex(RuntimeError, msg):
            nt1.clone(memory_format=torch.channels_last)

    # cannot test torch.float16 because: RuntimeError: "bernoulli_scalar_cpu_" not implemented for 'Half'
    @torch._dynamo.config.patch(suppress_errors=True)
    @dtypes(torch.float, torch.double)
    @parametrize("layout", [torch.strided, torch.jagged])
    def test_dropout(self, device, dtype, layout):
        # edge case: empty nested tensor
        # TODO: support empty NT in jagged layout
        if layout == torch.strided:
            nt0 = torch.nested.nested_tensor([], layout=layout)
            y = torch.nn.functional.dropout(nt0, 0.5)
            self.assertEqual(nt0, y)
        # normal nested tensor
        ntensors = 4
        if layout == torch.jagged:
            nt = random_nt(device, dtype, ntensors, (4, 4), (0, 3), layout=layout)
        else:
            nt = random_nt(device, dtype, ntensors, (4, 4), layout=layout)
        # edge case: invalid dropout
        self.assertRaises(ValueError, lambda: torch.nn.Dropout(-0.1))
        self.assertRaises(ValueError, lambda: torch.nn.Dropout(1.1))
        self.assertRaises(ValueError, lambda: torch.nn.functional.dropout(nt, -0.1))
        self.assertRaises(ValueError, lambda: torch.nn.functional.dropout(nt, 1.1))
        # edge case: no dropout
        dropouter = torch.nn.Dropout(0.0)
        y0 = dropouter(nt)
        y1 = torch.nn.functional.dropout(nt, 0.0)
        self.assertEqual(nt, y0)
        self.assertEqual(nt, y1)
        # edge case: all dropout
        dropouter = torch.nn.Dropout(1.0)
        y0 = dropouter(nt)
        y1 = torch.nn.functional.dropout(nt, 1.0)
        nt0 = torch.zeros_like(nt)
        self.assertEqual(nt0, y0)
        self.assertEqual(nt0, y1)
        # normal case: normal dropout
        p = 0.2
        y = torch.nn.functional.dropout(nt, p)
        expect = nt.clone()
        if layout == torch.jagged:
            expect = torch.where(y == 0.0, y, nt)
            expect /= 1.0 - p
            self.assertEqual(y, expect)
        else:
            expect = nt.clone()
            for i in range(ntensors):
                actual_tensor = y[i].view(-1)
                expect_tensor = expect[i].view(-1)
                for j in range(actual_tensor.shape[0]):
                    if actual_tensor[j].item() == 0.0:
                        expect_tensor[j] = 0.0
                    else:
                        expect_tensor[j] /= 1.0 - p
            self.assertEqual(y, expect)
        with freeze_rng_state():
            dropouter = torch.nn.Dropout(p)
            y0 = dropouter(nt)
        with freeze_rng_state():
            y1 = torch.nn.functional.dropout(nt, p)
        self.assertEqual(y0, y1)

    @dtypes(torch.float, torch.double)
    def test_dropout_noncontiguous(self, device, dtype):
        ntensors = 4
        nt0 = random_nt(device, dtype, ntensors, (4, 4))
        nt1 = nt0.transpose(-1, -2)
        p = 0.3
        with freeze_rng_state():
            dropouter = torch.nn.Dropout(p)
            y0 = dropouter(nt0)
        with freeze_rng_state():
            y1 = torch.nn.functional.dropout(nt1, p).transpose(-1, -2)
        self.assertEqual(y0, y1)

    # cannot test torch.float16 because: RuntimeError: "softmax_kernel_impl" not implemented for 'Half'
    @dtypes(torch.float, torch.double)
    def test_softmax(self, device, dtype):
        # normal nested tensor
        ntensors = 4
        nt = random_nt(device, dtype, ntensors, (4, 4))
        # error case: softmax across nested dimension
        self.assertRaisesRegex(
            RuntimeError,
            "Cannot apply softmax across nested dimension 0",
            lambda: torch.nn.functional.softmax(nt, 0)
        )
        self.assertRaisesRegex(
            RuntimeError,
            "Cannot apply softmax across nested dimension 0",
            lambda: torch.nn.functional.softmax(nt, -3)
        )
        # error case: dimension out of range
        self.assertRaises(IndexError, lambda: torch.nn.functional.softmax(nt, 3))
        self.assertRaises(IndexError, lambda: torch.nn.functional.softmax(nt, -4))
        # normal case: should equal to padding -inf
        softmaxer = torch.nn.Softmax(1)
        y0 = softmaxer(nt)
        y1 = torch.nn.functional.softmax(nt, 1)
        self.assertEqual(y0, y1)
        pt = torch.nested.to_padded_tensor(nt, float("-inf"))
        # if an entire slice is padded, then softmax will return 0.0 / 0.0 = nan
        # however, physically speaking that should be 0.0
        expect = torch.nn.functional.softmax(pt, 1).nan_to_num_(0.0)
        self.assertEqual(torch.nested.to_padded_tensor(y0, 0.0), expect)
        # edge case: empty nested tensor
        nt0 = torch.nested.nested_tensor([])
        y = torch.nn.functional.softmax(nt0, 1)
        self.assertEqual(nt0, y)
        # edge case: nesting scalars
        nt1 = torch.nested.nested_tensor([torch.tensor(0.0), torch.tensor(1.0)])
        self.assertRaises(RuntimeError, lambda: torch.nn.functional.softmax(nt1, 0))
        self.assertRaises(IndexError, lambda: torch.nn.functional.softmax(nt1, 1))

    @dtypes(torch.float, torch.double)
    @torch.inference_mode()
    def test_softmax_noncontiguous(self, device, dtype):
        nt_contiguous, nt_noncontiguous = random_nt_noncontiguous_pair((2, 3, 6, 7), device, dtype)
        self.assertEqual(
            torch.nn.functional.softmax(nt_contiguous, -1),
            torch.nn.functional.softmax(nt_noncontiguous, -1))

    def _test_bmm(self, device, dtype):
        # error case: one is nested but the other is not
        nt = torch.nested.nested_tensor([torch.randn(2), torch.randn(3)], device=device, dtype=dtype)
        t = torch.randn(4, device=device, dtype=dtype)
        self.assertRaisesRegex(
            RuntimeError,
            "Expected both to be nested, but got a nested self and non-nested other",
            lambda: nt.bmm(t)
        )
        self.assertRaisesRegex(
            RuntimeError,
            "Expected both to be nested, but got a non-nested self and nested other",
            lambda: t.bmm(nt)
        )
        # error case: not 3D tensors
        nt0 = torch.nested.nested_tensor([], device=device, dtype=dtype)
        nt1 = torch.nested.nested_tensor([torch.randn(2), torch.randn(3)], device=device, dtype=dtype)
        nt2 = torch.nested.nested_tensor([torch.randn((2, 4)), torch.randn((3, 4))], device=device, dtype=dtype)
        self.assertRaisesRegex(
            RuntimeError,
            "batch1 must be a 3D tensor",
            lambda: nt0.bmm(nt0)
        )
        self.assertRaisesRegex(
            RuntimeError,
            "batch1 must be a 3D tensor",
            lambda: nt0.bmm(nt1)
        )
        self.assertRaisesRegex(
            RuntimeError,
            "batch1 must be a 3D tensor",
            lambda: nt0.bmm(nt2)
        )
        self.assertRaisesRegex(
            RuntimeError,
            "batch1 must be a 3D tensor",
            lambda: nt1.bmm(nt0)
        )
        self.assertRaisesRegex(
            RuntimeError,
            "batch1 must be a 3D tensor",
            lambda: nt1.bmm(nt1)
        )
        self.assertRaisesRegex(
            RuntimeError,
            "batch1 must be a 3D tensor",
            lambda: nt1.bmm(nt2)
        )
        self.assertRaisesRegex(
            RuntimeError,
            "batch2 must be a 3D tensor",
            lambda: nt2.bmm(nt0)
        )
        self.assertRaisesRegex(
            RuntimeError,
            "batch2 must be a 3D tensor",
            lambda: nt2.bmm(nt1)
        )
        # error case: incompatible batch size
        nt0 = torch.nested.nested_tensor([torch.randn((2, 4)), torch.randn((3, 4))], device=device, dtype=dtype)
        nt1 = torch.nested.nested_tensor([torch.randn((4, 6)),
                                          torch.randn((4, 5)),
                                          torch.randn((4, 7))],
                                         device=device, dtype=dtype)
        self.assertRaisesRegex(
            RuntimeError,
            "Expected size for the 1st dimension of batch2 tensor to be: 2 but got: 3.",
            lambda: nt0.bmm(nt1)
        )
        self.assertRaisesRegex(
            RuntimeError,
            "Expected size for the 1st dimension of batch2 tensor to be: 3 but got: 2.",
            lambda: nt1.bmm(nt0)
        )
        # error case: underlying matrices cannot be multiplied
        nt0 = torch.nested.nested_tensor([torch.randn((2, 4)), torch.randn((3, 4))], device=device, dtype=dtype)
        self.assertRaisesRegex(
            RuntimeError,
            r"0-th nested matrices in batch cannot be multiplied \(2x4 and 2x4\)",
            lambda: nt0.bmm(nt0)
        )
        # normal nested tensor
        nt0 = torch.nested.nested_tensor([torch.randn((2, 4)), torch.randn((3, 7))], device=device, dtype=dtype)
        nt1 = torch.nested.nested_tensor([torch.randn((4, 6)), torch.randn((7, 5))], device=device, dtype=dtype)
        actual = torch.nested.to_padded_tensor(nt0.bmm(nt1), 0.0)
        expect = torch.nested.to_padded_tensor(nt0, 0.0).bmm(torch.nested.to_padded_tensor(nt1, 0.0))
        if dtype == torch.float16:
            self.assertEqual(actual, expect, rtol=1e-3, atol=1e-3)
        else:
            self.assertEqual(actual, expect)

        # test tensorcore path
        nt0 = torch.nested.nested_tensor([torch.randn((2, 8)), torch.randn((3, 16))], device=device, dtype=dtype)
        nt1 = torch.nested.nested_tensor([torch.randn((8, 8)), torch.randn((16, 8))], device=device, dtype=dtype)
        actual = torch.nested.to_padded_tensor(nt0.bmm(nt1), 0.0)
        expect = torch.nested.to_padded_tensor(nt0, 0.0).bmm(torch.nested.to_padded_tensor(nt1, 0.0))
        if dtype == torch.float16:
            self.assertEqual(actual, expect, rtol=1e-3, atol=1e-3)
        else:
            self.assertEqual(actual, expect)

    @onlyCUDA
    @dtypes(torch.float, torch.double, torch.float16)
    def test_bmm_cuda(self, device, dtype):
        self._test_bmm(device, dtype)

    @onlyCPU
    # cannot test torch.float16 because: RuntimeError: "addmm_impl_cpu_" not implemented for 'Half'
    @dtypes(torch.float, torch.double)
    def test_bmm_cpu(self, device, dtype):
        self._test_bmm(device, dtype)

    # cannot test torch.float16 because: RuntimeError: "addmm_impl_cpu_" not implemented for 'Half'
    @dtypes(torch.float, torch.double)
    def test_bmm_noncontiguous(self, device, dtype):
        nt0_contiguous, nt0_noncontiguous = random_nt_noncontiguous_pair((2, 3), device, dtype)
        nt1_contiguous, nt1_noncontiguous = random_nt_noncontiguous_pair((6, 7), device, dtype)
        self.assertEqual(
            nt0_contiguous.transpose(-1, -2).bmm(nt1_contiguous),
            nt0_noncontiguous.transpose(-1, -2).bmm(nt1_noncontiguous))

    @dtypes(torch.float, torch.double)
    def test_matmul_with_bmm_path(self, device, dtype):
        def unbind_rebind_matmul(nt1, nt2):
            t1s = nt1.unbind()
            t2s = nt2.unbind()
            out_ts = [t1.matmul(t2) for t1, t2 in zip(t1s, t2s)]
            return torch.nested.nested_tensor(out_ts)

        # [N, n_head, *, head_dim], [N, n_head, head_dim, *]
        Ns = [1, 2, 5]
        n_heads = np.random.randint(2, 5)
        head_dim = 3
        t1s = []
        t2s = []
        for N in Ns:
            for _ in range(N):
                seq_len1 = np.random.randint(2, 5)
                seq_len2 = np.random.randint(2, 5)
                t1s.append(torch.randn(n_heads, seq_len1, head_dim))
                t2s.append(torch.randn(n_heads, head_dim, seq_len2))
            nt1 = torch.nested.nested_tensor(t1s, device=device, dtype=dtype)
            nt2 = torch.nested.nested_tensor(t2s, device=device, dtype=dtype)
            self.assertEqual(torch.matmul(nt1, nt2), unbind_rebind_matmul(nt1, nt2))

        # test with noncontiguous
        t3s = []
        t4s = []
        for _ in range(N):
            seq_len = np.random.randint(2, 5)
            t3s.append(torch.randn(seq_len, n_heads, head_dim))
            t4s.append(torch.randn(seq_len, n_heads, head_dim))
        nt3 = torch.nested.nested_tensor(t3s, device=device, dtype=dtype).transpose(1, 2)
        nt4 = torch.nested.nested_tensor(t4s, device=device, dtype=dtype).transpose(1, 2).transpose(2, 3)
        self.assertEqual(torch.matmul(nt3, nt4), unbind_rebind_matmul(nt3, nt4))

    # cannot test torch.float16 because: RuntimeError: "bmm" not implemented for 'Half'
    @dtypes(torch.float, torch.double)
    def test_matmul(self, device, dtype):
        # error case: one is nested but the other is not
        nt = torch.nested.nested_tensor([torch.randn(2), torch.randn(3)], device=device, dtype=dtype)
        t = torch.randn(4, device=device, dtype=dtype)
        self.assertRaisesRegex(
            RuntimeError,
            "Expected both to be nested, but got a nested self and non-nested other",
            lambda: torch.matmul(nt, t)
        )
        self.assertRaisesRegex(
            RuntimeError,
            "Expected both to be nested, but got a non-nested self and nested other",
            lambda: torch.matmul(t, nt)
        )
        # error case: not 3+D tensors
        nt0 = torch.nested.nested_tensor([], device=device, dtype=dtype)
        nt1 = torch.nested.nested_tensor([torch.randn(2), torch.randn(3)], device=device, dtype=dtype)
        nt2 = torch.nested.nested_tensor([torch.randn((2, 4)), torch.randn((3, 4))], device=device, dtype=dtype)
        self.assertRaisesRegex(
            RuntimeError,
            r"matmul: For nested tensors, only inputs with >= 3 dims are currently supported. 1st input has rank: [0-9]+",
            lambda: torch.matmul(nt0, nt0)
        )
        self.assertRaisesRegex(
            RuntimeError,
            r"matmul: For nested tensors, only inputs with >= 3 dims are currently supported. 1st input has rank: [0-9]+",
            lambda: torch.matmul(nt0, nt1)
        )
        self.assertRaisesRegex(
            RuntimeError,
            r"matmul: For nested tensors, only inputs with >= 3 dims are currently supported. 1st input has rank: [0-9]+",
            lambda: torch.matmul(nt0, nt2)
        )
        self.assertRaisesRegex(
            RuntimeError,
            r"matmul: For nested tensors, only inputs with >= 3 dims are currently supported. 1st input has rank: [0-9]+",
            lambda: torch.matmul(nt1, nt0)
        )
        self.assertRaisesRegex(
            RuntimeError,
            r"matmul: For nested tensors, only inputs with >= 3 dims are currently supported. 1st input has rank: [0-9]+",
            lambda: torch.matmul(nt1, nt1)
        )
        self.assertRaisesRegex(
            RuntimeError,
            r"matmul: For nested tensors, only inputs with >= 3 dims are currently supported. 1st input has rank: [0-9]+",
            lambda: torch.matmul(nt1, nt2)
        )
        self.assertRaisesRegex(
            RuntimeError,
            r"matmul: For nested tensors, only inputs with >= 3 dims are currently supported. 2nd input has rank: [0-9]+",
            lambda: torch.matmul(nt2, nt0)
        )
        self.assertRaisesRegex(
            RuntimeError,
            r"matmul: For nested tensors, only inputs with >= 3 dims are currently supported. 2nd input has rank: [0-9]+",
            lambda: torch.matmul(nt2, nt1)
        )
        # error case: incompatible batch size
        nt0 = torch.nested.nested_tensor([torch.randn((2, 4)), torch.randn((3, 4))], device=device, dtype=dtype)
        nt1 = torch.nested.nested_tensor([torch.randn((4, 6)),
                                          torch.randn((4, 5)),
                                          torch.randn((4, 7))],
                                         device=device, dtype=dtype)
        self.assertRaisesRegex(
            RuntimeError,
            r"matmul: Expected size for the 1st dimension of 2nd input tensor to be: [0-9]+ but got: [0-9]+.",
            lambda: torch.matmul(nt0, nt1)
        )
        self.assertRaisesRegex(
            RuntimeError,
            r"matmul: Expected size for the 1st dimension of 2nd input tensor to be: [0-9]+ but got: [0-9]+.",
            lambda: torch.matmul(nt1, nt0)
        )
        # error case: incompatible (wrong) batch sizes that shouldn't even broadcast?
        nt0 = torch.nested.nested_tensor([torch.randn((2, 2, 4)),
                                          torch.randn((2, 3, 4))],
                                         device=device, dtype=dtype)
        nt1 = torch.nested.nested_tensor([torch.randn((3, 4, 6)),
                                          torch.randn((3, 4, 5))],
                                         device=device, dtype=dtype)
        self.assertRaisesRegex(
            RuntimeError,
            "matmul(): For nested tensors, batch dimensions must have the same sizes,",
            lambda: torch.matmul(nt0, nt1)
        )
        # error case: incompatible batch sizes that should technically broadcast
        nt0 = torch.nested.nested_tensor([torch.randn((2, 2, 4)),
                                          torch.randn((1, 3, 4))],
                                         device=device, dtype=dtype)
        nt1 = torch.nested.nested_tensor([torch.randn((1, 4, 6)),
                                          torch.randn((3, 4, 5))],
                                         device=device, dtype=dtype)
        self.assertRaisesRegex(
            RuntimeError,
            "matmul(): For nested tensors, batch dimensions must have the same sizes,",
            lambda: torch.matmul(nt0, nt1)
        )
        # error case: underlying matrices cannot be multiplied
        nt0 = torch.nested.nested_tensor([torch.randn((2, 4)), torch.randn((3, 4))], device=device, dtype=dtype)
        self.assertRaisesRegex(
            RuntimeError,
            "matmul(): Nested tensors cannot be matrix multiplied",
            lambda: torch.matmul(nt0, nt0)
        )
        # normal nested tensor: 3D
        nt0 = torch.nested.nested_tensor([torch.randn((2, 4)), torch.randn((3, 7))], device=device, dtype=dtype)
        nt1 = torch.nested.nested_tensor([torch.randn((4, 6)), torch.randn((7, 5))], device=device, dtype=dtype)
        actual = torch.nested.to_padded_tensor(torch.matmul(nt0, nt1), 0.0)
        expect = torch.matmul(torch.nested.to_padded_tensor(nt0, 0.0), torch.nested.to_padded_tensor(nt1, 0.0))
        self.assertEqual(actual, expect)
        # normal nested tensor: 4D (with testing for batch_size=1)
        nt0 = torch.nested.nested_tensor([torch.randn((1, 2, 4)),
                                          torch.randn((8, 3, 7))],
                                         device=device, dtype=dtype)
        nt1 = torch.nested.nested_tensor([torch.randn((1, 4, 6)),
                                          torch.randn((8, 7, 5))],
                                         device=device, dtype=dtype)
        actual = torch.nested.to_padded_tensor(torch.matmul(nt0, nt1), 0.0)
        expect = torch.matmul(torch.nested.to_padded_tensor(nt0, 0.0), torch.nested.to_padded_tensor(nt1, 0.0))
        self.assertEqual(actual, expect)
        # normal nested tensor: 5D
        nt0 = torch.nested.nested_tensor([torch.randn((8, 9, 2, 4)),
                                          torch.randn((8, 9, 3, 7))],
                                         device=device, dtype=dtype)
        nt1 = torch.nested.nested_tensor([torch.randn((8, 9, 4, 6)),
                                          torch.randn((8, 9, 7, 5))],
                                         device=device, dtype=dtype)
        actual = torch.nested.to_padded_tensor(torch.matmul(nt0, nt1), 0.0)
        expect = torch.matmul(torch.nested.to_padded_tensor(nt0, 0.0), torch.nested.to_padded_tensor(nt1, 0.0))
        self.assertEqual(actual, expect)

    # only supported on CUDA for now
    @dtypes(torch.float, torch.double)
    def test_matmul_nt_with_broadcasted_t(self, device, dtype):
        # NT (B, *, C, D) with T (D, E) broadcasting case
        nt = random_nt_from_dims([3, None, 4, 5], device=device, dtype=dtype)
        t = torch.randn(5, 6, device=device, dtype=dtype)
        output = torch.matmul(nt, t)

        # should be equivalent to matmul-ing each component with the dense tensor
        self.assertEqual(nt.size(0), output.size(0))
        for component, out_component in zip(nt, output):
            self.assertEqual(out_component, torch.matmul(component, t))

    # cannot test torch.float16 because: RuntimeError: "bmm" not implemented for 'Half'
    @dtypes(torch.float, torch.double)
    def test_matmul_noncontiguous(self, device, dtype):
        nt0_contiguous, nt0_noncontiguous = random_nt_noncontiguous_pair((2, 3), device, dtype)
        nt1_contiguous, nt1_noncontiguous = random_nt_noncontiguous_pair((6, 7), device, dtype)
        self.assertEqual(
            torch.matmul(nt0_contiguous.transpose(-1, -2), nt1_contiguous),
            torch.matmul(nt0_noncontiguous.transpose(-1, -2), nt1_noncontiguous))

    @dtypes(torch.float, torch.double)
    def test_linear(self, device, dtype):
        a = torch.randn(1, 2, device=device, dtype=dtype)
        b = torch.randn(2, 2, device=device, dtype=dtype)
        c = torch.randn(3, 2, device=device, dtype=dtype)
        nt = torch.nested.nested_tensor([a, b, c])

        weight = torch.randn(2, 2, device=device, dtype=dtype)
        bias = torch.randn(2, device=device, dtype=dtype)
        # success case
        torch.functional.F.linear(nt, weight, bias)

        # invalid nested tensor dimension
        msg = r'Linear requires nested_tensor.dim == 3 and dense_matrix.dim == 2. Nested tensor dim: 2. Dense tensor dim: 2'
        nt1 = torch.nested.nested_tensor([torch.randn(1, device=device, dtype=dtype),
                                          torch.randn(2, device=device, dtype=dtype)])
        with self.assertRaisesRegex(RuntimeError, msg):
            torch.functional.F.linear(nt1, weight, bias)

        # invalid weight shape
        msg = r'Linear requires nested_tensor.dim == 3 and dense_matrix.dim == 2. Nested tensor dim: 3. Dense tensor dim: 3'
        weight1 = torch.randn(2, 2, 3, device=device, dtype=dtype)
        with self.assertRaisesRegex(RuntimeError, msg):
            torch.functional.F.linear(nt, weight1, bias)

        # inconsistent last dim of nested tensor
        msg = r"Expected all tensors in nested tensor to have the same trailing dimension, instead last dimension equals:"
        nt2 = torch.nested.nested_tensor([torch.randn(1, 2, device=device, dtype=dtype),
                                          torch.randn(2, 3, device=device, dtype=dtype)])
        with self.assertRaisesRegex(RuntimeError, msg):
            torch.functional.F.linear(nt2, weight, bias)

        # Mismatch of nested tensor last dim and weight dimension
        weight2 = torch.randn(2, 4, device=device, dtype=dtype)
        msg = r"Shape mismatch for NestedTensor Linear: Expected input's \(a nested tensor\) 'last_dim'" \
            r" to equal 'weight.size\(1\), but got: last_dim = 2, and weight.size\(1\) = 4"
        with self.assertRaisesRegex(RuntimeError, msg):
            torch.functional.F.linear(nt, weight2, bias)

        # Nested tensor input and nested weight
        nt_weight = nt.clone()
        msg = r"Linear does not support nested weight when input is a nested tensor."
        with self.assertRaisesRegex(RuntimeError, msg):
            torch.functional.F.linear(nt, nt_weight, bias)

    # TODO: test noncontiguous linear
    # For now this tests the error message of linear
    # since linear does not support noncontiguous buffer yet
    @dtypes(torch.float, torch.double)
    def test_linear_noncontiguous(self, device, dtype):
        nt_contiguous, nt_noncontiguous = random_nt_noncontiguous_pair((2, 3, 6, 7), device, dtype)
        weight = torch.randn((8, 5), device=device, dtype=dtype)
        self.assertRaisesRegex(
            RuntimeError,
            r"for now linear only supports contiguous nested tensor",
            lambda: torch.nn.functional.linear(nt_noncontiguous, weight)
        )

    @dtypes(torch.float, torch.float16, torch.double)
    def test_transpose(self, device, dtype):
        nt = random_nt(device, dtype, 4, (4, 4))
        # error case: transpose nested dimension
        self.assertRaisesRegex(
            RuntimeError,
            "Nested tensor dimension 0 cannot be transposed",
            lambda: nt.transpose(0, 1)
        )
        self.assertRaisesRegex(
            RuntimeError,
            "Nested tensor dimension 0 cannot be transposed",
            lambda: nt.transpose(1, -3)
        )
        # error case: dimension out of range
        self.assertRaises(IndexError, lambda: nt.transpose(1, 3))
        self.assertRaises(IndexError, lambda: nt.transpose(-4, -1))
        # normal case
        ntT = nt.transpose(-1, -2)
        ptT_from_ntT = noncontiguous_to_padded_tensor(ntT)
        pt = torch.nested.to_padded_tensor(nt, 0.0)
        ptT = pt.transpose(-1, -2)
        self.assertEqual(ptT, ptT_from_ntT)

    @dtypes(torch.float, torch.float16, torch.double)
    def test_squeeze_unsqueeze(self, device, dtype):
        a = torch.arange(6).reshape(2, 3)
        b = torch.arange(15).reshape(5, 3)
        nt = torch.nested.nested_tensor([a, b], device=device, dtype=dtype)
        # error case: squeeze no dimension
        self.assertRaisesRegex(
            RuntimeError,
            "For nested tensors, squeeze without the dim argument",
            lambda: nt.squeeze()
        )
        # error case: squeeze nested dimension
        self.assertRaisesRegex(
            RuntimeError,
            "For nested tensors, squeezing dimension 0",
            lambda: nt.squeeze(0)
        )
        # error case: dimension out of range
        self.assertRaises(IndexError, lambda: nt.squeeze(3))
        # error case: squeeze nested tensor of singleton tensors
        c = torch.ones(1)
        nt_singleton = torch.nested.nested_tensor([c, c], device=device, dtype=dtype)
        self.assertRaisesRegex(
            RuntimeError,
            "For nested tensors, squeezing a nested tensor of singleton",
            lambda: nt_singleton.squeeze(1)
        )

        # squeezing a dim which does not have size 1 should be a no-op
        nt2 = nt.squeeze(-1)
        self.assertEqual(nt, nt2)

        # test cases that should work
        nt_sizes = nt._nested_tensor_size()
        nt_strides = nt._nested_tensor_strides()
        for i in range(-2, 4):
            if (i == 0):
                # cannot unsqueeze batch dim
                continue
            nt_unsqueezed = nt.unsqueeze(i)
            # negative dim will correspond to unsqueeze() applied at dim = dim + nt.dim() + 1
            wrapped_i = i + nt.dim() + 1 if i < 0 else i
            # col_index into nt size tensor is requires subtraction of 1 to ignore batch dim
            size_idx = wrapped_i - 1
            self.assertEqual(nt_unsqueezed._nested_tensor_size()[:, size_idx], torch.ones(2, dtype=torch.long))
            unsqueezed_stride = nt_unsqueezed._nested_tensor_strides()[:, size_idx]
            if (i == nt.ndim or i == -1):
                self.assertEqual(unsqueezed_stride, torch.ones(2, dtype=torch.long))
            else:
                stride_col_after = nt_strides[:, size_idx]
                size_col_after = nt_sizes[:, size_idx]
                self.assertEqual(unsqueezed_stride, stride_col_after * size_col_after)
            nt_squeezed = nt_unsqueezed.squeeze(i)
            self.assertEqual(nt_squeezed, nt)
            self.assertEqual(nt_squeezed._nested_tensor_size(), nt_sizes)
            self.assertEqual(nt_squeezed._nested_tensor_strides(), nt_strides)

    @dtypes(torch.float, torch.float16, torch.double)
    def test_transpose_inference_mode_interaction(self, device, dtype):
        nt = random_nt(device, dtype, 4, (4, 4))
        # Construct in default mode and transpose while in inference mode
        with torch.inference_mode():
            ntT = nt.transpose(-1, -2)
            ptT_from_ntT = noncontiguous_to_padded_tensor(ntT)
            pt = torch.nested.to_padded_tensor(nt, 0.0)
            ptT = pt.transpose(-1, -2)
            self.assertEqual(ptT, ptT_from_ntT)

        # Construct and transpose while in inference mode
        with torch.inference_mode():
            nt = random_nt(device, dtype, 4, (4, 4))
            ntT = nt.transpose(-1, -2)
            ptT_from_ntT = noncontiguous_to_padded_tensor(ntT)
            pt = torch.nested.to_padded_tensor(nt, 0.0)
            ptT = pt.transpose(-1, -2)
            self.assertEqual(ptT, ptT_from_ntT)

    @dtypes(torch.float, torch.float16, torch.double)
    def test_view(self, device, dtype):
        nt = random_nt(device, dtype, 4, (4, 4))
        # error case: empty shape
        self.assertRaisesRegex(
            RuntimeError,
            r"shape '\[\]' is invalid for a nested tensor",
            lambda: nt.view(())
        )
        # error case: empty nested tensor
        nt_empty = torch.nested.nested_tensor([])
        self.assertRaisesRegex(
            RuntimeError,
            "empty nested tensor cannot be reshaped",
            lambda: nt_empty.view(-1)
        )
        # error case: -1 for batch size
        self.assertRaisesRegex(
            RuntimeError,
            r"view: For now nested view cannot change or infer the implicit batch dimension",
            lambda: nt.view(-1, 2, 3)
        )
        self.assertRaisesRegex(
            RuntimeError,
            r"shape '\[.*\]' is invalid for input of size [0-9]+",
            lambda: nt.view(4, 2, 3)
        )
        # normal case
        x0 = torch.randn((2, 20), device=device, dtype=dtype)
        x1 = torch.randn((3, 20), device=device, dtype=dtype)
        nt = torch.nested.nested_tensor([x0, x1])
        pt = torch.nested.to_padded_tensor(nt, 0.0)
        # error case, trying to reshape batch dim to a legit shape
        self.assertRaisesRegex(
            RuntimeError,
            r"For now nested view cannot change or infer the implicit batch dimension",
            lambda: nt.transpose(-1, -2).view(40, -1)
        )
        # inherit only the ragged dimension
        # (2, 20) -> (2, 5, 4)
        # (3, 20) -> (3, 5, 4)
        nt1 = nt.view(2, -1, 5, 4)
        # (2, 3, 20) -> (2, 3, 5, 4) -> (2, 4, 5, 4)
        pt1 = pt.view(2, -1, 5, 4)
        self.assertEqual(noncontiguous_to_padded_tensor(nt1), pt1)

        # more than one -1 (even for "old" dims), should fail
        # this attempts to do # (2, (2, 3), 5, 4) -> (2, (2, 3), 5, 2, 2)
        # but we ban "inherit old behavior" for >1 dimension
        self.assertRaisesRegex(
            RuntimeError,
            r"only one dimension can be inferred",
            lambda: nt1.view(2, -1, -1, 2, 2)
        )

    @dtypes(torch.float, torch.float16, torch.double)
    def test_view_inference_mode_interaction(self, device, dtype):
        # Construct in default mode and view while in inference mode
        nt = torch.nested.nested_tensor([torch.randn((2, 20)), torch.randn((3, 20))], device=device, dtype=dtype)
        with torch.inference_mode():
            ntT = nt.view(2, -1, 4, 5)
            ptT_from_ntT = noncontiguous_to_padded_tensor(ntT)
            pt = torch.nested.to_padded_tensor(nt, 0.0)
            ptT = pt.view(2, -1, 4, 5)
            self.assertEqual(ptT, ptT_from_ntT)
        # Construct and view while in inference mode
        with torch.inference_mode():
            nt = torch.nested.nested_tensor([torch.randn((2, 20)), torch.randn((3, 20))], device=device, dtype=dtype)
            ntT = nt.view(2, -1, 4, 5)
            ptT_from_ntT = noncontiguous_to_padded_tensor(ntT)
            pt = torch.nested.to_padded_tensor(nt, 0.0)
            ptT = pt.view(2, -1, 4, 5)
            self.assertEqual(ptT, ptT_from_ntT)

    @dtypes(torch.float, torch.float16, torch.double)
    def test_reshape(self, device, dtype):
        nt = random_nt(device, dtype, 4, (4, 4))
        # error case: empty shape
        self.assertRaisesRegex(
            RuntimeError,
            r"shape '\[\]' is invalid for a nested tensor",
            lambda: nt.reshape(())
        )
        # error case: empty nested tensor
        nt_empty = torch.nested.nested_tensor([])
        self.assertRaisesRegex(
            RuntimeError,
            "empty nested tensor cannot be reshaped",
            lambda: nt_empty.reshape(-1)
        )
        # error case: -1 for batch size
        self.assertRaisesRegex(
            RuntimeError,
            r"reshape: For now nested reshape cannot change or infer the implicit batch dimension",
            lambda: nt.reshape(-1, 2, 3)
        )
        self.assertRaisesRegex(
            RuntimeError,
            r"shape '\[.*\]' is invalid for input of size [0-9]+",
            lambda: nt.reshape(4, 2, 3)
        )
        # normal case
        x0 = torch.randn((2, 20), device=device, dtype=dtype)
        x1 = torch.randn((3, 20), device=device, dtype=dtype)
        nt = torch.nested.nested_tensor([x0, x1])  # (2, (2, 3), 20)
        pt = torch.nested.to_padded_tensor(nt, 0.0)
        # error case, trying to reshape batch dim to a legit shape
        self.assertRaisesRegex(
            RuntimeError,
            r"reshape: For now nested reshape cannot change or infer the implicit batch dimension",
            lambda: nt.transpose(-1, -2).reshape(40, -1)
        )
        # inherit only the ragged dimension
        # (2, 20) -> (2, 5, 4)
        # (3, 20) -> (3, 5, 4)
        nt1 = nt.reshape(2, -1, 5, 4)
        # (2, 3, 20) -> (2, 3, 5, 4) -> (2, 4, 5, 4)
        pt1 = pt.reshape(2, -1, 5, 4)
        self.assertEqual(noncontiguous_to_padded_tensor(nt1), pt1)

        # more than one -1 (even for "old" dims), should fail
        # this attempts to do # (2, (2, 3), 5, 4) -> (2, (2, 3), 5, 2, 2)
        # but we ban "inherit old behavior" for >1 dimension
        self.assertRaisesRegex(
            RuntimeError,
            r"only one dimension can be inferred",
            lambda: nt1.reshape(2, -1, -1, 2, 2)
        )

    @dtypes(torch.float, torch.float16, torch.double)
    def test_narrow(self, device, dtype):
        nt = random_nt_from_dims([5, None, None, None], device=device, dtype=dtype)

        # narrow on dim=0 from start to end
        bounds = [(0, 5), (0, 3), (1, 2), (1, 5), (2, 4)]
        for start, end in bounds:
            length = end - start
            narrowed = nt.narrow(dim=0, start=start, length=length)
            # ensure output is a view
            self.assertTrue(narrowed._base is nt)
            for nc, c in zip(narrowed.unbind(), nt.unbind()[start:end]):
                self.assertEqual(nc, c)

        # dim != 0 is not supported
        for dim in range(1, nt.dim()):
            with self.assertRaisesRegex(RuntimeError, "only dim=0 supported for nested tensors"):
                nt.narrow(dim=dim, start=0, length=1)

        # error case: non-contiguous NT
        _, nt_noncont = random_nt_noncontiguous_pair((2, 3, 4))
        with self.assertRaisesRegex(RuntimeError, "only contiguous nested tensors supported"):
            nt_noncont.narrow(dim=0, start=0, length=1)

    @parametrize("input_dim", [3, 4])
    def test_scaled_dot_product_attention(self, device, input_dim):

        def rand_tensor(*shape):
            return torch.randn(shape, device=device)

        E = 8
        if input_dim == 3:
            # Shape: (N, L, E); ragged L
            query = torch.nested.nested_tensor([rand_tensor(2, E), rand_tensor(3, E), rand_tensor(4, E)])

            # Shape: (N, S, E); ragged S
            key = torch.nested.nested_tensor([rand_tensor(3, E), rand_tensor(4, E), rand_tensor(5, E)])
            value = torch.nested.nested_tensor([rand_tensor(3, E), rand_tensor(4, E), rand_tensor(5, E)])
        elif input_dim == 4:
            # In the 4D case the L and S is ragged
            # Shape: (N, N', L, E); ragged N' and L
            query = torch.nested.nested_tensor([rand_tensor(2, 2, E), rand_tensor(3, 3, E), rand_tensor(4, 4, E)])
            # Shape: (N, N', S, E); ragged N' and S
            key = torch.nested.nested_tensor([rand_tensor(2, 3, E), rand_tensor(3, 4, E), rand_tensor(4, 5, E)])
            value = torch.nested.nested_tensor([rand_tensor(2, 3, E), rand_tensor(3, 4, E), rand_tensor(4, 5, E)])
        else:
            self.fail(f"Invalid input_dim {input_dim} encountered in SDP test")

        def rand_mask(size):
            return torch.randint(0, 2, size=size, dtype=torch.bool, device=device)

        # Shape: (N, L, S); ragged L and S matching above
        attn_mask = torch.nested.nested_tensor([rand_mask((2, 3)), rand_mask((3, 4)), rand_mask((4, 5))])

        dropout_p = 0.0  # no dropout for reproducibility

        # Success case: no attn_mask set and is_causal=False.
        actual = torch.nn.functional.scaled_dot_product_attention(
            query, key, value, attn_mask=None, is_causal=False, dropout_p=dropout_p)

        expected_outputs = []
        for q, k, v in zip(query.unbind(), key.unbind(), value.unbind()):
            output = torch.nn.functional.scaled_dot_product_attention(
                q.unsqueeze(0), k.unsqueeze(0), v.unsqueeze(0), attn_mask=None, dropout_p=dropout_p)
            expected_outputs.append(output.squeeze(0))
        expected_output_nested = torch.nested.nested_tensor(expected_outputs)
        self.assertEqual(actual, expected_output_nested)

        # Error case: explicit attn_mask set.
        with self.assertRaisesRegex(RuntimeError, "not supported when an explicit attn_mask is set"):
            torch.nn.functional.scaled_dot_product_attention(
                query, key, value, attn_mask=attn_mask, dropout_p=dropout_p)

        # Error case: is_causal=True.
        with self.assertRaisesRegex(RuntimeError, "not supported when is_causal=True"):
            torch.nn.functional.scaled_dot_product_attention(
                query, key, value, dropout_p=dropout_p, is_causal=True)

    @dtypes(torch.float, torch.float16, torch.double)
    def test_empty_like(self, device, dtype):
        ntensors = 4
        nt = random_nt(device, dtype, ntensors, (4, 4))

        # Create empty on same device as original nested tensor
        nt_empty = torch.empty_like(nt)
        assert nt.is_same_size(nt_empty)
        self.assertEqual(nt.dtype, nt_empty.dtype)
        self.assertEqual(nt.device, nt_empty.device)
        self.assertEqual(nt.layout, nt_empty.layout)

        if torch.cuda.is_available():
            if device == "cpu":
                nt_cuda = torch.empty_like(nt, device='cuda')
                self.assertEqual(torch.device("cuda").type, nt_cuda.device.type)
            else:
                nt_cpu = torch.empty_like(nt, device='cpu')
                self.assertEqual(torch.device("cpu").type, nt_cpu.device.type)

        # Check changing dtype of empty_like nested tensor output
        dtype_set = {torch.float, torch.float16, torch.double}
        for other_dtype in dtype_set - {dtype}:
            nt_empty_other_dtype = torch.empty_like(nt, dtype=other_dtype)
            self.assertEqual(nt.dtype, dtype)
            self.assertEqual(nt_empty_other_dtype.dtype, other_dtype)
            self.assertEqual(nt.device, nt_empty.device)
            self.assertEqual(nt.layout, nt_empty.layout)

        # Create tensor for autograd
        nt_empty_req_grad = torch.empty_like(nt, requires_grad=True)
        self.assertEqual(nt_empty_req_grad.requires_grad, True)

        # Test noncontiguous tensor does not fail to copy
        nt_cont, nt_noncont = random_nt_noncontiguous_pair((2, 3, 6, 7))
        nt_empty = torch.empty_like(nt_cont)
        assert nt_cont.is_same_size(nt_empty)
        nt_empty_non_contig = torch.empty_like(nt_noncont)
        assert nt_noncont.is_same_size(nt_empty_non_contig)

        # Test the contiguous memory format option
        nt_empty_contig = torch.empty_like(nt_cont, memory_format=torch.contiguous_format)
        assert nt_cont.is_same_size(nt_empty_contig)
        assert nt_empty_contig.is_contiguous()

        nt_empty_non_contig = torch.empty_like(nt_noncont, memory_format=torch.contiguous_format)
        assert nt_noncont.is_same_size(nt_empty_non_contig)
        assert nt_empty_non_contig.is_contiguous()

        # Test other memory formats fail
        self.assertRaises(RuntimeError, lambda: torch.empty_like(nt_cont, memory_format=torch.channels_last))
        self.assertRaises(RuntimeError, lambda: torch.empty_like(nt_noncont, memory_format=torch.channels_last))
        self.assertRaises(RuntimeError, lambda: torch.empty_like(nt_cont, memory_format=torch.channels_last_3d))
        self.assertRaises(RuntimeError, lambda: torch.empty_like(nt_noncont, memory_format=torch.channels_last_3d))

class TestNestedTensorAutograd(TestCase):
    def tearDown(self):
        self._exit_stack.close()

    def setUp(self):
        self._exit_stack = contextlib.ExitStack()
        self._exit_stack.enter_context(
            unittest.mock.patch.object(torch._dynamo.config, "suppress_errors", False)
        )

    # Note [Gradcheck args check_batched_grad=False] the common_utils testing version of gradcheck
    # includes the default parameters used for testing ops with gradcheck. However nested tensor
    # does not support the stack op therefore we turn it off for these tests
    def _create_leaf_nested_tensor_from_list(self, tensor_device, requires_grad=False):
        return torch.nested.nested_tensor([torch.randn(1, 2,),
                                           torch.randn(7, 8)], requires_grad=requires_grad, device=tensor_device)

    def _create_nested_tensor_from_list(self, tensor_device, requires_grad=False):
        return torch.nested.as_nested_tensor([torch.randn(1, 2, requires_grad=requires_grad),
                                              torch.randn(7, 8, requires_grad=requires_grad)], device=tensor_device)

    def _create_nested_tensor_from_mask(self, tensor_device, requires_grad=False):
        data = torch.randn(2, 3, 4, requires_grad=requires_grad, device=tensor_device)
        mask = torch.ones_like(data[:, :, 0]).bool()
        return torch._nested_tensor_from_mask(data, mask)

    def test_as_nested_tensor_propagates_gradients(self, device):
        a = torch.arange(3, dtype=torch.float, device=device)
        b = torch.arange(5, dtype=torch.float, device=device)
        nt = torch.nested.as_nested_tensor([a, b])
        # tensors with requires_grad=False are leaves
        self.assertTrue(nt.is_leaf)
        self.assertTrue(not nt.requires_grad)

        a = torch.arange(3, dtype=torch.float, requires_grad=True, device=device)
        b = torch.arange(5, dtype=torch.float, requires_grad=True, device=device)
        nt2 = torch.nested.as_nested_tensor([a, b])
        fake_grad = torch.nested.nested_tensor([torch.ones_like(a), torch.zeros_like(b)], device=device)
        nt2.backward(fake_grad)
        self.assertEqual(a.grad, fake_grad[0])
        self.assertEqual(b.grad, fake_grad[1])

    def test_nested_tensor_generates_leaf(self, device):
        a = torch.arange(3, dtype=torch.float, requires_grad=True, device=device)
        b = torch.arange(5, dtype=torch.float, requires_grad=True, device=device)

        nt = torch.nested.nested_tensor([a, b], requires_grad=False)
        self.assertTrue(nt.is_leaf)
        self.assertTrue(not nt.requires_grad)

        nt2 = torch.nested.nested_tensor([a, b], requires_grad=True)
        self.assertTrue(nt2.is_leaf)
        self.assertTrue(nt2.requires_grad)

        fake_grad = torch.nested.nested_tensor([torch.ones_like(a), torch.zeros_like(b)], device=device)
        nt2.backward(fake_grad)
        self.assertEqual(nt2.grad, fake_grad)
        self.assertEqual(a.grad, None)
        self.assertEqual(b.grad, None)

    def test_set_requires_grad_from_list(self, device):
        nt = self._create_nested_tensor_from_list(device)
        nt.requires_grad_()
        assert nt.requires_grad

    def test_set_requires_grad_from_mask(self, device):
        nt = self._create_nested_tensor_from_mask(device)
        nt.requires_grad_()
        assert nt.requires_grad

    def test_backward_for_add_op(self, device):
        nt_1 = self._create_nested_tensor_from_mask(device)
        nt_2 = self._create_nested_tensor_from_mask(device)

        nt_1.requires_grad_()
        c = nt_1 + nt_2

        assert nt_1.requires_grad
        assert c.requires_grad
        grad_output = self._create_nested_tensor_from_mask(device)
        c.backward(grad_output)

        #  Grad check doesn't work with nested yet.
        # d/dnt_1 (nt + nt_1) = 1*grad_output
        self.assertEqual(nt_1.grad, grad_output)

    def test_backward_for_sub_op(self, device):
        nt_1 = self._create_nested_tensor_from_mask(device)
        nt_2 = self._create_nested_tensor_from_mask(device)

        nt_1.requires_grad_()
        nt_2.requires_grad_()
        c = nt_1 - nt_2

        assert nt_1.requires_grad
        assert nt_2.requires_grad
        assert c.requires_grad
        grad_output = self._create_nested_tensor_from_mask(device)
        c.backward(grad_output)

        self.assertEqual(nt_1.grad, grad_output)
        self.assertEqual(nt_2.grad, -1 * grad_output)

    def test_backward_sub_strided(self, device):
        a = torch.nested.nested_tensor([torch.randn(9, 2, 4), torch.randn(12, 2, 4)], requires_grad=True, device=device)
        b = torch.nested.nested_tensor([torch.randn(9, 4, 2), torch.randn(12, 4, 2)], requires_grad=True, device=device)
        c = a - b.transpose(-1, -2)
        grad_output = c.clone()
        c.backward(grad_output)
        self.assertEqual(a.grad, grad_output)
        self.assertEqual(b.grad, -1 * grad_output.transpose(-1, -2))

    def test_backward_add_strided(self, device):
        a = torch.nested.nested_tensor([torch.randn(9, 2, 4), torch.randn(12, 2, 4)], requires_grad=True, device=device)
        b = torch.nested.nested_tensor([torch.randn(9, 4, 2), torch.randn(12, 4, 2)], requires_grad=True, device=device)
        c = a + b.transpose(-1, -2)
        grad_output = c.clone()
        c.backward(grad_output)
        self.assertEqual(a.grad, grad_output)
        self.assertEqual(b.grad, grad_output.transpose(-1, -2))

    # Test Factory Functions
    def test_nested_tensor_to_padded_tensor(self, device):
        for padding_val in [0, 1]:
            nt = self._create_leaf_nested_tensor_from_list(tensor_device=device, requires_grad=True)

            out = torch.nested.to_padded_tensor(nt, padding_val)
            grad_output = torch.ones(out.shape, device=device)
            out.backward(grad_output)

            self.assertEqual(nt.grad, torch.nested.nested_tensor([torch.ones(1, 2), torch.ones(7, 8)], device=device))

    def test_nested_tensor_from_mask_and_to_padded(self, device):
        N, L, D = 2, 4, 4
        mask = torch.ones(N, L, device=device)
        for i in range(1, N):
            end = torch.randint(1, L - 1, (1,), device=device)
            mask[i, end:] = 0

        mask[0, :] = 1
        mask = mask.bool()

        data = torch.randn(N, L, D, requires_grad=True, dtype=torch.float64, device=device)

        def grad_test_func(inpt):
            nt = torch._nested_tensor_from_mask(inpt, mask)
            # This implicitly tests to_padded_tensor grads
            return torch.nested.to_padded_tensor(nt, 0)
        assert gradcheck(grad_test_func, inputs=data, check_batched_grad=False)

    def test_nested_tensor_from_padded(self, device):
        nested_size = torch.tensor([[1, 2], [2, 2]])
        padded_tensor = torch.randn(2, 2, 2, dtype=torch.float64, device=device)
        padded_tensor[0, 1, :] = 0
        padded_tensor.requires_grad_()

        def grad_test_func(tensor, nested_size):
            nt = torch._nested_from_padded(tensor, nested_size, fuse_transform_0213=False)
            # This implicitly tests to_padded_tensor grads
            return torch.nested.to_padded_tensor(nt, 0)

        data = (padded_tensor, nested_size)
        assert gradcheck(grad_test_func, inputs=data, check_batched_grad=False)

    def test_nested_tensor_from_padded_fused(self, device):
        nested_size = torch.tensor([[1, 8], [2, 8]])
        padded_tensor = torch.randn(2, 2, 2, 4, dtype=torch.float64, device=device)
        padded_tensor[0, 1, :] = 0
        padded_tensor.requires_grad_()

        def grad_test_func(tensor, nested_size):
            nt = torch._nested_from_padded(tensor, nested_size, fuse_transform_0213=True)
            # This implicitly tests to_padded_tensor grads
            return torch.nested.to_padded_tensor(nt, 0)
        data = (padded_tensor, nested_size)
        assert gradcheck(grad_test_func, inputs=data, check_batched_grad=False)

    def test_nested_tensor_from_list(self, device):

        a = torch.randn(1, 2, requires_grad=True, dtype=torch.float64, device=device)
        b = torch.randn(2, 2, requires_grad=True, dtype=torch.float64, device=device)
        c = torch.randn(10, 2, requires_grad=True, dtype=torch.float64, device=device)

        def grad_test_func(a, b, c):
            c = torch.nested.as_nested_tensor([a, b, c])
            # This implictily tests to_padded_tensor grads
            return torch.nested.to_padded_tensor(c, 0)
        data = (a, b, c)
        assert gradcheck(grad_test_func, inputs=data, check_batched_grad=False)

    @parametrize("layout", [torch.strided, torch.jagged])
    def test_dropout_backward(self, layout):
        if layout == torch.jagged:
            nt = torch.nested.nested_tensor([torch.randn((2, 5)), torch.randn((3, 5))], requires_grad=True, layout=layout)
        else:
            nt = torch.nested.nested_tensor([torch.randn((2, 5)), torch.randn((3, 4))], requires_grad=True, layout=layout)
        p = 0.2
        y = torch.nn.functional.dropout(nt, p)
        y.backward(nt.clone().detach())
        self.assertEqual(nt.grad, y)

    def test_nested_tensor_bmm_gradcheck(self, device):
        a = torch.randn(2, 6, requires_grad=True, dtype=torch.float64, device=device)
        b = torch.randn(3, 6, requires_grad=True, dtype=torch.float64, device=device)
        c = torch.randn(6, 4, requires_grad=True, dtype=torch.float64, device=device)
        d = torch.randn(6, 5, requires_grad=True, dtype=torch.float64, device=device)

        def grad_test_func(a, b, c, d):
            nt0 = torch.nested.as_nested_tensor([a, b])
            nt1 = torch.nested.as_nested_tensor([c, d])
            result = nt0.bmm(nt1)
            return torch.nested.to_padded_tensor(result, 0.0)

        data = (a, b, c, d)
        assert torch.autograd.gradcheck(grad_test_func, inputs=data)

    def test_nested_tensor_bmm_backward(self, device):
        nt0 = torch.nested.nested_tensor([torch.randn((2, 6)), torch.randn((3, 6))], requires_grad=True, device=device)
        nt1 = torch.nested.nested_tensor([torch.randn((6, 4)), torch.randn((6, 5))], requires_grad=True, device=device)
        with torch.no_grad():
            pt0 = torch.nested.to_padded_tensor(nt0, 0.0).requires_grad_(True)
            pt1 = torch.nested.to_padded_tensor(nt1, 0.0).requires_grad_(True)

        ynt = nt0.bmm(nt1)
        ypt = pt0.bmm(pt1)
        ynt.backward(ynt.clone())
        ypt.backward(ypt.clone())

        self.assertEqual(torch.nested.to_padded_tensor(nt0.grad, 0.0), pt0.grad)
        self.assertEqual(torch.nested.to_padded_tensor(nt1.grad, 0.0), pt1.grad)

    def test_nested_tensor_matmul_gradcheck(self, device):
        a = torch.randn(2, 6, requires_grad=True, dtype=torch.float64, device=device)
        b = torch.randn(3, 6, requires_grad=True, dtype=torch.float64, device=device)
        c = torch.randn(6, 4, requires_grad=True, dtype=torch.float64, device=device)
        d = torch.randn(6, 5, requires_grad=True, dtype=torch.float64, device=device)

        def grad_test_func(a, b, c, d):
            nt0 = torch.nested.as_nested_tensor([a, b])
            nt1 = torch.nested.as_nested_tensor([c, d])
            result = torch.matmul(nt0, nt1)
            return torch.nested.to_padded_tensor(result, 0.0)

        data = (a, b, c, d)
        assert torch.autograd.gradcheck(grad_test_func, inputs=data)

    def test_nested_tensor_matmul_backward(self, device):
        nt0 = torch.nested.nested_tensor([torch.randn((7, 2, 6)), torch.randn((7, 3, 6))], requires_grad=True, device=device)
        nt1 = torch.nested.nested_tensor([torch.randn((7, 6, 4)), torch.randn((7, 6, 5))], requires_grad=True, device=device)
        with torch.no_grad():
            pt0 = torch.nested.to_padded_tensor(nt0, 0.0).requires_grad_(True)
            pt1 = torch.nested.to_padded_tensor(nt1, 0.0).requires_grad_(True)

        ynt = torch.matmul(nt0, nt1)
        ypt = torch.matmul(pt0, pt1)
        ynt.backward(ynt.clone())
        ypt.backward(ypt.clone())

        self.assertEqual(torch.nested.to_padded_tensor(nt0.grad, 0.0), pt0.grad)
        self.assertEqual(torch.nested.to_padded_tensor(nt1.grad, 0.0), pt1.grad)

    def test_nested_tensor_transpose_gradcheck(self, device):
        a = torch.randn(2, 5, requires_grad=True, device=device)
        b = torch.randn(3, 4, requires_grad=True, device=device)

        def grad_test_func(a, b):
            nt = torch.nested.as_nested_tensor([a, b])
            result = nt.transpose(-2, -1).transpose(-2, -1)
            return torch.nested.to_padded_tensor(result, 0.0)

        data = (a, b)
        assert torch.autograd.gradcheck(grad_test_func, inputs=data, eps=1e-3)

    def test_nested_tensor_transpose_backward(self, device):
        nt = torch.nested.nested_tensor([torch.randn((2, 5)), torch.randn((3, 4))], requires_grad=True, device=device)
        with torch.no_grad():
            pt = torch.nested.to_padded_tensor(nt, 0.0).requires_grad_(True)

        ynt = nt.transpose(-2, -1)
        ypt = pt.transpose(-2, -1)
        ynt.backward(ynt.clone())
        ypt.backward(ypt.clone())

        self.assertEqual(torch.nested.to_padded_tensor(nt.grad, 0.0), pt.grad)

    def test_nested_tensor_reshape_gradcheck(self, device):
        a = torch.randn(2, 6, requires_grad=True, device=device)
        b = torch.randn(3, 6, requires_grad=True, device=device)

        def grad_test_func(a, b):
            nt = torch.nested.as_nested_tensor([a, b])
            result = nt.reshape(2, -1, 2, 3)
            return torch.nested.to_padded_tensor(result, 0.0)

        data = (a, b)
        assert torch.autograd.gradcheck(grad_test_func, inputs=data, eps=1e-3)

    def test_nested_tensor_reshape_backward(self):
        nt = torch.nested.nested_tensor([torch.randn((2, 6)), torch.randn((3, 6))], requires_grad=True)
        with torch.no_grad():
            pt = torch.nested.to_padded_tensor(nt, 0.0).requires_grad_(True)

        ynt = nt.reshape(2, -1, 2, 3)
        ypt = pt.reshape(2, -1, 2, 3)
        ynt.backward(ynt.clone())
        ypt.backward(ypt.clone())

        self.assertEqual(torch.nested.to_padded_tensor(nt.grad, 0.0), pt.grad)

    def test_nested_tensor_squeeze_backward(self, device):
        nt = torch.nested.nested_tensor([torch.randn((2, 6, 1)), torch.randn((3, 6, 1))], requires_grad=True, device=device)
        with torch.no_grad():
            pt = torch.nested.to_padded_tensor(nt, 0.0).requires_grad_(True)

        ynt = nt.squeeze(-1)
        ypt = pt.squeeze(-1)
        ynt.backward(ynt.clone())
        ypt.backward(ypt.clone())

        self.assertEqual(torch.nested.to_padded_tensor(nt.grad, 0.0), pt.grad)

    def test_nested_tensor_squeeze_gradcheck(self, device):
        a = torch.randn((2, 6, 1), dtype=torch.float64, requires_grad=True, device=device)
        b = torch.randn((3, 6, 1), dtype=torch.float64, requires_grad=True, device=device)

        def grad_test_func(a, b):
            nt = torch.nested.as_nested_tensor([a, b])
            result = nt.squeeze(-1)
            return torch.nested.to_padded_tensor(result, 0.0)

        assert torch.autograd.gradcheck(grad_test_func, inputs=(a, b), eps=1e-3)

    def test_nested_tensor_unsqueeze_backward(self, device):
        nt = torch.nested.nested_tensor([torch.randn((2, 6)), torch.randn((3, 6))], requires_grad=True, device=device)
        with torch.no_grad():
            pt = torch.nested.to_padded_tensor(nt, 0.0).requires_grad_(True)

        ynt = nt.unsqueeze(2)
        ypt = pt.unsqueeze(2)
        ynt.backward(ynt.clone())
        ypt.backward(ypt.clone())

        self.assertEqual(torch.nested.to_padded_tensor(nt.grad, 0.0), pt.grad)

    def test_nested_tensor_unsqueeze_gradcheck(self, device):
        a = torch.randn((2, 6), dtype=torch.float64, requires_grad=True, device=device)
        b = torch.randn((3, 6), dtype=torch.float64, requires_grad=True, device=device)

        def grad_test_func(a, b):
            nt = torch.nested.as_nested_tensor([a, b])
            result = nt.unsqueeze(-1)
            return torch.nested.to_padded_tensor(result, 0.0)

        assert torch.autograd.gradcheck(grad_test_func, inputs=(a, b), eps=1e-3)

    def test_nested_tensor_linear(self, device):

        a = torch.randn(1, 2, requires_grad=True, dtype=torch.float64, device=device)
        b = torch.randn(2, 2, requires_grad=True, dtype=torch.float64, device=device)
        c = torch.randn(3, 2, requires_grad=True, dtype=torch.float64, device=device)

        weight = torch.randn(2, 2, requires_grad=True, dtype=torch.float64, device=device)
        bias = torch.randn(2, requires_grad=True, dtype=torch.float64, device=device)

        def grad_test_func(a, b, c, weight, bias=None):
            nt = torch.nested.as_nested_tensor([a, b, c])
            # This implicitly tests to_padded_tensor grads
            d = torch.functional.F.linear(nt, weight, bias)
            return torch.nested.to_padded_tensor(d, 0)
        data = (a, b, c, weight, bias)
        assert gradcheck(grad_test_func, inputs=data, check_batched_grad=False)

        # Test linear with no bias added
        data = (a, b, c, weight)
        assert gradcheck(grad_test_func, inputs=data, check_batched_grad=False)

    def test_nested_tensor_linear_plus_transpose(self, device):
        a = torch.randn(1, 2, requires_grad=True, dtype=torch.float64, device=device)
        b = torch.randn(2, 2, requires_grad=True, dtype=torch.float64, device=device)
        c = torch.randn(3, 2, requires_grad=True, dtype=torch.float64, device=device)

        weight = torch.randn(2, 2, requires_grad=True, dtype=torch.float64, device=device)
        bias = torch.randn(2, requires_grad=True, dtype=torch.float64, device=device)

        def grad_test_func(a, b, c, weight, bias=None):
            nt = torch.nested.as_nested_tensor([a, b, c])
            # This implicitly tests to_padded_tensor grads
            d = torch.functional.F.linear(nt, weight, bias)
            d = d.transpose(-1, -2).contiguous()
            return torch.nested.to_padded_tensor(d, 0)
        data = (a, b, c, weight, bias)
        assert gradcheck(grad_test_func, inputs=data, check_batched_grad=False)

        # Test linear with no bias added
        data = (a, b, c, weight)
        assert gradcheck(grad_test_func, inputs=data, check_batched_grad=False)

    def test_nested_tensor_softmax(self, device):
        a = torch.randn(1, 2, requires_grad=True, dtype=torch.float64, device=device)
        b = torch.randn(2, 2, requires_grad=True, dtype=torch.float64, device=device)
        c = torch.randn(3, 2, requires_grad=True, dtype=torch.float64, device=device)

        def grad_test_func(a, b, c, dim):
            nt = torch.nested.as_nested_tensor([a, b, c])
            # This implicitly tests to_padded_tensor grads
            d = torch.functional.F.softmax(nt, dim=dim)
            return torch.nested.to_padded_tensor(d, 0)

        # softmax over last dim
        data = (a, b, c, -1)
        assert gradcheck(grad_test_func, inputs=data, check_batched_grad=False)

    def test_nested_tensor_linear_backward(self, device):
        a = torch.randn(1, 2, requires_grad=False, device=device)
        b = torch.randn(2, 2, requires_grad=False, device=device)
        c = torch.randn(3, 2, requires_grad=False, device=device)

        weight = torch.randn(2, 2, requires_grad=True, device=device)
        bias = torch.randn(2, requires_grad=True, device=device)
        nt = torch.nested.as_nested_tensor([a, b, c], device=device)

        out = torch.functional.F.linear(nt, weight, bias)

        out.backward(out.clone())

        assert weight.grad is not None
        assert bias.grad is not None

        assert a.grad is None
        assert b.grad is None
        assert c.grad is None

    def test_values_grad_with_broadcast(self, device):
        a = torch.randn(1, 2, 4, requires_grad=True, dtype=torch.float64, device=device)
        b = torch.randn(2, 2, 4, requires_grad=True, dtype=torch.float64, device=device)
        c = torch.randn(3, 2, 4, requires_grad=True, dtype=torch.float64, device=device)

        def grad_test_func(a, b, c):
            nt = torch.nested.as_nested_tensor([a, b, c])
            buffer = nt.values()
            return buffer.sum()

        data = (a, b, c)
        assert gradcheck(grad_test_func, inputs=data, check_batched_grad=False)

    def test_to_buffer_series_ops_grad_with_broadcast(self, device):
        a = torch.randn(1, 1, 2, requires_grad=True, dtype=torch.float64, device=device)
        b = torch.randn(1, 1, 2, requires_grad=True, dtype=torch.float64, device=device)
        c = torch.randn(1, 1, 2, requires_grad=True, dtype=torch.float64, device=device)

        def grad_test_func(a, b, c):
            nt = torch.nested.as_nested_tensor([a, b, c])
            buffer = nt.values()
            buffer = buffer * 2
            return buffer.exp()

        data = (a, b, c)
        assert gradcheck(grad_test_func, inputs=data, check_batched_grad=False)

    def test_unbind_flow_through(self, device):
        a = torch.randn(1, 2, 4, requires_grad=True, dtype=torch.float64, device=device)
        b = torch.randn(2, 2, 4, requires_grad=True, dtype=torch.float64, device=device)
        c = torch.randn(3, 2, 4, requires_grad=True, dtype=torch.float64, device=device)

        def grad_test_func(a, b, c):
            nt = torch.nested.as_nested_tensor([a, b, c])
            ntT = nt.transpose(-1, -2)
            unbound = ntT.unbind()
            d = unbound[0]
            d = torch.pow(d, 2)
            return d

        data = (a, b, c)
        assert gradcheck(grad_test_func, inputs=data, check_batched_grad=False)

    def test_split_with_sizes_flow_through(self, device):
        a = torch.randn(2, 5, requires_grad=True, dtype=torch.float64, device=device)
        b = torch.randn(3, 5, requires_grad=True, dtype=torch.float64, device=device)
        c = torch.randn(4, 5, requires_grad=True, dtype=torch.float64, device=device)

        def grad_test_func(a, b, c):
            nt = torch.nested.as_nested_tensor([a, b, c])
            splits = nt.split_with_sizes([2, 3], dim=-1)
            unbound = splits[1].unbind()
            d = unbound[0]
            d = torch.pow(d, 2)
            return d

        data = (a, b, c)
        assert gradcheck(grad_test_func, inputs=data, check_batched_grad=False)

    def test_indexing_backward(self, device):
        x0 = torch.randn((2, 5))
        x1 = torch.randn((3, 4))
        nt = torch.nested.nested_tensor([x0, x1], device=device, requires_grad=True)
        self.assertEqual(nt[0], x0)
        self.assertEqual(nt[-1], x1)
        grad_x0 = torch.randn((2, 5), device=device)
        nt[0].backward(grad_x0)
        expected_grad = torch.nested.nested_tensor([grad_x0, torch.zeros((3, 4), device=device)])
        self.assertEqual(nt.grad, expected_grad)

    def test_masked_fill_backward(self, device):
        a = torch.randn(1, 2, 4, requires_grad=True, dtype=torch.float64, device=device)
        b = torch.randn(2, 2, 4, requires_grad=True, dtype=torch.float64, device=device)
        c = torch.randn(3, 2, 4, requires_grad=True, dtype=torch.float64, device=device)

        def grad_test_func(a, b, c):
            nt = torch.nested.as_nested_tensor([a, b, c])
            mask = nt.detach().clone().to(bool)
            out = nt.masked_fill(mask, 0)
            out = torch.nested.to_padded_tensor(out, 0)
            return out
        data = (a, b, c)
        assert gradcheck(grad_test_func, inputs=data, check_batched_grad=False)

    def test_gelu_backward(self, device):
        a = torch.randn(1, 2, 4, requires_grad=True, dtype=torch.float64, device=device)
        b = torch.randn(2, 2, 4, requires_grad=True, dtype=torch.float64, device=device)
        c = torch.randn(3, 2, 4, requires_grad=True, dtype=torch.float64, device=device)

        def grad_test_func(a, b, c):
            nt = torch.nested.as_nested_tensor([a, b, c])
            nt_gelu = torch.nn.functional.gelu(nt)
            return torch.nested.to_padded_tensor(nt_gelu, 0)

        data = (a, b, c)
        assert gradcheck(grad_test_func, inputs=data, check_batched_grad=False)

    def test_relu_backward(self, device):
        a = torch.randn(1, 2, 4, requires_grad=True, dtype=torch.float64, device=device)
        b = torch.randn(2, 2, 4, requires_grad=True, dtype=torch.float64, device=device)
        c = torch.randn(3, 2, 4, requires_grad=True, dtype=torch.float64, device=device)

        def grad_test_func(a, b, c):
            nt = torch.nested.as_nested_tensor([a, b, c])
            nt_relu = torch.nn.functional.relu(nt)
            return torch.nested.to_padded_tensor(nt_relu, 0)

        data = (a, b, c)
        assert gradcheck(grad_test_func, inputs=data, check_batched_grad=False)

    def test_selu_backward(self, device):
        a = torch.randn(1, 2, 4, requires_grad=True, dtype=torch.float64, device=device)
        b = torch.randn(2, 2, 4, requires_grad=True, dtype=torch.float64, device=device)
        c = torch.randn(3, 2, 4, requires_grad=True, dtype=torch.float64, device=device)

        def grad_test_func(a, b, c):
            nt = torch.nested.as_nested_tensor([a, b, c])
            nt_relu = torch.nn.functional.silu(nt)
            return torch.nested.to_padded_tensor(nt_relu, 0)

        data = (a, b, c)
        assert gradcheck(grad_test_func, inputs=data, check_batched_grad=False)

    def test_abs_backward(self, device):
        a = torch.randn(1, 2, 4, requires_grad=True, dtype=torch.float64, device=device)
        b = torch.randn(2, 2, 4, requires_grad=True, dtype=torch.float64, device=device)
        c = torch.randn(3, 2, 4, requires_grad=True, dtype=torch.float64, device=device)

        def grad_test_func(a, b, c):
            nt = torch.nested.as_nested_tensor([a, b, c])
            nt_abs = torch.abs(nt)
            return torch.nested.to_padded_tensor(nt_abs, 0)

        data = (a, b, c)
        assert gradcheck(grad_test_func, inputs=data, check_batched_grad=False)

    # Previously would error when input NT doesn't require grad
    # NotImplementedError: Cannot access storage of UndefinedTensorImpl
    def test_layer_norm_backward_edge_case(self, device):
        size = 4
        a = torch.randn(1, 2, size, requires_grad=False, dtype=torch.float64, device=device)
        nt = torch.nested.nested_tensor([a])
        nt_layer_norm = torch.nn.LayerNorm(nt.size(-1), device=device, dtype=torch.float64)
        out = nt_layer_norm(nt)
        out.backward(out.clone())

    def test_accumulate_grad_different_strides(self, device):
        a = torch.rand(1, 4, 2, requires_grad=True, dtype=torch.float64, device=device)
        b = torch.rand(1, 8, 2, requires_grad=True, dtype=torch.float64, device=device)

        def grad_test_func(a, b):
            nt_1 = torch.nested.as_nested_tensor([a, b])
            nt_2 = nt_1.clone()
            out = torch.nn.functional.scaled_dot_product_attention(nt_1, nt_2, nt_2)
            return torch.nested.to_padded_tensor(out, 0)

        data = (a, b)
        assert gradcheck(grad_test_func, inputs=data, check_batched_grad=False)

    # TODO: OOM https://github.com/pytorch/pytorch/issues/95562
    @skipIfSlowGradcheckEnv
    @parametrize("size", [1024, 1023, 513, 512, 256, 128, 32, 4, 2])
    def test_layer_norm_backward(self, device, size):
        a = torch.randn(1, 2, size, requires_grad=True, dtype=torch.float64, device=device)
        b = torch.randn(2, 2, size, requires_grad=True, dtype=torch.float64, device=device)
        c = torch.randn(3, 2, size, requires_grad=True, dtype=torch.float64, device=device)

        def grad_test_func(a, b, c):
            nt = torch.nested.as_nested_tensor([a, b, c])
            layer_norm = torch.nn.LayerNorm(nt.size(-1), device=device, dtype=torch.float64)
            nt_layer_norm = layer_norm(nt)
            return torch.nested.to_padded_tensor(nt_layer_norm, 0)

        data = (a, b, c)
        assert gradcheck(grad_test_func, inputs=data, check_batched_grad=False)

    # TODO: OOM https://github.com/pytorch/pytorch/issues/95562
    @skipIfSlowGradcheckEnv
    # Could either mark slow or reduce size
    @parametrize("size", [128, 32, 4, 2])
    def test_layer_norm_backward_5d(self, device, size):
        a = torch.randn(4, size, size, 4, requires_grad=True, dtype=torch.float64, device=device)
        b = torch.randn(7, size, size, 4, requires_grad=True, dtype=torch.float64, device=device)
        c = torch.randn(10, size, size, 4, requires_grad=True, dtype=torch.float64, device=device)

        def grad_test_func(a, b, c):
            nt = torch.nested.as_nested_tensor([a, b, c])
            layer_norm = torch.nn.LayerNorm((size, size, nt.size(-1)), device=device, dtype=torch.float64)
            nt_layer_norm = layer_norm(nt)
            return torch.nested.to_padded_tensor(nt_layer_norm, 0)

        data = (a, b, c)
        assert gradcheck(grad_test_func, inputs=data, check_batched_grad=False)

# We can probably parametrizing existing tests instead of having a separate
# test class as we begin to support more ops. Also maybe rewrite with OpInfos.
class TestNestedTensorSubclass(TestCase):
<<<<<<< HEAD
    def _get_list_for_jagged_tensor(self, nested_size, device, requires_grad=True):
        Ds = nested_size[1:]
        out = []
        for s in nested_size[0]:
            out.append(
                torch.randn(s, *Ds, requires_grad=requires_grad, device=device, dtype=torch.float64)
            )
        return out

    def _get_example_tensor_lists(self):
        return [
=======
    def tearDown(self):
        self._exit_stack.close()

    def setUp(self):
        self._exit_stack = contextlib.ExitStack()
        self._exit_stack.enter_context(
            unittest.mock.patch.object(torch._dynamo.config, "suppress_errors", False)
        )

    def _get_example_tensor_lists(self, include_list_of_lists=True, include_requires_grad=True):

        def _make_tensor(*shape, include_requires_grad=include_requires_grad, requires_grad=True):
            return torch.randn(
                *shape,
                requires_grad=(requires_grad if include_requires_grad else False)
            )

        # Purposefully introduce mixed requires_grad settings for the components
        # when include_requires_grad=True.
        example_lists = [
>>>>>>> 6988fb2d
            # (B, *, D) with B=4
            [
                _make_tensor(2, 5),
                _make_tensor(3, 5, requires_grad=False),
                _make_tensor(4, 5, requires_grad=False),
                _make_tensor(6, 5)
            ],
            # (B, *, D_0, D_1) with B=5
            [
                _make_tensor(2, 5, 6),
                _make_tensor(3, 5, 6),
                _make_tensor(4, 5, 6, requires_grad=False),
                _make_tensor(5, 5, 6),
                _make_tensor(6, 5, 6),
            ],
        ]

        if include_list_of_lists:
            example_lists.append(
                # (B, *, D) with B=3 in list form
                [
                    _make_tensor(2, 5, requires_grad=False).tolist(),
                    _make_tensor(3, 5).tolist(),
                    _make_tensor(4, 5).tolist(),
                ])

        return example_lists

    def test_tensor_attributes(self, device):
        a = torch.randn(2, 3, requires_grad=True, dtype=torch.float64, device=device)
        b = torch.randn(3, 3, requires_grad=True, dtype=torch.float64, device=device)
        c = torch.randn(4, 3, requires_grad=True, dtype=torch.float64, device=device)
        nt, _offsets = jagged_from_list([a, b, c], None)

        for op in (
            torch.ops.aten.is_non_overlapping_and_dense.default,
            torch.ops.aten.sym_size.default,
            torch.ops.aten.dim.default,
            torch.ops.aten.sym_numel.default,
            torch.ops.aten.sym_stride.default,
            torch.ops.aten.sym_storage_offset.default,
        ):
            op(nt)

        with self.assertRaisesRegex(RuntimeError,
                                    "directly calling torch.ops.aten.size"):
            torch.ops.aten.size.default(nt)

        singleton_int = torch.nested._internal.nested_tensor.get_tensor_id(_offsets, coeff=1)
        self.assertEqual(nt.size(), (3, singleton_int, 3))
        self.assertEqual(nt.shape, (3, singleton_int, 3))
        self.assertEqual(nt.dim(), 3)
        self.assertEqual(nt.numel(), 27)

    def test_linear(self, device):
        a = torch.randn(2, 3, requires_grad=True, dtype=torch.float64, device=device)
        b = torch.randn(3, 3, requires_grad=True, dtype=torch.float64, device=device)
        c = torch.randn(4, 3, requires_grad=True, dtype=torch.float64, device=device)
        weight = torch.randn(4, 3, requires_grad=True, dtype=torch.float64, device=device)

        def grad_test_func(a, b, c, weight):
            nt, _ = jagged_from_list([a, b, c], None)
            out = torch.nn.functional.linear(nt, weight)
            return buffer_from_jagged(out)

        gradcheck(grad_test_func, inputs=(a, b, c, weight), check_batched_grad=False)

    def test_unary_pointwise(self, device):
        a = torch.randn(2, 3, requires_grad=True, dtype=torch.float64, device=device)
        b = torch.randn(3, 3, requires_grad=True, dtype=torch.float64, device=device)
        c = torch.randn(4, 3, requires_grad=True, dtype=torch.float64, device=device)

        def grad_test_func(a, b, c):
            nt, _ = jagged_from_list([a, b, c], None)
            out = torch.nn.functional.silu(nt.sin().cos())
            return buffer_from_jagged(out)

        gradcheck(grad_test_func, inputs=(a, b, c), check_batched_grad=False)

    def test_binary_pointwise(self, device):
        a = torch.randn(2, 3, requires_grad=True, dtype=torch.float64, device=device)
        b = torch.randn(3, 3, requires_grad=True, dtype=torch.float64, device=device)
        c = torch.randn(4, 3, requires_grad=True, dtype=torch.float64, device=device)

        # Incorrect usage: shape check will fail if the offsets tensor are not
        #                  the same exact tensor object
        nt1, _ = jagged_from_list([a, b, c], None)
        nt2, _ = jagged_from_list([a, b, c], None)

        self.assertRaisesRegex(
            RuntimeError,
            "cannot call binary pointwise function .* with inputs of shapes",
            lambda: nt1 * nt2)

        # Correct usage: chain the calls using the same offsets tensor object
        def grad_test_func(a, b, c):
            nt1, offsets = jagged_from_list([a, b, c], None)
            nt2, offsets = jagged_from_list([a, b, c], offsets)
            out = nt1 * nt2
            return buffer_from_jagged(out)

        gradcheck(grad_test_func, inputs=(a, b, c), check_batched_grad=False)

<<<<<<< HEAD
    def test_binary_pointwise_broadcasting(self, device):
        # (B, j0, 3, 4)
        ts = self._get_list_for_jagged_tensor(((2, 3, 4), 3, 4), device, requires_grad=True)
        # (B, j0, ?, ?) + (?) -> (B, j0, ?, ?)
        # (B, j0, ?, ?) + (?, ?) -> (B, j0, ?, ?)
        # (B, j0, ?, ?) + (1, ?, ?) -> (B, j0, ?, ?)
        # Unsupported: (B, j0, ?, ?) + (1, 1, 1, ?, ?) -> (1, B, j0, ?, ?)
        t_sizes = (
            (4,),
            (1, 4),
            (3, 1),
            (1, 3, 1),
            (1, 1, 1, 4),
            # (1, 1, 1, 1, 4), (unsupported today)
        )

        def grad_test_func(t, *ts):
            nt, _ = jagged_from_list(ts, None)
            out = nt + t
            return buffer_from_jagged(out)

        for t_size in t_sizes:
            t = torch.rand(t_size, requires_grad=True, device=device, dtype=torch.float64)
            gradcheck(grad_test_func, inputs=(t, *ts), check_batched_grad=False)

    @parametrize("keepdim", [False, True])
    def test_sum_int_DimList(self, device, keepdim):
        # (B, j0, 3, 4)
        ts = self._get_list_for_jagged_tensor(((2, 3, 4), 3, 4), device=device, requires_grad=True)

        # Check shape correctness
        reduce_dims = (
            # dims, expected shape, expected keepdim shape
            # j0 is represented as None
            ((0, 1), (3, 4), (1, 1, 3, 4)),
            ((1, 2), None, None),
            ((2, 3), (3, None), (3, None, 1, 1)),
            ((0, 1, 3), (3,), (1, 1, 3, 1)),
            ((0, 1, 2), (4,), (1, 1, 1, 4)),
            ((0, 1, 2, 3), tuple(), (1, 1, 1, 1)),
        )
        for rd, ref_shape_no_keepdim, ref_shape_keepdim in reduce_dims:
            if (0 in rd) ^ (1 in rd):
                with self.assertRaisesRegex(
                        RuntimeError,
                        "applying over the ragged dimension, but not the batch dimension"):
                    nt, _ = jagged_from_list(ts, None)
                    out = torch.sum(nt, dim=rd, keepdim=keepdim)
                continue

            nt, _ = jagged_from_list(ts, None)
            out = torch.sum(nt, dim=rd, keepdim=keepdim)
            ref_shape = ref_shape_keepdim if keepdim else ref_shape_no_keepdim
            self.assertEqual(len(out.shape), len(ref_shape))
            for o, r in zip(out.shape, ref_shape):
                if r is not None:
                    self.assertEqual(o, r)
                else:
                    self.assertTrue(isinstance(o, torch.SymInt))

        # Check values correctness
        # raggedness not reduced
        nt, _ = jagged_from_list(ts, None)
        out = torch.sum(nt, dim=(2, 3), keepdim=keepdim)
        out_ref = torch.sum(nt.values(), dim=(1, 2))
        self.assertIsInstance(out, NestedTensor)
        # flatten to avoid having to replicate unsqueeze logic depending on keepdim
        self.assertTrue(torch.allclose(out.values().view(-1), out_ref.view(-1)))

        # raggedness reduced away
        nt, _ = jagged_from_list(ts, None)
        out = torch.sum(nt, dim=(0, 1), keepdim=keepdim)
        out_ref = torch.sum(nt.values(), dim=(0,))
        self.assertNotIsInstance(out, NestedTensor)
        self.assertTrue(torch.allclose(out, out_ref))

=======
    @torch._dynamo.config.patch(suppress_errors=True)
    def test_split_with_sizes(self, device):
        a = torch.randn(2, 3, requires_grad=True, dtype=torch.float64, device=device)
        b = torch.randn(3, 3, requires_grad=True, dtype=torch.float64, device=device)
        c = torch.randn(4, 3, requires_grad=True, dtype=torch.float64, device=device)

        nt, _ = jagged_from_list([a, b, c], None)
        out = torch.split(nt, [1, 2], -1)
        self.assertEqual(len(out), 2)
        self.assertEqual(
            out[0], jagged_from_list([a[:, 0:1], b[:, 0:1], c[:, 0:1]], None)[0]
        )
        self.assertEqual(
            out[1], jagged_from_list([a[:, 1:], b[:, 1:], c[:, 1:]], None)[0]
        )
        with self.assertRaisesRegex(
            RuntimeError,
            r"split_with_sizes\(\): only supported for NestedTensor on dim = -1 for now",
        ):
            torch.split(nt, [1, 2], 1)
>>>>>>> 6988fb2d

    @dtypes(torch.float, torch.double, torch.half)
    @parametrize("requires_grad", [False, True])
    @parametrize("weights_only", [False, True])
    def test_serialization(self, device, dtype, requires_grad, weights_only):

        def compare_metadata(nt1, nt2):
            self.assertEqual(nt1._nested_tensor_size(), nt2._nested_tensor_size())
            self.assertEqual(nt1._nested_tensor_strides(), nt2._nested_tensor_strides())
            self.assertEqual(nt1._nested_tensor_storage_offsets(),
                             nt2._nested_tensor_storage_offsets())

        nt_contiguous, nt_noncontiguous = random_nt_noncontiguous_pair((2, 3, 6, 7))
        for a in [nt_contiguous, nt_noncontiguous]:
            buffer = io.BytesIO()
            serialized = torch.save(a, buffer)
            buffer.seek(0)
            b = torch.load(buffer, weights_only=weights_only)
            # should be both conceptually equal and metadata equivalent
            self.assertEqual(a, b)
            compare_metadata(a, b)
            # should be conceptually equal but not necessarily metadata equivalent
            self.assertEqual(b, nt_contiguous)
            self.assertEqual(b, nt_noncontiguous)

    @unittest.skipIf(PYTORCH_CUDA_MEMCHECK, "is_pinned uses failure to detect pointer property")
    @onlyCUDA
    def test_pin_memory(self, device):
        nt_contiguous, nt_noncontiguous = random_nt_noncontiguous_pair((2, 3, 6, 7))
        for nt in [nt_contiguous, nt_noncontiguous]:
            self.assertFalse(nt.is_pinned())
            pinned = nt.pin_memory(device)
            self.assertTrue(pinned.is_pinned())
            self.assertEqual(nt, pinned)
            self.assertNotEqual(nt.data_ptr(), pinned.data_ptr())
            # test that pin_memory on already pinned tensor has no effect
            self.assertIs(pinned, pinned.pin_memory())
            self.assertEqual(pinned.data_ptr(), pinned.pin_memory().data_ptr())

    def _validate_nt(self, nt, tensor_list, device, dtype, requires_grad):
        # Validate a bunch of properties after NT construction.
        device = torch.device(device)
        first_t = torch.as_tensor(tensor_list[0])
        expected_dim = first_t.dim() + 1
        batch_size = len(tensor_list)
        self.assertEqual(nt.dim(), expected_dim)
        self.assertEqual(nt.device, device)
        self.assertEqual(nt.dtype, dtype)
        self.assertEqual(nt.layout, torch.jagged)
        self.assertEqual(nt.requires_grad, requires_grad)
        self.assertEqual(nt.values().device, device)
        self.assertEqual(nt.offsets().device, device)
        self.assertEqual(nt.shape[0], batch_size)
        self.assertTrue(isinstance(nt.shape[1], torch.SymInt))
        self.assertEqual(nt.shape[2:], first_t.shape[1:])

    @torch._dynamo.config.patch(suppress_errors=True)
    @dtypes(torch.float, torch.double, torch.half)
    @parametrize("requires_grad", [False, True])
    @parametrize("components_require_grad", [False, True])
    def test_jagged_layout_construction_nested_tensor(
            self, device, dtype, requires_grad, components_require_grad):
        for tensor_list in self._get_example_tensor_lists(
                include_list_of_lists=True, include_requires_grad=components_require_grad):
            nt = torch.nested.nested_tensor(
                tensor_list,
                device=device,
                dtype=dtype,
                layout=torch.jagged,
                requires_grad=requires_grad)
            self._validate_nt(nt, tensor_list, device, dtype, requires_grad)

            # Make sure grads -don't- flow back into original tensors for nested_tensor()
            if requires_grad:
                (nt * 2).backward(torch.ones_like(nt))
            for t in tensor_list:
                t = t if isinstance(t, torch.Tensor) else torch.as_tensor(t)
                self.assertTrue(t.grad is None)

    @torch._dynamo.config.patch(suppress_errors=True)
    @dtypes(torch.float, torch.double, torch.half)
    @parametrize("components_require_grad", [False, True])
    def test_jagged_layout_construction_as_nested_tensor(
            self, device, dtype, components_require_grad):
        # NB: as_nested_tensor(tensor_list) doesn't support lists of lists for tensor_list
        for tensor_list in self._get_example_tensor_lists(
                include_list_of_lists=False, include_requires_grad=components_require_grad):
            nt = torch.nested.as_nested_tensor(
                tensor_list,
                device=device,
                dtype=dtype,
                layout=torch.jagged)

            # nt.requires_grad=True should be set if at least one component requires grad
            self._validate_nt(nt, tensor_list, device, dtype, components_require_grad)

            # Make sure grads flow back into original tensors for as_nested_tensor()
            if components_require_grad:
                (nt * 2).backward(torch.ones_like(nt))
                for t in tensor_list:
                    if t.requires_grad:
                        self.assertEqual(t.grad, torch.ones_like(t) * 2)
                    else:
                        self.assertTrue(t.grad is None)

    @unittest.skipIf(PYTORCH_CUDA_MEMCHECK, "is_pinned uses failure to detect pointer property")
    @onlyCUDA
    def test_jagged_layout_construction_with_pinned_memory(self, device):
        for tensor_list in self._get_example_tensor_lists():
            nt = torch.nested.nested_tensor(
                tensor_list,
                layout=torch.jagged,
                device="cpu",
                pin_memory=True)

            self._validate_nt(nt, tensor_list, "cpu", torch.float32, requires_grad=False)
            self.assertTrue(nt.is_pinned())

    @dtypes(torch.double, torch.half)
    @onlyCUDA
    def test_device_dtype_transfer_maintains_offsets(self, device, dtype):
        for tensor_list in self._get_example_tensor_lists():
            orig_device = torch.device("cpu")
            orig_dtype = torch.float32
            nt = torch.nested.nested_tensor(
                tensor_list,
                layout=torch.jagged,
                device=orig_device,
                dtype=orig_dtype)

            self.assertEqual(torch.int64, nt.offsets().dtype)
            nt = nt.to(device=device).to(dtype=dtype)

            # offsets should still be int64 on the original device
            self.assertEqual(orig_device, nt.offsets().device)
            self.assertEqual(torch.int64, nt.offsets().dtype)

    def test_unbind(self, device):
        for tensor_list in self._get_example_tensor_lists():
            nt = torch.nested.nested_tensor(
                tensor_list,
                layout=torch.jagged,
                device=device)
            out = nt.unbind()
            self.assertEqual(len(out), len(tensor_list))
            for i, t in enumerate(out):
                self.assertEqual(t, tensor_list[i])


instantiate_parametrized_tests(TestNestedTensor)
instantiate_device_type_tests(TestNestedTensorDeviceType, globals())
instantiate_device_type_tests(TestNestedTensorAutograd, globals())
instantiate_device_type_tests(TestNestedTensorSubclass, globals())

if __name__ == '__main__':
    run_tests()<|MERGE_RESOLUTION|>--- conflicted
+++ resolved
@@ -31,16 +31,12 @@
     TestCase,
 )
 
-<<<<<<< HEAD
 from torch.nested._internal.nested_tensor import (
     buffer_from_jagged,
     jagged_from_list,
     NestedTensor,
 )
-=======
-from torch.nested._internal.nested_tensor import jagged_from_list, buffer_from_jagged
 import contextlib
->>>>>>> 6988fb2d
 
 # Tests are ported from pytorch/nestedtensor.
 # This makes porting as_nested_tensor easier in the future.
@@ -2895,7 +2891,16 @@
 # We can probably parametrizing existing tests instead of having a separate
 # test class as we begin to support more ops. Also maybe rewrite with OpInfos.
 class TestNestedTensorSubclass(TestCase):
-<<<<<<< HEAD
+    def tearDown(self):
+        self._exit_stack.close()
+
+    def setUp(self):
+        self._exit_stack = contextlib.ExitStack()
+        self._exit_stack.enter_context(
+            unittest.mock.patch.object(torch._dynamo.config, "suppress_errors", False)
+        )
+
+    # TODO: consolidate with the below
     def _get_list_for_jagged_tensor(self, nested_size, device, requires_grad=True):
         Ds = nested_size[1:]
         out = []
@@ -2905,18 +2910,6 @@
             )
         return out
 
-    def _get_example_tensor_lists(self):
-        return [
-=======
-    def tearDown(self):
-        self._exit_stack.close()
-
-    def setUp(self):
-        self._exit_stack = contextlib.ExitStack()
-        self._exit_stack.enter_context(
-            unittest.mock.patch.object(torch._dynamo.config, "suppress_errors", False)
-        )
-
     def _get_example_tensor_lists(self, include_list_of_lists=True, include_requires_grad=True):
 
         def _make_tensor(*shape, include_requires_grad=include_requires_grad, requires_grad=True):
@@ -2928,7 +2921,6 @@
         # Purposefully introduce mixed requires_grad settings for the components
         # when include_requires_grad=True.
         example_lists = [
->>>>>>> 6988fb2d
             # (B, *, D) with B=4
             [
                 _make_tensor(2, 5),
@@ -3032,7 +3024,27 @@
 
         gradcheck(grad_test_func, inputs=(a, b, c), check_batched_grad=False)
 
-<<<<<<< HEAD
+    @torch._dynamo.config.patch(suppress_errors=True)
+    def test_split_with_sizes(self, device):
+        a = torch.randn(2, 3, requires_grad=True, dtype=torch.float64, device=device)
+        b = torch.randn(3, 3, requires_grad=True, dtype=torch.float64, device=device)
+        c = torch.randn(4, 3, requires_grad=True, dtype=torch.float64, device=device)
+
+        nt, _ = jagged_from_list([a, b, c], None)
+        out = torch.split(nt, [1, 2], -1)
+        self.assertEqual(len(out), 2)
+        self.assertEqual(
+            out[0], jagged_from_list([a[:, 0:1], b[:, 0:1], c[:, 0:1]], None)[0]
+        )
+        self.assertEqual(
+            out[1], jagged_from_list([a[:, 1:], b[:, 1:], c[:, 1:]], None)[0]
+        )
+        with self.assertRaisesRegex(
+            RuntimeError,
+            r"split_with_sizes\(\): only supported for NestedTensor on dim = -1 for now",
+        ):
+            torch.split(nt, [1, 2], 1)
+
     def test_binary_pointwise_broadcasting(self, device):
         # (B, j0, 3, 4)
         ts = self._get_list_for_jagged_tensor(((2, 3, 4), 3, 4), device, requires_grad=True)
@@ -3109,28 +3121,6 @@
         self.assertNotIsInstance(out, NestedTensor)
         self.assertTrue(torch.allclose(out, out_ref))
 
-=======
-    @torch._dynamo.config.patch(suppress_errors=True)
-    def test_split_with_sizes(self, device):
-        a = torch.randn(2, 3, requires_grad=True, dtype=torch.float64, device=device)
-        b = torch.randn(3, 3, requires_grad=True, dtype=torch.float64, device=device)
-        c = torch.randn(4, 3, requires_grad=True, dtype=torch.float64, device=device)
-
-        nt, _ = jagged_from_list([a, b, c], None)
-        out = torch.split(nt, [1, 2], -1)
-        self.assertEqual(len(out), 2)
-        self.assertEqual(
-            out[0], jagged_from_list([a[:, 0:1], b[:, 0:1], c[:, 0:1]], None)[0]
-        )
-        self.assertEqual(
-            out[1], jagged_from_list([a[:, 1:], b[:, 1:], c[:, 1:]], None)[0]
-        )
-        with self.assertRaisesRegex(
-            RuntimeError,
-            r"split_with_sizes\(\): only supported for NestedTensor on dim = -1 for now",
-        ):
-            torch.split(nt, [1, 2], 1)
->>>>>>> 6988fb2d
 
     @dtypes(torch.float, torch.double, torch.half)
     @parametrize("requires_grad", [False, True])
