--- conflicted
+++ resolved
@@ -92,7 +92,7 @@
 # Helper function to generate a random nested tensor
 
 
-def random_nt(device, dtype, num_tensors, max_dims, min_dims=None):
+def random_nt(device, dtype, num_tensors, max_dims, min_dims=None, layout=torch.strided):
     if min_dims is None:
         min_dims = tuple([0] * len(max_dims))
     ts1 = []
@@ -101,7 +101,7 @@
                             for (min_dim, max_dim) in zip(min_dims, max_dims)])
         t1 = torch.randn(tensor_dims, device=device, dtype=dtype)
         ts1.append(t1)
-    return torch.nested.nested_tensor(ts1, device=device, dtype=dtype)
+    return torch.nested.nested_tensor(ts1, device=device, dtype=dtype, layout=layout)
 
 
 # Alternate approach to generating a random NT.
@@ -1408,14 +1408,20 @@
     # cannot test torch.float16 because: RuntimeError: "bernoulli_scalar_cpu_" not implemented for 'Half'
     @torch._dynamo.config.patch(suppress_errors=True)
     @dtypes(torch.float, torch.double)
-    def test_dropout(self, device, dtype):
+    @parametrize("layout", [torch.strided, torch.jagged])
+    def test_dropout(self, device, dtype, layout):
         # edge case: empty nested tensor
-        nt0 = torch.nested.nested_tensor([])
-        y = torch.nn.functional.dropout(nt0, 0.5)
-        self.assertEqual(nt0, y)
+        # TODO: support empty NT in jagged layout
+        if layout == torch.strided:
+            nt0 = torch.nested.nested_tensor([], layout=layout)
+            y = torch.nn.functional.dropout(nt0, 0.5)
+            self.assertEqual(nt0, y)
         # normal nested tensor
         ntensors = 4
-        nt = random_nt(device, dtype, ntensors, (4, 4))
+        if layout == torch.jagged:
+            nt = random_nt(device, dtype, ntensors, (4, 4), (0, 3), layout=layout)
+        else:
+            nt = random_nt(device, dtype, ntensors, (4, 4), layout=layout)
         # edge case: invalid dropout
         self.assertRaises(ValueError, lambda: torch.nn.Dropout(-0.1))
         self.assertRaises(ValueError, lambda: torch.nn.Dropout(1.1))
@@ -1431,24 +1437,28 @@
         dropouter = torch.nn.Dropout(1.0)
         y0 = dropouter(nt)
         y1 = torch.nn.functional.dropout(nt, 1.0)
-        nt0 = nt.clone()
-        for i in range(ntensors):
-            nt0[i].fill_(0.0)
+        nt0 = torch.zeros_like(nt)
         self.assertEqual(nt0, y0)
         self.assertEqual(nt0, y1)
         # normal case: normal dropout
         p = 0.2
         y = torch.nn.functional.dropout(nt, p)
         expect = nt.clone()
-        for i in range(ntensors):
-            actual_tensor = y[i].view(-1)
-            expect_tensor = expect[i].view(-1)
-            for j in range(actual_tensor.shape[0]):
-                if actual_tensor[j].item() == 0.0:
-                    expect_tensor[j] = 0.0
-                else:
-                    expect_tensor[j] /= 1.0 - p
-        self.assertEqual(y, expect)
+        if layout == torch.jagged:
+            expect = torch.where(y == 0.0, y, nt)
+            expect /= 1.0 - p
+            self.assertEqual(y, expect)
+        else:
+            expect = nt.clone()
+            for i in range(ntensors):
+                actual_tensor = y[i].view(-1)
+                expect_tensor = expect[i].view(-1)
+                for j in range(actual_tensor.shape[0]):
+                    if actual_tensor[j].item() == 0.0:
+                        expect_tensor[j] = 0.0
+                    else:
+                        expect_tensor[j] /= 1.0 - p
+            self.assertEqual(y, expect)
         with freeze_rng_state():
             dropouter = torch.nn.Dropout(p)
             y0 = dropouter(nt)
@@ -2439,8 +2449,12 @@
         data = (a, b, c)
         assert gradcheck(grad_test_func, inputs=data, check_batched_grad=False)
 
-    def test_dropout_backward(self):
-        nt = torch.nested.nested_tensor([torch.randn((2, 5)), torch.randn((3, 4))], requires_grad=True)
+    @parametrize("layout", [torch.strided, torch.jagged])
+    def test_dropout_backward(self, layout):
+        if layout == torch.jagged:
+            nt = torch.nested.nested_tensor([torch.randn((2, 5)), torch.randn((3, 5))], requires_grad=True, layout=layout)
+        else:
+            nt = torch.nested.nested_tensor([torch.randn((2, 5)), torch.randn((3, 4))], requires_grad=True, layout=layout)
         p = 0.2
         y = torch.nn.functional.dropout(nt, p)
         y.backward(nt.clone().detach())
@@ -2965,14 +2979,13 @@
         a = torch.randn(2, 3, requires_grad=True, dtype=torch.float64, device=device)
         b = torch.randn(3, 3, requires_grad=True, dtype=torch.float64, device=device)
         c = torch.randn(4, 3, requires_grad=True, dtype=torch.float64, device=device)
-        weight = torch.randn(3, 4, requires_grad=True, dtype=torch.float64, device=device)
-
-        def grad_test_func(a, b, c, weight):
+
+        def grad_test_func(a, b, c):
             nt, _ = jagged_from_list([a, b, c], None)
-            out = nt.sin().cos()
+            out = torch.nn.functional.silu(nt.sin().cos())
             return buffer_from_jagged(out)
 
-        gradcheck(grad_test_func, inputs=(a, b, c, weight), check_batched_grad=False)
+        gradcheck(grad_test_func, inputs=(a, b, c), check_batched_grad=False)
 
     def test_binary_pointwise(self, device):
         a = torch.randn(2, 3, requires_grad=True, dtype=torch.float64, device=device)
@@ -2998,8 +3011,6 @@
 
         gradcheck(grad_test_func, inputs=(a, b, c), check_batched_grad=False)
 
-<<<<<<< HEAD
-=======
     @torch._dynamo.config.patch(suppress_errors=True)
     def test_split_with_sizes(self, device):
         a = torch.randn(2, 3, requires_grad=True, dtype=torch.float64, device=device)
@@ -3021,7 +3032,6 @@
         ):
             torch.split(nt, [1, 2], 1)
 
->>>>>>> 7a183761
     @dtypes(torch.float, torch.double, torch.half)
     @parametrize("requires_grad", [False, True])
     @parametrize("weights_only", [False, True])
