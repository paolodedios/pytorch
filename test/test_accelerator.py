# Owner(s): ["module: tests"]

import sys
import unittest

import torch
from torch.testing._internal.common_utils import NoTest, run_tests, TestCase


if not torch.accelerator.is_available():
    print("No available accelerator detected, skipping tests", file=sys.stderr)
    TestCase = NoTest  # noqa: F811

TEST_MULTIACCELERATOR = torch.accelerator.device_count() > 1


class TestAccelerator(TestCase):
    def test_current_accelerator(self):
        self.assertTrue(torch.accelerator.is_available())
        accelerators = ["cuda", "xpu", "mps"]
        for accelerator in accelerators:
            if torch.get_device_module(accelerator).is_available():
                self.assertEqual(
                    torch.accelerator.current_accelerator().type, accelerator
                )
                self.assertIsNone(torch.accelerator.current_accelerator().index)
                with self.assertRaisesRegex(
                    ValueError, "doesn't match the current accelerator"
                ):
                    torch.accelerator.set_device_idx("cpu")

    @unittest.skipIf(not TEST_MULTIACCELERATOR, "only one accelerator detected")
    def test_generic_multi_device_behavior(self):
        orig_device = torch.accelerator.current_device_idx()
        target_device = (orig_device + 1) % torch.accelerator.device_count()

        torch.accelerator.set_device_idx(target_device)
        self.assertEqual(target_device, torch.accelerator.current_device_idx())
        torch.accelerator.set_device_idx(orig_device)
        self.assertEqual(orig_device, torch.accelerator.current_device_idx())

        s1 = torch.Stream(target_device)
        torch.accelerator.set_stream(s1)
        self.assertEqual(target_device, torch.accelerator.current_device_idx())
        torch.accelerator.synchronize(orig_device)
        self.assertEqual(target_device, torch.accelerator.current_device_idx())

    def test_generic_stream_behavior(self):
        s1 = torch.Stream()
        s2 = torch.Stream()
        torch.accelerator.set_stream(s1)
        self.assertEqual(torch.accelerator.current_stream(), s1)
        event = torch.Event()
        a = torch.randn(100)
        b = torch.randn(100)
        c = a + b
        torch.accelerator.set_stream(s2)
        self.assertEqual(torch.accelerator.current_stream(), s2)
        a_acc = a.to(torch.accelerator.current_accelerator(), non_blocking=True)
        b_acc = b.to(torch.accelerator.current_accelerator(), non_blocking=True)
        torch.accelerator.set_stream(s1)
        self.assertEqual(torch.accelerator.current_stream(), s1)
        event.record(s2)
        event.synchronize()
        c_acc = a_acc + b_acc
        event.record(s2)
        torch.accelerator.synchronize()
        self.assertTrue(event.query())
        self.assertEqual(c_acc.cpu(), c)

<<<<<<< HEAD
    @unittest.skipIf((not TEST_CUDA) and (not TEST_XPU), "requires CUDA or XPU")
    def test_specific_stream_compatibility(self):
        s1 = torch.cuda.Stream() if torch.cuda.is_available() else torch.xpu.Stream()
        s2 = torch.cuda.Stream() if torch.cuda.is_available() else torch.xpu.Stream()
        torch.accelerator.set_stream(s1)
        self.assertEqual(torch.accelerator.current_stream().stream_id, s1.stream_id)
        torch.accelerator.set_stream(s2)
        self.assertEqual(torch.accelerator.current_stream().stream_id, s2.stream_id)

    def test_stream_context_manager(self):
        s = torch.Stream()
        prev_stream = torch.accelerator.current_stream()
        with s:
            self.assertEqual(torch.accelerator.current_stream(), s)
        self.assertEqual(torch.accelerator.current_stream(), prev_stream)

    @unittest.skipIf(not TEST_MULTIACCELERATOR, "only one accelerator detected")
    def test_multi_device_stream_context_manager(self):
        src_device = 0
        dst_device = 1
        torch.accelerator.set_device_idx(src_device)
        dst_stream = torch.Stream(dst_device)
        src_prev_stream = torch.accelerator.current_stream()
        dst_prev_stream = torch.accelerator.current_stream(dst_device)
        with dst_stream:
            self.assertEqual(torch.accelerator.current_device_idx(), dst_device)
            self.assertEqual(torch.accelerator.current_stream(), dst_stream)
            self.assertEqual(
                torch.accelerator.current_stream(src_device), src_prev_stream
            )
        self.assertEqual(torch.accelerator.current_device_idx(), src_device)
        self.assertEqual(torch.accelerator.current_stream(), src_prev_stream)
        self.assertEqual(torch.accelerator.current_stream(dst_device), dst_prev_stream)

=======
>>>>>>> 273f4146

if __name__ == "__main__":
    run_tests()<|MERGE_RESOLUTION|>--- conflicted
+++ resolved
@@ -68,16 +68,6 @@
         self.assertTrue(event.query())
         self.assertEqual(c_acc.cpu(), c)
 
-<<<<<<< HEAD
-    @unittest.skipIf((not TEST_CUDA) and (not TEST_XPU), "requires CUDA or XPU")
-    def test_specific_stream_compatibility(self):
-        s1 = torch.cuda.Stream() if torch.cuda.is_available() else torch.xpu.Stream()
-        s2 = torch.cuda.Stream() if torch.cuda.is_available() else torch.xpu.Stream()
-        torch.accelerator.set_stream(s1)
-        self.assertEqual(torch.accelerator.current_stream().stream_id, s1.stream_id)
-        torch.accelerator.set_stream(s2)
-        self.assertEqual(torch.accelerator.current_stream().stream_id, s2.stream_id)
-
     def test_stream_context_manager(self):
         s = torch.Stream()
         prev_stream = torch.accelerator.current_stream()
@@ -103,8 +93,6 @@
         self.assertEqual(torch.accelerator.current_stream(), src_prev_stream)
         self.assertEqual(torch.accelerator.current_stream(dst_device), dst_prev_stream)
 
-=======
->>>>>>> 273f4146
 
 if __name__ == "__main__":
     run_tests()