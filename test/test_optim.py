# Owner(s): ["module: optimizer"]
import functools
import math
import tempfile
import unittest
from copy import deepcopy
from typing import Any, Dict, Tuple
from unittest.mock import patch

from optim.test_lrscheduler import TestLRScheduler  # noqa: F401
from optim.test_optim import TestDifferentiableOptimizer  # noqa: F401
from optim.test_swa_utils import TestSWAUtils  # noqa: F401

import torch
from torch.nn import Parameter
from torch.optim import Optimizer, SGD
from torch.optim.lr_scheduler import ReduceLROnPlateau
from torch.optim.optimizer import (
    register_optimizer_step_post_hook,
    register_optimizer_step_pre_hook,
)
from torch.testing._internal.common_cuda import TEST_MULTIGPU
from torch.testing._internal.common_device_type import (
    instantiate_device_type_tests,
    largeTensorTest,
    onlyCPU,
    onlyCUDA,
    onlyNativeDeviceTypes,
    skipMPS,
    TEST_WITH_ROCM,
)
from torch.testing._internal.common_dtype import floating_types_and
from torch.testing._internal.common_optimizers import (
    _get_device_type,
    _get_optim_inputs_including_global_cliquey_kwargs,
    optim_db,
    OptimizerErrorEnum,
    optims,
    TensorTracker,
)
from torch.testing._internal.common_utils import (
    markDynamoStrictTest,
    parametrize,
    run_tests,
    TEST_WITH_TORCHDYNAMO,
    TestCase,
    xfailIfS390X,
)


FP16_REDUCED_PRECISION = {"atol": 1e-5, "rtol": 1e-4}


def rosenbrock(tensor):
    assert tensor.size() == torch.Size(
        [2]
    ), f"Requires tensor with 2 scalars but got {tensor.size()}"
    x, y = tensor
    return (1 - x) ** 2 + 100 * (y - x**2) ** 2


def drosenbrock(tensor):
    assert tensor.size() == torch.Size(
        [2]
    ), f"Requires tensor with 2 scalars but got {tensor.size()}"
    x, y = tensor
    return torch.stack((-400 * x * (y - x**2) - 2 * (1 - x), 200 * (y - x**2)))


@markDynamoStrictTest
class TestOptimRenewed(TestCase):
    """
    This test class validates the core optimizers and is structured as the correctness of:
    - The update algorithms (forloop implementation)
        * Every optimizer's algorithm is most readably implemented through a big for-loop
          over all the parameters, which is what we refer to as the forloop or single tensor
          implementation. These algorithms are manually validated by comparing to the paper
          and systematically validated by assuring that the loss goes the right direction
          when the optimizer has been applied.
        * This implementation should compose with optimizer hyperparameters well, such as
          supporting Tensor LRs, the capturable API, and sparse and complex parameters.
    - Each varying implementation
        * We then have implementations that improve upon the performance of the forloop
          implementation by leveraging fusion, namely our foreach (mult_tensor) and fused
          implementations.
        * These variations are validated numerically by comparing with the forloop version
          of the optimizer. In fact, we test most variations this way--we see the forloop
          implementation as the ground truth and expect that improvements to it in any way
          should be just as correct.
        * Both params and optimizer states should be validated numerically.
    - state_dict APIs
        * The optimizer instance should be serializable
        * Calling save and load should be deterministic
        * Moving between devices should be seamless
        * BC - load_state_dict should be able to handle older optimizer states
    - Hook APIs (everything should fire in the right order)
    - LR Scheduler integration (composing should not error + should go the right direction)
    - Parameter groups (should be equivalent to having multiple optimizers)
    - Erroring (what should error should error)

    We also cover different ways of generating parameters and grads:
    - With parameters, we either generate them randomly given specific shapes or we take
      them from a sample NN module.
        * Variety is important here because NN modules have type Parameter and randomly
          generated tensors have type Tensor.
        * Parameters can be sparse for a subset of the optimizers (check out OptimizerInfo)
        * Complex parameters should be handled using view_as_real
        * Parameters can be spread across different devices and different dtypes for any
          given optimizer
        * Parameters can be contiguous and noncontiguous
    - With grads, we follow suit from the parameters.
        * Grads can also be None, empty, or zero-valued, and this should not disrupt training.
    """

    @onlyCPU
    @optims(optim_db)
    def test_optim_infos_do_not_specify_global_cliquey_kwargs(
        self, device, dtype, optim_info
    ):
        global_cliquey_flags = ["foreach", "fused", "differentiable"]
        for optim_input in optim_info.optim_inputs_func(device=device):
            self.assertFalse(
                any(f for f in global_cliquey_flags if f in optim_input.kwargs)
            )

    @optims([optim for optim in optim_db if optim.optim_error_inputs_func is not None])
    def test_errors(self, device, dtype, optim_info):
        optim_cls = optim_info.optim_cls
        error_inputs = optim_info.optim_error_inputs_func(device=device, dtype=dtype)

        for error_input in error_inputs:
            optim_input = error_input.optimizer_error_input
            params, kwargs = optim_input.params, optim_input.kwargs
            if error_input.error_on == OptimizerErrorEnum.CONSTRUCTION_ERROR:
                if issubclass(error_input.error_type, Warning):
                    with self.assertWarnsRegex(
                        error_input.error_type, error_input.error_regex
                    ):
                        optim_cls(params, **kwargs)
                else:
                    with self.assertRaisesRegex(
                        error_input.error_type, error_input.error_regex
                    ):
                        optim_cls(params, **kwargs)
            elif error_input.error_on == OptimizerErrorEnum.STEP_ERROR:
                optim = optim_cls(params, **kwargs)
                if issubclass(error_input.error_type, Warning):
                    with self.assertWarnsRegex(
                        error_input.error_type, error_input.error_regex
                    ):
                        optim.step()
                else:
                    with self.assertRaisesRegex(
                        error_input.error_type, error_input.error_regex
                    ):
                        optim.step()
            else:
                raise NotImplementedError(f"Unknown error type {error_input.error_on}")

    @parametrize("contiguous", [True, False])
    @parametrize("with_lrsched", [True, False])
    @optims(optim_db, dtypes=[torch.float32])
    def test_forloop_goes_right_direction(
        self, device, dtype, optim_info, contiguous, with_lrsched
    ):
        optim_cls = optim_info.optim_cls
        schedulers_constructors = (
            optim_info.scheduler_inputs if with_lrsched else [None]
        )

        for schedulers_constructor in schedulers_constructors:
            # with tensor LR we need fresh inputs for each scheduler
            # or mutating it will carry across iters
            optim_inputs = optim_info.optim_inputs_func(device=device)
            for optim_input in optim_inputs:
                if "foreach" in optim_info.supported_impls:
                    optim_input.kwargs["foreach"] = False  # force forloop
                if contiguous:
                    weight = Parameter(torch.randn((10, 5), device=device, dtype=dtype))
                    bias = Parameter(torch.randn((10), device=device, dtype=dtype))
                else:
                    weight = Parameter(
                        torch.randn((10, 5, 2), device=device, dtype=dtype)[..., 0]
                    )
                    bias = Parameter(
                        torch.randn((10, 2), device=device, dtype=dtype)[..., 0]
                    )
                input = torch.randn(5, device=device, dtype=dtype)

                optimizer = optim_cls([weight, bias], **optim_input.kwargs)
                schedulers = [
                    s(optimizer)
                    for s in (schedulers_constructor if schedulers_constructor else [])
                ]

                def closure():
                    optimizer.zero_grad()
                    loss = (weight.mv(input) + bias).pow(2).sum()
                    loss.backward()
                    if optim_info.only_supports_sparse_grads:
                        # For this test, we naively convert the Tensor layout, which we know does
                        # NOT represent the expected use case for optims like SparseAdam!
                        weight.grad = weight.grad.to_sparse()
                        bias.grad = bias.grad.to_sparse()
                    return loss

                initial_value = closure().item()
                for _ in range(20):
                    if optim_info.step_requires_closure:
                        loss = optimizer.step(closure)
                    else:
                        loss = closure()
                        optimizer.step()

                    for scheduler in schedulers:
                        if isinstance(scheduler, ReduceLROnPlateau):
                            scheduler.step(loss)
                        else:
                            scheduler.step()

                if optim_input.kwargs.get("maximize", False):
                    self.assertGreater(closure().item(), initial_value)
                else:
                    self.assertLess(closure().item(), initial_value)

    @onlyCUDA
    @unittest.skipIf(not TEST_MULTIGPU, "only one GPU detected")
    @parametrize("with_lrsched", [True, False])
    @optims(optim_db, dtypes=[torch.float32])
    def test_forloop_goes_right_direction_multigpu(
        self, device, dtype, optim_info, with_lrsched
    ):
        optim_cls = optim_info.optim_cls
        schedulers_constructors = (
            optim_info.scheduler_inputs if with_lrsched else [None]
        )
        for schedulers_constructor in schedulers_constructors:
            # We need a fresh set of inputs if we have a tensor LR
            # to not carry mutations across iterations.
            optim_inputs = optim_info.optim_inputs_func(device=device)
            for optim_input in optim_inputs:
                if "foreach" in optim_info.supported_impls:
                    optim_input.kwargs["foreach"] = False  # force forloop

                weight = Parameter(torch.randn((10, 5), device="cuda:0", dtype=dtype))
                bias = Parameter(torch.randn((10), device="cuda:1", dtype=dtype))
                inpt = torch.randn(5, device="cuda:0", dtype=dtype)

                optimizer = optim_cls([weight, bias], **optim_input.kwargs)
                schedulers = [
                    s(optimizer)
                    for s in (schedulers_constructor if schedulers_constructor else [])
                ]

                def closure():
                    optimizer.zero_grad()
                    loss = (weight.mv(inpt).cuda(1) + bias).pow(2).sum()
                    loss.backward()
                    if optim_info.only_supports_sparse_grads:
                        # For this test, we naively convert the Tensor layout, which we know does
                        # NOT represent the expected use case for optims like SparseAdam!
                        weight.grad = weight.grad.to_sparse()
                        bias.grad = bias.grad.to_sparse()
                    return loss

                initial_value = closure().item()
                for _ in range(20):
                    loss = optimizer.step(closure)
                    for scheduler in schedulers:
                        if isinstance(scheduler, ReduceLROnPlateau):
                            scheduler.step(loss)
                        else:
                            scheduler.step()

                if optim_input.kwargs.get("maximize", False):
                    self.assertGreater(closure().item(), initial_value)
                else:
                    self.assertLess(closure().item(), initial_value)

    @optims(optim_db, dtypes=[torch.float32])
    def test_param_group_with_lrscheduler_goes_right_direction(
        self, device, dtype, optim_info
    ):
        optim_cls = optim_info.optim_cls

        for schedulers_c in optim_info.scheduler_inputs:
            weight = Parameter(torch.randn((10, 5), device=device, dtype=dtype))
            bias = Parameter(torch.randn((10), device=device, dtype=dtype))
            inpt = torch.randn(5, device=device, dtype=dtype)

            # avoid endless recompiles by wrapping LR in a tensor if we're compiling
            lr = torch.tensor(0.01) if torch.compiler.is_compiling() else 0.01
            optimizer = optim_cls([{"params": [weight]}, {"params": [bias], "lr": lr}])
            schedulers = [scheduler_c(optimizer) for scheduler_c in schedulers_c]

            def closure():
                optimizer.zero_grad()
                loss = (weight.mv(inpt) + bias).pow(2).sum()
                loss.backward()
                if optim_info.only_supports_sparse_grads:
                    # For this test, we naively convert the Tensor layout, which we know does
                    # NOT represent the expected use case for optims like SparseAdam!
                    weight.grad = weight.grad.to_sparse()
                    bias.grad = bias.grad.to_sparse()
                return loss

            initial_value = closure().item()
            for _ in range(20):
                loss = optimizer.step(closure)
                for scheduler in schedulers:
                    if isinstance(scheduler, ReduceLROnPlateau):
                        scheduler.step(loss)
                    else:
                        scheduler.step()

            self.assertLess(closure().item(), initial_value)

    @optims(optim_db, dtypes=[torch.float32])
    def test_tensor_lr(self, device, dtype, optim_info):
        optim_cls = optim_info.optim_cls

        # Skip differentiable testing for now, see https://github.com/pytorch/pytorch/issues/116490
        all_optim_inputs = _get_optim_inputs_including_global_cliquey_kwargs(
            device, dtype, optim_info, skip=("differentiable",)
        )
        for optim_input in all_optim_inputs:
            weight = Parameter(torch.randn((10, 5), device=device, dtype=dtype))
            weight_c = weight.detach().clone().requires_grad_(True)
            bias = Parameter(torch.randn((10), device=device, dtype=dtype))
            bias_c = bias.detach().clone().requires_grad_(True)
            inpt = torch.randn(5, device=device, dtype=dtype)

            kwargs = optim_input.kwargs
            if "lr" in kwargs:
                del kwargs["lr"]

            kwargs["lr"] = 1.0 if optim_info.step_requires_closure else 1e-3
            optimizer_r = optim_cls([weight, bias], **kwargs)

            try:
                kwargs["lr"] = torch.tensor(kwargs["lr"])
                optimizer = optim_cls([weight_c, bias_c], **kwargs)
            except ValueError as e:
                self.assertRegex(str(e), ".*lr as a Tensor is not supported.*")
                continue

            def closure(optim, w, b, i):
                optim.zero_grad()
                loss = (w.mv(i) + b).pow(2).sum()
                loss.backward()
                if optim_info.only_supports_sparse_grads:
                    # For this test, we naively convert the Tensor layout, which we know does
                    # NOT represent the expected use case for optims like SparseAdam!
                    w.grad = w.grad.to_sparse()
                    b.grad = b.grad.to_sparse()
                return loss

            for _ in range(5):
                if optim_info.step_requires_closure:
                    optimizer_r.step(
                        functools.partial(closure, optimizer_r, weight, bias, inpt)
                    )
                    optimizer.step(
                        functools.partial(closure, optimizer, weight_c, bias_c, inpt)
                    )
                else:
                    closure(optimizer_r, weight, bias, inpt)
                    closure(optimizer, weight_c, bias_c, inpt)

                self.assertEqual(weight, weight_c)
                self.assertEqual(bias, bias_c)

    @parametrize("with_lrsched", [True, False])
    @optims(
        [o for o in optim_db if o.supports_sparse or o.only_supports_sparse_grads],
        dtypes=[torch.float64],
    )
    def test_rosenbrock_sparse(self, device, dtype, optim_info, with_lrsched):
        optim_cls = optim_info.optim_cls

        # Skip differentiable testing for now, see https://github.com/pytorch/pytorch/issues/116490
        # Fused impls do not support sparse gradients
        all_optim_inputs = _get_optim_inputs_including_global_cliquey_kwargs(
            device, dtype, optim_info, skip=("differentiable", "fused")
        )
        kwarg_updates, schedulers_constructors = optim_info.metadata_for_sparse

        if with_lrsched and len(schedulers_constructors) == 0:
            return

        supported_inputs = []
        if len(kwarg_updates) != 0:
            seen = set()
            for i in all_optim_inputs:
                for k in kwarg_updates:
                    if k in i.kwargs:
                        del i.kwargs[k]
                hashable_kwargs = tuple(sorted(i.kwargs.items()))
                if len(i.kwargs) > 0 and hashable_kwargs not in seen:
                    supported_inputs.append(i)
                    seen.add(hashable_kwargs)
                    if "lr" in kwarg_updates:
                        i.kwargs["lr"] = kwarg_updates["lr"]
        else:
            supported_inputs = all_optim_inputs

        for optim_input in supported_inputs:
            kwargs = optim_input.kwargs
            multi_tensor = kwargs.get("foreach", False)

            # For rosenbrock tests, it is mandated that the param is a tensor with 2 numbers
            if multi_tensor:
                params_t = [
                    torch.tensor([1.5, 1.5]),
                    torch.tensor([1.5, 1.5], dtype=dtype),
                ]
            else:
                params_t = [torch.tensor([1.5, 1.5])]

            params = [Parameter(param_t) for param_t in params_t]
            optimizer = optim_cls(params, **kwargs)
            schedulers = [
                s(optimizer) for s in (schedulers_constructors if with_lrsched else [])
            ]

            if not optim_info.only_supports_sparse_grads:
                params_c = [Parameter(param_t.clone()) for param_t in params_t]
                optimizer_c = optim_cls(params_c, **kwargs)
                schedulers_c = [
                    s(optimizer_c)
                    for s in (schedulers_constructors if with_lrsched else [])
                ]

            solution = torch.tensor([1, 1])
            with torch.no_grad():
                initial_dist = sum(param.dist(solution) for param in params)

            def get_grad(param, sparse_grad, w):
                grad = drosenbrock(param)
                # NB: We torture test the optimizer by returning an
                # uncoalesced sparse tensor

                # Depending on w, provide only the x or y gradient
                if sparse_grad:
                    if w:
                        i = torch.tensor([[0, 0]], dtype=torch.int64)
                        x = grad[0]
                        v = torch.tensor([x / 4.0, x - x / 4.0])
                    else:
                        i = torch.tensor([[1, 1]], dtype=torch.int64)
                        y = grad[1]
                        v = torch.tensor([y - y / 4.0, y / 4.0])
                    grad_out = torch.sparse_coo_tensor(i, v, (2,), dtype=v.dtype)
                else:
                    if w:
                        grad_out = torch.tensor([grad[0], 0], dtype=param.dtype)
                    else:
                        grad_out = torch.tensor([0, grad[1]], dtype=param.dtype)
                return grad_out

            def eval(params, sparse_grad, w):
                optimizer.zero_grad()
                if multi_tensor:
                    loss = sum(rosenbrock(param) for param in params)
                else:
                    loss = rosenbrock(params[0])
                loss.backward()

                grads_out = [get_grad(param, sparse_grad, w) for param in params]
                with torch.no_grad():
                    params[0].grad = grads_out[0]
                    if multi_tensor:
                        params[1].grad = grads_out[1].to(dtype=dtype)
                return loss

            for i in range(1800):
                # Do cyclic coordinate descent
                w = i % 2
                optimizer.step(functools.partial(eval, params, True, w))
                for scheduler in schedulers:
                    if isinstance(scheduler, ReduceLROnPlateau):
                        scheduler.step(rosenbrock(params[0]))
                    else:
                        scheduler.step()
                if not optim_info.only_supports_sparse_grads:
                    optimizer_c.step(functools.partial(eval, params_c, False, w))
                    for scheduler in schedulers_c:
                        if isinstance(scheduler, ReduceLROnPlateau):
                            scheduler.step(rosenbrock(params_c[0]))
                        else:
                            scheduler.step()
                    # Tolerance is increased due to floating point error from different
                    # code path for dense case: x v.s. x - x / 4.0 + x / 4.0
                    self.assertEqual(params, params_c, atol=5e-6, rtol=5e-6)

            if not kwargs.get("maximize", False):
                self.assertLessEqual(
                    sum(param.dist(solution) for param in params), initial_dist
                )
            else:
                self.assertGreaterEqual(
                    sum(rosenbrock(param) for param in params),
                    sum(rosenbrock(param_t) for param_t in params_t),
                )

    @skipMPS
    @optims([o for o in optim_db if o.supports_complex], dtypes=[torch.complex64])
    def test_complex(self, device, dtype, optim_info):
        optim_cls = optim_info.optim_cls
        # Skip differentiable testing for now, see https://github.com/pytorch/pytorch/issues/116490
        # Also skip fused, since our fused kernels do not support complex
        all_optim_inputs = _get_optim_inputs_including_global_cliquey_kwargs(
            device, dtype, optim_info, skip=("differentiable", "fused")
        )
        for optim_input in all_optim_inputs:
            # Last param is intentionally real to test that we can mix real and complex
            complex_params = [
                torch.randn(10, 5, device=device, dtype=dtype, requires_grad=True),
                torch.randn(10, device=device, dtype=dtype, requires_grad=True),
                torch.randn(
                    10, 5, device=device, dtype=torch.float32, requires_grad=True
                ),
            ]
            real_params = [
                (
                    torch.view_as_real(param).detach().clone().requires_grad_()
                    if param.is_complex()
                    else param.detach().clone().requires_grad_()
                )
                for param in complex_params
            ]

            complex_optimizer = optim_cls(complex_params, **optim_input.kwargs)
            real_optimizer = optim_cls(real_params, **optim_input.kwargs)
            real_steps = []
            complex_steps = []
            grads_losses = []

            def real_closure():
                for param in real_params:
                    grad = torch.randn_like(param)
                    param.grad = grad
                    real_steps.append(param.detach().clone())
                    grads_losses.append(grad.clone())
                loss = torch.randn(1)
                grads_losses.append(loss.clone())
                return loss

            def complex_closure():
                for param in complex_params:
                    if torch.is_complex(param):
                        grad = torch.view_as_complex(grads_losses.pop(0))
                        complex_steps.append(torch.view_as_real_copy(param.detach()))
                    else:
                        grad = grads_losses.pop(0)
                        complex_steps.append(param.detach().clone())
                    param.grad = grad
                return grads_losses.pop(0)

            for _ in range(3):
                if optim_info.step_requires_closure:
                    # LBFGS, for example, requires closure and calls it internally
                    real_optimizer.step(real_closure)
                    complex_optimizer.step(complex_closure)
                else:
                    # For other optimizers, we call closure explicitly to set the gradients
                    real_closure()
                    complex_closure()
                    real_optimizer.step()
                    complex_optimizer.step()

            # Final Parameters should be the same
            complex_params_asreal = [
                torch.view_as_real(param) if param.is_complex() else param
                for param in complex_params
            ]
            self.assertEqual(real_params, complex_params_asreal)

            # All intermediate steps should also be the same
            # also checks steps taken within for example a line search
            self.assertEqual(complex_steps, real_steps)

    @skipMPS
    @xfailIfS390X
    @optims([o for o in optim_db if o.supports_complex], dtypes=[torch.complex64])
    def test_complex_2d(self, device, dtype, optim_info):
        optim_cls = optim_info.optim_cls
        # Skip differentiable testing for now, see https://github.com/pytorch/pytorch/issues/116490
        # Also skip fused, since our fused kernels do not support complex
        all_optim_inputs = _get_optim_inputs_including_global_cliquey_kwargs(
            device, dtype, optim_info, skip=("differentiable", "fused")
        )
        for optim_input in all_optim_inputs:
            if optim_info.step_requires_closure:
                # Why? The way we implement complex is by turning complex params into view_as_real
                # alternatives. For example, an size (M,N) tensor will become (M,N,2). In this test,
                # we break apart a tensor into its real and imaginary parts, which would be 2x(M,N).
                # For other pointwise optimizers, this distinction is trivial, but for LBFGS where
                # there are reductions across all parameters (and all the grads get flattened into
                # one long Tensor), this ordering matters. Why? Reductions are not deterministic
                # because addition between floating point numbers is not associative, i.e.,
                # a + b + c != a + c + b. Thus, we add a seed here to control the discrepancy that
                # will happen with LBFGS. Note that in test_complex above, there is no need for a seed
                # nor for increased tolerance, because results should be bitwise equivalent.
                torch.manual_seed(2024)

            a1 = torch.randn(2, device=device, dtype=dtype, requires_grad=True)
            a1_real = a1.real.detach().clone()
            a1_imag = a1.imag.detach().clone()
            a1_real.requires_grad_()
            a1_imag.requires_grad_()
            optim1 = optim_cls([a1], **optim_input.kwargs)
            optim2 = optim_cls([a1_real, a1_imag], **optim_input.kwargs)

            a1_reals = TensorTracker()
            a1_imags = TensorTracker()
            a1_grad_reals = TensorTracker()
            a1_grad_imags = TensorTracker()
            losses = TensorTracker()

            def closure1():
                optim1.zero_grad()
                loss = rosenbrock(a1).abs()
                loss.backward()

                # Track clones to best test accuracy
                a1_reals.add(a1.real)
                a1_imags.add(a1.imag)
                a1_grad_reals.add(a1.grad.real)
                a1_grad_imags.add(a1.grad.imag)

                losses.add(loss)

                return loss

            def closure2():
                optim2.zero_grad()
                a1_reals.pop_check_set(a1_real, self)
                a1_imags.pop_check_set(a1_imag, self)
                a2 = torch.complex(a1_real, a1_imag)
                loss = rosenbrock(a2).abs()
                losses.pop_check_set(loss, self)
                loss.backward()
                a1_grad_reals.pop_check_set(a1_real.grad, self)
                a1_grad_imags.pop_check_set(a1_imag.grad, self)
                return loss

            for _ in range(3):
                if optim_info.step_requires_closure:
                    # LBFGS, for example, requires closure and calls it internally
                    optim1.step(closure1)
                    optim2.step(closure2)
                else:
                    closure1()
                    closure2()
                    optim1.step()
                    optim2.step()

                self.assertEqual(a1.real, a1_real)
                self.assertEqual(a1.imag, a1_imag)

            self.assertTrue(a1_reals.all_popped())
            self.assertTrue(a1_imags.all_popped())
            self.assertTrue(a1_grad_reals.all_popped())
            self.assertTrue(a1_grad_imags.all_popped())
            self.assertTrue(losses.all_popped())

    def _compare_between(
        self, inputs, models, optimizers, assert_eq_kwargs=None, assert_step_dtype=None
    ):
        # why 7? iteration 7 is where we start to see differences for RAdam
        # params interacting with the small eps value, because that's right
        # after rho_t becomes greater than 5 in step 6.
        if assert_eq_kwargs is None:
            assert_eq_kwargs = {}
        kIterations = 7
        tracker = TensorTracker(assert_eq_kwargs)
        for i in range(kIterations):
            state, updated_params = [], []
            if not isinstance(inputs, list):
                inputs = [inputs, inputs]
            for input, model, optimizer in zip(inputs, models, optimizers):
                optimizer.zero_grad()

                if i == 3:
                    # Freeze a layer to test if the step of this layer in 'fused' or 'foreach'
                    # is same as the step in 'forloop'.
                    model[2].requires_grad_(False)
                if i == 5:
                    # Unfreeze the layer after 2 iters.
                    model[2].requires_grad_(True)

                # Test that step behaves as expected (a no-op) when grads are set to None
                if i != 2:
                    output = model(input)
                    loss = output.sum()
                    loss.backward()

                optimizer.step()
                state.append(optimizer.state)
                updated_params.append(model.parameters())

            og_state, new_state = state
            for og_p, new_p in zip(updated_params[0], updated_params[1]):
                tracker.add(og_p)
                tracker.pop_check_set(new_p, self)

                # check that optimizer states are the same
                og_p_state = og_state[og_p]
                new_p_state = new_state[new_p]
                if assert_step_dtype is not None:
                    if torch.is_tensor(og_p_state.get("step", None)):
                        self.assertEqual(og_p_state["step"].dtype, assert_step_dtype)
                    if torch.is_tensor(new_p_state.get("step", None)):
                        self.assertEqual(new_p_state["step"].dtype, assert_step_dtype)
                for k in og_p_state:
                    tracker.add(og_p_state[k])
                    tracker.pop_check_set(new_p_state[k], self)

            self.assertTrue(tracker.all_popped())

    def _test_derived_optimizers(
        self,
        device,
        dtype,
        optim_info,
        flag,
        reduced_precision=False,
        assert_step_dtype=None,
    ):
        """
        Given a flag 'fused' or 'foreach', test for parity of optimizer state
        and updated parameters between when the flag is set to True and False
        for provided optimizer configurations.
        """
        assert flag in ("foreach", "fused")
        assert_eq_kwargs = {} if not reduced_precision else FP16_REDUCED_PRECISION

        optim_inputs = optim_info.optim_inputs_func(device=device, dtype=dtype)
        optim_cls = optim_info.optim_cls
        for optim_input in optim_inputs:
            models, optimizers = [], []
            kwargs = deepcopy(optim_input.kwargs)
            if kwargs.get("capturable", False) and _get_device_type(device) == "cpu":
                # capturable is not supported on CPU
                continue
            for flag_value in (False, True):
                kwargs[flag] = flag_value
                input = torch.tensor(
                    [0.1, 0.2, 0.3, 0.4, 0.5, 0.6], dtype=dtype, device=device
                ).reshape(3, 2)

                torch.manual_seed(1)
                model = torch.nn.Sequential(
                    torch.nn.Linear(2, 3),
                    torch.nn.Sigmoid(),
                    torch.nn.Linear(3, 1),
                    torch.nn.Sigmoid(),
                )
                model.to(dtype=dtype, device=device)

                # foreach/fused optimizers should be tested with a
                # zero_size tensor as its last param.
                # ref: https://github.com/pytorch/pytorch/issues/100701
                empty_param = torch.empty(
                    (), device=device, dtype=dtype, requires_grad=True
                )
                empty_param.grad = torch.rand_like(empty_param)
                params = list(model.parameters()) + [empty_param]

                optimizer = optim_cls(params, **kwargs)
                models.append(model)
                optimizers.append(optimizer)

            self._compare_between(
                input, models, optimizers, assert_eq_kwargs, assert_step_dtype
            )

    @skipMPS  # MPS doesn't support torch.float64, see https://github.com/pytorch/pytorch/issues/115350
    @optims(
        [optim for optim in optim_db if "foreach" in optim.supported_impls],
        dtypes=[torch.float64],
    )
    def test_foreach_matches_forloop(self, device, dtype, optim_info):
        self._test_derived_optimizers(device, dtype, optim_info, "foreach")

    @onlyCUDA
    @unittest.skipIf(not TEST_MULTIGPU, "only one GPU detected")
    @parametrize("impl", ["foreach", "fused"])
    @optims(
        [
            optim
            for optim in optim_db
            if "foreach" in optim.supported_impls or "fused" in optim.supported_impls
        ]
    )
    def test_mixed_device_dtype(self, device, dtype, optim_info, impl):
        """
        Similar in essence to _test_derived_optimizers above. The main difference is that
        _test_derived_optimizers uses model parameters whereas we randomly pass in
        parameters of different dtypes and devices here. We need multiple GPUs (vs just a
        CPU and GPU) because fused adam only works on GPUs. (Thus we only run the tests
        that call into this helper when TEST_MULTIGPU.)
        """
        assert impl in ("foreach", "fused")
        if impl == "foreach" and "foreach" not in optim_info.supported_impls:
            return unittest.skip(
                f"foreach not supported for {optim_info.optim_cls.__name__}"
            )
        elif impl == "fused" and "cuda" not in optim_info.supports_fused_on:
            return unittest.skip(
                f"fused not supported for {optim_info.optim_cls.__name__} on cuda"
            )

        params = [
            torch.rand(2, 3, dtype=torch.float64, device="cuda:0", requires_grad=True),
            torch.rand(2, 3, dtype=torch.float32, device="cuda:0", requires_grad=True),
            torch.rand(2, 3, dtype=torch.float16, device="cuda:0", requires_grad=True),
            torch.rand(2, 3, dtype=torch.bfloat16, device="cuda:0", requires_grad=True),
            torch.rand(2, 3, dtype=torch.float64, device="cuda:1", requires_grad=True),
            torch.rand(2, 3, dtype=torch.float32, device="cuda:1", requires_grad=True),
            torch.rand(2, 3, dtype=torch.float16, device="cuda:1", requires_grad=True),
            torch.rand(2, 3, dtype=torch.bfloat16, device="cuda:1", requires_grad=True),
            torch.randint(
                1024, (2, 3), dtype=torch.int64, device="cuda:1", requires_grad=False
            ),
        ]

        for p in params:
            if p.requires_grad:
                p.grad = torch.rand_like(p, device=p.device, dtype=p.dtype)

        kIterations = 7 if impl == "foreach" else 1
        optim_inputs = optim_info.optim_inputs_func(device=device)
        optim_cls = optim_info.optim_cls
        for optim_input in optim_inputs:
            updated_params, state = [], []
            kwargs = deepcopy(optim_input.kwargs)
            if kwargs.get("capturable", False) and _get_device_type(device) == "cpu":
                # capturable is not supported on CPU
                continue
            for use_impl in (False, True):
                kwargs[impl] = use_impl
                params_clone = []
                for p in params:
                    p_clone = p.detach().clone()
                    if p.requires_grad:
                        p_clone.requires_grad = True
                        p_clone.grad = p.grad.detach().clone()
                        params_clone.append(p_clone)

                optimizer = optim_cls(params_clone, **kwargs)
                for _ in range(kIterations):
                    optimizer.step()

                state.append(optimizer.state)
                updated_params.append(params_clone)

            og_state, new_state = state
            for og_p, new_p in zip(updated_params[0], updated_params[1]):
                # Increasing the tolerance as we are collating lots of ops together for optimizers and
                # the designated tolerances are for single op only.
                single_rtol, single_atol = torch.testing._comparison.get_tolerances(
                    new_p.dtype, rtol=None, atol=None
                )
                rtol = 5 * single_rtol
                atol = 5 * single_atol

                self.assertEqual(og_p, new_p, rtol=rtol, atol=atol)

                # check that optimizer states are the same
                og_p_state = og_state[og_p]
                new_p_state = new_state[new_p]

                for k in og_p_state:
                    actual = new_p_state[k]
                    self.assertEqual(og_p_state[k], actual, rtol=rtol, atol=atol)

    @onlyCUDA
    @optims(
        [optim for optim in optim_db if "foreach" in optim.supported_impls],
        dtypes=[torch.float64],
    )
    def test_set_default_dtype_works_with_foreach(self, device, dtype, optim_info):
        # https://github.com/pytorch/pytorch/issues/110940
        # We coerce step to always be float32 unless the
        # default dtype is higher prec float64
        old_default_dtype = torch.get_default_dtype()
        for default_dtype in [torch.float64, torch.float16]:
            try:
                torch.set_default_dtype(default_dtype)
                self._test_derived_optimizers(
                    device,
                    dtype,
                    optim_info,
                    "foreach",
                    reduced_precision=default_dtype == torch.float16,
                    assert_step_dtype=(
                        torch.float64
                        if default_dtype == torch.float64
                        else torch.float32
                    ),
                )
            finally:
                torch.set_default_dtype(old_default_dtype)

    @onlyCUDA
    @largeTensorTest("72GB", "cuda")
    @optims(
        [optim for optim in optim_db if "foreach" in optim.supported_impls],
        dtypes=[torch.float16],
    )
    def test_foreach_large_tensor(self, device, dtype, optim_info):
        optim_cls = optim_info.optim_cls
        optim_inputs = optim_info.optim_inputs_func(device=device)
        for optim_input in optim_inputs:
            params = [torch.ones(2**32, device=device, dtype=dtype)]
            params[0].grad = torch.zeros_like(params[0])
            optimizer = optim_cls(params, foreach=True, **optim_input.kwargs)
            optimizer.step()

    @onlyCUDA
    @optims(
        [optim for optim in optim_db if "foreach" in optim.supported_impls],
        dtypes=[torch.float32],
    )
    def test_peak_memory_foreach(self, device, dtype, optim_info):
        nparams = 10
        optim_inputs = optim_info.optim_inputs_func(device=device)
        optim_cls = optim_info.optim_cls
        for optim_input in optim_inputs:
            kwargs = deepcopy(optim_input.kwargs)
            max_mems = []
            for flag_value in (False, True):
                kwargs["foreach"] = flag_value
                # The 16 * 8 = 128 is critical here! Our CUDACachingAllocator allocates in blocks
                # of 512, meaning any tensor that occupies <512 bytes of memory will allocate a
                # whole 512 bytes anyway. We use 128 (cuz datasize would be 4 bytes) so that param
                # is size 512 exactly, making our later calculations for intermediate_size easy.
                param = torch.rand(16, 8, device=device, dtype=dtype)
                params = [torch.rand_like(param) for _ in range(nparams)]

                optimizer = optim_cls(params, **kwargs)

                for p in params:
                    p.grad = torch.rand_like(p)

                optimizer.step()
                import gc

                gc.collect()
                torch.cuda.reset_peak_memory_stats()
                optimizer.step()
                gc.collect()
                max_mems.append(torch.cuda.max_memory_allocated())

            st_max_mem, mt_max_mem = max_mems
            intermediate_size = nparams * param.nelement() * param.element_size()
            nintermediates = 1  # we expect a budget of 1 intermediate most of the time

            # Check the param group directly to handle if the compiler set capturable
            if optimizer.param_groups[0].get(
                "capturable", False
            ) or optim_cls.__name__ in ["Adadelta", "ASGD", "RAdam"]:
                # with capturable in Adam(W), we have 2 extra intermediates for the bias_corrections
                # with Adadelta, we have 2 extra for (acc_delta + eps) and (square_avg + eps)
                # ASGD allocates axs, 2x mus, 2x etas, and grads at the same time
                nintermediates = 3
                if optim_cls.__name__ == "NAdam":
                    # with capturable in NAdam, we have 3 extra intermediates for the
                    # bias_correction, mus, and mu_nexts
                    if TEST_WITH_TORCHDYNAMO:
                        # With dynamo, the eager/FX backend appears to hold memory longer than
                        # vanilla eager: https://github.com/pytorch/pytorch/issues/125511
                        nintermediates = 8
                    else:
                        nintermediates = 5

                if optim_cls.__name__ == "RAdam":
                    # RAdam has four intermediates with capturable
                    # num, unrect_step_size, buffer, grouped_grads
                    if TEST_WITH_TORCHDYNAMO:
                        # With dynamo, the eager/FX backend appears to hold memory than
                        # vanilla eager: https://github.com/pytorch/pytorch/issues/125511
                        nintermediates = 6
                    else:
                        nintermediates = 4

            elif optim_cls.__name__ in ["NAdam", "Adagrad", "RMSprop", "Adafactor"]:
                # NAdam uses two intermediates at the same time (grads & exp_avg_sq_sqrt)
                # Adagrad uses std and grads at the same time
                # RMSprop uses avg and grads
                # Adafactor uses row/col var and its mean
                nintermediates = 2

                if optim_cls.__name__ == "Adafactor" and kwargs.get("maximize", False):
                    # When maximize is True, Adafactor also tracks device_grad
                    nintermediates = 3

            # Dynamo ST uses less mem than eager in the case of Adam/Adagrad/Nadam/RAdam
            # which makes the foreach memory check fail
            if TEST_WITH_TORCHDYNAMO:
                st_max_mem += 6000

            expected_max_mem = st_max_mem + intermediate_size * nintermediates
            # hipcc currently can't generate efficient code for the small buffer optimization
            # code path (see Note [small buffer optimization] for details), thus we always
            # dynamically allocate the tensor metadata for ROCM. Adjusting the expected max
            # memory usage to account for this.
            if TEST_WITH_ROCM:
                expected_max_mem *= 1.02

            self.assertLessEqual(mt_max_mem, expected_max_mem)

    @optims(
        [optim for optim in optim_db if "fused" in optim.supported_impls],
        dtypes=floating_types_and(
            torch.bfloat16,
            torch.float16,
        ),
    )
    def test_fused_matches_forloop(self, device, dtype, optim_info):
        if _get_device_type(device) not in optim_info.supports_fused_on:
            self.skipTest(
                f"{device} is not supported for fused on {optim_info.optim_cls.__name__}"
            )
        if _get_device_type(device) == "mps" and dtype not in (
            torch.float16,
            torch.float32,
            torch.bfloat16,
        ):
            self.skipTest(
                "MPS supports only torch.float16, torch.float32 and torch.bfloat16"
            )
        self._test_derived_optimizers(device, dtype, optim_info, "fused")

    @optims(
        [optim for optim in optim_db if "fused" in optim.supported_impls],
        dtypes=(torch.float32,),
    )
    def test_fused_error_on_params_on_meta(self, device, dtype, optim_info):
        if _get_device_type(device) not in optim_info.supports_fused_on:
            self.skipTest(
                f"{device} is not supported for fused on {optim_info.optim_cls.__name__}"
            )

        with torch.device("meta"):
            model = torch.nn.Sequential(
                torch.nn.Linear(2, 3),
                torch.nn.Sigmoid(),
                torch.nn.Linear(3, 1),
                torch.nn.Sigmoid(),
            ).to(dtype)

        optimizer = optim_info.optim_cls(model.parameters(), fused=True)
        with torch.device("meta"):
            for p in model.parameters():
                p.grad = torch.rand_like(p)

        with self.assertRaisesRegex(
            RuntimeError,
            "`fused=True` requires all the params to be floating point Tensors",
        ):
            optimizer.step()

        optimizer.zero_grad(set_to_none=True)
        model.to_empty(device=device)
        for p in model.parameters():
            p.grad = torch.rand_like(p)
        optimizer.step()

    @onlyNativeDeviceTypes
    @largeTensorTest("64GB")
    @optims(
        [optim for optim in optim_db if "fused" in optim.supported_impls],
        dtypes=[torch.float16],
    )
    def test_fused_large_tensor(self, device, dtype, optim_info):
        if device not in optim_info.supports_fused_on:
            self.skipTest(
                f"{device} is not supported for fused on {optim_info.optim_cls.__name__}"
            )
        optim_cls = optim_info.optim_cls
        optim_inputs = optim_info.optim_inputs_func(device=device)
        for optim_input in optim_inputs:
            params = [torch.ones(2**32, device=device, dtype=dtype)]
            params[0].grad = torch.zeros_like(params[0])
            optimizer = optim_cls(params, fused=True, **optim_input.kwargs)
            optimizer.step()

    @onlyCUDA
    @optims(
        [optim for optim in optim_db if "fused" in optim.supported_impls],
        dtypes=[torch.float32],
    )
    def test_fused_does_not_step_if_foundinf(self, device, dtype, optim_info):
        if device not in optim_info.supports_fused_on:
            self.skipTest(
                f"{device} is not supported for fused on {optim_info.optim_cls.__name__}"
            )
        optim_cls = optim_info.optim_cls
        optim_inputs = optim_info.optim_inputs_func(device=device)
        num_params = 5
        for optim_input in optim_inputs:
            for no_grad_scale in (False, True):
                params = [
                    torch.ones((1,), device=device, dtype=dtype)
                    for _ in range(num_params)
                ]
                params_c = [param.detach().clone() for param in params]
                for p in params:
                    p.grad = torch.ones_like(p)
                optimizer = optim_cls(params, fused=True, **optim_input.kwargs)
                optimizer.grad_scale = (
                    None
                    if no_grad_scale
                    else torch.ones((1,), dtype=dtype, device=device)
                )
                optimizer.found_inf = torch.ones((), dtype=dtype, device=device)
                optimizer.step()
                for p in params:
                    if "step" in optimizer.state[p]:
                        self.assertEqual(
                            torch.zeros((), dtype=dtype, device=device),
                            optimizer.state[p]["step"],
                        )
                self.assertEqual(params, params_c)

    @parametrize("impl", ["fused", "capturable"])
    @optims(
        [optim for optim in optim_db if "fused" in optim.supported_impls],
        dtypes=[torch.float32],
    )
    def test_cpu_load_state_dict(self, device, dtype, impl, optim_info):
        # NOTE: This SIMULATES a fused/capturable optimizer with state moved to CPU, issue 103256
        # How do we get there? Users typically create CUDA models on fused optimizers and then
        # store checkpoints on CPU as CUDA memory is limited with torch.load(...map_location="cpu").
        # Since this is a unit test, it is more expedient to simulate what the state_dict
        # would look like, which is basically CPU tensors with fused/capturable flag = True.
        optim_cls = optim_info.optim_cls
        opt_name = optim_cls.__name__
        if opt_name in ("SGD", "Adagrad") and impl == "capturable":
            # Capturable SGD/Adagrad does not exist
            self.skipTest("SGD does not currently support capturable")
        if _get_device_type(device) == "cpu":
            self.skipTest("Test is only for non-cpu devices")
        elif (
            impl == "fused"
            and _get_device_type(device) not in optim_info.supports_fused_on
        ):
            self.skipTest(f"{device} is not supported for fused on {opt_name}")
        elif impl == "capturable" and _get_device_type(device) == "mps":
            self.skipTest("MPS does not support capturable")

        cpu_optim_inputs = optim_info.optim_inputs_func(device="cpu")
        for optim_input in cpu_optim_inputs:
            param = torch.tensor([0.1, 0.2], dtype=dtype, device="cpu")
            optimizer = optim_cls([param], **optim_input.kwargs)
            param.grad = torch.rand_like(param)
            optimizer.step()
            optim_state_dict_cpu = deepcopy(optimizer.state_dict())
            optim_state_dict_cpu["param_groups"][0][impl] = True

            # load
            optim_input.kwargs[impl] = True
            param_device = param.detach().clone().to(device=device)
            optimizer_device = optim_cls([param_device], **optim_input.kwargs)
            optimizer_device.load_state_dict(optim_state_dict_cpu)
            optimizer_device.zero_grad()
            param_device.grad = torch.rand_like(param_device)
            optimizer_device.step()

    @optims(optim_db, dtypes=[torch.float32])
    def test_param_groups_weight_decay(self, device, dtype, optim_info):
        optim_cls = optim_info.optim_cls
        # Skip differentiable testing for now, see https://github.com/pytorch/pytorch/issues/116490
        all_optim_inputs = _get_optim_inputs_including_global_cliquey_kwargs(
            device, dtype, optim_info, skip=("differentiable",)
        )
        for optim_input in all_optim_inputs:
            weight_kwargs = optim_input.kwargs
            bias_kwargs = deepcopy(optim_input.kwargs)
            bias_kwargs["weight_decay"] = 0.0

            weight = Parameter(torch.randn((10, 5), device=device, dtype=dtype))
            bias = Parameter(torch.randn((10), device=device, dtype=dtype))
            input = torch.randn(5, device=device, dtype=dtype)

            optimizer = optim_cls(
                [
                    dict(params=[weight], **weight_kwargs),
                    dict(params=[bias], **bias_kwargs),
                ]
            )

            loss = (weight.mv(input) + bias).pow(2).sum()
            initial_value = loss.item()
            for _ in range(20):
                optimizer.zero_grad()
                loss = (weight.mv(input) + bias).pow(2).sum()
                loss.backward()
                if optim_info.only_supports_sparse_grads:
                    # For this test, we naively convert the Tensor layout, which we know does
                    # NOT represent the expected use case for optims like SparseAdam!
                    weight.grad = weight.grad.to_sparse()
                    bias.grad = bias.grad.to_sparse()
                optimizer.step()

            # Test that the direction of loss moved appropriately
            if optim_input.kwargs.get("maximize", False):
                self.assertGreater(loss.item(), initial_value)
            else:
                self.assertLess(loss.item(), initial_value)

    @optims(optim_db, dtypes=[torch.float32])
    def test_param_groups_lr(self, device, dtype, optim_info):
        optim_cls = optim_info.optim_cls
        # Skip differentiable testing for now, see https://github.com/pytorch/pytorch/issues/116490
        all_optim_inputs = _get_optim_inputs_including_global_cliquey_kwargs(
            device, dtype, optim_info, skip=("differentiable",)
        )
        for optim_input in all_optim_inputs:
            # optim_input.kwargs will be the param group kwargs, which should have >0 lr
            if "lr" not in optim_input.kwargs or optim_input.kwargs["lr"] == 0:
                optim_input.kwargs["lr"] = 1e-3
            outer_kwargs = {"lr": 1e-28}
            if optim_cls.__name__ == "Rprop":
                # Allow min step size to be 0
                outer_kwargs["step_sizes"] = (0, 50)

            weight = Parameter(torch.randn((10, 5), device=device, dtype=dtype))
            bias = Parameter(torch.randn((10), device=device, dtype=dtype))
            irrelevant = Parameter(torch.randn(2, device=device, dtype=dtype))
            irrelevant_clone = irrelevant.clone()
            input = torch.randn(5, device=device, dtype=dtype)
            optimizer = optim_cls(
                [
                    dict(params=[weight, bias], **optim_input.kwargs),
                    dict(params=[irrelevant]),
                ],
                **outer_kwargs,
            )

            loss = (weight.mv(input) + bias).pow(2).sum()
            initial_value = loss.item()
            for _ in range(20):
                optimizer.zero_grad()
                loss = (weight.mv(input) + bias).pow(2).sum()
                loss.backward()
                irrelevant.grad = torch.rand_like(irrelevant)
                if optim_info.only_supports_sparse_grads:
                    # For this test, we naively convert the Tensor layout, which we know does
                    # NOT represent the expected use case for optims like SparseAdam!
                    weight.grad = weight.grad.to_sparse()
                    bias.grad = bias.grad.to_sparse()
                    irrelevant.grad = irrelevant.grad.to_sparse()
                optimizer.step()

            # Test that the direction of loss moved appropriately
            if optim_input.kwargs.get("maximize", False):
                self.assertGreater(loss.item(), initial_value)
            else:
                self.assertLess(loss.item(), initial_value)

            # Test that irrelevant parameters were not updated since lr was almost 0
            self.assertEqual(irrelevant, irrelevant_clone)

    @optims(optim_db, dtypes=[torch.float32])
    def test_step_is_noop_when_params_have_no_grad(self, device, dtype, optim_info):
        optim_cls = optim_info.optim_cls
        all_optim_inputs = _get_optim_inputs_including_global_cliquey_kwargs(
            device, dtype, optim_info
        )
        params = [
            torch.randn(2, 3, requires_grad=False, device=device, dtype=dtype)
            for _ in range(2)
        ]
<<<<<<< HEAD
        [p.clone().detach() for p in params]
=======
        old_params = [p.detach().clone() for p in params]
>>>>>>> 04bb82f0

        def closure():
            return torch.tensor([1], device=device, dtype=dtype)

        for optim_input in all_optim_inputs:
            optimizer = optim_cls(params, **optim_input.kwargs)
            optimizer.step(closure)

    @optims(optim_db, dtypes=[torch.float32])
    def test_step_is_noop_for_zero_grads(self, device, dtype, optim_info):
        optim_cls = optim_info.optim_cls
        all_optim_inputs = _get_optim_inputs_including_global_cliquey_kwargs(
            device, dtype, optim_info
        )
        param = torch.randn((5, 1), device=device, dtype=dtype, requires_grad=True)
        old_param = param.detach().clone()

        def closure():
            return torch.tensor([1], device=device, dtype=dtype)

        for optim_input in all_optim_inputs:
            kwargs = optim_input.kwargs

            # params will decay even if grads are empty if weight_decay != 0,
            # and capturable doesn't work for CPU tensors
            if kwargs.get("weight_decay", 0) != 0:
                continue

            # AdamW params will be updated regardless of grads due to lr, so make lr smaller
            if optim_cls.__name__ == "AdamW":
                kwargs["lr"] = (
                    torch.tensor(1e-5)
                    if isinstance(kwargs.get("lr", 1e-5), torch.Tensor)
                    else 1e-5
                )

            if kwargs.get("differentiable", False):
                params = [param.clone()]
            else:
                params = [param]

            optimizer = optim_cls(params, **kwargs)
            if optim_info.only_supports_sparse_grads:
                # Intentionally construct a multidimensional empty v for the sparse grad
                # Single dim v passes the test while multidim correctly repros the issue
                # https://github.com/pytorch/pytorch/issues/82486
                i = torch.empty((1, 0), device=device, dtype=dtype)
                v = torch.empty((0, 1), device=device, dtype=dtype)
                params[0].grad = torch.sparse_coo_tensor(
                    i, v, (5, 1), device=device, dtype=dtype
                )
            else:
                params[0].grad = torch.zeros_like(params[0])
            optimizer.step(closure)
            self.assertEqual(old_param, params[0])

    @optims(optim_db, dtypes=[torch.float32])
    def test_optimizer_can_be_printed(self, device, dtype, optim_info):
        optim_cls = optim_info.optim_cls
        all_optim_inputs = _get_optim_inputs_including_global_cliquey_kwargs(
            device, dtype, optim_info
        )
        params = [
            Parameter(torch.randn(2, 3, requires_grad=True, device=device, dtype=dtype))
            for _ in range(2)
        ]
        for optim_input in all_optim_inputs:
            optimizer = optim_cls(params, **optim_input.kwargs)
            optimizer.__repr__()

    @parametrize("is_named_optim0", [True, False])
    @parametrize("is_named_optim1", [True, False])
    @optims(optim_db, dtypes=[torch.float32])
    def test_state_dict_deterministic(
        self, device, dtype, optim_info, is_named_optim0, is_named_optim1
    ):
        optim_cls = optim_info.optim_cls

        # Skip differentiable testing for now, see https://github.com/pytorch/pytorch/issues/116490
        all_optim_inputs = _get_optim_inputs_including_global_cliquey_kwargs(
            device, dtype, optim_info, skip=("differentiable",)
        )
        weight = Parameter(
            torch.randn(2, 3, requires_grad=True, device=device, dtype=dtype)
        )
        bias = Parameter(torch.randn(2, requires_grad=True, device=device, dtype=dtype))
        input = torch.randn(3, requires_grad=True, device=device, dtype=dtype)
        params = [weight, bias]

        def make_named_param(param, is_named):
            if not is_named:
                return param
            return [(f"name{i}", p) for i, p in enumerate(param)]

        def without_param_names(state_dict):
            new_state_dict = deepcopy(state_dict)
            for pg in new_state_dict["param_groups"]:
                pg.pop("param_names", None)
            return new_state_dict

        def fwd_bwd(optim, w, b, i):
            optim.zero_grad()
            loss = (w.mv(i) + b).pow(2).sum()
            loss.backward()
            if optim_info.only_supports_sparse_grads:
                if w.grad is not None:
                    w.grad = w.grad.to_sparse()
                if b.grad is not None:
                    b.grad = b.grad.to_sparse()
            return loss

        for optim_input in all_optim_inputs:
            params_in = make_named_param(params, is_named=is_named_optim0)
            optimizer = optim_cls(params_in, **optim_input.kwargs)
            closure = functools.partial(fwd_bwd, optimizer, weight, bias, input)

            # Prime the optimizer
            for _ in range(10):
                if optim_info.step_requires_closure:
                    optimizer.step(closure)
                else:
                    closure()
                    optimizer.step()

            # Clone the weights and construct a new optimizer for them
            with torch.no_grad():
                weight_c = Parameter(weight.clone())
                bias_c = Parameter(bias.clone())
            params_c = make_named_param([weight_c, bias_c], is_named=is_named_optim1)
            optimizer_c = optim_cls(params_c, **optim_input.kwargs)
            closure_c = functools.partial(fwd_bwd, optimizer_c, weight_c, bias_c, input)

            # Load the state dict from the original optimizer into the new one
            optimizer_c.load_state_dict(deepcopy(optimizer.state_dict()))

            # Run both optimizers in parallel
            for _ in range(10):
                if optim_info.step_requires_closure:
                    optimizer.step(closure)
                    optimizer_c.step(closure_c)
                else:
                    closure()
                    closure_c()
                    optimizer.step()
                    optimizer_c.step()

                self.assertEqual(weight, weight_c)
                self.assertEqual(bias, bias_c)

            # Make sure state dict is deterministic with equal (not identical) parameters
            # Param names are optional and not needed to be the consistent.
            self.assertEqual(
                without_param_names(optimizer.state_dict()),
                without_param_names(optimizer_c.state_dict()),
            )

            # Make sure repeated parameters have identical representation (see #36831)
            optimizer_c.param_groups.extend(optimizer_c.param_groups)
            self.assertEqual(
                without_param_names(optimizer.state_dict())["param_groups"][-1],
                without_param_names(optimizer_c.state_dict())["param_groups"][-1],
            )

    @optims(optim_db, dtypes=[torch.float32])
    def test_can_load_older_state_dict(self, device, dtype, optim_info):
        optim_cls = optim_info.optim_cls

        # Skip differentiable testing for now, see https://github.com/pytorch/pytorch/issues/116490
        all_optim_inputs = _get_optim_inputs_including_global_cliquey_kwargs(
            device, dtype, optim_info, skip=("differentiable",)
        )
        for optim_input in all_optim_inputs:
            torch.manual_seed(1)
            model = torch.nn.Sequential(
                torch.nn.Conv2d(4, 2, 1, stride=2),
                torch.nn.BatchNorm2d(2, eps=1e-05, momentum=0.1),
            )
            model.to(dtype=dtype, device=device)
            input = torch.rand(1, 4, 16, 16, device=device, dtype=dtype)
            optimizer = optim_cls(model.parameters(), **optim_input.kwargs)

            def fwd_bwd(optim, mod, i):
                optim.zero_grad()
                loss = mod(i).sum()
                loss.backward()
                return loss

            for _ in range(3):
                if optim_info.step_requires_closure:
                    optimizer.step(functools.partial(fwd_bwd, optimizer, model, input))
                else:
                    fwd_bwd(optimizer, model, input)
                    optimizer.step()

            # old_state_dict has all new flags del'd
            old_state_dict = deepcopy(optimizer.state_dict())
            old_state_dict_pg = old_state_dict["param_groups"]
            for group in old_state_dict_pg:
                for flag in optim_info.not_og_supported_flags:
                    if flag in group:
                        del group[flag]

            optimizer.load_state_dict(old_state_dict)

            # Make sure we can still step
            if optim_info.step_requires_closure:
                optimizer.step(functools.partial(fwd_bwd, optimizer, model, input))
            else:
                fwd_bwd(optimizer, model, input)
                optimizer.step()

    @parametrize("is_named_optim0", [True, False])
    @parametrize("is_named_optim1", [True, False])
    @optims(
        [o for o in optim_db if not o.only_supports_sparse_grads],
        dtypes=[torch.float32],
    )
    def test_can_load_from_to_named_state_dict(
        self, device, dtype, optim_info, is_named_optim0, is_named_optim1
    ):
        optim_cls = optim_info.optim_cls

        # Skip differentiable testing for now, see https://github.com/pytorch/pytorch/issues/116490
        all_optim_inputs = _get_optim_inputs_including_global_cliquey_kwargs(
            device, dtype, optim_info, skip=("differentiable",)
        )
        for optim_input in all_optim_inputs:
            torch.manual_seed(1)
            model = torch.nn.Sequential(
                torch.nn.Conv2d(4, 2, 1, stride=2),
                torch.nn.BatchNorm2d(2, eps=1e-05, momentum=0.1),
            )
            model.to(dtype=dtype, device=device)
            input = torch.rand(1, 4, 16, 16, device=device, dtype=dtype)

            def fwd_bwd(optim, mod, i):
                optim.zero_grad()
                loss = mod(i).sum()
                loss.backward()
                return loss

            # test for parameters, named_parameters, and 2 groups:
            params_to_optimizer = (
                model.named_parameters() if is_named_optim0 else model.parameters()
            )
            optimizer = optim_cls(params_to_optimizer, **optim_input.kwargs)

            for _ in range(3):
                if optim_info.step_requires_closure:
                    optimizer.step(functools.partial(fwd_bwd, optimizer, model, input))
                else:
                    fwd_bwd(optimizer, model, input)
                    optimizer.step()

            # old_state_dict has all new flags del'd
            old_state_dict = deepcopy(optimizer.state_dict())

            params_to_optimizer2 = (
                model.named_parameters() if is_named_optim1 else model.parameters()
            )
            optimizer2 = optim_cls(params_to_optimizer2, **optim_input.kwargs)
            optimizer2.load_state_dict(old_state_dict)

            # Make sure we can still step
            if optim_info.step_requires_closure:
                optimizer2.step(functools.partial(fwd_bwd, optimizer2, model, input))
            else:
                fwd_bwd(optimizer2, model, input)
                optimizer2.step()

            # Make sure that param_names are preserved when provided to at least one of the optimizers
            if is_named_optim0 or is_named_optim1:
                self.assertEqual(
                    optimizer2.state_dict()["param_groups"][0]["param_names"],
                    ["0.weight", "0.bias", "1.weight", "1.bias"],
                )

    @parametrize("is_named_optim", [True, False])
    @optims(optim_db, dtypes=[torch.float32])
    def test_save_load_equality_with_weights_only(
        self, device, dtype, optim_info, is_named_optim
    ):
        optim_cls = optim_info.optim_cls

        # Skip differentiable testing for now, see https://github.com/pytorch/pytorch/issues/116490
        all_optim_inputs = _get_optim_inputs_including_global_cliquey_kwargs(
            device, dtype, optim_info, skip=("differentiable",)
        )
        weight = Parameter(
            torch.randn(2, 3, requires_grad=True, device=device, dtype=dtype)
        )
        bias = Parameter(torch.randn(2, requires_grad=True, device=device, dtype=dtype))
        input = torch.randn(3, requires_grad=True, device=device, dtype=dtype)
        params = [weight, bias]

        def make_named_param(param, is_named):
            if not is_named:
                return param
            return [(f"name{i}", p) for i, p in enumerate(param)]

        def fwd_bwd(optim, w, b, i):
            optim.zero_grad()
            loss = (w.mv(i) + b).pow(2).sum()
            loss.backward()
            if optim_info.only_supports_sparse_grads:
                weight.grad = weight.grad.to_sparse()
                bias.grad = bias.grad.to_sparse()
            return loss

        for optim_input in all_optim_inputs:
            params_in = make_named_param(params, is_named=is_named_optim)
            optimizer = optim_cls(params_in, **optim_input.kwargs)
            closure = functools.partial(fwd_bwd, optimizer, weight, bias, input)

            # Prime the optimizer
            for _ in range(3):
                optimizer.step(closure)

            sd = optimizer.state_dict()

            # === Check saved/loaded state_dict are the same (including weights_only load). ===
            with tempfile.TemporaryFile() as f:
                torch.save(sd, f)
                f.seek(0)
                sd_copy = torch.load(f)
                self.assertEqual(sd_copy, sd)
                del sd_copy
                f.seek(0)
                sd_copy_wo = torch.load(f, weights_only=True)
                self.assertEqual(sd_copy_wo, sd)

    @optims(optim_db, dtypes=[torch.float32])
    def test_load_nontensor_step(self, device, dtype, optim_info):
        optim_cls = optim_info.optim_cls

        # Skip differentiable testing for now, see https://github.com/pytorch/pytorch/issues/116490
        all_optim_inputs = _get_optim_inputs_including_global_cliquey_kwargs(
            device, dtype, optim_info, skip=("differentiable",)
        )
        params = [
            Parameter(torch.randn(2, 3, device=device, dtype=dtype)) for _ in range(2)
        ]
        for p in params:
            p.grad = torch.rand_like(p)
            if optim_info.only_supports_sparse_grads:
                # For this test, we naively convert the Tensor layout, which we know does
                # NOT represent the expected use case for optims like SparseAdam!
                p.grad = p.grad.to_sparse()

        # Needed for second order optims like LBFGS
        closure_loss = torch.rand(1, device=device, dtype=dtype)

        def closure():
            return closure_loss if optim_info.step_requires_closure else None

        for optim_input in all_optim_inputs:
            optimizer = optim_cls(params, **optim_input.kwargs)
            for _ in range(3):
                optimizer.step(closure)
            state_dict = deepcopy(optimizer.state_dict())
            for p_state in state_dict["state"].values():
                if "step" in p_state and torch.is_tensor(p_state["step"]):
                    p_state["step"] = p_state["step"].item()
            optimizer.load_state_dict(state_dict)
            optimizer.step(closure)

    @onlyCUDA
    @optims(optim_db, dtypes=[torch.float32])
    def test_state_dict_with_cuda_params(self, device, dtype, optim_info):
        optim_cls = optim_info.optim_cls

        # Skip differentiable testing for now, see https://github.com/pytorch/pytorch/issues/116490
        # We limit our configs to CPU only, because we will be moving them to CUDA later
        cpu_optim_inputs = _get_optim_inputs_including_global_cliquey_kwargs(
            "cpu", dtype, optim_info, skip=("differentiable",)
        )

        # Needed for second order optims like LBFGS
        closure_loss = torch.rand(1, device=device, dtype=dtype)

        def closure():
            return closure_loss if optim_info.step_requires_closure else None

        for optim_input in cpu_optim_inputs:
            if (
                "fused" in optim_input.kwargs
                and "cuda" not in optim_info.supports_fused_on
            ):
                self.skipTest(
                    f"cuda is not supported for fused on {optim_cls.__name__}"
                )
            params = [
                Parameter(torch.randn(2, 3, device="cpu", dtype=dtype))
                for _ in range(2)
            ]
            for p in params:
                p.grad = torch.randn_like(p)
                if optim_info.only_supports_sparse_grads:
                    # For this test, we naively convert the Tensor layout, which we know does
                    # NOT represent the expected use case for optims like SparseAdam!
                    p.grad = p.grad.to_sparse()

            optimizer = optim_cls(params, **optim_input.kwargs)

            for _ in range(3):
                optimizer.step(closure)

            with torch.no_grad():
                params_cuda = [p.to(device="cuda") for p in params]
                for i, p in enumerate(params_cuda):
                    p.grad = params[i].grad.to(device="cuda")
            optimizer_cuda = optim_cls(params_cuda, **optim_input.kwargs)

            state_dict_cpu = deepcopy(optimizer.state_dict())
            state_dict_cuda = deepcopy(optimizer.state_dict())
            optimizer_cuda.load_state_dict(state_dict_cuda)

            # Make sure state_dict_cuda isn't modified by merely calling load_state_dict
            self.assertEqual(state_dict_cpu, state_dict_cuda)

            # Make sure that device of state['step'] is still CPU _unless_ torch.compile() added a capturable!
            capturable = state_dict_cpu["param_groups"][0].get("capturable", False)
            fused = state_dict_cpu["param_groups"][0].get("fused", False)
            new_state_dict = optimizer_cuda.state_dict()
            for state_cpu, state_cuda in zip(
                state_dict_cpu["state"].values(), new_state_dict["state"].values()
            ):
                if "step" in state_cpu and torch.is_tensor(state_cpu["step"]):
                    self.assertEqual(
                        state_cuda["step"].device.type,
                        "cuda" if capturable or fused else "cpu",
                    )

            for _ in range(5):
                optimizer.step(closure)
                optimizer_cuda.step(closure)
                self.assertEqual(params, params_cuda)
                self.assertEqual(optimizer.state_dict(), optimizer_cuda.state_dict())

    @staticmethod
    def _state_dict_pre_hook(optimizer: Optimizer) -> None:
        optimizer.state["test"] = 1

    @staticmethod
    def _state_dict_post_hook(
        optimizer: Optimizer, state_dict: Dict[str, Any]
    ) -> Dict[str, Any]:
        if "test" in state_dict["state"]:
            state_dict["state"].pop("test")
            state_dict["ran_state_dict_pre_hook"] = True
        else:
            state_dict["ran_state_dict_pre_hook"] = False
        return state_dict

    @optims(optim_db, dtypes=[torch.float32])
    def test_state_dict_pre_hook(self, device, dtype, optim_info):
        optim_cls = optim_info.optim_cls
        all_optim_inputs = _get_optim_inputs_including_global_cliquey_kwargs(
            device, dtype, optim_info
        )
        for optim_input in all_optim_inputs:
            param = torch.rand(2, 3, device=device, dtype=dtype, requires_grad=True)
            optim = optim_cls([param], **optim_input.kwargs)
            optim.register_state_dict_pre_hook(self.__class__._state_dict_pre_hook)
            state_dict = optim.state_dict()
            self.assertEqual(state_dict["state"]["test"], 1)

    @optims(optim_db, dtypes=[torch.float32])
    def test_state_dict_post_hook(self, device, dtype, optim_info):
        optim_cls = optim_info.optim_cls
        all_optim_inputs = _get_optim_inputs_including_global_cliquey_kwargs(
            device, dtype, optim_info
        )
        for optim_input in all_optim_inputs:
            param = torch.rand(2, 3, device=device, dtype=dtype, requires_grad=True)
            optim = optim_cls([param], **optim_input.kwargs)
            optim.register_state_dict_post_hook(self.__class__._state_dict_post_hook)
            state_dict = optim.state_dict()
            self.assertFalse(state_dict["ran_state_dict_pre_hook"])

    @optims(optim_db, dtypes=[torch.float32])
    def test_state_dict_pre_post_hook(self, device, dtype, optim_info):
        optim_cls = optim_info.optim_cls
        all_optim_inputs = _get_optim_inputs_including_global_cliquey_kwargs(
            device, dtype, optim_info
        )
        for optim_input in all_optim_inputs:
            param = torch.rand(2, 3, device=device, dtype=dtype, requires_grad=True)
            optim = optim_cls([param], **optim_input.kwargs)
            optim.register_state_dict_pre_hook(self.__class__._state_dict_pre_hook)
            optim.register_state_dict_post_hook(self.__class__._state_dict_post_hook)
            state_dict = optim.state_dict()
            self.assertFalse("test" in state_dict["state"])
            self.assertTrue(state_dict["ran_state_dict_pre_hook"])

    @staticmethod
    def _load_state_dict_pre_hook1(
        optimizer: Optimizer, state_dict: Dict[str, Any]
    ) -> None:
        state_dict["param_groups"][0]["lr"] = 0.002

    @staticmethod
    def _load_state_dict_pre_hook2(
        optimizer: Optimizer, state_dict: Dict[str, Any]
    ) -> Dict[str, Any]:
        # The typical use case for returning a state dict is to drastically modify the state dict.
        # I will simulate by simply making a deep copy and ensuring that my_state_dict still gets used
        my_state_dict = deepcopy(state_dict)
        my_state_dict["param_groups"][0]["lr"] = 0.003
        return my_state_dict

    @staticmethod
    def _load_state_dict_post_hook(optimizer: Optimizer) -> None:
        optimizer.state["ran_load_state_dict_pre_hook2"] = (
            optimizer.param_groups[0]["lr"] == 0.003
        )
        optimizer.state["ran_load_state_dict_post_hook"] = True

    @optims(optim_db, dtypes=[torch.float32])
    def test_load_state_dict_pre_hook_and_prepend(self, device, dtype, optim_info):
        optim_cls = optim_info.optim_cls
        all_optim_inputs = _get_optim_inputs_including_global_cliquey_kwargs(
            device, dtype, optim_info
        )
        for optim_input in all_optim_inputs:
            param = torch.rand(2, 3, device=device, dtype=dtype, requires_grad=True)
            optim = optim_cls([param], **optim_input.kwargs)
            state_dict = optim.state_dict()

            # usually one would have a new optim instance here, but it's all the same here
            optim.register_load_state_dict_pre_hook(
                self.__class__._load_state_dict_pre_hook1
            )
            optim.load_state_dict(state_dict)
            self.assertEqual(optim.param_groups[0]["lr"], 0.002)

            optim.register_load_state_dict_pre_hook(
                self.__class__._load_state_dict_pre_hook2, prepend=True
            )
            optim.load_state_dict(state_dict)
            # If prepend were False would be 0.003 but since prepend is True, the other hook overrides
            self.assertEqual(optim.param_groups[0]["lr"], 0.002)

    @optims(optim_db, dtypes=[torch.float32])
    def test_load_state_dict_post_hook(self, device, dtype, optim_info):
        optim_cls = optim_info.optim_cls
        all_optim_inputs = _get_optim_inputs_including_global_cliquey_kwargs(
            device, dtype, optim_info
        )
        for optim_input in all_optim_inputs:
            param = torch.rand(2, 3, device=device, dtype=dtype, requires_grad=True)
            optim = optim_cls([param], **optim_input.kwargs)

            optim.register_load_state_dict_post_hook(
                self.__class__._load_state_dict_post_hook
            )
            optim.load_state_dict(optim.state_dict())
            self.assertFalse(optim.state["ran_load_state_dict_pre_hook2"])
            self.assertTrue(optim.state["ran_load_state_dict_post_hook"])

    @optims(optim_db, dtypes=[torch.float32])
    def test_load_state_dict_pre_post_hook(self, device, dtype, optim_info):
        optim_cls = optim_info.optim_cls
        all_optim_inputs = _get_optim_inputs_including_global_cliquey_kwargs(
            device, dtype, optim_info
        )
        for optim_input in all_optim_inputs:
            param = torch.rand(2, 3, device=device, dtype=dtype, requires_grad=True)
            optim = optim_cls([param], **optim_input.kwargs)

            optim.register_load_state_dict_pre_hook(
                self.__class__._load_state_dict_pre_hook2
            )
            optim.register_load_state_dict_post_hook(
                self.__class__._load_state_dict_post_hook
            )
            optim.load_state_dict(optim.state_dict())
            self.assertTrue(optim.state["ran_load_state_dict_pre_hook2"])
            self.assertTrue(optim.state["ran_load_state_dict_post_hook"])

    @optims(optim_db, dtypes=[torch.float32])
    def test_step_post_hook(self, device, dtype, optim_info):
        def post_hook(opt: Optimizer, args: Tuple[Any], kwargs: Dict[Any, Any]):
            nonlocal data
            data += 2

        params = [torch.tensor([1, 1], device=device, dtype=dtype)]

        def dummy_closure():
            return 1

        closure = dummy_closure if optim_info.step_requires_closure else None

        all_optim_inputs = _get_optim_inputs_including_global_cliquey_kwargs(
            device, dtype, optim_info
        )
        for optim_input in all_optim_inputs:
            optim = optim_info.optim_cls(params, **optim_input.kwargs)
            data = 2
            hook_handle = optim.register_step_post_hook(post_hook)

            optim.step(closure)
            optim.step(closure)
            # check if post hooks were registered
            self.assertEqual(data, 6)

            # remove handles, take step and verify that hook is no longer registered
            hook_handle.remove()

            optim.step(closure)
            self.assertEqual(data, 6)

    @optims(optim_db, dtypes=[torch.float32])
    def test_step_pre_hook(self, device, dtype, optim_info):
        def pre_hook(opt: Optimizer, args: Tuple[Any], kwargs: Dict[Any, Any]):
            nonlocal data
            data += 2

        params = [torch.tensor([1, 1], device=device, dtype=dtype)]

        def dummy_closure():
            return 1

        closure = dummy_closure if optim_info.step_requires_closure else None

        all_optim_inputs = _get_optim_inputs_including_global_cliquey_kwargs(
            device, dtype, optim_info
        )
        for optim_input in all_optim_inputs:
            optim = optim_info.optim_cls(params, **optim_input.kwargs)
            data = 5
            hook_handle = optim.register_step_pre_hook(pre_hook)

            optim.step(closure)
            optim.step(closure)
            # check if pre hooks were registered
            self.assertEqual(data, 9)

            # remove handles, take step and verify that hook is no longer registered
            hook_handle.remove()

            optim.step(closure)
            self.assertEqual(data, 9)

    @optims(optim_db, dtypes=[torch.float32])
    def test_step_all_hooks(self, device, dtype, optim_info):
        def global_pre_hook(opt: Optimizer, args: Tuple[Any], kwargs: Dict[Any, Any]):
            nonlocal data
            data.append(0)

        def global_post_hook(opt: Optimizer, args: Tuple[Any], kwargs: Dict[Any, Any]):
            nonlocal data
            data.append(5)

        def local_pre_hook(opt: Optimizer, args: Tuple[Any], kwargs: Dict[Any, Any]):
            nonlocal data
            data.append(1)

        def local_post_hook(opt: Optimizer, args: Tuple[Any], kwargs: Dict[Any, Any]):
            nonlocal data
            data.append(2)

        params = [torch.tensor([1, 1], device=device, dtype=dtype)]

        def dummy_closure():
            return 1

        closure = dummy_closure if optim_info.step_requires_closure else None

        all_optim_inputs = _get_optim_inputs_including_global_cliquey_kwargs(
            device, dtype, optim_info
        )
        for optim_input in all_optim_inputs:
            optim = optim_info.optim_cls(params, **optim_input.kwargs)
            optim2 = SGD(params)
            data = []

            # register global hooks to both optimizers
            global_pre_handle = register_optimizer_step_pre_hook(global_pre_hook)
            global_post_handle = register_optimizer_step_post_hook(global_post_hook)

            # register local hooks
            first_pre_handle = optim.register_step_pre_hook(local_pre_hook)
            first_post_handle = optim.register_step_post_hook(local_post_hook)
            second_pre_handle = optim2.register_step_pre_hook(local_pre_hook)
            second_post_handle = optim2.register_step_post_hook(local_post_hook)

            optim.step(closure)
            self.assertListEqual(data, [0, 1, 2, 5])
            optim2.step(closure)
            self.assertListEqual(data, [0, 1, 2, 5, 0, 1, 2, 5])
            optim.step(closure)
            self.assertListEqual(data, [0, 1, 2, 5, 0, 1, 2, 5, 0, 1, 2, 5])

            # remove all hooks
            global_pre_handle.remove()
            global_post_handle.remove()
            first_pre_handle.remove()
            first_post_handle.remove()
            second_pre_handle.remove()
            second_post_handle.remove()

            optim.step(closure)
            optim2.step(closure)
            self.assertListEqual(data, [0, 1, 2, 5, 0, 1, 2, 5, 0, 1, 2, 5])

    @optims(optim_db, dtypes=[torch.float32])
    def test_deepcopy_copies_all_public_attrs(self, device, dtype, optim_info):
        optim_cls = optim_info.optim_cls

        # Skip differentiable testing for now, see https://github.com/pytorch/pytorch/issues/116490
        all_optim_inputs = _get_optim_inputs_including_global_cliquey_kwargs(
            device, dtype, optim_info, skip=("differentiable",)
        )

        params = [
            Parameter(torch.randn(2, 3, device=device, dtype=dtype)) for _ in range(2)
        ]
        for p in params:
            p.grad = torch.rand_like(p)
            if optim_info.only_supports_sparse_grads:
                # For this test, we naively convert the Tensor layout, which we know does
                # NOT represent the expected use case for optims like SparseAdam!
                p.grad = p.grad.to_sparse()

        # Needed for second order optims like LBFGS
        def closure():
            return 1 if optim_info.step_requires_closure else None

        def getPublicAttrs(obj):
            return {k for k in obj.__dict__ if not k.startswith("_")}

        for optim_input in all_optim_inputs:
            optimizer = optim_cls(params, **optim_input.kwargs)

            # Make some state
            for _ in range(3):
                if optim_info.step_requires_closure:
                    optimizer.step(closure)
                else:
                    closure()
                    optimizer.step()

            self.assertEqual(
                getPublicAttrs(optimizer), getPublicAttrs(deepcopy(optimizer))
            )

    @optims(
        [optim for optim in optim_db if optim.step_requires_closure],
        dtypes=[torch.float32],
    )
    def test_second_order_optims_return_consistent_types(
        self, device, dtype, optim_info
    ):
        # Motivated by #7586
        optim_cls = optim_info.optim_cls
        params = [
            torch.randn(10, 5, device=device, dtype=dtype),
            torch.randn(10, device=device, dtype=dtype),
        ]

        def closure():
            return torch.tensor([10], device=device, dtype=dtype)

        for optim_input in optim_info.optim_inputs_func(device=device):
            # Currently, the only second order optim is LBFGS, so we just go ahead and modify
            # "tolerance_grad", but this may not scale if we add second order optims in the future
            kwargs = optim_input.kwargs
            kwargs["tolerance_grad"] = math.inf
            optim_inf = optim_cls(params, **kwargs)
            kwargs["tolerance_grad"] = -math.inf
            optim_neg_inf = optim_cls(params, **kwargs)

            res1 = optim_inf.step(closure)
            res2 = optim_neg_inf.step(closure)
            self.assertEqual(type(res1), type(res2))

    @onlyCUDA
    @optims(
        [
            optim
            for optim in optim_db
            if "cpu" in optim.supports_fused_on and "cuda" in optim.supports_fused_on
        ],
        dtypes=floating_types_and(
            torch.bfloat16,
            torch.float16,
        ),
    )
    def test_fused_cpu_matches_cuda(self, device, dtype, optim_info):
        optim_cls = optim_info.optim_cls
        optim_inputs = optim_info.optim_inputs_func(device="cpu")
        for optim_input in optim_inputs:
            inpts, models, optimizers = [], [], []
            for dev in ("cpu", "cuda"):
                kwargs = optim_input.kwargs
                kwargs["fused"] = True
                inpt = torch.tensor(
                    [0.1, 0.2, 0.3, 0.4, 0.5, 0.6], dtype=dtype, device=dev
                ).reshape(3, 2)

                torch.manual_seed(1)
                model = torch.nn.Sequential(
                    torch.nn.Linear(2, 3),
                    torch.nn.Sigmoid(),
                    torch.nn.Linear(3, 1),
                    torch.nn.Sigmoid(),
                )
                model.to(dtype=dtype, device=dev)

                # foreach/fused optimizers should be tested with a
                # zero_size tensor as its last param.
                # ref: https://github.com/pytorch/pytorch/issues/100701
                empty_param = torch.empty(
                    (), device=dev, dtype=dtype, requires_grad=True
                )
                empty_param.grad = torch.rand_like(empty_param)
                params = list(model.parameters()) + [empty_param]

                optimizer = optim_cls(params, **kwargs)
                inpts.append(inpt)
                models.append(model)
                optimizers.append(optimizer)
        self._compare_between(inpts, models, optimizers)

    @onlyCUDA
    @optims(
        [
            o
            for o in optim_db
            if ("foreach" in o.supported_impls and o.optim_cls.__name__ != "Adafactor")
        ],
        dtypes=[torch.float32],
    )
    def test_defaults_changed_to_foreach(self, device, dtype, optim_info):
        # Test that the default implementations for optimizers are changed to foreach
        # except Adafactor, which defaults to the single tensor impl for memory efficiency.
        optim_cls = optim_info.optim_cls
        model = torch.nn.Linear(5, 5)
        model.to(dtype=dtype, device=device)
        inpt = torch.rand(2, 5, dtype=dtype, device=device)

        import inspect

        module = inspect.getmodule(optim_cls)

        for optim_input in optim_info.optim_inputs_func(device=device):
            optim = optim_cls(model.parameters(), **optim_input.kwargs)
            optim.zero_grad()
            output = model(inpt)
            loss = output.sum()
            loss.backward()
            with patch.object(
                module, f"_multi_tensor_{optim_cls.__name__.lower()}"
            ) as mocked_foreach_impl:
                optim.step()
                self.assertTrue(mocked_foreach_impl.called)

    @optims(optim_db, dtypes=[torch.float32])
    def test_non_empty_state(self, device, dtype, optim_info):
        # There are internal tests that check that the state is not empty
        optim_cls = optim_info.optim_cls
        model = torch.nn.Linear(5, 5)
        model.to(dtype=dtype, device=device)
        inpt = torch.rand(2, 5, dtype=dtype, device=device)

        for optim_input in optim_info.optim_inputs_func(device=device):
            optim = optim_cls(model.parameters(), **optim_input.kwargs)
            optim.zero_grad()
            output = model(inpt)
            loss = output.sum()
            loss.backward()

            if optim_info.only_supports_sparse_grads:
                for param in model.parameters():
                    if param.grad is not None:
                        param.grad = param.grad.to_sparse()

            if optim_info.step_requires_closure:
                optim.step(lambda: 1.0)
            else:
                optim.step()

            for state in optim.state.values():
                self.assertGreater(len(state), 0)


instantiate_device_type_tests(TestOptimRenewed, globals(), allow_mps=True)


if __name__ == "__main__":
    run_tests()<|MERGE_RESOLUTION|>--- conflicted
+++ resolved
@@ -1275,11 +1275,7 @@
             torch.randn(2, 3, requires_grad=False, device=device, dtype=dtype)
             for _ in range(2)
         ]
-<<<<<<< HEAD
-        [p.clone().detach() for p in params]
-=======
         old_params = [p.detach().clone() for p in params]
->>>>>>> 04bb82f0
 
         def closure():
             return torch.tensor([1], device=device, dtype=dtype)
@@ -1636,6 +1632,7 @@
             return closure_loss if optim_info.step_requires_closure else None
 
         for optim_input in all_optim_inputs:
+            kwargs = optim_input.kwargs
             optimizer = optim_cls(params, **optim_input.kwargs)
             for _ in range(3):
                 optimizer.step(closure)
