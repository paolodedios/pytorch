--- conflicted
+++ resolved
@@ -3149,9 +3149,6 @@
             func(a, torch.rand(2, 1))
 
 
-<<<<<<< HEAD
-instantiate_parametrized_tests(TestUnbacked)
-=======
 class TestUbackedOps(TestCase):
     @fresh_inductor_cache()
     @skipIfTorchDynamo("not allowed to trace mark_unbacked")
@@ -3386,7 +3383,9 @@
         with self.assertRaises(torch._dynamo.exc.UserError):
             # throws a data dependent error.
             compiled_func(x, torch.tensor([5, 20]))
->>>>>>> d84c59ac
+
+
+instantiate_parametrized_tests(TestUnbacked)
 
 
 if __name__ == "__main__":
