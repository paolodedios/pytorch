# Owner(s): ["oncall: jit"]
# ruff: noqa: F841
import contextlib
import copy
import itertools
import math
import operator
import unittest

import numpy as np
import sympy

import torch
import torch.fx
import torch.nn.functional as F
from torch import sym_int, SymBool, SymFloat, SymInt
from torch._C import _disabled_torch_function_impl
from torch.fx.experimental import sym_node
from torch.fx.experimental.proxy_tensor import make_fx
from torch.fx.experimental.sym_node import method_to_operator, SymNode, to_node
from torch.fx.experimental.symbolic_shapes import (
    _constrain_range_for_size,
    DimConstraints,
    DimDynamic,
    expect_true,
    guard_bool,
    guard_float,
    guard_int,
    GuardOnDataDependentSymNode,
    has_free_symbols,
    hint_int,
    is_symbolic,
    ShapeEnv,
    StatelessSymbolicContext,
    statically_known_true,
)
from torch.testing._internal.common_dtype import all_types_and
from torch.testing._internal.common_utils import (
    instantiate_parametrized_tests,
    parametrize,
    run_tests,
    skipIfTorchDynamo,
    TestCase,
)
from torch.utils import _pytree as pytree
from torch.utils._python_dispatch import TorchDispatchMode
from torch.utils._sympy.functions import (
    CleanDiv,
    FloorDiv,
    IsNonOverlappingAndDenseIndicator,
    Mod,
)


aten = torch.ops.aten

meta_funcs = {}


def register_meta(op):
    def decorator(f):
        def add_func(op):
            meta_funcs[op] = f

        pytree.tree_map_(add_func, op)
        return f

    return decorator


@register_meta([aten.add.Tensor, aten.sub.Tensor])
def binary_meta(a, b):
    return a.new_empty(a.shape)


@register_meta(aten.cat.default)
def cat_meta(tensors, dim=0):
    concat_length = 0
    shape = tensors[0].shape
    for tensor in tensors:
        for idx, (common_length, length) in enumerate(zip(shape, tensor.shape)):
            if idx == dim:
                concat_length = concat_length + length
            else:
                assert length == common_length
    new_shape = list(shape)
    new_shape[dim] = concat_length
    return tensors[0].new_empty(new_shape)


@register_meta([aten.narrow_copy.default])
def narrow_copy_symint_meta(a, dim, start, length, **kwargs):
    shape = []
    for i, x in enumerate(a.shape):
        if i == dim:
            shape.append(length)
        else:
            shape.append(x)
    return a.new_empty(tuple(shape))


@register_meta([aten.expand.default])
def expand_symint_meta(a, size, implicit=False):
    return a.new_empty(size)


def create_contiguous(shape):
    strides = [1]
    for dim in reversed(shape[:-1]):
        strides.append(dim * strides[-1])
    return list(reversed(strides))


class FakeSymbolicTensor(torch.Tensor):
    @staticmethod
    def __new__(
        cls,
        sym_shape,
        sym_strides,
        dtype,
        layout,
        requires_grad,
        device,
        storage_offset=0,
    ):
        # TODO: this is wrong in general
        sym_stride = create_contiguous(sym_shape)
        r = torch.Tensor._make_wrapper_subclass(
            cls,
            sym_shape,
            sym_stride,
            storage_offset,
            dtype=dtype,
            layout=layout,
            requires_grad=requires_grad,
            device=device,
        )
        return r

    __torch_function__ = _disabled_torch_function_impl

    def new_empty(self, shape):
        return FakeSymbolicTensor(
            shape, None, self.dtype, self.layout, self.requires_grad, self.device
        )

    @classmethod
    def __torch_dispatch__(cls, func_overload, types, args=(), kwargs=None):
        if func_overload in meta_funcs:
            return meta_funcs[func_overload](*args, **kwargs)

        if func_overload == torch.ops.aten.new_empty.default:
            self = args[0]
            shape = args[1]
            return FakeSymbolicTensor(
                shape,
                self.stride(),
                self.dtype,
                self.layout,
                self.requires_grad,
                self.device,
            )

        raise RuntimeError(f"operator {func_overload} not supported")


def create_symbolic_tensor(name, arg, shape_env, source=None, dynamic_dims=None):
    from torch._dynamo.source import ConstantSource

    if source is None:
        source = ConstantSource(name)
    constraint_dims = [None] * arg.dim()
    if dynamic_dims is None:
        dynamic_dims = [DimDynamic.DUCK] * arg.dim()
    (
        sym_shapes,
        sym_strides,
        sym_storage_offset,
    ) = shape_env.create_symbolic_sizes_strides_storage_offset(
        arg,
        source=source,
        symbolic_context=StatelessSymbolicContext(
            dynamic_sizes=dynamic_dims, constraint_sizes=constraint_dims
        ),
    )
    return FakeSymbolicTensor(
        sym_shapes,
        sym_strides,
        arg.dtype,
        arg.layout,
        arg.requires_grad,
        arg.device,
        sym_storage_offset,
    )


def create_fake_tensor_with_dynamic_size(x, shape_env, dynamic_sizes, dynamic_strides):
    from torch._subclasses.fake_tensor import FakeTensorMode

    with FakeTensorMode(shape_env=shape_env) as fake_mode:
        return fake_mode.from_tensor(
            x,
            symbolic_context=StatelessSymbolicContext(
                dynamic_sizes=dynamic_sizes,
                dynamic_strides=dynamic_strides,
            ),
        )


def create_symtype(cls, pytype, shape_env, val, duck=True, **kwargs):
    from torch._dynamo.source import ConstantSource

    symbol = shape_env.create_symbol(
        val,
        source=ConstantSource(f"__testing_only{len(shape_env.var_to_val)}"),
        dynamic_dim=DimDynamic.DUCK if duck else DimDynamic.DYNAMIC,
        constraint_dim=None,
        **kwargs,
    )
    return cls(SymNode(symbol, shape_env, pytype, hint=val))


# TODO: default duck to False
def create_symint(shape_env, i: int, duck=True, **kwargs) -> SymInt:
    return create_symtype(SymInt, int, shape_env, i, duck=duck, **kwargs)


def create_symbool(shape_env, b: bool) -> SymBool:
    return create_symtype(SymBool, bool, shape_env, b)


def create_symfloat(shape_env, f: float) -> SymFloat:
    return create_symtype(SymFloat, float, shape_env, f)


@skipIfTorchDynamo(
    "Creating ShapeEnv fails for confusing reasons (also we never expect dynamo to see code like this)"
)
class TestPySymInt(TestCase):
    def test_arith_ops(self):
        shape_env = ShapeEnv()
        symints = []
        for i in range(2, 5):
            symints.append((i, create_symint(shape_env, i)))

        ops = [
            operator.add,
            operator.sub,
            operator.floordiv,
            operator.mul,
            operator.mod,
        ]

        for op in ops:
            for args in itertools.permutations(symints, 2):
                if not isinstance(args[0][1], int) and (
                    (op != operator.mod or op != operator.floordiv) and args[1][0] != 0
                ):
                    self.assertTrue(
                        op(args[0][1], args[1][1]) == op(args[0][0], args[1][0])
                    )

    def test_reverse_arith_ops(self):
        shape_env = ShapeEnv()

        a = create_symint(shape_env, 2)
        self.assertTrue(5 // a == 5 // 2)

        a = create_symint(shape_env, 2)
        self.assertTrue(5 * a == 5 * 2)

    def test_sympify_symint(self):
        shape_env = ShapeEnv()
        a = create_symint(shape_env, 2)
        self.assertIs(sympy.sympify(a), a.node.expr)
        b = create_symfloat(shape_env, 3.0)
        self.assertIs(sympy.sympify(b), b.node.expr)
        c = create_symbool(shape_env, True)
        self.assertIs(sympy.sympify(c), c.node.expr)

    def test_roundtrip(self):
        shape_env = ShapeEnv()
        x = create_symbolic_tensor("x", torch.randn(5, 4, 3), shape_env)

        self.assertTrue(not isinstance(x.shape[0], SymNode))
        self.assertTrue(isinstance(x.shape[0], SymInt))

        self.assertTrue(x.shape[0] == 5)
        self.assertTrue(x.shape[1] == 4)
        self.assertTrue(x.shape[2], 3)

        self.assertTrue(x.size()[0], 5)
        self.assertTrue(x.size()[1], 4)
        # Should be simplifiable to an integer.
        # Ref: https://github.com/pytorch/pytorch/pull/107492
        self.assertTrue(isinstance(x.size()[1], SymInt))
        self.assertTrue(
            isinstance(x.size()[1].node.maybe_as_int(), int)
        )  # due to guard above
        self.assertTrue(x.size()[2] == 3)

        self.assertTrue(x.size(0) == 5)
        self.assertTrue(x.size(1) == 4)
        self.assertTrue(x.size(2) == 3)
        self.assertTrue(isinstance(x.size(2), SymInt))
        self.assertTrue(isinstance(x.size(2).node.maybe_as_int(), int))

        y = create_symbolic_tensor("y", torch.randn(5, 4, 3)[1:], shape_env)
        self.assertTrue(isinstance(y.storage_offset(), SymInt))
        self.assertTrue(y.storage_offset() == 12)

    def test_binary(self):
        shape_env = ShapeEnv()
        x = create_symbolic_tensor("x", torch.randn(5, 4, 3), shape_env)
        y = create_symbolic_tensor("y", torch.randn(5, 4, 3), shape_env)

        z = x + y
        self.assertTrue(z.shape[0] == 5)
        self.assertTrue(z.shape[1] == 4)
        self.assertTrue(z.shape[2] == 3)

        # broadcasting
        y = create_symbolic_tensor("y2", torch.randn(1, 4, 1), shape_env)
        z = x + y
        self.assertTrue(z.shape[0] == 5)
        self.assertTrue(z.shape[1] == 4)
        self.assertTrue(z.shape[2] == 3)

    def test_symint_args(self):
        shape_env = ShapeEnv()
        x = create_symbolic_tensor("x", torch.randn(5, 4, 3), shape_env)
        y = create_symbolic_tensor("y", torch.randn(5, 4, 1), shape_env)
        LAST_DIM = 2
        z = x.narrow_copy(LAST_DIM, 0, y.shape[LAST_DIM])
        self.assertTrue(z.shape[2] == y.shape[2])

        # arithmetic expr with two symints
        z = x.narrow_copy(LAST_DIM, 0, x.shape[LAST_DIM] - y.shape[LAST_DIM])
        self.assertTrue(z.shape[2] == 2)

        # arithmetic expr with a symint and python int
        z = x.narrow_copy(LAST_DIM, 0, x.shape[LAST_DIM] - 1)
        self.assertTrue(z.shape[2] == 2)

    def test_symint_vargs(self):
        shape_env = ShapeEnv()
        x = create_symbolic_tensor("x", torch.randn(5, 4, 3), shape_env)
        y = create_symbolic_tensor("y", torch.randn(1, 4, 1), shape_env)

        # varargs
        z = y.expand(x.shape[0], y.shape[1], x.shape[2])
        self.assertTrue(z.shape[0] == 5)
        self.assertTrue(z.shape[1] == 4)
        self.assertTrue(z.shape[2] == 3)

        # shape list
        z = y.expand((x.shape[0], y.shape[1], x.shape[2]))
        self.assertTrue(z.shape[0] == 5)
        self.assertTrue(z.shape[1] == 4)
        self.assertTrue(z.shape[2] == 3)

        # mixed python symints and ints
        z = y.expand(x.shape[0], y.shape[1], 3)
        self.assertTrue(z.shape[0] == 5)
        self.assertTrue(z.shape[1] == 4)
        self.assertTrue(z.shape[2] == 3)

        # mixed python symints and ints in a list
        z = y.expand((x.shape[0], y.shape[1], 3))
        self.assertTrue(z.shape[0] == 5)
        self.assertTrue(z.shape[1] == 4)
        self.assertTrue(z.shape[2] == 3)

        # mixed python symints and ints
        z = y.expand(5, y.shape[1], x.shape[2])
        self.assertTrue(z.shape[0] == 5)
        self.assertTrue(z.shape[1] == 4)
        self.assertTrue(z.shape[2] == 3)

        # mixed python ints and symints in a list
        z = y.expand((5, y.shape[1], x.shape[2]))
        self.assertTrue(z.shape[0] == 5)
        self.assertTrue(z.shape[1] == 4)
        self.assertTrue(z.shape[2] == 3)

        z = y.expand((y.shape[1],))
        z = y.expand(y.shape[1])

    def test_symint_bitwise_and(self):
        shape_env = ShapeEnv()
        a0 = create_symint(shape_env, 0b1100)
        b0 = create_symint(shape_env, 0b1010)
        res_and = a0 & b0
        self.assertEqual(res_and, 0b1000)
        self.assertIsInstance(res_and, torch.SymInt, msg=type(res_and))
        self.assertExpectedInline(
            str(shape_env.guards[0][0]), """Eq(BitwiseFn_bitwise_and(s97, s26), 8)"""
        )

        a1 = create_symint(shape_env, 3)
        b1 = create_symbool(shape_env, True)
        self.assertEqual(a1 & b1, 1)

        a2 = create_symint(shape_env, 0b1100)
        self.assertEqual(a2 & 0b1010, 0b1000)

        a3 = create_symbool(shape_env, True)
        b3 = create_symbool(shape_env, True)
        self.assertEqual(a3 & b3, True)

    def test_symint_bitwise_or(self):
        shape_env = ShapeEnv()
        a0 = create_symint(shape_env, 0b1100)
        b0 = create_symint(shape_env, 0b1010)
        res_or = a0 | b0
        self.assertEqual(res_or, 0b1110)
        self.assertIsInstance(res_or, torch.SymInt, msg=type(res_or))
        self.assertExpectedInline(
            str(shape_env.guards[0][0]), """Eq(BitwiseFn_bitwise_or(s97, s26), 14)"""
        )

    def test_stride(self):
        shape_env = ShapeEnv()
        x = create_symbolic_tensor("x", torch.randn(5, 5), shape_env)
        self.assertIsInstance(x.stride()[0], SymInt)

    def test_size_expressions(self):
        shape_env = ShapeEnv()
        x = create_symbolic_tensor("x", torch.randn(5), shape_env)
        expand_x = x.expand(x.shape[0], x.shape[0])
        if expand_x.shape[0] > 3:
            result = expand_x + expand_x
        else:
            result = expand_x + expand_x

        gt_op, _bt, is_size_obv = shape_env.guards[-1]
        self.assertTrue(isinstance(gt_op, sympy.core.relational.StrictGreaterThan))
        self.assertTrue(str(x.shape[0]), str(gt_op.args[0]))
        self.assertTrue(str(expand_x.shape[1]), str(x.shape[0]))
        self.assertTrue(str(expand_x.shape[1]), str(result.shape[0]))
        self.assertFalse(is_size_obv)

    def test_floordiv_static(self):
        shape_env = ShapeEnv()
        s0 = create_symint(shape_env, 8)
        # This was extracted from
        # python test/inductor/test_cuda_cpp_wrapper.py -k
        # DynamicShapesCudaWrapperCudaTests.test_insignificant_strides_cuda_dynamic_shapes_cuda_wrapper
        bool(s0 % 2 == 0)
        bool(s0 % (s0 // 2) == 0)
        bool(2 * (s0 // 2) == s0)
        self.assertTrue(statically_known_true(s0 // (s0 // 2) == 2))

    def test_numel(self):
        shape_env = ShapeEnv()
        x = create_symbolic_tensor("x", torch.randn(5), shape_env)
        self.assertIsInstance(x.numel(), torch.SymInt)
        self.assertIsInstance(torch.numel(x), torch.SymInt)

        x = torch.rand(3, 3)
        self.assertIsInstance(x.numel(), int)
        self.assertIsInstance(torch.numel(x), int)

    def test_int_to_float(self):
        shape_env = ShapeEnv()
        x = create_symbolic_tensor("x", torch.randn(5), shape_env)
        r = torch.sym_float(x.shape[0])
        self.assertIsInstance(r, torch.SymFloat, msg=type(r))

    def test_aten_ops(self):
        shape_env = ShapeEnv()
        x = create_symbolic_tensor("x", torch.randn(5), shape_env)
        torch.ops.aten.narrow_copy.default(x, 0, 0, x.shape[0])

        shape_env = ShapeEnv()
        x = create_symbolic_tensor("x2", torch.randn(5, 4, 3), shape_env)
        torch.ops.aten.expand.default(x, [x.shape[0], x.shape[1], x.shape[2]])

    def test_fx_trace_intlist(self):
        class CustomModule(torch.nn.Module):
            def forward(self, x):
                bs, c, h, w = x.shape
                return F.pad(x, (0, w % 2, 0, h % 2, 0, 0))

        m = CustomModule()
        x = torch.rand(1, 3, 4, 4)
        # should not TypeError: pad(): argument 'pad' (position 2) must be
        # tuple of ints, not tuple
        torch.fx.symbolic_trace(m)

    def test_meta_symint(self):
        shape_env = ShapeEnv()
        a0 = create_symint(shape_env, 2)
        r = torch.empty(a0, device="meta")
        self.assertIsInstance(r.shape[0], SymInt)

    def test_guard_int(self):
        shape_env = ShapeEnv()
        a0 = create_symint(shape_env, 2)
        self.assertEqual(guard_int(a0), 2)
        self.assertExpectedInline(str(shape_env.guards[0][0]), """Eq(s97, 2)""")

    def test_sym_sum(self):
        shape_env = ShapeEnv()
        s0 = create_symint(shape_env, 2)
        s1 = create_symint(shape_env, 3)
        s2 = create_symint(shape_env, 4)
        self.assertEqual(
            (s0 + s1 + s2).node.expr, torch.sym_sum([s0, s1, s2]).node.expr
        )

    def test_prefer_deferred_runtime_assertions_over_guards(self):
        shape_env = ShapeEnv(prefer_deferred_runtime_asserts_over_guards=True)
        s0 = create_symint(shape_env, 2)
        self.assertEqual(guard_int(s0), 2)
        self.assertExpectedInline(str(shape_env.guards[0][0]), """Eq(s97, 2)""")

        shape_env = ShapeEnv(prefer_deferred_runtime_asserts_over_guards=True)
        s0 = create_symint(shape_env, 2)
        self.assertTrue(expect_true(s0 == 2))
        self.assertEqual(len(shape_env.guards), 0)
        self.assertExpectedInline(
            str([ra.expr for ra in shape_env.deferred_runtime_asserts[None]]),
            """[Eq(s97, 2)]""",
        )

    def test_sym_int(self):
        shape_env = ShapeEnv()
        a0 = create_symint(shape_env, 5)
        r = sym_int(a0)
        self.assertEqual(r, 5)
        self.assertIsInstance(r, torch.SymInt, msg=type(r))
        self.assertExpectedInline(str(shape_env.guards[0][0]), """Eq(s97, 5)""")

        a1 = create_symint(shape_env, 7)
        r = sym_int(a1 / 2)
        self.assertEqual(guard_int(r), 3)
        self.assertIsInstance(r, torch.SymInt, msg=type(r))
        self.assertExpectedInline(
            str(shape_env.guards[1][0]), """Eq(TruncToInt(IntTrueDiv(s26, 2)), 3)"""
        )

        a3 = create_symint(shape_env, 3)
        r = sym_int(2.0 * torch.sym_float(a3))
        self.assertEqual(guard_int(r), 6)
        self.assertIsInstance(r, torch.SymInt, msg=type(r))
        self.assertExpectedInline(
            str(shape_env.guards[2][0]), """Eq(TruncToInt(2.0*ToFloat(s57)), 6)"""
        )

    def test_sym_log2(self):
        shape_env = ShapeEnv()
        a0 = create_symint(shape_env, 4)
        r = torch._sym_log2(a0)
        self.assertEqual(r, 2.0)
        self.assertIsInstance(r, torch.SymFloat, msg=type(r))
        self.assertExpectedInline(
            str(shape_env.guards[0][0]), """Eq(OpaqueUnaryFn_log2(ToFloat(s97)), 2.0)"""
        )

    def test_sym_sqrt(self):
        shape_env = ShapeEnv()
        a0 = create_symint(shape_env, 4)
        r = torch._sym_sqrt(a0)
        self.assertEqual(r, 2)
        self.assertIsInstance(r, torch.SymFloat, msg=type(r))
        self.assertExpectedInline(
            str(shape_env.guards[0][0]), """Eq(OpaqueUnaryFn_sqrt(ToFloat(s97)), 2.0)"""
        )

    def test_sym_floor(self):
        shape_env = ShapeEnv()
        a0 = create_symint(shape_env, 5)
        r = math.floor(a0 / 2)
        self.assertEqual(r, 2)
        self.assertIsInstance(r, torch.SymInt, msg=type(r))
        self.assertExpectedInline(
            str(shape_env.guards[0][0]),
            """Eq(FloorToInt(IntTrueDiv(s97, 2)), 2)""",
        )
        r = math.floor(3.0 * a0)
        self.assertEqual(r, 15)
        self.assertIsInstance(r, torch.SymInt, msg=type(r))
        self.assertExpectedInline(
            str(shape_env.guards[1][0]),
            """Eq(FloorToInt(3.0*ToFloat(s97)), 15)""",
        )

    def test_sym_trunc(self):
        shape_env = ShapeEnv()
        a0 = create_symint(shape_env, 5)
        r = math.trunc(a0 / 2)
        self.assertEqual(r, 2)
        self.assertIsInstance(r, torch.SymInt, msg=type(r))
        self.assertExpectedInline(
            str(shape_env.guards[0][0]), """Eq(TruncToInt(IntTrueDiv(s97, 2)), 2)"""
        )
        r = torch.sym_int(torch.sym_sqrt(a0))
        self.assertEqual(r, 2)
        self.assertIsInstance(r, torch.SymInt, msg=type(r))
        self.assertExpectedInline(
            str(shape_env.guards[1][0]),
            """Eq(TruncToInt(OpaqueUnaryFn_sqrt(ToFloat(s97))), 2)""",
        )

    def test_sym_ceil(self):
        shape_env = ShapeEnv()
        a0 = create_symint(shape_env, 5)
        r = math.ceil(a0 / 2)
        self.assertEqual(r, 3)
        self.assertIsInstance(r, torch.SymInt, msg=type(r))
        self.assertExpectedInline(
            str(shape_env.guards[0][0]),
            """Eq(CeilToInt(IntTrueDiv(s97, 2)), 3)""",
        )
        r1 = 3.0 * a0
        r = math.floor(r1)
        self.assertEqual(r, 15)
        self.assertIsInstance(r, torch.SymInt, msg=type(r))
        self.assertExpectedInline(
            str(shape_env.guards[1][0]),
            """Eq(FloorToInt(3.0*ToFloat(s97)), 15)""",
        )

    def test_sym_ite(self):
        shape_env = ShapeEnv()
        t = create_symint(shape_env, 5)
        f = create_symint(shape_env, 4)
        b1 = True
        r1 = torch.sym_ite(b1, t, f)
        self.assertTrue(r1 is t)
        b2 = False
        r2 = torch.sym_ite(b2, t, f)
        self.assertTrue(r2 is f)
        b3 = t == 5
        r3 = torch.sym_ite(b3, t, f)
        self.assertEqual(len(shape_env.guards), 0)
        self.assertEqual(r3, 5)
        self.assertEqual(type(t), type(r3))
        self.assertExpectedInline(
            str(shape_env.guards[0][0]),
            """Eq(Piecewise((s97, Eq(s97, 5)), (s26, True)), 5)""",
        )
        b4 = f == 5
        r4 = torch.sym_ite(b4, t, f)
        self.assertEqual(len(shape_env.guards), 1)
        self.assertEqual(r4, 4)
        self.assertEqual(type(f), type(r4))
        self.assertExpectedInline(
            str(shape_env.guards[1][0]),
            """Eq(Piecewise((s97, Eq(s26, 5)), (s26, True)), 4)""",
        )

    def test_tracing_sym_ite(self):
        def f(x):
            b = x.shape[0] == 5
            ret = torch.sym_ite(b, x.shape[0], x.shape[1])
            return ret

        gm = make_fx(f, tracing_mode="symbolic")(torch.ones(4, 5))
        self.assertEqual(len(gm.shape_env.guards), 0)
        self.assertExpectedInline(
            gm.code.strip(),
            """\
def forward(self, x_1):
    sym_size_int = torch.ops.aten.sym_size.int(x_1, 0)
    eq = sym_size_int == 5
    sym_size_int_1 = torch.ops.aten.sym_size.int(x_1, 1);  x_1 = None
    sym_ite = torch.sym_ite(eq, sym_size_int, sym_size_int_1);  eq = sym_size_int = sym_size_int_1 = None
    return sym_ite""",
        )
        r1 = gm(torch.ones(4, 5))
        self.assertIsInstance(r1, int)
        self.assertEqual(r1, 5)
        r2 = gm(torch.ones(5, 4))
        self.assertIsInstance(r2, int)
        self.assertEqual(r2, 5)

    def test_int_conversion(self):
        shape_env = ShapeEnv()
        a0 = create_symint(shape_env, 2)
        int(a0)
        self.assertExpectedInline(str(shape_env.guards[0][0]), """Eq(s97, 2)""")

    def test_data_dependent_guard(self):
        shape_env = ShapeEnv()
        s0 = shape_env.create_unbacked_symint()
        self.assertRaises(GuardOnDataDependentSymNode, lambda: bool(s0 == 0))

    def test_data_dependent_guard_propagate_real_tensors(self):
        shape_env = ShapeEnv()
        s0 = shape_env.create_unbacked_symint()
        shape_env.set_unbacked_var_to_val(s0.node.expr, 0)
        self.assertEqual(bool(s0 == 0), True)

    def test_expect_true_basic(self):
        shape_env = ShapeEnv()
        i0 = shape_env.create_unbacked_symint()
        i0_sym = i0.node.expr
        # This doesn't error
        self.assertTrue(expect_true(i0 == 0))
        # This generates a deferred runtime assert via replacement
        self.assertEqual(shape_env.replacements[i0_sym], 0)
        # After expecting true, guards now resolve given the runtime assert
        bool(i0 == 0)

    def test_expect_true_with_s0(self):
        shape_env = ShapeEnv()
        s0 = create_symint(shape_env, 5)
        i0 = shape_env.create_unbacked_symint()
        self.assertTrue(expect_true(i0 < s0))
        self.assertExpectedInline(
            str([ra.expr for ra in shape_env.deferred_runtime_asserts[i0.node.expr]]),
            """[u0 < s97]""",
        )
        self.assertTrue(i0 < s0)
        self.assertTrue(i0 != s0)
        self.assertFalse(i0 > s0)
        self.assertFalse(i0 >= s0)

    def test_expect_true_prefer_later(self):
        shape_env = ShapeEnv()
        i0 = shape_env.create_unbacked_symint()
        i1 = shape_env.create_unbacked_symint()
        i1_sym = i1.node.expr
        self.assertTrue(expect_true(i0 + i1 == 10))
        # Importantly, this is put in i1, not i0!
        self.assertExpectedInline(
            str([ra.expr for ra in shape_env.deferred_runtime_asserts[i1_sym]]),
            """[Eq(u0 + u1, 10)]""",
        )
        self.assertTrue(i0 + i1 == 10)
        # NB: We currently don't support deriving that we can substitute
        # i0 + i1 with 10; maybe we should, but this means our rewriting
        # system is no longer confluent (it's probably OK though, because
        # you're unlikely to get other equalities like this on the
        # unbacked SymInts.)

    def test_unbacked_substitution(self):
        shape_env = ShapeEnv()
        i0 = shape_env.create_unbacked_symint()
        i1 = shape_env.create_unbacked_symint()
        _constrain_range_for_size(i0)
        _constrain_range_for_size(i1)
        self.assertTrue(expect_true(i0 == i1 * 4))
        self.assertExpectedInline(str(i0), """u0""")

        i2 = shape_env.create_unbacked_symint()
        i3 = shape_env.create_unbacked_symint()
        _constrain_range_for_size(i2)
        _constrain_range_for_size(i3)
        self.assertTrue(expect_true(i2 * 4 == i3))
        self.assertExpectedInline(str(i3), """u3""")

    def test_avoid_unbacked_substitution(self):
        shape_env = ShapeEnv()
        i0 = shape_env.create_unbacked_symint()
        _constrain_range_for_size(i0)
        i1 = shape_env.create_unbacked_symint()
        _constrain_range_for_size(i1)
        self.assertTrue(expect_true(i0 == 10 - i1))
        self.assertExpectedInline(str(i0), """u0""")

    def test_expect_true_double_digits(self):
        shape_env = ShapeEnv()
        ia = [shape_env.create_unbacked_symint() for _ in range(11)]  # allocate 10
        self.assertEqual(str(ia[-1]), "u10")
        self.assertTrue(expect_true(sum(ia) == 20))
        self.assertEqual(len(shape_env.deferred_runtime_asserts[ia[-1].node.expr]), 1)

    def test_expect_true_refine_range(self):
        shape_env = ShapeEnv()
        for i, rel in enumerate(
            [lambda x: x > 4, lambda x: 4 < x, lambda x: x >= 5, lambda x: 5 <= x]
        ):
            with self.subTest(f"i = {i}"):
                i0 = shape_env.create_unbacked_symint()
                self.assertTrue(expect_true(rel(i0)))
                self.assertTrue(statically_known_true(i0 != 3))
                self.assertTrue(statically_known_true(i0 != 4))
                self.assertFalse(statically_known_true(i0 != 5))
                self.assertFalse(statically_known_true(i0 != 6))
                self.assertTrue(statically_known_true(i0 > 4))
                self.assertTrue(statically_known_true(i0 >= 5))

        for i, rel in enumerate(
            [lambda x: x < 4, lambda x: 4 > x, lambda x: x <= 3, lambda x: 3 >= x]
        ):
            with self.subTest(f"i = {i}"):
                i0 = shape_env.create_unbacked_symint()
                self.assertTrue(expect_true(rel(i0)))
                self.assertFalse(statically_known_true(i0 != 2))
                self.assertFalse(statically_known_true(i0 != 3))
                self.assertTrue(statically_known_true(i0 != 4))
                self.assertTrue(statically_known_true(i0 != 5))
                self.assertTrue(statically_known_true(i0 < 4))
                self.assertTrue(statically_known_true(i0 <= 5))

    def test_guard_refine_range(self):
        shape_env = ShapeEnv()
        for i, rel in enumerate(
            [lambda x: x > 4, lambda x: 4 < x, lambda x: x >= 5, lambda x: 5 <= x]
        ):
            with self.subTest(f"i = {i}"):
                i0 = create_symint(shape_env, 10, duck=False)
                self.assertTrue(bool(rel(i0)))
                self.assertTrue(statically_known_true(i0 != 3))
                self.assertTrue(statically_known_true(i0 != 4))
                self.assertFalse(statically_known_true(i0 != 5))
                self.assertFalse(statically_known_true(i0 != 6))
                self.assertTrue(statically_known_true(i0 > 4))
                self.assertTrue(statically_known_true(i0 >= 5))

        for i, rel in enumerate(
            [lambda x: x > 4, lambda x: 4 < x, lambda x: x >= 5, lambda x: 5 <= x]
        ):
            with self.subTest(f"i = {i}"):
                i0 = create_symint(shape_env, 2, duck=False)
                self.assertFalse(bool(rel(i0)))
                self.assertFalse(statically_known_true(i0 != 3))
                self.assertFalse(statically_known_true(i0 != 4))
                self.assertTrue(statically_known_true(i0 != 5))
                self.assertTrue(statically_known_true(i0 != 6))
                self.assertTrue(statically_known_true(i0 <= 4))
                self.assertTrue(statically_known_true(i0 < 5))

        for i, rel in enumerate(
            [lambda x: x < 4, lambda x: 4 > x, lambda x: x <= 3, lambda x: 3 >= x]
        ):
            with self.subTest(f"i = {i}"):
                i0 = create_symint(shape_env, 2, duck=False)
                self.assertTrue(bool(rel(i0)))
                self.assertFalse(statically_known_true(i0 != 2))
                self.assertFalse(statically_known_true(i0 != 3))
                self.assertTrue(statically_known_true(i0 != 4))
                self.assertTrue(statically_known_true(i0 != 5))
                self.assertTrue(statically_known_true(i0 < 4))
                self.assertTrue(statically_known_true(i0 <= 3))

        for i, rel in enumerate(
            [lambda x: x < 4, lambda x: 4 > x, lambda x: x <= 3, lambda x: 3 >= x]
        ):
            with self.subTest(f"i = {i}"):
                i0 = create_symint(shape_env, 10, duck=False)
                self.assertFalse(bool(rel(i0)))
                self.assertTrue(statically_known_true(i0 != 2))
                self.assertTrue(statically_known_true(i0 != 3))
                self.assertFalse(statically_known_true(i0 != 4))
                self.assertFalse(statically_known_true(i0 != 5))
                self.assertTrue(statically_known_true(i0 >= 4))
                self.assertTrue(statically_known_true(i0 > 3))

    def test_mul_int_oo_nan(self):
        shape_env = ShapeEnv()
        s0 = create_symint(shape_env, 5, duck=False)
        s1 = create_symint(shape_env, 6, duck=False)
        s2 = create_symint(shape_env, 5, duck=False)
        bool(s0 * (s1 // s0) == s2)

    def test_non_overlapping_and_dense(self):
        shape_env = ShapeEnv()
        a0 = create_symint(shape_env, 5)
        r = torch.empty_strided((a0, 7), (1, a0), device="meta")
        self.assertTrue(torch.ops.aten.is_non_overlapping_and_dense.default(r))

    def test_non_overlapping_and_dense_unbacked(self):
        shape_env = ShapeEnv()
        u0 = shape_env.create_unbacked_symint()
        torch._check_is_size(u0)
        cf = torch.ops.aten.is_non_overlapping_and_dense.default

        self.assertEqual(IsNonOverlappingAndDenseIndicator(u0.node.expr, 2, 2, 1), 1)
        self.assertEqual(IsNonOverlappingAndDenseIndicator(2, u0.node.expr, 1, 2), 1)
        self.assertTrue(cf(torch.empty_strided((u0, 2), (2, 1), device="meta")))
        self.assertTrue(cf(torch.empty_strided((2, u0), (1, 2), device="meta")))

        self.assertEqual(IsNonOverlappingAndDenseIndicator(u0.node.expr, 1), 1)
        self.assertEqual(IsNonOverlappingAndDenseIndicator(1, u0.node.expr), 1)
        self.assertTrue(cf(torch.empty_strided((u0,), (1,), device="meta")))
        self.assertTrue(cf(torch.empty_strided((1,), (u0,), device="meta")))

        Max = torch.sym_max
        # NB: This only works because we're able to determine this tensor is
        # contiguous. transpose(0, 1) makes it stop working
        self.assertTrue(
            cf(
                torch.empty_strided(
                    (2, 3, 1, u0),
                    (3 * Max(1, u0), Max(1, u0), Max(1, u0), 1),
                    device="meta",
                )
            )
        )

    def test_sympy_optimized_add_binary_search(self):
        import sympy

        from torch.fx.experimental.sym_node import _binary_search_insert_arg

        a = sympy.Symbol("a")
        b = sympy.Symbol("b")
        c = sympy.Symbol("c")

        args = []
        args = _binary_search_insert_arg([], b)
        self.assertEqual(args, [b])

        self.assertEqual(_binary_search_insert_arg(args, b), None)

        args = _binary_search_insert_arg(args, a)
        self.assertEqual(args, [a, b])

        self.assertEqual(_binary_search_insert_arg(args, b), None)
        self.assertEqual(_binary_search_insert_arg(args, a), None)

        args = _binary_search_insert_arg(args, c)
        self.assertEqual(args, [a, b, c])

        self.assertEqual(_binary_search_insert_arg(args, a), None)
        self.assertEqual(_binary_search_insert_arg(args, b), None)
        self.assertEqual(_binary_search_insert_arg(args, c), None)

        a1 = sympy.Symbol("a1")
        a2 = sympy.Symbol("a2")

        args = _binary_search_insert_arg(args, a1)
        self.assertEqual(args, [a, a1, b, c])

        args = _binary_search_insert_arg(args, a2)
        self.assertEqual(args, [a, a1, a2, b, c])

        c1 = sympy.Symbol("c1")
        args = _binary_search_insert_arg(args, c1)
        self.assertEqual(args, [a, a1, a2, b, c, c1])

        # insert to front
        _a = sympy.Symbol("_a")
        args = _binary_search_insert_arg(args, _a)
        self.assertEqual(args, [_a, a, a1, a2, b, c, c1])

    def test_floor_clean_div_axioms(self):
        # Test that if we add an axiom that have FloorDiv, after which the
        # shapeEnv changed such that it can be simplified it to CleanDiv, then
        # We still correctly replace CleanDiv with the axiom value of FloorDiv.
        shape_env = ShapeEnv()
        a = shape_env.create_unbacked_symint()

        shape_env.defer_runtime_assert((a // 3 == 1).node.expr, " test")

        from sympy import Eq

        test1 = Eq(FloorDiv(a.node.expr, 3), 1)
        test2 = Eq(CleanDiv(a.node.expr, 3), 1)

        self.assertTrue(shape_env.evaluate_expr(test1))
        self.assertEqual(shape_env._maybe_evaluate_static(test2), None)

        # After this FloorDiv(a, 3) is simplified to CleanDiv(a, 3)
        shape_env.defer_runtime_assert(Eq(Mod(a, 3), 0), " test")
        self.assertEqual(test2, shape_env.simplify(test1))

        self.assertTrue(shape_env.evaluate_expr(test1))
        self.assertTrue(shape_env.evaluate_expr(test2))

    def test_sympy_optimized_add(self):
        shape_env = ShapeEnv()
        s0 = create_symint(shape_env, 2)
        s1 = create_symint(shape_env, 3)
        s2 = create_symint(shape_env, 4)
        sum = s0 + s1

        self.assertTrue(sum.node._optimized_summation)

        def assert_optimized(sym):
            self.assertTrue(sym.node._optimized_summation)

        def assert_not_optimized(sym):
            self.assertFalse(getattr(sym.node, "_optimized_summation", False))

        assert_optimized(sum)

        # add duplicate symbol
        assert_not_optimized(sum + s0)

        # add constant.
        assert_not_optimized(sum + 1)

        # add new unique symbol, should maintain _optimized_summation property.
        assert_optimized(sum + s2)

        assert_optimized(s2 + sum)

        # add x + (a+b) with no  _optimized_summation on the rhs sum.
        a = create_symint(shape_env, 10)
        b = create_symint(shape_env, 11)
        two_sum = torch.sym_sum([a, b])
        assert_not_optimized(two_sum)
        assert_optimized(sum + two_sum)

        # adding two expressions of length >2 that are _optimized_summation.
        a = s0 + s1 + s2
        s3 = create_symint(shape_env, 10)
        s4 = create_symint(shape_env, 20)
        s5 = create_symint(shape_env, 30)
        b = s3 + s4 + s5
        assert_optimized(a)
        assert_optimized(b)
        assert_not_optimized(a + b)
        assert_not_optimized(b + a)
        assert_not_optimized(b + a + b)

    def test_max_of_unique_summation_opt(self):
        shape_env = ShapeEnv()
        s0 = shape_env.create_unbacked_symint()
        s1 = shape_env.create_unbacked_symint()
        s2 = shape_env.create_unbacked_symint()
        s3 = shape_env.create_unbacked_symint()
        s4 = shape_env.create_unbacked_symint()
        s5 = shape_env.create_unbacked_symint()
        s7 = shape_env.create_unbacked_symint()

        def assert_optimized(sym):
            self.assertTrue(sym.node.expr.unique_summations_symbols is not None)

        def assert_not_optimized(sym):
            getattr(sym.node.expr, "unique_summations_symbols", None)

        mx1 = torch.sym_max(s0, s1)
        assert_not_optimized(mx1)

        mx2 = torch.sym_max(s0 + s1, s2 + s3)
        assert_optimized(mx2)

        mx3 = torch.sym_max(mx2, s4 + s5)
        assert_optimized(mx3)
        assert_optimized(torch.sym_max(s4 + s5, mx2))

        assert_not_optimized(torch.sym_max(mx3, s7))
        assert_not_optimized(torch.sym_max(mx3, 10))
        assert_not_optimized(torch.sym_max(mx3, s3 + s7))
        assert_not_optimized(torch.sym_max(mx3, s7 * 2))

    def test_sym_max_multi_max_simplify(self):
        shape_env = ShapeEnv()
        u0 = shape_env.create_unbacked_symint()
        self.assertTrue(
            statically_known_true(
                torch.sym_max(1, torch.sym_max(257, u0)) == torch.sym_max(257, u0)
            )
        )

    def test_numpy_sym_max(self):
        self.assertEqual(torch.sym_max(np.int64(10), 12), 12)
        self.assertEqual(torch.sym_max(np.int64(12), 10), 12)
        self.assertEqual(torch.sym_max(np.int64(10), 12.5), 12.5)
        self.assertEqual(torch.sym_max(np.int64(14), 12.5), 14.0)
        self.assertEqual(torch.sym_max(np.float64(14.0), 12), 14.0)
        self.assertEqual(torch.sym_max(np.float64(14.0), 16), 16.0)

    def test_numpy_sym_min(self):
        self.assertEqual(torch.sym_min(np.int64(10), 12), 10)
        self.assertEqual(torch.sym_min(np.int64(12), 10), 10)
        self.assertEqual(torch.sym_min(np.int64(10), 12.5), 10.0)
        self.assertEqual(torch.sym_min(np.int64(14), 12.5), 12.5)
        self.assertEqual(torch.sym_min(np.float64(14.0), 12), 12.0)
        self.assertEqual(torch.sym_min(np.float64(14.0), 16), 14.0)

    def test_debug_has_internal_overlap_unbacked(self):
        shape_env = ShapeEnv()
        u0 = shape_env.create_unbacked_symint()
        torch._check_is_size(u0)
        cf = torch._debug_has_internal_overlap
        self.assertEqual(cf(torch.empty_strided((u0, 2), (2, 1), device="meta")), 0)
        self.assertEqual(cf(torch.empty_strided((2, u0), (1, 2), device="meta")), 0)
        self.assertEqual(cf(torch.empty_strided((u0,), (1,), device="meta")), 0)
        self.assertEqual(cf(torch.empty_strided((1,), (u0,), device="meta")), 2)
        Max = torch.sym_max
        self.assertEqual(
            cf(
                torch.empty_strided(
                    (2, 3, 1, u0),
                    (3 * Max(1, u0), Max(1, u0), Max(1, u0), 1),
                    device="meta",
                )
            ),
            2,
        )

        # Wobbling these to zero is OK too
        self.assertEqual(cf(torch.empty_strided((u0, 2), (3, 1), device="meta")), 2)
        self.assertEqual(cf(torch.empty_strided((2, u0), (1, 3), device="meta")), 2)

    def test_specialize_zero_one(self):
        shape_env = ShapeEnv(specialize_zero_one=True)
        a0 = create_symint(shape_env, 5)
        assert a0 != 1
        self.assertEqual(len(shape_env.guards), 0)

        shape_env = ShapeEnv(specialize_zero_one=False)
        a0 = create_symint(shape_env, 5)
        assert a0 != 1
        self.assertEqual(len(shape_env.guards), 1)

    def test_duck_shape(self):
        shape_env = ShapeEnv(duck_shape=True)
        a0 = create_symint(shape_env, 5)
        a1 = create_symint(shape_env, 5)
        assert a0 == a1
        self.assertEqual(len(shape_env.guards), 0)

        shape_env = ShapeEnv(duck_shape=False)
        a0 = create_symint(shape_env, 5)
        a1 = create_symint(shape_env, 5)
        assert a0 == a1
        self.assertEqual(len(shape_env.guards), 1)

    def test_int_bool(self):
        # See https://github.com/pytorch/pytorch/issues/95981
        shape_env = ShapeEnv(duck_shape=True)
        a0 = create_symint(shape_env, 5)
        assert a0
        self.assertEqual(len(shape_env.guards), 0)

    def test_symint_as_scalar(self):
        shape_env = ShapeEnv()
        a0 = create_symint(shape_env, 2)

        sym_int_encountered = False

        class TestSymInt(TorchDispatchMode):
            def __torch_dispatch__(self, func, types, args=(), kwargs=None):
                assert func == torch.ops.aten.add.Tensor

                nonlocal sym_int_encountered
                # WARNING: do not do identity tests on the outer
                # SymInt/SymFloat, they are NOT STABLE
                sym_int_encountered = kwargs["alpha"].node is a0.node
                kwargs["alpha"] = 0
                return func(*args)

        x = torch.rand([4, 4])
        with TestSymInt():
            y = torch.add(x, x, alpha=a0)

        self.assertTrue(sym_int_encountered)

    def test_deepcopy(self):
        shape_env = ShapeEnv()
        a0 = create_symint(shape_env, 2)
        assert a0 < 4
        new_shape_env = copy.deepcopy(shape_env)
        self.assertEqual(len(new_shape_env.guards), 1)

    def test_print_readable_with_symints(self):
        def f(a, b):
            dim0 = a.shape[0] + b.shape[0]
            dim1 = a.shape[1] + b.shape[1]
            d = a.new_empty(dim0, dim1)
            d = torch.ops.aten.native_dropout(d, 0.5, train=True)
            return d

        fx_g = make_fx(f, tracing_mode="symbolic")(torch.randn(5, 3), torch.randn(4, 3))
        out = fx_g.print_readable(print_output=False)

        self.assertExpectedInline(
            out.strip(),
            """\
class f(torch.nn.Module):
    def forward(self, a_1: "f32[s75, s96]", b_1: "f32[s57, s96]"):
        # No stacktrace found for following nodes
        sym_size_int: "Sym(s75)" = torch.ops.aten.sym_size.int(a_1, 0)
        sym_size_int_1: "Sym(s57)" = torch.ops.aten.sym_size.int(b_1, 0)
        add: "Sym(s57 + s75)" = sym_size_int + sym_size_int_1;  sym_size_int = sym_size_int_1 = None
        sym_size_int_2: "Sym(s96)" = torch.ops.aten.sym_size.int(a_1, 1)
        sym_size_int_3: "Sym(s96)" = torch.ops.aten.sym_size.int(b_1, 1);  b_1 = None
        add_1: "Sym(2*s96)" = sym_size_int_2 + sym_size_int_3;  sym_size_int_2 = sym_size_int_3 = None
        new_empty: "f32[s57 + s75, 2*s96]" = torch.ops.aten.new_empty.default(a_1, [add, add_1], pin_memory = False);  a_1 = add = add_1 = None
        native_dropout = torch.ops.aten.native_dropout.default(new_empty, 0.5, True);  new_empty = None
        getitem: "f32[s57 + s75, 2*s96]" = native_dropout[0]
        getitem_1: "b8[s57 + s75, 2*s96]" = native_dropout[1];  native_dropout = None
        return (getitem, getitem_1)""",  # noqa: B950
        )

    def test_statically_known_true(self):
        shape_env = ShapeEnv()
        s2, s3, s4 = (create_symint(shape_env, i) for i in range(2, 5))

        # Statically known true
        self.assertTrue(statically_known_true(True))
        self.assertTrue(statically_known_true(s2 == s2))
        self.assertTrue(statically_known_true(s2 * s3 > s3))
        self.assertTrue(statically_known_true(s3 * s4 > s4))
        self.assertTrue(statically_known_true((s3 + s3) % 2 == 0))

        # Statically known false
        self.assertFalse(statically_known_true(False))
        self.assertFalse(statically_known_true(s3 * s4 <= s4))
        self.assertFalse(statically_known_true((s3 + s3) % 2 == 1))

        # True for hints, but not known statically
        self.assertFalse(statically_known_true(s2 + s2 == s4))
        self.assertFalse(statically_known_true(s4 % s2 == 0))
        self.assertFalse(statically_known_true(s2 != s3))
        self.assertFalse(statically_known_true(s3 * s4 > s2))

        # False for hints, but not known statically
        self.assertFalse(statically_known_true(s2 == s3))
        self.assertFalse(statically_known_true(s2 > s3))
        self.assertFalse(statically_known_true(s3 + s3 == s4))

        # No guards should be generated
        self.assertEqual(len(shape_env.guards), 0)

    def test_ephemeral_source_simplification(self):
        from torch._dynamo.source import EphemeralSource

        # For full robustness, ensure the ephemeral source symbols are simplified out regardless
        # of construction order or check order.
        for construct_ephemeral_first, x_first_in_check in itertools.product(
            [False, True], [False, True]
        ):
            shape_env = ShapeEnv()
            shape = (5, 10)
            dynamic_dims = [DimDynamic.DYNAMIC for _ in shape]
            x = create_symbolic_tensor(
                "x",
                torch.randn(*shape),
                shape_env,
                source=(EphemeralSource() if construct_ephemeral_first else None),
                dynamic_dims=dynamic_dims,
            )
            y = create_symbolic_tensor(
                "y",
                torch.randn(*shape),
                shape_env,
                source=(EphemeralSource() if not construct_ephemeral_first else None),
                dynamic_dims=dynamic_dims,
            )
            t_with_ephemeral = x if construct_ephemeral_first else y

            def _get_ephemeral_source_symbols(t):
                return [
                    s.node.expr
                    for s in itertools.chain(t.shape, t.stride(), (t.storage_offset(),))
                    if isinstance(s, torch.SymInt)
                    and s.node.expr in shape_env.var_to_sources
                    and any(
                        source.is_ephemeral()
                        for source in shape_env.var_to_sources[s.node.expr]
                    )
                ]

            # these checks should simplify out the ephemeral symbols, regardless of the
            # ordering x == y or y == x
            self.assertTrue(len(_get_ephemeral_source_symbols(t_with_ephemeral)) > 0)
            if x_first_in_check:
                torch._check(x.size() == y.size())
                torch._check(x.stride() == y.stride())
                torch._check(x.storage_offset() == y.storage_offset())
            else:
                torch._check(y.size() == x.size())
                torch._check(y.stride() == x.stride())
                torch._check(y.storage_offset() == x.storage_offset())
            self.assertEqual(len(_get_ephemeral_source_symbols(t_with_ephemeral)), 0)

    def test_ephemeral_source_unified_with_non_ephemeral_source(self):
        from torch._dynamo.source import EphemeralSource

        for construct_ephemeral_first in (False, True):
            shape_env = ShapeEnv()
            shape = (5, 10)
            # use duck sizing here to ensure symbol reuse across x and y
            duck_dims = [DimDynamic.DUCK for _ in shape]
            x = create_symbolic_tensor(
                "x",
                torch.randn(*shape),
                shape_env,
                source=(EphemeralSource() if construct_ephemeral_first else None),
                dynamic_dims=duck_dims,
            )
            y = create_symbolic_tensor(
                "y",
                torch.randn(*shape),
                shape_env,
                source=(EphemeralSource() if not construct_ephemeral_first else None),
                dynamic_dims=duck_dims,
            )

            # regardless of construction order, non-ephemeral sources should be preferred
            # first in the var_to_sources list for potential guarding later on
            for source_list in shape_env.var_to_sources.values():
                self.assertFalse(source_list[0].is_ephemeral())

            self.assertEqual(x.size(), y.size())
            self.assertEqual(x.stride(), y.stride())
            self.assertEqual(x.storage_offset(), y.storage_offset())

    def test_tensor_factory_with_symint(self):
        args = list(range(0, 3))
        expected = torch.tensor(args)

        shape_env = ShapeEnv()
        sym_args = [create_symint(shape_env, i) for i in args]

        # test tensor factories
        for dt in all_types_and(torch.half, torch.bfloat16):
            res = torch.tensor(sym_args, dtype=dt)
            self.assertEqual(res, expected, exact_dtype=False)

        # test legacy tensor factories
        legacy_ctors = [
            torch.Tensor,
            torch.LongTensor,
            torch.DoubleTensor,
            torch.FloatTensor,
            torch.IntTensor,
            torch.ShortTensor,
            torch.HalfTensor,
            torch.ByteTensor,
        ]
        for Tensor in legacy_ctors:
            res = Tensor(sym_args)
            self.assertEqual(res, expected, exact_dtype=False)

    def test_backed_size_oblivious_01_spec(self):
        from torch.fx.experimental.symbolic_shapes import guard_size_oblivious

        @torch.compile(dynamic=True, fullgraph=True)
        def f(a, b):
            if guard_size_oblivious(a.size(0) == 1):
                return b * 10
            else:
                return b * 20

        with torch.fx.experimental._config.patch(backed_size_oblivious=True):
            # always go to the >= 2 branch.
            self.assertEqual(
                f(torch.tensor([1]), torch.tensor([1])), torch.tensor([20])
            )


@skipIfTorchDynamo(
    "Creating ShapeEnv fails for confusing reasons (also we never expect dynamo to see code like this)"
)
class TestSymNumberMagicMethods(TestCase):
    def _do_test(self, fn, inp1, inp2, shape_env, is_unary_fn):
        with self.subTest(fn=fn, inp1=inp1, inp2=inp2, is_unary_fn=is_unary_fn):
            return self._do_test2(fn, inp1, inp2, shape_env, is_unary_fn)

    def _do_test2(self, fn, inp1, inp2, shape_env, is_unary_fn):
        # Helper function
        # NB: don't use one as that will get specialized
        # TODO: We don't have to circuitously create the float, can just
        # create a symfloat directly
        seed_node = (create_symint(shape_env, 2) / 2.0).node
        bool_seed_node = (create_symint(shape_env, 2) == 2).node

        def get_sym_inp(inp):
            # NB: this must come before int
            if isinstance(inp, bool):
                return torch.SymBool(to_node(bool_seed_node, inp))
            elif isinstance(inp, int):
                return torch.SymInt(to_node(seed_node, inp))
            else:
                return torch.SymFloat(to_node(seed_node, inp))

        if fn == "float_pow":
            if inp1 < 0:
                return

        if fn == "pow_by_natural":
            if isinstance(inp1, float) or isinstance(inp2, float):
                return
            if inp2 < 0:
                return

        def maybe_xfail(inp1, inp2):
            if fn == "sym_sqrt" and inp1 < 0:
                # ValueError: math domain error
                return self.assertRaises((ValueError,))
            elif (
                fn in ("float_truediv", "int_truediv", "int_floordiv", "mod")
                and inp2 == 0
            ):
                # ZeroDivisionError: division by zero
                return self.assertRaises((ZeroDivisionError,))
            elif fn in ["float_pow", "pow_by_natural"] and inp1 == 0 and inp2 < 0:
                # ZeroDivisionError: 0.0 cannot be raised to a negative power
                return self.assertRaises((ZeroDivisionError,))
            elif (
                # TODO: dear catastrophe waitress,
                # this doesn't work
                fn in ["float_pow", "pow_by_natural"]
                and inp1 < 0
                and (
                    type(inp1) is (SymInt, SymFloat) or type(inp2) is (SymInt, SymFloat)
                )
                and (type(inp1) is (SymFloat, float) or type(inp2) is (SymFloat, float))
            ):
                # Complex result, which we do not support:
                # TypeError: Cannot convert complex to float
                return self.assertRaises((RuntimeError,))
            elif fn in ("lshift", "rshift") and not (
                isinstance(inp1, (SymInt, int)) and isinstance(inp2, (SymInt, int))
            ):
                # TypeError: unsupported operand type(s)
                return self.assertRaises((TypeError,))
            elif fn in ("lshift", "rshift") and inp2 < 0:
                # ValueError: math domain error
                return self.assertRaises((ValueError,))
            else:
                return contextlib.nullcontext()

        lambda_apply = method_to_operator(fn)

        def guard_fn(v):
            if type(v) in (SymBool, bool):
                return guard_bool(v)
            elif type(v) in (SymFloat, float):
                return guard_float(v)
            else:  # SymInt, int
                return guard_int(v)

        # Get reference result
        with maybe_xfail(inp1, inp2):
            if is_unary_fn:
                ref_out = lambda_apply(inp1)
            else:
                ref_out = lambda_apply(inp1, inp2)

        # Symified first arg
        sym_inp1 = get_sym_inp(inp1)
        with maybe_xfail(sym_inp1, inp2):
            if is_unary_fn:
                out = lambda_apply(sym_inp1)
            else:
                out = lambda_apply(sym_inp1, inp2)
            if fn not in sym_node.alternate_impl_if_hinted_methods:
                self.assertTrue(isinstance(out, (SymInt, SymFloat, SymBool)))
            out = guard_fn(out)
            self.assertEqual(out, ref_out)

        if is_unary_fn:
            return

        # Symified second arg
        sym_inp2 = get_sym_inp(inp2)
        with maybe_xfail(inp1, sym_inp2):
            out = lambda_apply(inp1, sym_inp2)
            if fn not in sym_node.alternate_impl_if_hinted_methods:
                self.assertTrue(isinstance(out, (SymInt, SymFloat, SymBool)))
            out = guard_fn(out)
            self.assertEqual(out, ref_out)

        # Symified both args
        with maybe_xfail(sym_inp1, sym_inp2):
            out = lambda_apply(sym_inp1, sym_inp2)
            if fn not in sym_node.alternate_impl_if_hinted_methods:
                self.assertTrue(isinstance(out, (SymInt, SymFloat, SymBool)))
            out = guard_fn(out)
            self.assertEqual(out, ref_out)

    @parametrize("fn", list(sym_node.magic_methods.keys()))
    def test_bool_method(self, fn):
        # sym_ite has its own tests
        if fn not in sym_node.bool_magic_methods or fn == "sym_ite":
            self.skipTest(f"{fn} is non-bool")

        is_unary_fn = fn in sym_node.unary_methods
        shape_env = ShapeEnv()
        self._do_test(fn, True, False, shape_env, is_unary_fn)

    @parametrize("fn", list(sym_node.magic_methods.keys()))
    @parametrize("first_type", ["int", "float"])
    @parametrize("second_type", ["int", "float"])
    def test_method(self, fn, first_type, second_type):
        if first_type == "float":
            # TODO: Hmm, this looks like we skip all floats
            self.skipTest(f"{fn} is not a float magic method")

        if (
            first_type == "int" or second_type == "int"
        ) and fn in sym_node.only_float_magic_methods:
            self.skipTest(f"{fn} is not an int method")

        if second_type == "float" and fn in ["mod"]:
            self.skipTest(f"{fn} only handles int")

        if fn in sym_node.bitwise_ops and (first_type != "int" or second_type != "int"):
            self.skipTest(f"{fn} is a bitwise op, only handles int")

        is_unary_fn = fn in sym_node.unary_methods or fn == "round"
        # Second argument is ignored for unary function. So only run for one type
        if is_unary_fn and second_type == "float":
            self.skipTest(f"{fn} is unary and already tested")

        if fn in sym_node.bool_magic_methods:
            self.skipTest(f"{fn} is bool")

        # Only floats here since these will be converted to int if necessary.
        # We also ignore complex and bool.
        values = (
            0.0,
            1.0,
            0.5 if fn in ("sym_acos", "sym_asin") else 2.5,  # avoid math domain error
        )

        neg_values = tuple(-x for x in values)

        for inp1, inp2 in itertools.chain(
            itertools.product(values, values),
            itertools.product(values, neg_values),
            itertools.product(neg_values, values),
            itertools.product(neg_values, neg_values),
        ):
            if first_type == "int":
                inp1 = int(inp1)
            if second_type == "int":
                inp2 = int(inp2)

            shape_env = ShapeEnv()

            self._do_test(fn, inp1, inp2, shape_env, is_unary_fn)

    def get_constant_bool(self, val):
        return SymBool(torch._C._get_constant_bool_symnode(val))

    @unittest.expectedFailure
    def test_symint_hashing(self):
        shape_env = ShapeEnv()
        hash(create_symint(shape_env, 3))

    def test_symnode_hashing(self):
        shape_env = ShapeEnv()

        # These all trigger specialization when hashed
        hash(create_symbool(shape_env, True))
        # We should be passing in float here, but create_symbol currently
        # only supports int
        hash(create_symfloat(shape_env, 3.0))

        # NestedInt (SymInt), constant SymBool, SymNode are hashable
        j1 = torch._C._get_nested_int(1, 1)
        j1_copy = torch._C._get_nested_int(1, 1)
        j2 = torch._C._get_nested_int(2, 1)
        t = self.get_constant_bool(True)
        t_copy = self.get_constant_bool(True)
        f = self.get_constant_bool(False)
        n = create_symint(shape_env, 3).node
        m = self.get_constant_bool(True).node

        self.assertIs(j1 == j1_copy, True)
        self.assertEqual(hash(j1), hash(j1_copy))
        self.assertIs(j1 == j2, False)
        self.assertNotEqual(hash(j1), hash(j2))
        self.assertIs(t == t_copy, True)
        self.assertEqual(hash(t), hash(t_copy))
        self.assertIs(t == f, False)
        self.assertNotEqual(hash(t), hash(f))

        hash(n)
        hash(m)

    def test_symint_deepcopy(self):
        shape_env = ShapeEnv()

        symnodes = (torch._C._get_nested_int(1, 1),)
        deepcopied_symnodes = copy.deepcopy(symnodes)
        self.assertEqual(symnodes, deepcopied_symnodes)

    def test_non_symbolic_symnode(self):
        j1 = torch._C._get_nested_int(1, 1)
        j2 = torch._C._get_nested_int(1, 1)
        j3 = torch._C._get_nested_int(3, 1)

        self.assertIsInstance(j1, torch.SymInt)
        self.assertNotIsInstance(j1, int)

        with self.assertRaisesRegex(
            RuntimeError, "add not supported by NestedIntSymNode"
        ):
            j1 + 3

        self.assertFalse(j1 == 3)
        with self.assertRaisesRegex(RuntimeError, "indeterminate"):
            self.assertFalse(3 >= j2)

        self.assertIs(j1 == j1, True)
        self.assertIs(j1 == j2, True)
        self.assertIs(j1 == j3, False)
        self.assertIs(j1 != j3, True)
        self.assertIs(j1 != j2, False)

        x = self.get_constant_bool(True)
        #
        # Unary
        #
        # op(constant SymBool)
        self.assertIs(x.__sym_not__(), False)

        #
        # Binary
        #
        # op(constant SymBool, bool)
        # op(constant SymBool, constant SymBool)
        # op(bool, constant SymBool)
        self.assertIs(operator.and_(x, True), True)
        self.assertIs(operator.and_(x, x), True)
        self.assertIs(operator.and_(True, x), True)

        # op(symbolic SymBool, constant Symbool)
        # op(constant SymBool, symbolic Symbool)
        shape_env = ShapeEnv()
        a = create_symint(shape_env, 2)
        b = create_symint(shape_env, 2)
        c = a == b  # symbolic SymBool
        d = self.get_constant_bool(True)
        e = operator.and_(c, d)
        f = operator.and_(d, c)
        self.assertTrue(is_symbolic(e))
        self.assertTrue(is_symbolic(f))
        self.assertIs(e.node.guard_bool("", 0), True)
        self.assertIs(f.node.guard_bool("", 0), True)

        # Comparing sizes
        sz1 = torch.Size([j1, j1, j1])
        sz2 = torch.Size([j1, j1, j1])
        self.assertIs(sz1 == sz2, True)

        sz1 = torch.Size([3, j1, 4])
        sz2 = torch.Size([3, j2, 4])
        self.assertIs(sz1 == sz2, True)
        self.assertIs(sz1 != sz2, False)

    def test_stride_symnode(self):
        shape_env = ShapeEnv()

        # check everything static
        t = create_fake_tensor_with_dynamic_size(
            torch.ones(3, 6),
            shape_env,
            dynamic_sizes=[
                DimDynamic.STATIC,
                DimDynamic.STATIC,
            ],
            dynamic_strides=[
                DimDynamic.INFER_STRIDE,
                DimDynamic.INFER_STRIDE,
            ],
        )
        self.assertTrue(all(isinstance(size, int) for size in t.size()))
        self.assertTrue(all(isinstance(stride, int) for stride in t.stride()))

        # check dynamic size but static dims
        t = create_fake_tensor_with_dynamic_size(
            torch.ones(3, 6),
            shape_env,
            dynamic_sizes=[
                DimDynamic.DYNAMIC,
                DimDynamic.DYNAMIC,
            ],
            dynamic_strides=[
                DimDynamic.INFER_STRIDE,
                DimDynamic.INFER_STRIDE,
            ],
        )
        # Expect stride to be inferred
        s0, s1 = t.size()
        s2, s3 = t.stride()
        self.assertTrue(isinstance(s0, torch.SymInt))
        self.assertTrue(isinstance(s1, torch.SymInt))
        self.assertTrue(isinstance(s2, torch.SymInt))
        self.assertTrue(s1 == s2)
        self.assertEqual(s3, 1)

        # Check dynamic stride but static dims
        t = create_fake_tensor_with_dynamic_size(
            torch.ones(3, 6),
            shape_env,
            dynamic_sizes=[
                DimDynamic.STATIC,
                DimDynamic.STATIC,
            ],
            dynamic_strides=[
                DimDynamic.DYNAMIC,
                DimDynamic.INFER_STRIDE,
            ],
        )
        s0, s1 = t.size()
        s2, s3 = t.stride()
        self.assertTrue(isinstance(s0, int))
        self.assertTrue(isinstance(s1, int))
        self.assertTrue(isinstance(s2, torch.SymInt))
        self.assertTrue(isinstance(s3, int))

        # Check dynamic sizes and dims, and ensure different symbol
        t = create_fake_tensor_with_dynamic_size(
            torch.ones(3, 6),
            shape_env,
            dynamic_sizes=[
                DimDynamic.DYNAMIC,
                DimDynamic.DYNAMIC,
            ],
            dynamic_strides=[
                DimDynamic.DYNAMIC,
                DimDynamic.INFER_STRIDE,
            ],
        )
        s0, s1 = t.size()
        s2, s3 = t.stride()
        self.assertTrue(isinstance(s0, torch.SymInt))
        self.assertTrue(isinstance(s1, torch.SymInt))
        self.assertTrue(isinstance(s2, torch.SymInt))
        self.assertTrue(isinstance(s3, int))
        self.assertTrue(str(s1.node.expr) != str(s2.node.expr))


instantiate_parametrized_tests(TestSymNumberMagicMethods)


class TestFloorDiv(TestCase):
    @staticmethod
    def python_floordiv(x, y):
        return x // y

    @staticmethod
    def torch_floordiv(x, y):
        # Note: we fully evaluate here since FloorDiv might not always do
        # that.
        shape_env = ShapeEnv()
        return shape_env.evaluate_expr(FloorDiv(x, y))

    @staticmethod
    def yield_test_cases(values, negate=True):
        for x, y in values:
            yield (x, y)
            if negate:
                yield (-x, y)
                yield (x, -y)
                yield (-x, -y)

    def test_floordiv_float_int(self):
        values = ((7, 2),)

        for x, y in TestFloorDiv.yield_test_cases(values):
            self.assertEqual(
                TestFloorDiv.python_floordiv(x, y), TestFloorDiv.torch_floordiv(x, y)
            )

    def test_floordiv_div_by_one(self):
        values = ((2, 1),)

        for x, y in TestFloorDiv.yield_test_cases(values):
            self.assertEqual(
                TestFloorDiv.python_floordiv(x, y), TestFloorDiv.torch_floordiv(x, y)
            )

    def test_floordiv_simplify(self):
        # Tests how we simplify or evaluate FloorDiv without free variables
        shape_env = ShapeEnv()
        result = 21
        exprs = (7 * FloorDiv(6, 2),)

        for expr in exprs:
            self.assertEqual(expr, result)
            self.assertEqual(expr.doit(deep=False), result)
            self.assertEqual(expr.doit(deep=True), result)
            self.assertEqual(sympy.simplify(expr), result)
            self.assertEqual(shape_env.simplify(expr), result)
            self.assertEqual(shape_env.evaluate_expr(expr), result)

    def test_floordiv_assumptions(self):
        cases = (
            sympy.Symbol("i1", integer=True),
            sympy.Symbol("i2", integer=True),
        )

        for base, divisor in itertools.product(cases, repeat=2):

            def op():
                return FloorDiv(base, divisor)

            def is_complex(x):
                return x.is_integer is False and x.is_real is False and x.is_complex

            if is_complex(base) or is_complex(divisor):
                self.assertRaisesRegex(
                    TypeError,
                    (
                        r"unsupported operand type\(s\) for //: 'Symbol' and 'Symbol',"
                        r" expected integer or real"
                    ),
                    op,
                )
                continue

            op = op()

            # In regular Python, x//x == 1.0 if x is a float, but FloorDiv
            # always returns an integer 1 when both args are the same object.
            # This even works for Symbols with no assumptions specified.
            if base is divisor:
                self.assertTrue(op.is_integer)
                self.assertTrue(op.is_real)
            elif base.is_integer and divisor.is_integer:
                self.assertTrue(op.is_integer)
                self.assertTrue(op.is_real)
            else:
                self.assertEqual(op.is_integer, None)
                self.assertTrue(op.is_real)


class TestDimConstraints(TestCase):
    def test_dim_constraints_reduce_congruences_simple(self):
        from sympy import Symbol

        s = Symbol("s", positive=True, integer=True)
        dim_constraints = DimConstraints({}, {}, set(), {})
        dim_constraints._congruences[s] = {
            (s / 2) % 2,
            (s / 2) % 8,
            (s / 2) % 4,
            s % 2,
            ((s / 16) + 2) % 4,
        }
        congruences = dim_constraints._reduce_congruences()
        self.assertEqual(congruences[s], {(s + 32) % 64})

    def test_dim_constraints_reduce_inequalities_simple(self):
        from sympy import Eq, Interval, Ne, Symbol
        from sympy.solvers.inequalities import reduce_inequalities

        s = Symbol("s", positive=True, integer=True)
        exprs = {
            s >= 2,
            Ne(8 * s, 16),
            Ne(s / 2, 1),
            Ne(16 * s, 32),
            s < 16,
            Ne(s, 2),
            s / 2 < 16,
            s / 2 > 1,
            s / 2 >= 2,
            Ne(3 * s / 2, 3),
        }
        solution = reduce_inequalities(exprs, s).as_set()
        self.assertEqual(solution, Interval.Ropen(4, 16))

        exprs.add(Eq(s / 2, 4))
        solution = reduce_inequalities(exprs, s).as_set()
        self.assertEqual(solution, {8})

    def test_dim_constraints_reduce_inequalities_error(self):
        from collections import defaultdict

        from sympy import Symbol
        from sympy.solvers.inequalities import reduce_inequalities

        from torch._dynamo.source import (
            LocalSource,
            TensorProperty,
            TensorPropertySource,
        )
        from torch.fx.experimental.symbolic_shapes import DynamicDimConstraintPrinter

        s0 = Symbol("s0", positive=True, integer=True)
        exprs = {
            4 * s0**3 - 4 * s0**2 + s0 <= 2147483647,
            s0 >= 2,
            s0**3 <= 2147483647,
            s0 <= 2147483647,
        }
        answer = reduce_inequalities(exprs, s0)

        symbol_to_source = defaultdict(list)
        symbol_to_source[s0].append(
            TensorPropertySource(
                base=LocalSource(local_name="a"), prop=TensorProperty.SIZE, idx=0
            )
        )
        dcp = DynamicDimConstraintPrinter(symbol_to_source, {})
        with self.assertRaisesRegex(
            AssertionError,
            "Unknown symbol.*created by constraints solver",
        ):
            dcp.doprint(answer)

    def test_dim_constraints_solve_full(self):
        from sympy import Eq, Integer, Ne, Symbol

        from torch._dynamo.source import (
            LocalSource,
            TensorProperty,
            TensorPropertySource,
        )

        src0 = TensorPropertySource(
            base=LocalSource(local_name="a"), prop=TensorProperty.SIZE, idx=0
        )
        src2 = TensorPropertySource(
            base=LocalSource(local_name="b"), prop=TensorProperty.SIZE, idx=0
        )
        src3 = TensorPropertySource(
            base=LocalSource(local_name="c"), prop=TensorProperty.SIZE, idx=0
        )
        src4 = TensorPropertySource(
            base=LocalSource(local_name="d"), prop=TensorProperty.SIZE, idx=0
        )

        src1 = TensorPropertySource(
            base=LocalSource(local_name="a"), prop=TensorProperty.SIZE, idx=2
        )
        src7 = TensorPropertySource(
            base=LocalSource(local_name="a"), prop=TensorProperty.SIZE, idx=3
        )

        src5 = TensorPropertySource(
            base=LocalSource(local_name="a"), prop=TensorProperty.SIZE, idx=1
        )
        src8 = TensorPropertySource(
            base=LocalSource(local_name="b"), prop=TensorProperty.SIZE, idx=1
        )

        src6 = TensorPropertySource(
            base=LocalSource(local_name="c"), prop=TensorProperty.SIZE, idx=1
        )
        src9 = TensorPropertySource(
            base=LocalSource(local_name="d"), prop=TensorProperty.SIZE, idx=1
        )
        src10 = TensorPropertySource(
            base=LocalSource(local_name="e"), prop=TensorProperty.SIZE, idx=1
        )

        src11 = TensorPropertySource(
            base=LocalSource(local_name="f"), prop=TensorProperty.SIZE, idx=1
        )
        src12 = TensorPropertySource(
            base=LocalSource(local_name="b"), prop=TensorProperty.SIZE, idx=2
        )

        s0 = Symbol("s0", positive=True, integer=True)
        s1 = Symbol("s1", positive=True, integer=True)
        s5 = Symbol("s5", positive=True, integer=True)
        s6 = Symbol("s6", positive=True, integer=True)
        symbol_to_source = {
            s0: [src0, src2, src3, src4],
            s1: [src1, src7],
            s5: [src5, src8],
            s6: [src6, src9, src10],
        }
        var_to_val = {s0: 8, s1: 96, s5: 22, s6: 21}
        marked_dynamic = {s0, s1, s5, s6}
        dim_constraints = DimConstraints(
            symbol_to_source, var_to_val, marked_dynamic, {}
        )
        dim_constraints.add_equality(src2, s0)
        dim_constraints.add_equality(src3, s0)
        dim_constraints.add_equality(src4, s0)
        dim_constraints.add_equality(src7, s1)
        dim_constraints.add_equality(src8, s5)
        dim_constraints.add_equality(src9, s6)
        dim_constraints.add_equality(src10, s6)
        dim_constraints.add_equality(src11, Integer(1))
        dim_constraints.add_equality(src12, Integer(3))

        dim_constraints.add(s1**2 <= 2147483647)
        dim_constraints.add(32 * s1**2 <= 2147483647)
        dim_constraints.add(s0 < 16)
        dim_constraints.add(Eq(Mod(s1, 2), 0))
        dim_constraints.add(Ne(FloorDiv(s1, 2), 1))
        dim_constraints.add(Ne((FloorDiv(s1, 2)) ** 2, 1))
        dim_constraints.add(32 * (FloorDiv(s1, 2)) ** 2 <= 2147483647)
        dim_constraints.add((FloorDiv(s1, 2)) ** 2 > 1)
        dim_constraints.add(Ne(FloorDiv(s1, 2), 1))
        dim_constraints.add(
            64 * (FloorDiv((FloorDiv(s1, 2) - 1), 2)) ** 2
            + 128 * (FloorDiv((FloorDiv(s1, 2) - 1), 2))
            + 64
            <= 2147483647
        )
        dim_constraints.add(Ne(FloorDiv((FloorDiv(s1, 2) - 1), 2) + 1, 1))
        dim_constraints.add(
            Ne(
                (FloorDiv((FloorDiv(s1, 2) - 1), 2)) ** 2
                + 2 * (FloorDiv((FloorDiv(s1, 2) - 1), 2))
                + 1,
                1,
            )
        )
        dim_constraints.add(Ne(FloorDiv((FloorDiv(s1, 2) - 1), 2) + 1, 1))
        dim_constraints.add(
            (FloorDiv((FloorDiv(s1, 2) - 1), 2)) ** 2
            + 2 * (FloorDiv((FloorDiv(s1, 2) - 1), 2))
            + 1
            > 1
        )
        dim_constraints.add(
            128 * (FloorDiv((FloorDiv(s1, 2) - 1), 4)) ** 2
            + 256 * (FloorDiv((FloorDiv(s1, 2) - 1), 4))
            + 128
            <= 2147483647
        )
        dim_constraints.add(Ne(FloorDiv((FloorDiv(s1, 2) - 1), 4) + 1, 1))
        dim_constraints.add(
            Ne(
                (FloorDiv((FloorDiv(s1, 2) - 1), 4)) ** 2
                + 2 * (FloorDiv((FloorDiv(s1, 2) - 1), 4))
                + 1,
                1,
            )
        )
        dim_constraints.add(Ne(FloorDiv((FloorDiv(s1, 2) - 1), 4) + 1, 1))
        dim_constraints.add(
            (FloorDiv((FloorDiv(s1, 2) - 1), 4)) ** 2
            + 2 * (FloorDiv((FloorDiv(s1, 2) - 1), 4))
            + 1
            > 1
        )
        dim_constraints.add(
            256 * (FloorDiv((FloorDiv(s1, 2) - 1), 8)) ** 2
            + 512 * (FloorDiv((FloorDiv(s1, 2) - 1), 8))
            + 256
            <= 2147483647
        )
        dim_constraints.add(Ne(FloorDiv((FloorDiv(s1, 2) - 1), 8) + 1, 1))
        dim_constraints.add(
            Ne(
                (FloorDiv((FloorDiv(s1, 2) - 1), 8)) ** 2
                + 2 * (FloorDiv((FloorDiv(s1, 2) - 1), 8))
                + 1,
                1,
            )
        )
        dim_constraints.add(Ne(FloorDiv((FloorDiv(s1, 2) - 1), 8) + 1, 1))
        dim_constraints.add(
            (FloorDiv((FloorDiv(s1, 2) - 1), 8)) ** 2
            + 2 * (FloorDiv((FloorDiv(s1, 2) - 1), 8))
            + 1
            > 1
        )
        dim_constraints.add(FloorDiv((FloorDiv(s1, 2) - 1), 8) + 1 >= 3)
        dim_constraints.add(
            60 * (FloorDiv((FloorDiv(s1, 2) - 1), 8)) ** 2
            - 120 * FloorDiv((FloorDiv(s1, 2) - 1), 8)
            + 60
            <= 2147483647
        )
        dim_constraints.add(FloorDiv((FloorDiv(s1, 2) - 1), 8) - 1 >= 0)
        dim_constraints.add(FloorDiv((FloorDiv(s1, 2) - 1), 8) - 1 >= 1)
        dim_constraints.add(
            Ne(
                60 * s0 * (FloorDiv((FloorDiv(s1, 2) - 1), 8)) ** 2
                - 120 * s0 * FloorDiv((FloorDiv(s1, 2) - 1), 8)
                + 60 * s0,
                0,
            )
        )
        dim_constraints.add(Ne(FloorDiv((FloorDiv(s1, 2) - 1), 8) - 1, 1))
        dim_constraints.add(
            Ne(
                (FloorDiv((FloorDiv(s1, 2) - 1), 8)) ** 2
                - 2 * FloorDiv((FloorDiv(s1, 2) - 1), 8)
                + 1,
                1,
            )
        )
        dim_constraints.add(
            Ne(
                (FloorDiv((FloorDiv(s1, 2) - 1), 8)) ** 2
                - 2 * FloorDiv((FloorDiv(s1, 2) - 1), 8)
                + 1,
                0,
            )
        )
        dim_constraints.add(
            (FloorDiv((FloorDiv(s1, 2) - 1), 8)) ** 2
            - 2 * FloorDiv((FloorDiv(s1, 2) - 1), 8)
            + 1
            >= 0
        )
        dim_constraints.add(Ne(FloorDiv((FloorDiv(s1, 2) - 1), 8) - 1, 0))
        dim_constraints.add(
            1
            < 60 * (FloorDiv((FloorDiv(s1, 2) - 1), 8)) ** 2
            - 120 * FloorDiv((FloorDiv(s1, 2) - 1), 8)
            + 60
        )
        dim_constraints.add(Ne(FloorDiv((FloorDiv(s1, 2) - 1), 8) - 1, -1))
        dim_constraints.add(
            Ne(
                60 * s0 * (FloorDiv((FloorDiv(s1, 2) - 1), 8)) ** 2
                - 120 * s0 * FloorDiv((FloorDiv(s1, 2) - 1), 8)
                + 60 * s0,
                120 * (FloorDiv((FloorDiv(s1, 2) - 1), 8)) ** 2
                - 240 * FloorDiv((FloorDiv(s1, 2) - 1), 8)
                + 120,
            )
        )
        dim_constraints.add(
            120 * (FloorDiv((FloorDiv(s1, 2) - 1), 8)) ** 2
            - 240 * FloorDiv((FloorDiv(s1, 2) - 1), 8)
            + 120
            > 0
        )
        dim_constraints.add(
            Eq(
                60 * (FloorDiv((FloorDiv(s1, 2) - 1), 8)) ** 2 * (Mod(s0, 2))
                - 120 * FloorDiv((FloorDiv(s1, 2) - 1), 8) * Mod(s0, 2)
                + 60 * (Mod(s0, 2)),
                0,
            )
        )
        dim_constraints.add(
            Ne(
                120 * (FloorDiv((FloorDiv(s1, 2) - 1), 8)) ** 2
                - 240 * FloorDiv((FloorDiv(s1, 2) - 1), 8)
                + 120,
                0,
            )
        )
        dim_constraints.add(
            Ne(
                60
                * (FloorDiv(s0, 2))
                * (FloorDiv(s0, (FloorDiv(s0, 2))))
                * (FloorDiv((FloorDiv(s1, 2) - 1), 8)) ** 2
                - 120
                * FloorDiv(s0, 2)
                * FloorDiv(s0, (FloorDiv(s0, 2)))
                * FloorDiv((FloorDiv(s1, 2) - 1), 8)
                + 60 * (FloorDiv(s0, 2)) * (FloorDiv(s0, (FloorDiv(s0, 2)))),
                0,
            )
        )
        dim_constraints.add(Ne(FloorDiv(s0, 2), 1))
        dim_constraints.add(
            Ne(
                60 * (FloorDiv((FloorDiv(s1, 2) - 1), 8)) ** 2
                - 120 * FloorDiv((FloorDiv(s1, 2) - 1), 8)
                + 60,
                0,
            )
        )
        dim_constraints.add(
            60 * (FloorDiv((FloorDiv(s1, 2) - 1), 8)) ** 2
            - 120 * FloorDiv((FloorDiv(s1, 2) - 1), 8)
            + 60
            >= 0
        )
        dim_constraints.add(
            1
            < 60
            * (FloorDiv(s0, (FloorDiv(s0, 2))))
            * (FloorDiv((FloorDiv(s1, 2) - 1), 8)) ** 2
            - 120 * FloorDiv(s0, (FloorDiv(s0, 2))) * FloorDiv((FloorDiv(s1, 2) - 1), 8)
            + 60 * (FloorDiv(s0, (FloorDiv(s0, 2))))
        )
        dim_constraints.add(Ne(16 * s0, 32))
        dim_constraints.add(Eq(16 * (Mod(s0, 2)), 0))
        dim_constraints.add(Ne(16 * s0, 32))
        dim_constraints.add(Eq(16 * (Mod(s0, 2)), 0))
        dim_constraints.add(FloorDiv(s0, 2) >= 2)
        dim_constraints.add(Ne(FloorDiv(s0, 2), 1))
        dim_constraints.add(1 < FloorDiv(s0, 2))
        dim_constraints.add(Ne(s0, 2))
        dim_constraints.add(
            60
            * (FloorDiv(s0, (FloorDiv(s0, 2))))
            * (FloorDiv((FloorDiv(s1, 2) - 1), 8)) ** 2
            - 120 * FloorDiv(s0, (FloorDiv(s0, 2))) * FloorDiv((FloorDiv(s1, 2) - 1), 8)
            + 60 * (FloorDiv(s0, (FloorDiv(s0, 2))))
            >= 60 * (FloorDiv((FloorDiv(s1, 2) - 1), 8)) ** 2
            - 120 * FloorDiv((FloorDiv(s1, 2) - 1), 8)
            + 60
        )
        dim_constraints.add(
            60
            * (FloorDiv(s0, 2))
            * (FloorDiv(s0, (FloorDiv(s0, 2))))
            * (FloorDiv((FloorDiv(s1, 2) - 1), 8)) ** 2
            - 120
            * FloorDiv(s0, 2)
            * FloorDiv(s0, (FloorDiv(s0, 2)))
            * FloorDiv((FloorDiv(s1, 2) - 1), 8)
            + 60 * (FloorDiv(s0, 2)) * (FloorDiv(s0, (FloorDiv(s0, 2))))
            > 0
        )
        dim_constraints.add(
            Ne(
                60
                * (FloorDiv(s0, 2))
                * (FloorDiv(s0, (FloorDiv(s0, 2))))
                * (FloorDiv((FloorDiv(s1, 2) - 1), 8)) ** 2
                - 120
                * FloorDiv(s0, 2)
                * FloorDiv(s0, (FloorDiv(s0, 2)))
                * FloorDiv((FloorDiv(s1, 2) - 1), 8)
                + 60 * (FloorDiv(s0, 2)) * (FloorDiv(s0, (FloorDiv(s0, 2)))),
                3 * (FloorDiv(s0, 2)) * (FloorDiv(s0, (FloorDiv(s0, 2)))),
            )
        )
        dim_constraints.add(
            Ne(
                20 * (FloorDiv((FloorDiv(s1, 2) - 1), 8)) ** 2
                - 40 * FloorDiv((FloorDiv(s1, 2) - 1), 8)
                + 20,
                0,
            )
        )
        dim_constraints.add(
            20 * (FloorDiv((FloorDiv(s1, 2) - 1), 8)) ** 2
            - 40 * FloorDiv((FloorDiv(s1, 2) - 1), 8)
            + 20
            >= 0
        )
        dim_constraints.add(
            Ne(
                20 * (FloorDiv((FloorDiv(s1, 2) - 1), 8)) ** 2
                - 40 * FloorDiv((FloorDiv(s1, 2) - 1), 8)
                + 20,
                20,
            )
        )
        dim_constraints.add(
            Ne(
                20
                * (
                    Mod(
                        1,
                        (FloorDiv((FloorDiv(s1, 2) - 1), 8)) ** 2
                        - 2 * FloorDiv((FloorDiv(s1, 2) - 1), 8)
                        + 1,
                    )
                ),
                0,
            )
        )
        dim_constraints.add(
            Ne(
                20
                * (FloorDiv((FloorDiv(s1, 2) - 1), 8))
                * (
                    Mod(
                        1,
                        (FloorDiv((FloorDiv(s1, 2) - 1), 8)) ** 2
                        / (FloorDiv((FloorDiv(s1, 2) - 1), 8) - 1)
                        - 2
                        * FloorDiv((FloorDiv(s1, 2) - 1), 8)
                        / (FloorDiv((FloorDiv(s1, 2) - 1), 8) - 1)
                        + 1 / (FloorDiv((FloorDiv(s1, 2) - 1), 8) - 1),
                    )
                )
                - 20
                * Mod(
                    1,
                    (FloorDiv((FloorDiv(s1, 2) - 1), 8)) ** 2
                    / (FloorDiv((FloorDiv(s1, 2) - 1), 8) - 1)
                    - 2
                    * FloorDiv((FloorDiv(s1, 2) - 1), 8)
                    / (FloorDiv((FloorDiv(s1, 2) - 1), 8) - 1)
                    + 1 / (FloorDiv((FloorDiv(s1, 2) - 1), 8) - 1),
                ),
                0,
            )
        )
        dim_constraints.add(Ne(FloorDiv((FloorDiv(s1, 2) - 1), 8) - 1, 1))
        dim_constraints.add(
            (FloorDiv((FloorDiv(s1, 2) - 1), 8)) ** 2
            - 2 * FloorDiv((FloorDiv(s1, 2) - 1), 8)
            + 1
            >= 1
        )
        dim_constraints.add(
            20 * (FloorDiv((FloorDiv(s1, 2) - 1), 8)) ** 2
            - 40 * FloorDiv((FloorDiv(s1, 2) - 1), 8)
            + 20
            >= 0
        )
        dim_constraints.add(
            20 * (FloorDiv((FloorDiv(s1, 2) - 1), 8)) ** 2
            - 40 * FloorDiv((FloorDiv(s1, 2) - 1), 8)
            + 20
            >= 1
        )
        dim_constraints.add(
            20 * (FloorDiv((FloorDiv(s1, 2) - 1), 8)) ** 2
            - 40 * FloorDiv((FloorDiv(s1, 2) - 1), 8)
            + 20
            >= 2
        )
        dim_constraints.add(
            20 * (FloorDiv((FloorDiv(s1, 2) - 1), 8)) ** 2
            - 40 * FloorDiv((FloorDiv(s1, 2) - 1), 8)
            + 20
            > 1
        )
        dim_constraints.add(
            20 * (FloorDiv((FloorDiv(s1, 2) - 1), 8)) ** 2
            - 40 * FloorDiv((FloorDiv(s1, 2) - 1), 8)
            + 20
            < 60 * (FloorDiv((FloorDiv(s1, 2) - 1), 8)) ** 2
            - 120 * FloorDiv((FloorDiv(s1, 2) - 1), 8)
            + 60
        )
        dim_constraints.add(
            Ne(
                60 * (FloorDiv((FloorDiv(s1, 2) - 1), 8)) ** 2
                - 120 * FloorDiv((FloorDiv(s1, 2) - 1), 8)
                + 60,
                60,
            )
        )
        dim_constraints.add(
            Ne(
                FloorDiv((FloorDiv(s1, 2) - 1), 8) - 1,
                (FloorDiv((FloorDiv(s1, 2) - 1), 8)) ** 2
                - 2 * FloorDiv((FloorDiv(s1, 2) - 1), 8)
                + 1,
            )
        )
        dim_constraints.add(
            Eq(
                (FloorDiv((FloorDiv(s1, 2) - 1), 8))
                * (
                    Mod(
                        (FloorDiv((FloorDiv(s1, 2) - 1), 8)) ** 2
                        / (FloorDiv((FloorDiv(s1, 2) - 1), 8) - 1)
                        - 2
                        * FloorDiv((FloorDiv(s1, 2) - 1), 8)
                        / (FloorDiv((FloorDiv(s1, 2) - 1), 8) - 1)
                        + 1 / (FloorDiv((FloorDiv(s1, 2) - 1), 8) - 1),
                        1,
                    )
                )
                - Mod(
                    (FloorDiv((FloorDiv(s1, 2) - 1), 8)) ** 2
                    / (FloorDiv((FloorDiv(s1, 2) - 1), 8) - 1)
                    - 2
                    * FloorDiv((FloorDiv(s1, 2) - 1), 8)
                    / (FloorDiv((FloorDiv(s1, 2) - 1), 8) - 1)
                    + 1 / (FloorDiv((FloorDiv(s1, 2) - 1), 8) - 1),
                    1,
                ),
                0,
            )
        )
        dim_constraints.add(
            Ne(
                (FloorDiv((FloorDiv(s1, 2) - 1), 8)) ** 2
                - 2 * FloorDiv((FloorDiv(s1, 2) - 1), 8)
                + 1,
                FloorDiv((FloorDiv(s1, 2) - 1), 8) - 1,
            )
        )
        dim_constraints.add(Ne(8 * s0, 16))
        dim_constraints.add(
            60 * (FloorDiv((FloorDiv(s1, 2) - 1), 8)) ** 2
            - 120 * FloorDiv((FloorDiv(s1, 2) - 1), 8)
            + 60
            >= (FloorDiv((FloorDiv(s1, 2) - 1), 8)) ** 2
            - 2 * FloorDiv((FloorDiv(s1, 2) - 1), 8)
            + 1
        )
        dim_constraints.add(
            60
            * (FloorDiv(s0, (FloorDiv(s0, 2))))
            * (FloorDiv((FloorDiv(s1, 2) - 1), 8)) ** 2
            - 120 * FloorDiv(s0, (FloorDiv(s0, 2))) * FloorDiv((FloorDiv(s1, 2) - 1), 8)
            + 60 * (FloorDiv(s0, (FloorDiv(s0, 2))))
            <= 2147483647
        )
        dim_constraints.add(
            90 * (FloorDiv((FloorDiv(s1, 2) - 1), 8)) ** 2
            - 180 * FloorDiv((FloorDiv(s1, 2) - 1), 8)
            + 90
            <= 2147483647
        )
        dim_constraints.add(FloorDiv(s0, 2) < 16)
        dim_constraints.add(FloorDiv(s0, 2) > 1)
        dim_constraints.add(
            Ne(
                90 * (FloorDiv(s0, 2)) * (FloorDiv((FloorDiv(s1, 2) - 1), 8)) ** 2
                - 180 * FloorDiv(s0, 2) * FloorDiv((FloorDiv(s1, 2) - 1), 8)
                + 90 * (FloorDiv(s0, 2)),
                0,
            )
        )
        dim_constraints.add(
            1
            < 90 * (FloorDiv((FloorDiv(s1, 2) - 1), 8)) ** 2
            - 180 * FloorDiv((FloorDiv(s1, 2) - 1), 8)
            + 90
        )
        dim_constraints.add(
            (FloorDiv((FloorDiv(s1, 2) - 1), 8)) ** 2
            - 2 * FloorDiv((FloorDiv(s1, 2) - 1), 8)
            + 1
            > 1
        )
        dim_constraints.add(
            60
            * (FloorDiv(s0, (FloorDiv(s0, 2))))
            * (FloorDiv((FloorDiv(s1, 2) - 1), 8)) ** 2
            - 120 * FloorDiv(s0, (FloorDiv(s0, 2))) * FloorDiv((FloorDiv(s1, 2) - 1), 8)
            + 60 * (FloorDiv(s0, (FloorDiv(s0, 2))))
            > 1
        )
        dim_constraints.add(
            Ne(
                60 * (FloorDiv(s0, 2)) * (FloorDiv((FloorDiv(s1, 2) - 1), 8)) ** 2
                - 120 * FloorDiv(s0, 2) * FloorDiv((FloorDiv(s1, 2) - 1), 8)
                + 60 * (FloorDiv(s0, 2)),
                0,
            )
        )
        dim_constraints.add(
            90 * (FloorDiv((FloorDiv(s1, 2) - 1), 8)) ** 2
            - 180 * FloorDiv((FloorDiv(s1, 2) - 1), 8)
            + 90
            > 1
        )
        dim_constraints.add(
            60 * (FloorDiv((FloorDiv(s1, 2) - 1), 8)) ** 2
            - 120 * FloorDiv((FloorDiv(s1, 2) - 1), 8)
            + 60
            > 1
        )
        dim_constraints.add(
            Ne(
                60 * (FloorDiv(s0, 2)) * (FloorDiv((FloorDiv(s1, 2) - 1), 8)) ** 2
                - 120 * FloorDiv(s0, 2) * FloorDiv((FloorDiv(s1, 2) - 1), 8)
                + 60 * (FloorDiv(s0, 2)),
                3 * (FloorDiv(s0, 2)),
            )
        )
        dim_constraints.add(
            60 * (FloorDiv(s0, 2)) * (FloorDiv((FloorDiv(s1, 2) - 1), 8)) ** 2
            - 120 * FloorDiv(s0, 2) * FloorDiv((FloorDiv(s1, 2) - 1), 8)
            + 60 * (FloorDiv(s0, 2))
            > 0
        )
        dim_constraints.add(
            60 * (FloorDiv((FloorDiv(s1, 2) - 1), 8)) ** 2
            - 120 * FloorDiv((FloorDiv(s1, 2) - 1), 8)
            + 60
            > 0
        )
        dim_constraints.add(
            Ne(
                120 * (FloorDiv((FloorDiv(s1, 2) - 1), 8)) ** 2
                - 240 * FloorDiv((FloorDiv(s1, 2) - 1), 8)
                + 120,
                0,
            )
        )
        dim_constraints.add(
            1
            < 120 * (FloorDiv((FloorDiv(s1, 2) - 1), 8)) ** 2
            - 240 * FloorDiv((FloorDiv(s1, 2) - 1), 8)
            + 120
        )
        dim_constraints.add(
            Ne(
                120 * (FloorDiv((FloorDiv(s1, 2) - 1), 8)) ** 2
                - 240 * FloorDiv((FloorDiv(s1, 2) - 1), 8)
                + 120,
                6,
            )
        )
        dim_constraints.add(
            120 * (FloorDiv((FloorDiv(s1, 2) - 1), 8)) ** 2
            - 240 * FloorDiv((FloorDiv(s1, 2) - 1), 8)
            + 120
            > 0
        )
        dim_constraints.add(
            Ne(
                120 * (FloorDiv((FloorDiv(s1, 2) - 1), 8)) ** 2
                - 240 * FloorDiv((FloorDiv(s1, 2) - 1), 8)
                + 120,
                0,
            )
        )
        dim_constraints.add(
            120 * (FloorDiv((FloorDiv(s1, 2) - 1), 8)) ** 2
            - 240 * FloorDiv((FloorDiv(s1, 2) - 1), 8)
            + 120
            <= 2147483647
        )
        dim_constraints.add(
            120 * (FloorDiv((FloorDiv(s1, 2) - 1), 8)) ** 2
            - 240 * FloorDiv((FloorDiv(s1, 2) - 1), 8)
            + 120
            <= 20480
        )
        dim_constraints.add(
            Ne(
                90 * (FloorDiv((FloorDiv(s1, 2) - 1), 8)) ** 2
                - 180 * FloorDiv((FloorDiv(s1, 2) - 1), 8)
                + 90,
                0,
            )
        )
        dim_constraints.add(
            120 * (FloorDiv((FloorDiv(s1, 2) - 1), 8)) ** 2
            - 240 * FloorDiv((FloorDiv(s1, 2) - 1), 8)
            + 120
            > 1
        )
        dim_constraints.add(
            90 * (FloorDiv((FloorDiv(s1, 2) - 1), 8)) ** 2
            - 180 * FloorDiv((FloorDiv(s1, 2) - 1), 8)
            + 90
            <= 20480
        )
        dim_constraints.add(
            60 * (FloorDiv((FloorDiv(s1, 2) - 1), 8)) ** 2
            - 120 * FloorDiv((FloorDiv(s1, 2) - 1), 8)
            + 60
            <= 20480
        )
        dim_constraints.add(
            Ne(
                240 * (FloorDiv((FloorDiv(s1, 2) - 1), 8)) ** 2
                - 480 * FloorDiv((FloorDiv(s1, 2) - 1), 8)
                + 240,
                0,
            )
        )
        dim_constraints.add(Eq(6 * s5, 132))
        dim_constraints.add(Eq(4, FloorDiv(s0, 2)))
        dim_constraints.add(Eq(FloorDiv((FloorDiv(s1, 2) - 1), 8) - 1, 4))
        dim_constraints.add(
            Ne(
                64 * (FloorDiv(s0, 2)) * (FloorDiv((FloorDiv(s1, 2) - 1), 8)) ** 2
                - 128 * FloorDiv(s0, 2) * FloorDiv((FloorDiv(s1, 2) - 1), 8)
                + 64 * (FloorDiv(s0, 2)),
                0,
            )
        )
        dim_constraints.add(
            1
            < 64 * (FloorDiv((FloorDiv(s1, 2) - 1), 8)) ** 2
            - 128 * FloorDiv((FloorDiv(s1, 2) - 1), 8)
            + 64
        )
        dim_constraints.add(
            64 * (FloorDiv((FloorDiv(s1, 2) - 1), 8)) ** 2
            - 128 * FloorDiv((FloorDiv(s1, 2) - 1), 8)
            + 64
            <= 2147483647
        )
        dim_constraints.add(
            64 * (FloorDiv((FloorDiv(s1, 2) - 1), 8)) ** 2
            - 128 * FloorDiv((FloorDiv(s1, 2) - 1), 8)
            + 64
            > 1
        )
        dim_constraints.add(
            62 * (FloorDiv((FloorDiv(s1, 2) - 1), 8)) ** 2
            - 124 * FloorDiv((FloorDiv(s1, 2) - 1), 8)
            + 62
            <= 2147483647
        )
        dim_constraints.add(
            Ne(
                62 * (FloorDiv(s0, 2)) * (FloorDiv((FloorDiv(s1, 2) - 1), 8)) ** 2
                - 124 * FloorDiv(s0, 2) * FloorDiv((FloorDiv(s1, 2) - 1), 8)
                + 62 * (FloorDiv(s0, 2)),
                0,
            )
        )
        dim_constraints.add(
            1
            < 62 * (FloorDiv((FloorDiv(s1, 2) - 1), 8)) ** 2
            - 124 * FloorDiv((FloorDiv(s1, 2) - 1), 8)
            + 62
        )
        dim_constraints.add(Ne(3 * (FloorDiv(s0, 2)), 3))
        dim_constraints.add(Ne(3 * (FloorDiv(s0, 2)), 3))
        dim_constraints.add(Eq(FloorDiv(s0, 2), 4))
        dim_constraints.add(Eq(4, FloorDiv(s0, 2)))
        dim_constraints.add(Eq(FloorDiv(s0, 2), 4))
        dim_constraints.add(FloorDiv((FloorDiv(s1, 2) - 1), 8) - 1 >= 3)
        dim_constraints.add(
            64 * (FloorDiv((FloorDiv(s1, 2) - 1), 8)) ** 2
            - 384 * FloorDiv((FloorDiv(s1, 2) - 1), 8)
            + 576
            <= 2147483647
        )
        dim_constraints.add(FloorDiv((FloorDiv(s1, 2) - 1), 8) - 3 >= 0)
        dim_constraints.add(FloorDiv((FloorDiv(s1, 2) - 1), 8) - 3 >= 1)
        dim_constraints.add(
            Ne(
                64 * (FloorDiv(s0, 2)) * (FloorDiv((FloorDiv(s1, 2) - 1), 8)) ** 2
                - 384 * FloorDiv(s0, 2) * FloorDiv((FloorDiv(s1, 2) - 1), 8)
                + 576 * (FloorDiv(s0, 2)),
                0,
            )
        )
        dim_constraints.add(Ne(FloorDiv((FloorDiv(s1, 2) - 1), 8) - 3, 1))
        dim_constraints.add(
            Ne(
                (FloorDiv((FloorDiv(s1, 2) - 1), 8)) ** 2
                - 6 * FloorDiv((FloorDiv(s1, 2) - 1), 8)
                + 9,
                1,
            )
        )
        dim_constraints.add(
            Ne(
                (FloorDiv((FloorDiv(s1, 2) - 1), 8)) ** 2
                - 6 * FloorDiv((FloorDiv(s1, 2) - 1), 8)
                + 9,
                0,
            )
        )
        dim_constraints.add(
            (FloorDiv((FloorDiv(s1, 2) - 1), 8)) ** 2
            - 6 * FloorDiv((FloorDiv(s1, 2) - 1), 8)
            + 9
            >= 0
        )
        dim_constraints.add(Ne(FloorDiv((FloorDiv(s1, 2) - 1), 8) - 3, 0))
        dim_constraints.add(
            1
            < 64 * (FloorDiv((FloorDiv(s1, 2) - 1), 8)) ** 2
            - 384 * FloorDiv((FloorDiv(s1, 2) - 1), 8)
            + 576
        )
        dim_constraints.add(Ne(FloorDiv((FloorDiv(s1, 2) - 1), 8) - 3, 1))
        dim_constraints.add(
            Ne(
                64 * (FloorDiv(s0, 2)) * (FloorDiv((FloorDiv(s1, 2) - 1), 8)) ** 2
                - 384 * FloorDiv(s0, 2) * FloorDiv((FloorDiv(s1, 2) - 1), 8)
                + 576 * (FloorDiv(s0, 2)),
                256,
            )
        )
        dim_constraints.add(
            Eq(
                64
                * (
                    Mod(
                        (FloorDiv(s0, 2)) * (FloorDiv((FloorDiv(s1, 2) - 1), 8)) ** 2
                        - 6 * FloorDiv(s0, 2) * FloorDiv((FloorDiv(s1, 2) - 1), 8)
                        + 9 * (FloorDiv(s0, 2)),
                        4,
                    )
                ),
                0,
            )
        )
        dim_constraints.add(
            Eq(
                FloorDiv(s0, 2),
                FloorDiv(
                    (
                        (FloorDiv(s0, 2)) * (FloorDiv((FloorDiv(s1, 2) - 1), 8)) ** 2
                        - 6 * FloorDiv(s0, 2) * FloorDiv((FloorDiv(s1, 2) - 1), 8)
                        + 9 * (FloorDiv(s0, 2))
                    ),
                    4,
                ),
            )
        )
        dim_constraints.add(
            Eq(
                FloorDiv(
                    (
                        (FloorDiv(s0, 2)) * (FloorDiv((FloorDiv(s1, 2) - 1), 8)) ** 2
                        - 6 * FloorDiv(s0, 2) * FloorDiv((FloorDiv(s1, 2) - 1), 8)
                        + 9 * (FloorDiv(s0, 2))
                    ),
                    4,
                ),
                FloorDiv(s0, 2),
            )
        )
        dim_constraints.add(
            Ne(64 * (Mod(FloorDiv((FloorDiv(s1, 2) - 1), 8) + 1, 4)), 0)
        )
        dim_constraints.add(
            Eq(
                64
                * (
                    Mod(
                        (FloorDiv((FloorDiv(s1, 2) - 1), 8)) ** 2
                        - 6 * FloorDiv((FloorDiv(s1, 2) - 1), 8)
                        + 1,
                        4,
                    )
                ),
                0,
            )
        )
        dim_constraints.add(
            64 * (FloorDiv(s0, 2)) * (FloorDiv((FloorDiv(s1, 2) - 1), 8)) ** 2
            - 384 * FloorDiv(s0, 2) * FloorDiv((FloorDiv(s1, 2) - 1), 8)
            + 576 * (FloorDiv(s0, 2))
            > 0
        )
        dim_constraints.add(
            (FloorDiv((FloorDiv(s1, 2) - 1), 8)) ** 2
            - 6 * FloorDiv((FloorDiv(s1, 2) - 1), 8)
            + 9
            >= 1
        )
        dim_constraints.add(
            Eq(
                64 * (FloorDiv((FloorDiv(s1, 2) - 1), 8)) ** 2
                - 384 * FloorDiv((FloorDiv(s1, 2) - 1), 8)
                + 576,
                256,
            )
        )
        dim_constraints.add(
            60 * (FloorDiv((FloorDiv(s1, 2) - 1), 8)) ** 2
            - 360 * FloorDiv((FloorDiv(s1, 2) - 1), 8)
            + 540
            <= 2147483647
        )
        dim_constraints.add(
            Ne(
                60 * (FloorDiv(s0, 2)) * (FloorDiv((FloorDiv(s1, 2) - 1), 8)) ** 2
                - 360 * FloorDiv(s0, 2) * FloorDiv((FloorDiv(s1, 2) - 1), 8)
                + 540 * (FloorDiv(s0, 2)),
                0,
            )
        )
        dim_constraints.add(
            1
            < 60 * (FloorDiv((FloorDiv(s1, 2) - 1), 8)) ** 2
            - 360 * FloorDiv((FloorDiv(s1, 2) - 1), 8)
            + 540
        )
        dim_constraints.add(
            (FloorDiv((FloorDiv(s1, 2) - 1), 8)) ** 2
            - 6 * FloorDiv((FloorDiv(s1, 2) - 1), 8)
            + 9
            <= 2147483647
        )
        dim_constraints.add(
            Ne(
                (FloorDiv(s0, 2)) * (FloorDiv((FloorDiv(s1, 2) - 1), 8)) ** 2
                - 6 * FloorDiv(s0, 2) * FloorDiv((FloorDiv(s1, 2) - 1), 8)
                + 9 * (FloorDiv(s0, 2)),
                0,
            )
        )
        dim_constraints.add(
            1
            < (FloorDiv((FloorDiv(s1, 2) - 1), 8)) ** 2
            - 6 * FloorDiv((FloorDiv(s1, 2) - 1), 8)
            + 9
        )
        dim_constraints.add(
            (FloorDiv((FloorDiv(s1, 2) - 1), 8)) ** 2
            - 6 * FloorDiv((FloorDiv(s1, 2) - 1), 8)
            + 9
            > 1
        )
        dim_constraints.add(
            60 * (FloorDiv((FloorDiv(s1, 2) - 1), 8)) ** 2
            - 360 * FloorDiv((FloorDiv(s1, 2) - 1), 8)
            + 540
            > 1
        )
        dim_constraints.add(s0 >= 2)
        dim_constraints.add(s1 >= 2)
        dim_constraints.add(s6 >= 2)
        dim_constraints.add(s5 >= 2)

        dim_constraints.solve()
        self.assertEqual(
            dim_constraints._static_results,
            {
                "L['c'].size()[0] == 8",
                "L['d'].size()[0] == 8",
                "L['a'].size()[2] == 96",
                "L['f'].size()[1] == 1",
                "L['a'].size()[3] == 96",
                "L['b'].size()[2] == 3",
                "L['b'].size()[1] == 22",
                "L['b'].size()[0] == 8",
                "L['a'].size()[1] == 22",
                "L['a'].size()[0] == 8",
            },
        )
        self.assertEqual(
            dim_constraints._dynamic_results,
            {
                "2 <= L['c'].size()[1]",
                "L['d'].size()[1] == L['c'].size()[1]",
                "L['e'].size()[1] == L['c'].size()[1]",
            },
        )


class TestGuardsExpressions(TestCase):
    """
    Tests the guards-related methods used by the inductor FX graph cache.
    """

    def test_guards_gt_lt(self):
        shape_env = ShapeEnv()
        s0 = create_symint(shape_env, 6)
        s1 = create_symint(shape_env, 7)
        s2 = create_symint(shape_env, 5)

        guard_int(sym_int(s0 > 5))
        guard_int(sym_int(s0 < 7))

        guards = shape_env.produce_guards_expression([s0])

        self.assertTrue(shape_env.evaluate_guards_expression(guards, [hint_int(s0)]))
        self.assertFalse(shape_env.evaluate_guards_expression(guards, [hint_int(s1)]))
        self.assertFalse(shape_env.evaluate_guards_expression(guards, [hint_int(s2)]))

    def test_guards_float_print(self):
        shape_env = ShapeEnv()
        s0 = create_symint(shape_env, 3)
        guard_bool(2 / s0 == 2 / 3)
        guards = shape_env.produce_guards_expression([s0])
        self.assertTrue(shape_env.evaluate_guards_expression(guards, [hint_int(s0)]))

    @skipIfTorchDynamo("Not a TorchDynamo suitable test")
    @torch._dynamo.config.patch("capture_scalar_outputs", True)
    def test_guard_or_true(self):
        from torch.fx.experimental.symbolic_shapes import guard_or_true

        def func(a, b):
            x = a.item()
            if guard_or_true(x == 1):
                return b * 10
            else:
                return b * 20

        # call with guarding.
        self.assertEqual(func(torch.tensor([1]), torch.tensor([1])), torch.tensor([10]))
        self.assertEqual(func(torch.tensor([2]), torch.tensor([1])), torch.tensor([20]))

        unbacked_func = torch.compile(func, dynamic=True, fullgraph=True)
        a = torch.tensor([1])
        b = torch.tensor([1])
        unbacked_func(a, b)

        # always return b*10
        self.assertEqual(
            unbacked_func(torch.tensor([1]), torch.tensor([1])), torch.tensor([10])
        )
        self.assertEqual(
            unbacked_func(torch.tensor([2]), torch.tensor([1])), torch.tensor([10])
        )

        # Test that statically known true works.
        def func2(a, b):
            x = a.item()
            if guard_or_true(x != x):
                return b * 10
            else:
                return b * 20

        unbacked_func2 = torch.compile(func2, dynamic=True, fullgraph=True)
        a = torch.tensor([1])
        b = torch.tensor([1])
        unbacked_func2(a, b)
        # always return b*20
        self.assertEqual(
            unbacked_func2(torch.tensor([1]), torch.tensor([1])), torch.tensor([20])
        )
        self.assertEqual(
            unbacked_func2(torch.tensor([2]), torch.tensor([1])), torch.tensor([20])
        )

        # Test backed_size_oblivious
        with torch.fx.experimental._config.patch("backed_size_oblivious", True):

            def func3(a, b):
                if guard_or_true(a.size()[0] != 9):
                    return b * 10
                else:
                    return b * 20

            compiled = torch.compile(func3, dynamic=True, fullgraph=True)
            a = torch.rand(9, 2)
            b = torch.rand(3, 4)

            self.assertEqual(func3(a, b), b * 20)
            self.assertEqual(compiled(a, b), b * 10)

    @skipIfTorchDynamo("Not a TorchDynamo suitable test")
    @torch._dynamo.config.patch("capture_scalar_outputs", True)
    def test_guard_or_false(self):
        from torch.fx.experimental.symbolic_shapes import guard_or_false

        def func(a, b):
            x = a.item()
            if guard_or_false(x == 1):
                return b * 10
            else:
                return b * 20

        # call with guarding.
        self.assertEqual(func(torch.tensor([1]), torch.tensor([1])), torch.tensor([10]))
        self.assertEqual(func(torch.tensor([2]), torch.tensor([1])), torch.tensor([20]))

        unbacked_func = torch.compile(func, dynamic=True, fullgraph=True)
        a = torch.tensor([1])
        b = torch.tensor([1])
        unbacked_func(a, b)

        # always return b*20
        self.assertEqual(
            unbacked_func(torch.tensor([1]), torch.tensor([1])), torch.tensor([20])
        )
        self.assertEqual(
            unbacked_func(torch.tensor([2]), torch.tensor([1])), torch.tensor([20])
        )

        # Test that statically known true works.
        def func2(a, b):
            x = a.item()
            if guard_or_false(x == x):
                return b * 10
            else:
                return b * 20

        unbacked_func2 = torch.compile(func2, dynamic=True, fullgraph=True)
        a = torch.tensor([1])
        b = torch.tensor([1])
        unbacked_func2(a, b)
        # always return b*10
        self.assertEqual(
            unbacked_func2(torch.tensor([1]), torch.tensor([1])), torch.tensor([10])
        )
        self.assertEqual(
            unbacked_func2(torch.tensor([2]), torch.tensor([1])), torch.tensor([10])
        )

        # Test backed_size_oblivious
        with torch.fx.experimental._config.patch("backed_size_oblivious", True):

            def func3(a, b):
                if guard_or_false(a.size()[0] == 9):
                    return b * 10
                else:
                    return b * 20

            compiled = torch.compile(func3, dynamic=True, fullgraph=True)
            a = torch.rand(9, 2)
            b = torch.rand(3, 4)

            self.assertEqual(func3(a, b), b * 10)
            self.assertEqual(compiled(a, b), b * 20)

    def test_guards_float_div(self):
        shape_env = ShapeEnv()
        s0 = create_symint(shape_env, 8)
        s1 = create_symint(shape_env, 7)

        guard_int(sym_int(s0 / 2.0))
        guards = shape_env.produce_guards_expression([s0])

        self.assertIn("math.trunc(", guards)
        self.assertIn("float(", guards)
        self.assertTrue(shape_env.evaluate_guards_expression(guards, [hint_int(s0)]))
        self.assertFalse(shape_env.evaluate_guards_expression(guards, [hint_int(s1)]))

    def test_remove_symbols_without_guarding(self):
        from torch._functorch.partitioners import _remove_symbols_without_guarding

        shape_env = ShapeEnv()

        x = create_fake_tensor_with_dynamic_size(
            torch.randn(5, 8),
            shape_env,
            dynamic_sizes=[
                DimDynamic.DYNAMIC,
                DimDynamic.DYNAMIC,
            ],
            dynamic_strides=[
                DimDynamic.INFER_STRIDE,
                DimDynamic.INFER_STRIDE,
            ],
        )

        self.assertEqual(f"{x.stride()}", "(s49, 1)")
        self.assertEqual(f"{x.shape}", "torch.Size([s26, s49])")

        x_clean = _remove_symbols_without_guarding(x, 4096)

        self.assertEqual(f"{x_clean.stride()}", "(8, 1)")
        self.assertEqual(f"{x_clean.shape}", "torch.Size([5, 8])")

<<<<<<< HEAD
=======
    @torch._dynamo.config.patch("capture_scalar_outputs", True)
    def test_deferred_neq_assert(self):
        @torch.compile(fullgraph=True)
        def func(a):
            torch._check(a.item() != 5)
            return a.item() * 10

        func(torch.tensor([100]))

        with self.assertRaises(RuntimeError):
            func(torch.tensor([5]))

    @torch._dynamo.config.patch("capture_scalar_outputs", True)
    def test_deferred_sym_or_assert(self):
        @torch.compile(fullgraph=True)
        def func(a, b):
            torch._check(operator.or_(a.item() == 5, b.item() == 5))
            return a.item() * 10

        func(torch.tensor([5]), torch.tensor([100]))
        func(torch.tensor([100]), torch.tensor([5]))

    def test_has_free_symbols(self):
        self.assertFalse(has_free_symbols(sympy.S.true))
        self.assertFalse(has_free_symbols(sympy.Max(1, 10, evaluate=False)))

        self.assertFalse(has_free_symbols(sympy.sympify("1")))
        self.assertFalse(has_free_symbols(sympy.sympify("1.1")))
        self.assertTrue(has_free_symbols(sympy.sympify("a")))
        self.assertTrue(has_free_symbols(sympy.sympify("a*2")))
        self.assertTrue(has_free_symbols(sympy.sympify("a+b")))

>>>>>>> 29317f85

if __name__ == "__main__":
    run_tests()<|MERGE_RESOLUTION|>--- conflicted
+++ resolved
@@ -2993,8 +2993,6 @@
         self.assertEqual(f"{x_clean.stride()}", "(8, 1)")
         self.assertEqual(f"{x_clean.shape}", "torch.Size([5, 8])")
 
-<<<<<<< HEAD
-=======
     @torch._dynamo.config.patch("capture_scalar_outputs", True)
     def test_deferred_neq_assert(self):
         @torch.compile(fullgraph=True)
@@ -3027,7 +3025,6 @@
         self.assertTrue(has_free_symbols(sympy.sympify("a*2")))
         self.assertTrue(has_free_symbols(sympy.sympify("a+b")))
 
->>>>>>> 29317f85
 
 if __name__ == "__main__":
     run_tests()