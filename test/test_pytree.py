--- conflicted
+++ resolved
@@ -452,17 +452,9 @@
         [
             subtest(
                 (
-<<<<<<< HEAD
                     python_pytree,
                     lambda deq: python_pytree.TreeSpec(
-                        collections.deque, deq.maxlen, [python_leafspec for _ in deq]
-=======
-                    py_pytree,
-                    lambda deq: py_pytree.TreeSpec(
-                        deque,
-                        deq.maxlen,
-                        [py_pytree.LeafSpec() for _ in deq],
->>>>>>> 24e6a0b1
+                        deque, deq.maxlen, [python_leafspec for _ in deq]
                     ),
                 ),
                 name="python",
@@ -479,9 +471,7 @@
             subtest(
                 (
                     pytree,
-                    lambda deq: pytree.tree_structure(
-                        collections.deque(deq, maxlen=deq.maxlen)
-                    ),
+                    lambda deq: pytree.tree_structure(deque(deq, maxlen=deq.maxlen)),
                 ),
                 name="generic",
             ),
