--- conflicted
+++ resolved
@@ -631,10 +631,6 @@
     torch.mode : {f64, i32, i64, f16, u8, i16, bf16, b8, i8, f32},
     torch.nn.functional.ctc_loss : {f64, f32},
     torch.nn.functional.gaussian_nll_loss : {f16, f64, bf16, f32},
-<<<<<<< HEAD
-    torch.nn.functional.multilabel_margin_loss : {f64, f32},
-=======
->>>>>>> 585a8e99
     torch.nn.functional.one_hot : {i64},
     torch._segment_reduce : {f64, f16, bf16, f32},
     torch.cholesky : {f64, f32, c128, c64},
@@ -722,10 +718,6 @@
     torch.histc: {i16, i32, i64, i8},  # aten::histc, aten::histc.out
     torch.kthvalue: {f16},  # aten::kthvalue.values
     torch.median: {f16},  # aten::median, aten::median.dim_values
-<<<<<<< HEAD
-    torch.nn.functional.multilabel_margin_loss: {bf16, f16},  # aten::multilabel_margin_loss_forward
-=======
->>>>>>> 585a8e99
     torch.ormqr: {f32, f64},  # aten::ormqr, aten::ormqr.out
 }
 
@@ -850,10 +842,6 @@
     aten.median.default : {i8, f64, i64, bf16, f32, i32, i16, u8},
     aten.median.dim : {i8, f64, i64, bf16, f32, i32, i16, u8},
     aten.mode.default : {f16, i8, f64, i64, bf16, f32, i32, b8, i16, u8},
-<<<<<<< HEAD
-    aten.multilabel_margin_loss_forward.default : {f32, f64},
-=======
->>>>>>> 585a8e99
     aten.nll_loss2d_forward.default : {bf16, f32, f64},
     aten.rrelu_with_noise.default : {bf16, f32, f64},
     aten.segment_reduce.default : {bf16, f32, f16, f64},
@@ -910,10 +898,6 @@
     aten.log_sigmoid_forward.output : {bf16, f16, f64, f32},  # aten::log_sigmoid_forward.output
     aten.median.default: {f16},  # aten::median
     aten.median.dim: {f16},  # aten::median.dim_values
-<<<<<<< HEAD
-    aten.multilabel_margin_loss_forward.default: {bf16, f16},  # aten::multilabel_margin_loss_forward
-=======
->>>>>>> 585a8e99
     aten.nll_loss2d_forward.default: {f16},  # aten::nll_loss2d_forward
     aten.ormqr.default: {f32, f64},  # aten::ormqr
     aten.ormqr.out: {f32, f64},  # aten::ormqr.out
