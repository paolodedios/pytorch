# Owner(s): ["oncall: export"]
import copy
import tempfile
import unittest

import torch
from torch.export import Dim, export
from torch.export._draft_export import draft_export, FailureType
from torch.testing import FileCheck
from torch.testing._internal.common_utils import IS_WINDOWS, run_tests, TestCase
from torch.testing._internal.torchbind_impls import (
    _empty_tensor_queue,
    init_torchbind_implementations,
)
from torch.utils._pytree import tree_leaves


class TestDraftExport(TestCase):
    def setUp(self):
        init_torchbind_implementations()

        @torch._library.register_fake_class("_TorchScriptTesting::_TensorQueue")
        class FakeTensorQueue:
            def __init__(self, queue):
                self.queue = queue

            @classmethod
            def __obj_unflatten__(cls, flattened_ctx):
                return cls(**dict(flattened_ctx))

            def push(self, x):
                self.queue.append(x)

            def pop(self):
                return self.queue.pop(0)

            def size(self):
                return len(self.queue)

            def is_empty(self):
                return len(self.queue) == 0

            def float_size(self):
                return float(len(self.queue))

        self.torch_bind_ops = [
            torch.ops._TorchScriptTesting.queue_pop,
            torch.ops._TorchScriptTesting.queue_push,
            torch.ops._TorchScriptTesting.queue_size,
        ]

    def tearDown(self):
        torch._library.fake_class_registry.deregister_fake_class(
            "_TorchScriptTesting::_TensorQueue"
        )

    def test_missing_meta_kernel_custom_op(self):
        with torch.library._scoped_library("mylib", "FRAGMENT"):

            @torch.library.custom_op("mylib::foo2", mutates_args={})
            def foo2_impl(a: torch.Tensor, b: torch.Tensor) -> torch.Tensor:
                return a + b

            class M(torch.nn.Module):
                def forward(self, a, b):
                    res = torch.ops.mylib.foo2(a, b)
                    return res

            inp = (torch.ones(3, 3), torch.ones(3, 3))

            ep, report = draft_export(M(), inp)

            self.assertEqual(len(report.failures), 1)
            self.assertEqual(
                report.failures[0].failure_type, FailureType.MISSING_FAKE_KERNEL
            )

            inp = (torch.randn(3, 3), torch.randn(3, 3))
            self.assertEqual(ep.module()(*inp), M()(*inp))

    def test_missing_meta_kernel_impl(self):
        with torch.library._scoped_library("mylib", "FRAGMENT") as lib:
            torch.library.define(
                "mylib::foo",
                "(Tensor a, Tensor b) -> Tensor",
                tags=torch.Tag.pt2_compliant_tag,
                lib=lib,
            )

            @torch.library.impl("mylib::foo", "cpu", lib=lib)
            def foo_impl(a, b):
                return a + b

            class M(torch.nn.Module):
                def forward(self, a, b):
                    res = torch.ops.mylib.foo(a, b)
                    res = torch.ops.mylib.foo(res, b)
                    return res

            inp = (torch.ones(3, 3), torch.ones(3, 3))

            ep, report = draft_export(M(), inp)

            self.assertEqual(len(report.failures), 1)
            self.assertEqual(
                report.failures[0].failure_type, FailureType.MISSING_FAKE_KERNEL
            )

            inp = (torch.randn(3, 3), torch.randn(3, 3))
            self.assertEqual(ep.module()(*inp), M()(*inp))

    @unittest.skipIf(not torch.cuda.is_available(), "Requires cuda")
    def test_missing_meta_kernel_guard(self):
        with torch.library._scoped_library("mylib", "FRAGMENT"):

            @torch.library.custom_op("mylib::foo4", mutates_args={})
            def foo4_impl(a: torch.Tensor, b: torch.Tensor) -> torch.Tensor:
                return a + b

            class M(torch.nn.Module):
                def forward(self, a, b):
                    res1 = torch.ops.mylib.foo4(a, b)
                    return res1

            inp = (
                torch.ones(3, 4),
                torch.ones(3, 4),
            )

            ep, report = draft_export(
                M(),
                inp,
                dynamic_shapes={
                    "a": {0: Dim.DYNAMIC, 1: Dim.DYNAMIC},
                    "b": {0: Dim.DYNAMIC, 1: Dim.DYNAMIC},
                },
            )

            inp = (torch.randn(2, 3), torch.randn(2, 3))
            self.assertEqual(ep.module()(*inp), M()(*inp))
            m = ep.module()
            with self.assertRaisesRegex(RuntimeError, "Tensor device mismatch!"):
                bad_device_inps = (
                    torch.randn(2, 3, device=torch.device("cuda")),
                    torch.randn(2, 3, device=torch.device("cuda")),
                )
                m(*bad_device_inps)

            with self.assertRaisesRegex(RuntimeError, "Tensor dtype mismatch!"):
                bad_dtype_inps = (
                    torch.randn(2, 3, dtype=torch.float16),
                    torch.randn(2, 3, dtype=torch.float16),
                )
                m(*bad_dtype_inps)

    def test_fake_infer_dense_in_memory_check(self):
        with torch.library._scoped_library("mylib", "FRAGMENT"):

            @torch.library.custom_op("mylib::foo5", mutates_args={})
            def foo5_impl(a: torch.Tensor) -> torch.Tensor:
                return a * 2

            @torch.library.custom_op("mylib::foo6", mutates_args={})
            def foo6_impl(a: torch.Tensor) -> torch.Tensor:
                return (a * 2)[:, :-1, :-1]  # not dense in memory

            @torch.library.custom_op("mylib::foo7", mutates_args={})
            def foo7_impl(a: torch.Tensor) -> torch.Tensor:
                return (a * 2)[:, 1:-1, :]  # non-zero storage offset

            class Foo(torch.nn.Module):
                def forward(self, x, opt):
                    if opt == 0:
                        return torch.ops.mylib.foo5(x)
                    elif opt == 1:
                        return torch.ops.mylib.foo6(x)
                    else:
                        return torch.ops.mylib.foo7(x)

            draft_export(Foo(), (torch.randn(80, 4, 4), 0))
            draft_export(Foo(), (torch.randn(80, 1, 4), 0))
            draft_export(Foo(), (torch.randn(1, 4, 1, 1, 4, 1, 4), 0))
            with self.assertRaisesRegex(
                RuntimeError,
                "a return was not dense in memory",
            ):
                draft_export(Foo(), (torch.randn(4, 6, 8), 1))
            with self.assertRaisesRegex(
                RuntimeError,
                "a return has a non-zero storage offset",
            ):
                draft_export(Foo(), (torch.randn(4, 6, 8), 2))

    def test_data_dependent_failure(self):
        with torch.library._scoped_library("mylib", "FRAGMENT") as lib:
            torch.library.define(
                "mylib::foo1",
                "(Tensor a, Tensor b) -> Tensor",
                tags=torch.Tag.pt2_compliant_tag,
                lib=lib,
            )

            @torch.library.impl("mylib::foo1", "cpu", lib=lib)
            def foo_impl(a, b):
                return a + b

            class M(torch.nn.Module):
                def forward(self, a, b, c):
                    res = torch.ops.mylib.foo1(a, b)

                    c_item = c.item()
                    return res[:c_item]

            inp = (torch.ones(3, 3), torch.ones(3, 3), torch.tensor(3))

            ep, report = draft_export(M(), inp)
            self.assertTrue(len(report.failures) > 0)
            self.assertEqual(
                report.failures[0].failure_type, FailureType.MISSING_FAKE_KERNEL
            )
            self.assertEqual(
                report.failures[1].failure_type, FailureType.DATA_DEPENDENT_ERROR
            )

            inp = (torch.randn(3, 3), torch.randn(3, 3), torch.tensor(2))
            self.assertEqual(ep.module()(*inp), M()(*inp))

    def test_unbacked_div_mod_replacement(self):
        class M(torch.nn.Module):
            def forward(self, x):
                x = torch.zeros(x.item())
                x = x.unsqueeze(0).repeat(10, 2)
                return x.view(-1, 2, 2345)

        _, report = draft_export(M(), (torch.tensor([938]),))
        self.assertEqual(len(report.failures), 1)
        self.assertEqual(
            report.failures[0].failure_type, FailureType.DATA_DEPENDENT_ERROR
        )
        self.assertEqual(report.failures[0].data["expr"], "Eq(2*u1, 10)")

    def test_dedup_data_dependent_failure(self):
        class M(torch.nn.Module):
            def forward(self, x, y, z):
                res = 0
                for v in [x, y]:
                    b = v.item()
                    if b > 10:
                        res += v * b
                    else:
                        res += v + b

                return z * res

        inp = (torch.tensor(5), torch.tensor(3), torch.tensor(2))

        ep, report = draft_export(M(), inp)
        self.assertEqual(len(report.failures), 1)
        self.assertEqual(
            report.failures[0].failure_type, FailureType.DATA_DEPENDENT_ERROR
        )

        inp = (torch.tensor(4), torch.tensor(2), torch.tensor(6))
        self.assertEqual(ep.module()(*inp), M()(*inp))

    def test_complex_data_dependent_expr(self):
        class M(torch.nn.Module):
            def forward(self, x, y):
                a = x.item()
                a = -a
                a = a // 3
                a = a + 5

                z = torch.cat([y, y])

                return z[:a]

        ep, report = draft_export(
            M(),
            (torch.tensor(6), torch.randn(5)),
            dynamic_shapes={"x": None, "y": {0: Dim.DYNAMIC}},
        )
        self.assertTrue(len(report.failures) > 0)
        self.assertEqual(
            report.failures[0].failure_type, FailureType.DATA_DEPENDENT_ERROR
        )
<<<<<<< HEAD
        # check data-dependent asserts
        assert_scalar_nodes = [
            node
            for node in ep.graph.nodes
            if node.target == torch.ops.aten._assert_scalar.default
        ]
        self.assertEqual(len(assert_scalar_nodes), 5)
        # unbacked bindings
        unbacked_binding_symbols = set()
        for node in ep.graph.nodes:
            if bindings := node.meta.get("unbacked_bindings"):
                unbacked_binding_symbols.update(bindings.keys())
        self.assertEqual(len(unbacked_binding_symbols), 1)
=======
        self.assertTrue(len(report.expressions_created) >= 4)
>>>>>>> 959d79f8

    def test_offsets(self):
        class M(torch.nn.Module):
            def forward(self, x):
                a = x.item()
                if a == 0:
                    raise RuntimeError("bad")
                return x * a

        inp = (torch.tensor(3),)
        ep, report = draft_export(M(), inp)

    def test_shape_failure(self):
        class M(torch.nn.Module):
            def forward(self, a):
                assert a.shape[0] == 3
                return a * a

        inp = (torch.ones(3, 3),)

        ep, report = draft_export(M(), inp, dynamic_shapes={"a": {0: Dim("a0")}})

        self.assertEqual(len(report.failures), 1)
        self.assertEqual(
            report.failures[0].failure_type, FailureType.CONSTRAINT_VIOLATION_ERROR
        )

        inp = (torch.randn(3, 3),)
        self.assertEqual(ep.module()(*inp), M()(*inp))

        inp = (torch.randn(4, 3),)
        with self.assertRaises(RuntimeError):
            ep.module()(*inp)

    def test_side_effect1(self):
        class M(torch.nn.Module):
            def __init__(self):
                super().__init__()
                self.register_buffer("a", torch.tensor(2))

            def forward(self, b):
                a_item = self.a.item()
                if a_item == 2:
                    res = a_item * b
                else:
                    res = (a_item + 1) * b

                self.a.add_(1)
                a_item = self.a.item()

                if a_item == 3:
                    res = a_item * res
                else:
                    res = (a_item + 1) * res
                return res

        inp = (torch.ones(3, 3),)
        mod = M()
        ep, report = draft_export(mod, inp)
        self.assertEqual(mod.a, torch.tensor(2))
        FileCheck().check_count("torch.ops.aten.add.default", 0, exactly=True).run(
            ep.graph_module.code
        )

    def test_side_effect_inps(self):
        class M(torch.nn.Module):
            def __init__(self):
                super().__init__()

            def forward(self, x):
                x.sin_()
                return x

        inp = (torch.ones(3, 3),)
        ep, report = draft_export(M(), inp)
        self.assertTrue(report.successful())
        self.assertEqual(inp[0], torch.ones(3, 3))

    def test_torchbind(self):
        class Model(torch.nn.Module):
            def __init__(self) -> None:
                super().__init__()
                self.linear = torch.nn.Linear(2, 2)

            def forward(self, tq, x):
                x_cos = tq.pop() + tq.float_size() + self.linear(x)
                if tq.is_empty():
                    x_sin = self.linear(tq.pop()) - tq.size() + x
                else:
                    x_sin = tq.pop() + tq.size() + x
                return x_sin, x_cos, tq

        mod = Model()
        tq = _empty_tensor_queue()
        tq2 = copy.deepcopy(tq)
        a = torch.randn(2, 2)
        b = torch.randn(2, 2)
        tq.push(a)
        tq.push(b)
        tq3 = copy.deepcopy(tq)
        inp = (tq, torch.randn(2, 2))
        ep, report = draft_export(mod, inp)
        self.assertTrue(report.successful())
        self.assertEqual(tq2.size(), 0)
        self.assertEqual(tq3.size(), 2)
        self.assertEqual(tq.size(), 2)

    def test_override_size_and_dtype_mismatched_fake_kernels(self):
        class M(torch.nn.Module):
            def forward(self, a):
                return torch.ops.mylib.foo(a)

        @torch.library.custom_op("mylib::foo", mutates_args={})
        def foo(a: torch.Tensor) -> list[torch.Tensor]:
            x = a * 2
            y = a.repeat(2, 2)
            z = a.to(torch.bfloat16)
            return [x, y, z]

        @foo.register_fake
        def foo_fake_impl(a):
            x = torch.empty_like(a)  # good
            y = torch.empty_like(a)  # size mismatch
            z = torch.empty_like(a)  # dtype mismatch
            return [x, y, z]

        mod = M()
        inputs = (torch.randn(3, 3),)
        with self.assertRaises(RuntimeError):
            with torch._functorch.config.patch(fake_tensor_propagate_real_tensors=True):
                export(mod, inputs, strict=True)

        ep, report = draft_export(mod, inputs)
        for ep_out, eager_out in zip(ep.module()(*inputs), mod(*inputs)):
            self.assertTrue(torch.allclose(ep_out, eager_out))
            self.assertEqual(ep_out.dtype, eager_out.dtype)

        self.assertEqual(len(report.failures), 2)
        self.assertEqual(
            report.failures[0].failure_type, FailureType.MISMATCHED_FAKE_KERNEL
        )
        self.assertEqual(
            report.failures[1].failure_type, FailureType.MISMATCHED_FAKE_KERNEL
        )
        self.assertEqual(
            sorted([f.data["reason"] for f in report.failures]),
            [
                "Dtypes torch.bfloat16 and torch.float32 are not equal!",
                "mismatch between fake value 3 and real value 6 ",
            ],
        )

    def test_override_incorrectly_aliasing_kernel(self):
        class M(torch.nn.Module):
            def forward(self, a):
                return torch.ops.mylib.foo(a)

        @torch.library.custom_op("mylib::foo", mutates_args={})
        def foo(a: torch.Tensor) -> tuple[torch.Tensor, torch.Tensor]:
            return a * 2, a + 2

        @foo.register_fake
        def foo_fake_impl(a):
            return a, torch.empty_like(a)  # incorrectly aliasing

        mod = M()
        inputs = (torch.randn(3, 3),)
        with self.assertRaisesRegex(
            RuntimeError,
            "Real tensor propagation found an aliasing mismatch",
        ):
            with torch._functorch.config.patch(fake_tensor_propagate_real_tensors=True):
                export(mod, inputs, strict=True)

        ep, report = draft_export(mod, inputs)
        for ep_out, eager_out in zip(
            tree_leaves(ep.module()(*inputs)), tree_leaves(mod(*inputs))
        ):
            self.assertTrue(torch.allclose(ep_out, eager_out))
            self.assertEqual(ep_out.dtype, eager_out.dtype)

        self.assertEqual(len(report.failures), 1)
        self.assertEqual(
            report.failures[0].failure_type, FailureType.MISMATCHED_FAKE_KERNEL
        )
        self.assertTrue(
            "Mismatched aliasing spec between fake kernel and real kernel"
            in report.failures[0].data["reason"]
        )

    def test_override_mismatched_fake_kernel_with_unbacked_symbols(self):
        class M(torch.nn.Module):
            def forward(self, a, b):
                return torch.ops.mylib.foo(a, b)

        @torch.library.custom_op("mylib::foo", mutates_args={})
        def foo(a: torch.Tensor, b: torch.Tensor) -> torch.Tensor:
            return a[b.item()].to(torch.bfloat16)

        @foo.register_fake
        def foo_fake_impl(a, b):
            ctx = torch.library.get_ctx()
            u = ctx.new_dynamic_size()
            return torch.empty(u, a.shape[1], dtype=a.dtype)

        mod = M()
        inputs = (torch.randn(100, 4), torch.tensor(10))

        ep, report = draft_export(mod, inputs)
        for ep_out, eager_out in zip(ep.module()(*inputs), mod(*inputs)):
            self.assertTrue(torch.allclose(ep_out, eager_out))
            self.assertEqual(ep_out.dtype, eager_out.dtype)

        self.assertEqual(len(report.failures), 1)
        self.assertEqual(
            report.failures[0].failure_type, FailureType.MISMATCHED_FAKE_KERNEL
        )
        self.assertEqual(
            report.failures[0].data["reason"],
            "Dtypes torch.bfloat16 and torch.float32 are not equal!",
        )

    # https://github.com/pytorch/pytorch/issues/140625
    @unittest.skipIf(IS_WINDOWS, "aoti_compile_and_package not supported on Windows")
    def test_constantify_unbacked_symbol(self):
        class M(torch.nn.Module):
            def forward(self, x, y):
                xt = torch.tensor(x.shape)
                u0 = xt[0].item()
                return y * torch.arange(u0)

        mod = M()
        example_inputs = (torch.randn(3, 5), torch.randn(3))
        draft_ep, _ = draft_export(mod, example_inputs)
        with tempfile.NamedTemporaryFile(suffix=".pt2") as f:
            torch._inductor.aoti_compile_and_package(
                draft_ep,
                package_path=f.name,
            )


if __name__ == "__main__":
    run_tests()<|MERGE_RESOLUTION|>--- conflicted
+++ resolved
@@ -284,7 +284,7 @@
         self.assertEqual(
             report.failures[0].failure_type, FailureType.DATA_DEPENDENT_ERROR
         )
-<<<<<<< HEAD
+        self.assertTrue(len(report.expressions_created) >= 4)
         # check data-dependent asserts
         assert_scalar_nodes = [
             node
@@ -298,9 +298,6 @@
             if bindings := node.meta.get("unbacked_bindings"):
                 unbacked_binding_symbols.update(bindings.keys())
         self.assertEqual(len(unbacked_binding_symbols), 1)
-=======
-        self.assertTrue(len(report.expressions_created) >= 4)
->>>>>>> 959d79f8
 
     def test_offsets(self):
         class M(torch.nn.Module):
