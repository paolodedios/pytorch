# Owner(s): ["module: sparse"]
#
# Test to ensure sparsity information propagates properly into traced graph.
#

import sys
import unittest

import torch
from torch._subclasses.fake_tensor import FakeTensor
from torch.testing._internal.common_utils import (
    instantiate_parametrized_tests,
    parametrize,
    run_tests,
    subtest,
    TestCase,
)


# Various data types (preserved over operations).
DTYPES = [
    torch.int64,
    torch.float16,
    torch.bfloat16,
    torch.float32,
    torch.float64,
]

# Various index types.
ITYPES = [torch.int32, torch.int64]


# Constructs a subtest for every sparse layout currently supported in torch.sparse.
def all_sparse_layouts(test_name="layout"):
    return parametrize(
        test_name,
        [
            subtest(torch.sparse_coo, name="SparseCOO"),
            subtest(torch.sparse_csr, name="SparseCSR"),
            subtest(torch.sparse_csc, name="SparseCSC"),
            subtest(torch.sparse_bsr, name="SparseBSR"),
            subtest(torch.sparse_bsc, name="SparseBSC"),
        ],
    )


#
# Various network examples.
#


class IdNet(torch.nn.Module):
    def forward(self, x):
        return x


class SumNet(torch.nn.Module):
    def forward(self, x):
        return x.sum()


class EltwiseNet(torch.nn.Module):
<<<<<<< HEAD
    def __init__(self):
        super().__init__()
        self.relu = torch.nn.ReLU()

=======
>>>>>>> 7b2664ec
    def forward(self, x):
        return torch.nn.functional.relu(2 * torch.abs(-x))


class SparseActivationCOO(torch.nn.Module):
    def forward(self, x):
        return [xi.to_sparse() for xi in x]


class SparseActivationCSR(torch.nn.Module):
    def forward(self, x):
        return [xi.to_sparse_csr() for xi in x]


#
# The test driver.
#


class TestSparseProp(TestCase):
    def setUp(self):
        TestCase.setUp(self)

    def assertEqualMeta(self, x, y):
        self.assertIsInstance(x, FakeTensor)
        self.assertIsInstance(y, torch.Tensor)

        # Convert expected value to meta for comparison.
        y = y.to("meta")
        self.assertEqual(x, y, exact_layout=True, exact_is_coalesced=True)

        # When x or y is a meta tensor (say, `x.device == "meta"`), then
        # assertEqual(x, y) compares only x and y attributes but skips
        # comparing their values. In the case of sparse tensors, this means
        # that comparing indices and values attributes are skipped as well,
        # which is why we are doing that explicitly below.
        if x.layout is torch.strided:
            pass
        elif x.layout is torch.sparse_coo:
            self.assertEqual(x._indices(), y._indices(), exact_layout=True)
            self.assertEqual(x._values(), y._values(), exact_layout=True)
        else:
            if x.layout in {torch.sparse_csr, torch.sparse_bsr}:
                x_meta1, y_meta1 = (x.crow_indices(), y.crow_indices())
                x_meta2, y_meta2 = (x.col_indices(), y.col_indices())
            elif x.layout in {torch.sparse_csc, torch.sparse_bsc}:
                x_meta1, y_meta1 = (x.ccol_indices(), y.ccol_indices())
                x_meta2, y_meta2 = (x.row_indices(), y.row_indices())
            else:
                assert 0  # unreachable
            self.assertEqual(x_meta1, y_meta1, exact_layout=True)
            self.assertEqual(x_meta2, y_meta2, exact_layout=True)
            self.assertEqual(x.values(), y.values(), exact_layout=True)

    @unittest.skipIf(
        sys.version_info >= (3, 12), "torch.compile is not supported on python 3.12+"
    )
    @parametrize("dtype", DTYPES)
    @parametrize("itype", ITYPES)
    @all_sparse_layouts("layout")
    def test_idnet(self, dtype, itype, layout):
        net = IdNet()
        for sparse_input in self.generate_simple_inputs(
            layout,
            device="cpu",
            dtype=dtype,
            index_dtype=itype,
        ):
            # Build the traced graph.
            prog = torch.export.export(net, (sparse_input,))
            # Test arg/output.
            for i, node in enumerate(prog.graph.nodes):
                meta = node.meta.get("val", None)
                if i == 0:
                    self.assertEqualMeta(meta, sparse_input)
                else:
                    self.assertEqual(meta, None)

    @unittest.skipIf(
        sys.version_info >= (3, 12), "torch.compile is not supported on python 3.12+"
    )
    @parametrize("dtype", DTYPES)
    @parametrize("itype", ITYPES)
    @all_sparse_layouts("layout")
    def test_sumnet(self, dtype, itype, layout):
        if layout is not torch.sparse_coo:
            self.skipTest("TODO: support non-coo sparsity!")

        net = SumNet()
        for sparse_input in self.generate_simple_inputs(
            layout,
            device="cpu",
            dtype=dtype,
            index_dtype=itype,
        ):
            result = net(sparse_input)
            # Build the traced graph.
            prog = torch.export.export(net, (sparse_input,))
            # Test arg/sum/output.
            for i, node in enumerate(prog.graph.nodes):
                meta = node.meta.get("val", None)
                if i == 0:
                    self.assertEqualMeta(meta, sparse_input)
                elif i == 1:
                    self.assertEqualMeta(meta, result)
                else:
                    self.assertEqual(meta, None)

    @unittest.skipIf(
        sys.version_info >= (3, 12), "torch.compile is not supported on python 3.12+"
    )
    @parametrize("dtype", DTYPES)
    @parametrize("itype", ITYPES)
    @all_sparse_layouts("layout")
    def test_eltwisenet(self, dtype, itype, layout):
        if layout is not torch.sparse_coo:
            self.skipTest("TODO: support non-coo sparsity!")

        net = EltwiseNet()
        for sparse_input in self.generate_simple_inputs(
            layout,
            device="cpu",
            dtype=dtype,
            index_dtype=itype,
        ):
            result = net(sparse_input)
            # Build the traced graph.
            prog = torch.export.export(net, (sparse_input,))
            # Test arg/neg/abs/mul/relu/output.
            for i, node in enumerate(prog.graph.nodes):
                meta = node.meta.get("val", None)
                if i <= 4:
                    self.assertEqualMeta(meta, result)
                else:
                    self.assertEqual(meta, None)

    @unittest.skipIf(
        sys.version_info >= (3, 12), "torch.compile is not supported on python 3.12+"
    )
    def test_activation_coo(self):
        net = SparseActivationCOO()
        x = [torch.randn(3, 3) for _ in range(3)]
        result = net(x)
        # Build the traced graph.
        prog = torch.export.export(net, args=(x,))
        # Test args/to_sparse/output.
        for i, node in enumerate(prog.graph.nodes):
            meta = node.meta.get("val", None)
            if i <= 2:
                self.assertEqualMeta(meta, x[i])
            elif i <= 5:
                self.assertEqualMeta(meta, result[i - 3])
            else:
                self.assertEqual(meta, None)

    @unittest.skipIf(
        sys.version_info >= (3, 12), "torch.compile is not supported on python 3.12+"
    )
    def test_activation_csr(self):
        net = SparseActivationCSR()
        x = [torch.randn(3, 3) for _ in range(3)]
        result = net(x)
        # Build the traced graph.
        prog = torch.export.export(net, args=(x,))
        # Test args/to_sparse/output.
        for i, node in enumerate(prog.graph.nodes):
            meta = node.meta.get("val", None)
            if i <= 2:
                self.assertEqualMeta(meta, x[i])
            elif i <= 5:
                self.assertEqualMeta(meta, result[i - 3])
            else:
                self.assertEqual(meta, None)


instantiate_parametrized_tests(TestSparseProp)

if __name__ == "__main__":
    run_tests()<|MERGE_RESOLUTION|>--- conflicted
+++ resolved
@@ -60,13 +60,6 @@
 
 
 class EltwiseNet(torch.nn.Module):
-<<<<<<< HEAD
-    def __init__(self):
-        super().__init__()
-        self.relu = torch.nn.ReLU()
-
-=======
->>>>>>> 7b2664ec
     def forward(self, x):
         return torch.nn.functional.relu(2 * torch.abs(-x))
 
