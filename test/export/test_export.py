--- conflicted
+++ resolved
@@ -230,8 +230,14 @@
 
         inp = torch.zeros([3])
         dim_x = torch.export.Dim("dim_x", min=6)
-        with self.assertRaisesRegex(torch._dynamo.exc.UserError, "not in range"):
-            torch.export.export(
+
+        if is_non_strict_test(self._testMethodName):
+            error_type = torch.fx.experimental.symbolic_shapes.ConstraintViolationError
+        else:
+            error_type = torch._dynamo.exc.UserError
+
+        with self.assertRaisesRegex(error_type, "not in range"):
+            export(
                 InvalidInputConflictWithInputConstraints(),
                 (inp,),
                 dynamic_shapes={"x": {0: dim_x}},
@@ -895,6 +901,22 @@
             torch.allclose(ep.module()(torch.zeros(2, 3)), torch.ones(2, 3) * 21)
         )
 
+    def test_state_shape_attribute_assignment(self):
+        class TestModule(torch.nn.Module):
+            def __init__(self):
+                super().__init__()
+                self.linear = torch.nn.Linear(10, 10)
+                self.last_z_shape = self.linear.weight.shape
+
+            def forward(self, x):
+                self.last_z_shape = x.shape
+                return self.linear(x)
+
+        model = TestModule()
+        x = torch.randn(20, 10)
+        ep_model = export(model, (x,), strict=False).module()
+        self.assertTrue(torch.allclose(model(x), ep_model(x)))
+
     @testing.expectedFailureTrainingIRToRunDecompNonStrict  # TODO(pianpwk): user_output signature
     def test_real_tensor_for_max_op(self):
         class Foo(torch.nn.Module):
@@ -1047,11 +1069,7 @@
             warnings.simplefilter("error")
             torch.export.export(Foo(), (x,))
 
-<<<<<<< HEAD
-        ops_registered_before = set(op for op in torch.ops.mylib)
-=======
         ops_registered_before = set(torch.ops.mylib)
->>>>>>> 47c8aa80
 
         # Assert warning for CompositeImplictAutograd op
         with torch.library._scoped_library("mylib", "FRAGMENT") as lib:
@@ -1069,11 +1087,7 @@
                     warnings.simplefilter("always")
                     torch.export.export(Bar(), (x,))
 
-<<<<<<< HEAD
-        ops_registered_after = set(op for op in torch.ops.mylib)
-=======
         ops_registered_after = set(torch.ops.mylib)
->>>>>>> 47c8aa80
         self.assertEqual(ops_registered_after, ops_registered_before)
 
     def test_export_preserve_linear_at_aot_level(self):
