# Owner(s): ["oncall: quantization"]
import copy
import torch
import torch._dynamo as torchdynamo
import torch.nn as nn
<<<<<<< HEAD
from torch.ao.quantization._pt2e.quantizer import (
=======
from torch.ao.quantization.quantizer.x86_inductor_quantizer import (
>>>>>>> 256fed02
    X86InductorQuantizer,
)
from torch.ao.quantization._quantize_pt2e import (
    convert_pt2e,
    prepare_pt2e_quantizer,
)
from torch.testing._internal.common_quantization import (
    NodeSpec as ns,
    QuantizationTestCase,
    skipIfNoX86,
    skipIfNoDynamoSupport,
)
from torch.testing._internal.common_quantized import override_quantized_engine
from enum import Enum
import itertools
import torch.ao.quantization._pt2e.quantizer.x86_inductor_quantizer as xiq
from torch.testing._internal.common_utils import skip_but_pass_in_sandcastle


class Conv2DType(Enum):
    left = 1
    right = 2
    both = 3

class TestHelperModules:
    class SingleConv2dModule(torch.nn.Module):
        def __init__(self, ) -> None:
            super().__init__()
            self.conv = nn.Conv2d(3, 6, (2, 2), stride=(1, 1), padding=(1, 1))

        def forward(self, x):
            return self.conv(x)

    class Conv2dReLUModule(torch.nn.Module):
        def __init__(self, inplace_relu: bool = False, use_bias: bool = False) -> None:
            super().__init__()
            self.conv = nn.Conv2d(3, 6, (2, 2), stride=(1, 1), padding=(1, 1), bias=use_bias)
            self.relu = nn.ReLU(inplace=inplace_relu)

        def forward(self, x):
            return self.relu(self.conv(x))

    class Conv2dAddModule(torch.nn.Module):
        def __init__(self,
                     inplace_add: bool = False,
                     conv2d_type: Conv2DType = Conv2DType.left,
                     use_bias: bool = False,
                     ) -> None:
            super().__init__()
            self.conv = torch.nn.Conv2d(
                in_channels=3, out_channels=3, kernel_size=3, stride=1, padding=1, bias=use_bias
            )
            self.conv2 = torch.nn.Conv2d(
                in_channels=3, out_channels=3, kernel_size=3, stride=1, padding=1, bias=use_bias
            )
            self.relu = nn.ReLU()
            self.inplace_add = inplace_add
            self.conv2d_type = conv2d_type

        def forward(self, x):
            if self.conv2d_type == Conv2DType.left:
                if self.inplace_add:
                    tmp = self.conv(x)
                    tmp += self.relu(x)
                    return tmp
                else:
                    return self.conv(x) + self.relu(x)
            elif self.conv2d_type == Conv2DType.right:
                if self.inplace_add:
                    tmp = self.relu(x)
                    tmp += self.conv(x)
                    return tmp
                else:
                    return self.relu(x) + self.conv(x)
            elif self.conv2d_type == Conv2DType.both:
                if self.inplace_add:
                    tmp = self.conv(x)
                    tmp += self.conv2(x)
                    return tmp
                else:
                    return self.conv(x) + self.conv2(x)

    class Conv2dAddReLUModule(torch.nn.Module):
        def __init__(self,
                     inplace_add: bool = False,
                     conv2d_type: Conv2DType = Conv2DType.left,
                     inplace_relu: bool = False,
                     use_bias: bool = False,
                     ) -> None:
            super().__init__()
            self.conv = torch.nn.Conv2d(
                in_channels=3, out_channels=3, kernel_size=3, stride=1, padding=1, bias=use_bias
            )
            self.conv2 = torch.nn.Conv2d(
                in_channels=3, out_channels=3, kernel_size=3, stride=1, padding=1, bias=use_bias
            )
            self.relu = nn.ReLU()
            self.inplace_add = inplace_add
            self.conv2d_type = conv2d_type
            self.relu2 = nn.ReLU(inplace=inplace_relu)

        def forward(self, x):
            if self.conv2d_type == Conv2DType.left:
                if self.inplace_add:
                    tmp = self.conv(x)
                    tmp += self.relu(x)
                    return self.relu2(tmp)
                else:
                    return self.relu2(self.conv(x) + self.relu(x))
            elif self.conv2d_type == Conv2DType.right:
                if self.inplace_add:
                    tmp = self.relu(x)
                    tmp += self.conv(x)
                    return self.relu2(tmp)
                else:
                    return self.relu2(self.relu(x) + self.conv(x))
            elif self.conv2d_type == Conv2DType.both:
                if self.inplace_add:
                    tmp = self.conv(x)
                    tmp += self.conv2(x)
                    return self.relu2(tmp)
                else:
                    return self.relu2(self.conv(x) + self.conv2(x))

    class SerialsConv2dAddReLUModule(torch.nn.Module):
        """ Serials of 2 Conv2d -> Add -> ReLU Pattern.
        """
        def __init__(self, ) -> None:
            super().__init__()
            self.conv = torch.nn.Conv2d(
                in_channels=3, out_channels=3, kernel_size=3, stride=1, padding=1, bias=True
            )
            self.conv2 = torch.nn.Conv2d(
                in_channels=3, out_channels=3, kernel_size=3, stride=1, padding=1, bias=True
            )
            self.conv3 = torch.nn.Conv2d(
                in_channels=3, out_channels=3, kernel_size=3, stride=1, padding=1, bias=True
            )
            self.conv4 = torch.nn.Conv2d(
                in_channels=3, out_channels=3, kernel_size=3, stride=1, padding=1, bias=True
            )
            self.relu = nn.ReLU()
            self.relu2 = nn.ReLU()

        def forward(self, x):
            x1 = self.conv(x)
            res1 = self.relu(self.conv2(x1) + self.conv3(x1))
            res2 = self.relu2(self.conv4(res1) + res1)
            return res2

class X86InductorQuantTestCase(QuantizationTestCase):
    def _test_quantizer(
        self,
        model,
        example_inputs,
        quantizer,
        expected_node_occurrence,
        expected_node_list=None,
    ):
        m_eager = model.eval()

        # program capture
        m = copy.deepcopy(m_eager)
        m, guards = torchdynamo.export(
            m,
            *copy.deepcopy(example_inputs),
            aten_graph=True,
        )
        m = prepare_pt2e_quantizer(m, quantizer)
        # Calibrate
        m(*example_inputs)
        m = convert_pt2e(m)
        pt2_quant_output = m(*example_inputs)
        node_occurrence = {
            ns.call_function(k): v for k, v in expected_node_occurrence.items()
        }
        if expected_node_list is None:
            expected_node_list = []
        node_list = [ns.call_function(n) for n in expected_node_list]
        self.checkGraphModuleNodes(
            m, expected_node_occurrence=node_occurrence, expected_node_list=node_list
        )

@skipIfNoDynamoSupport
class TestQuantizePT2EX86Inductor(X86InductorQuantTestCase):
    @skipIfNoX86
    def test_conv2d_with_quantizer_api(self):
        """
        Test pattern of single conv2d with X86InductorQuantizer.
        """
        with override_quantized_engine("x86"), torch.no_grad():
            m = TestHelperModules.SingleConv2dModule().eval()
            example_inputs = (torch.randn(2, 3, 16, 16),)
            quantizer = X86InductorQuantizer().set_global(
                xiq.get_default_x86_inductor_quantization_config()
            )
            node_occurrence = {
                # one for input and weight of the conv, one for output for the conv
                torch.ops.quantized_decomposed.quantize_per_tensor.default: 2,
                torch.ops.quantized_decomposed.dequantize_per_tensor.default: 2,
                torch.ops.quantized_decomposed.quantize_per_channel.default: 1,
                torch.ops.quantized_decomposed.dequantize_per_channel.default: 1,
            }
            node_list = [
                torch.ops.quantized_decomposed.quantize_per_tensor.default,
                torch.ops.quantized_decomposed.dequantize_per_tensor.default,
                torch.ops.aten.convolution.default,
                torch.ops.quantized_decomposed.quantize_per_tensor.default,
                torch.ops.quantized_decomposed.dequantize_per_tensor.default,
            ]
            self._test_quantizer(
                m,
                example_inputs,
                quantizer,
                node_occurrence,
                node_list,
            )

    @skipIfNoX86
    def test_conv2d_unary_with_quantizer_api(self):
        """
        Test pattern of conv2d with unary post ops (such as relu, sigmoid) with X86InductorQuantizer.
        Currently, only relu as unary post op is supported.
        """
        inplace_relu_list = [True, False]
        use_bias_list = [True, False]
        with override_quantized_engine("x86"), torch.no_grad():
            for inplace_relu, use_bias in itertools.product(inplace_relu_list, use_bias_list):
                m = TestHelperModules.Conv2dReLUModule(inplace_relu=inplace_relu, use_bias=use_bias).eval()
                example_inputs = (torch.randn(2, 3, 16, 16),)
                quantizer = X86InductorQuantizer().set_global(
                    xiq.get_default_x86_inductor_quantization_config()
                )
                node_occurrence = {
                    # one for input and weight of the conv, one for output for the relu
                    torch.ops.quantized_decomposed.quantize_per_tensor.default: 2,
                    torch.ops.quantized_decomposed.dequantize_per_tensor.default: 2,
                    torch.ops.quantized_decomposed.quantize_per_channel.default: 1,
                    torch.ops.quantized_decomposed.dequantize_per_channel.default: 1,
                }
                node_list = [
                    torch.ops.quantized_decomposed.quantize_per_tensor.default,
                    torch.ops.quantized_decomposed.dequantize_per_tensor.default,
                    torch.ops.aten.convolution.default,
                    torch.ops.aten.relu_.default if inplace_relu else torch.ops.aten.relu.default,
                    torch.ops.quantized_decomposed.quantize_per_tensor.default,
                    torch.ops.quantized_decomposed.dequantize_per_tensor.default,
                ]
                self._test_quantizer(
                    m,
                    example_inputs,
                    quantizer,
                    node_occurrence,
                    node_list,
                )

    @skipIfNoX86
    @skip_but_pass_in_sandcastle("times out in sandcastle, maybe related to torchdynamo export, but need to follow up and debug")
    def test_conv2d_binary_with_quantizer_api(self):
        """
        Test pattern of conv2d with binary post ops (such as add) with X86InductorQuantizer.
        Currently, only add as binary post op is supported.
        """
        conv2d_type_list = [Conv2DType.left, Conv2DType.both]
        example_inputs = (torch.randn(2, 3, 6, 6),)
        quantizer = X86InductorQuantizer().set_global(
            xiq.get_default_x86_inductor_quantization_config()
        )
        with override_quantized_engine("x86"), torch.no_grad():
            for conv2d_type in conv2d_type_list:
                m = TestHelperModules.Conv2dAddModule(conv2d_type=conv2d_type).eval()
                if conv2d_type != Conv2DType.both:
                    node_occurrence = {
                        # one for input and weight of the conv
                        # one for output for the add
                        # one for extra input node of add
                        torch.ops.quantized_decomposed.quantize_per_tensor.default: 3,
                        torch.ops.quantized_decomposed.dequantize_per_tensor.default: 3,
                        torch.ops.quantized_decomposed.quantize_per_channel.default: 1,
                        torch.ops.quantized_decomposed.dequantize_per_channel.default: 1,
                    }
                else:
                    node_occurrence = {
                        # one for input and weight of the conv
                        # one for input and weight of another conv
                        # one for output for the add
                        # 2 conv will share same input quant/dequant
                        # one for extra input node of add
                        torch.ops.quantized_decomposed.quantize_per_tensor.default: 4,
                        torch.ops.quantized_decomposed.dequantize_per_tensor.default: 4,
                        torch.ops.quantized_decomposed.quantize_per_channel.default: 2,
                        torch.ops.quantized_decomposed.dequantize_per_channel.default: 2,
                    }
                node_list = [
                    torch.ops.quantized_decomposed.quantize_per_tensor.default,
                    torch.ops.quantized_decomposed.dequantize_per_tensor.default,
                    torch.ops.aten.convolution.default,
                    torch.ops.aten.add.Tensor,
                    torch.ops.quantized_decomposed.quantize_per_tensor.default,
                    torch.ops.quantized_decomposed.dequantize_per_tensor.default,
                ]
                self._test_quantizer(
                    m,
                    example_inputs,
                    quantizer,
                    node_occurrence,
                    node_list,
                )

    @skipIfNoX86
    @skip_but_pass_in_sandcastle("times out in sandcastle, maybe related to torchdynamo export, but need to follow up and debug")
    def test_conv2d_binary_unary_with_quantizer_api(self):
        """
        Test pattern of conv2d with binary + unary post ops (such as add + relu) with X86InductorQuantizer.
        Currently, only add as binary post op and relu as unary post op are supported.
        """
        conv2d_type_list = [Conv2DType.left, Conv2DType.both]
        example_inputs = (torch.randn(2, 3, 6, 6),)
        quantizer = X86InductorQuantizer().set_global(
            xiq.get_default_x86_inductor_quantization_config()
        )
        with override_quantized_engine("x86"), torch.no_grad():
            for conv2d_type in conv2d_type_list:
                m = TestHelperModules.Conv2dAddReLUModule(
                    conv2d_type=conv2d_type,
                ).eval()
                if conv2d_type != Conv2DType.both:
                    node_occurrence = {
                        # one for input and weight of the conv
                        # one for output for the relu
                        # one for extra input node of add
                        torch.ops.quantized_decomposed.quantize_per_tensor.default: 3,
                        torch.ops.quantized_decomposed.dequantize_per_tensor.default: 3,
                        torch.ops.quantized_decomposed.quantize_per_channel.default: 1,
                        torch.ops.quantized_decomposed.dequantize_per_channel.default: 1,
                    }
                else:
                    node_occurrence = {
                        # one for input and weight of the conv
                        # one for input and weight of another conv
                        # one for output for the relu
                        # 2 conv will share same input quant/dequant
                        # one for extra input node of add
                        torch.ops.quantized_decomposed.quantize_per_tensor.default: 4,
                        torch.ops.quantized_decomposed.dequantize_per_tensor.default: 4,
                        torch.ops.quantized_decomposed.quantize_per_channel.default: 2,
                        torch.ops.quantized_decomposed.dequantize_per_channel.default: 2,
                    }
                node_list = [
                    torch.ops.quantized_decomposed.quantize_per_tensor.default,
                    torch.ops.quantized_decomposed.dequantize_per_tensor.default,
                    torch.ops.aten.convolution.default,
                    torch.ops.aten.add.Tensor,
                    torch.ops.quantized_decomposed.quantize_per_tensor.default,
                    torch.ops.quantized_decomposed.dequantize_per_tensor.default,
                ]
                self._test_quantizer(
                    m,
                    example_inputs,
                    quantizer,
                    node_occurrence,
                    node_list,
                )

    @skipIfNoX86
    def test_conv2d_serials_binary_unary_with_quantizer_api(self):
        """
        Test pattern of 2 following up conv2d add relu with X86InductorQuantizer.
        """
        with override_quantized_engine("x86"), torch.no_grad():
            m = TestHelperModules.SerialsConv2dAddReLUModule().eval()
            example_inputs = (torch.randn(2, 3, 16, 16),)
            quantizer = X86InductorQuantizer().set_global(xiq.get_default_x86_inductor_quantization_config())
            node_occurrence = {
                torch.ops.quantized_decomposed.quantize_per_tensor.default: 5,
                torch.ops.quantized_decomposed.dequantize_per_tensor.default: 5,
                torch.ops.quantized_decomposed.quantize_per_channel.default: 4,
                torch.ops.quantized_decomposed.dequantize_per_channel.default: 4,
            }
            node_list = [
                torch.ops.quantized_decomposed.quantize_per_tensor.default,
                torch.ops.quantized_decomposed.dequantize_per_tensor.default,
                torch.ops.aten.convolution.default,
                torch.ops.quantized_decomposed.quantize_per_tensor.default,
                torch.ops.quantized_decomposed.dequantize_per_tensor.default,
                torch.ops.aten.convolution.default,
                torch.ops.aten.convolution.default,
                torch.ops.aten.add.Tensor,
                torch.ops.aten.relu.default,
                torch.ops.quantized_decomposed.quantize_per_tensor.default,
                torch.ops.quantized_decomposed.dequantize_per_tensor.default,
            ]
            self._test_quantizer(
                m,
                example_inputs,
                quantizer,
                node_occurrence,
                node_list,
            )<|MERGE_RESOLUTION|>--- conflicted
+++ resolved
@@ -3,16 +3,12 @@
 import torch
 import torch._dynamo as torchdynamo
 import torch.nn as nn
-<<<<<<< HEAD
-from torch.ao.quantization._pt2e.quantizer import (
-=======
 from torch.ao.quantization.quantizer.x86_inductor_quantizer import (
->>>>>>> 256fed02
     X86InductorQuantizer,
 )
-from torch.ao.quantization._quantize_pt2e import (
+from torch.ao.quantization.quantize_pt2e import (
     convert_pt2e,
-    prepare_pt2e_quantizer,
+    prepare_pt2e,
 )
 from torch.testing._internal.common_quantization import (
     NodeSpec as ns,
@@ -23,8 +19,7 @@
 from torch.testing._internal.common_quantized import override_quantized_engine
 from enum import Enum
 import itertools
-import torch.ao.quantization._pt2e.quantizer.x86_inductor_quantizer as xiq
-from torch.testing._internal.common_utils import skip_but_pass_in_sandcastle
+import torch.ao.quantization.quantizer.x86_inductor_quantizer as xiq
 
 
 class Conv2DType(Enum):
@@ -176,7 +171,7 @@
             *copy.deepcopy(example_inputs),
             aten_graph=True,
         )
-        m = prepare_pt2e_quantizer(m, quantizer)
+        m = prepare_pt2e(m, quantizer)
         # Calibrate
         m(*example_inputs)
         m = convert_pt2e(m)
@@ -265,7 +260,6 @@
                 )
 
     @skipIfNoX86
-    @skip_but_pass_in_sandcastle("times out in sandcastle, maybe related to torchdynamo export, but need to follow up and debug")
     def test_conv2d_binary_with_quantizer_api(self):
         """
         Test pattern of conv2d with binary post ops (such as add) with X86InductorQuantizer.
@@ -318,7 +312,6 @@
                 )
 
     @skipIfNoX86
-    @skip_but_pass_in_sandcastle("times out in sandcastle, maybe related to torchdynamo export, but need to follow up and debug")
     def test_conv2d_binary_unary_with_quantizer_api(self):
         """
         Test pattern of conv2d with binary + unary post ops (such as add + relu) with X86InductorQuantizer.
