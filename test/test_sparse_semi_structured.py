--- conflicted
+++ resolved
@@ -283,24 +283,6 @@
             sparse_result = torch._cslt_sparse_mm(A_sparse.compressed_tensor_cusparselt, B.t(), out_dtype=torch.float16)
             assert torch.allclose(dense_result, sparse_result, rtol=1e-3, atol=1e-3)
 
-<<<<<<< HEAD
-    def test_cslt_sparse_mm_int8_in_int32_out(self, device):
-        """
-        Test sparse mam with int8 input with int32 output for cuSPARSELt
-        """
-        if "cusparselt" in SEMI_STRUCTURED_SUPPORTED_BACKENDS:
-            SparseSemiStructuredTensor._FORCE_CUTLASS = False
-            A = rand_sparse_semi_structured_mask(128, 256, dtype=torch.int8)
-            A_sparse = to_sparse_semi_structured(A)
-
-            B = torch.rand((128, 128), device=A_sparse.device).to(torch.int8)
-
-            dense_result = torch.mm(A.cpu().to(torch.int64), B.t().cpu().to(torch.int64)).to(device, dtype=torch.int32)
-            sparse_result = torch._cslt_sparse_mm(A_sparse.compressed_tensor_cusparselt, B.t(), out_dtype=torch.int32)
-            assert torch.allclose(dense_result, sparse_result, rtol=1e-3, atol=1e-3)
-
-    @parametrize("dense_input_shape", [(1, 128), (64, 128), (128, 128), (64, 128, 128)])
-=======
     @dtypes(*SEMI_STRUCTURED_SUPPORTED_DTYPES)
     @parametrize("backend", SEMI_STRUCTURED_SUPPORTED_BACKENDS)
     def test_mm_sparse_second_NT(self, dtype, device, backend):
@@ -319,7 +301,7 @@
         ):
             sparse_result = torch.mm(A, B_sparse)
 
->>>>>>> 3cfa5248
+    @parametrize("dense_input_shape", [(1, 128), (64, 128), (128, 128), (64, 128, 128)])
     @parametrize("inference_mode", [subtest(True), subtest(False)])
     @parametrize("backend", SEMI_STRUCTURED_SUPPORTED_BACKENDS)
     def test_linear(self, dense_input_shape, inference_mode, device, backend):
