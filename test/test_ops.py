# Owner(s): ["module: unknown"]

from collections.abc import Sequence
from functools import partial
import warnings
import unittest
import itertools
import torch
import contextlib
import re
import os

from collections import defaultdict
from importlib import import_module
from torch.utils._pytree import tree_map
from typing import Dict
from torch.testing import make_tensor
from torch.testing._internal.common_dtype import (
    floating_and_complex_types_and,
    all_types_and_complex_and,
)

from torch.testing._internal.common_utils import (
    TestCase,
    is_iterable_of_tensors,
    run_tests,
    IS_SANDCASTLE,
    clone_input_helper,
    IS_CI,
    set_default_dtype,
    suppress_warnings,
    noncontiguous_like,
    TEST_WITH_ASAN,
    TEST_WITH_UBSAN,
    IS_WINDOWS,
    IS_FBCODE,
    first_sample,
    parametrize,
    skipIfTorchInductor,
    slowTest,
)
from torch.testing._internal.common_methods_invocations import (
    op_db,
    UnaryUfuncInfo,
    ReductionOpInfo,
    ReductionPythonRefInfo,
    SpectralFuncInfo,
    ops_and_refs,
    python_ref_db,
    BinaryUfuncInfo,
    xfail,
    skip,
    skipOps
)
from torch.testing._internal.common_device_type import (
    deviceCountAtLeast,
    instantiate_device_type_tests,
    ops,
    onlyCUDA,
    onlyCPU,
    onlyNativeDeviceTypes,
    OpDTypes,
    skipMeta,
)
from torch._subclasses.fake_tensor import (
    FakeTensor,
    FakeTensorMode,
)
from torch._subclasses.fake_utils import outputs_alias_inputs

import torch._prims as prims
from torch._prims.context import TorchRefsMode

from torch.testing._internal import opinfo
from torch.testing._internal import composite_compliance

from torch.utils._pytree import tree_flatten
from torch.utils._python_dispatch import TorchDispatchMode

# TODO: fixme https://github.com/pytorch/pytorch/issues/68972
torch.set_default_dtype(torch.float32)

# variant testing is only done with torch.float and torch.cfloat to avoid
#   excessive test times and maximize signal to noise ratio
_variant_ops = partial(
    ops, dtypes=OpDTypes.supported, allowed_dtypes=(torch.float, torch.cfloat)
)

# Get names of all the operators which have ref in their entry in OpInfo (testing infra)
#   except for elementwise unary operators (separately implemented in test/test_unary_ufuncs.py),
#   elementwise binary operators (separately implemented in test_binary_ufuncs.py),
#   reduction operations (separately impelemented in test_reductions.py),
#   and Spectral Functions (separately implemented for only 1D as of now, in test/test_spectral_ops.py)
_ref_test_ops = tuple(
    filter(
        lambda op: not isinstance(
            op, (UnaryUfuncInfo, ReductionOpInfo, SpectralFuncInfo, BinaryUfuncInfo)
        )
        and op.ref is not None,
        op_db,
    )
)
_ops_and_refs = op_db + python_ref_db

# Create a list of operators that are a subset of _ref_test_ops but don't have a
# numpy ref to compare them too, If both CPU and CUDA are compared to numpy
# then they do not need to be compared to each other
_ops_and_refs_with_no_numpy_ref = [op for op in _ops_and_refs if op.ref is None]

aten = torch.ops.aten

# Tests that apply to all operators and aren't related to any particular
#   system
class TestCommon(TestCase):
    exact_dtype = True

    # Verifies, on teardown, that no OpInfo is still using dynamic dtypes in CI
    @classmethod
    def tearDownClass(cls):
        super().tearDownClass()

        if IS_CI:
            err_msg = (
                "The operator(s) below is(are) using dynamic_dtypes in the OpInfo entries."
                "This is OK for testing, but be sure to set the dtypes manually before landing your PR!"
            )
            # Assure no opinfo entry has dynamic_dtypes
            filtered_ops = list(filter(opinfo.utils.is_dynamic_dtype_set, op_db))
            for op in filtered_ops:
                fmt_str = opinfo.utils.str_format_dynamic_dtype(op)
                err_msg += "\n" + fmt_str

            assert len(filtered_ops) == 0, err_msg

    # Validates that each OpInfo works correctly on different CUDA devices
    @onlyCUDA
    @deviceCountAtLeast(2)
    @ops(op_db, allowed_dtypes=(torch.float32, torch.long))
    def test_multiple_devices(self, devices, dtype, op):
        for cuda_device_str in devices:
            cuda_device = torch.device(cuda_device_str)
            # NOTE: only tests on first sample
            samples = op.sample_inputs(cuda_device, dtype)
            sample = first_sample(self, samples)
            result = op(sample.input, *sample.args, **sample.kwargs)

            if isinstance(result, torch.Tensor):
                self.assertTrue(result.device == cuda_device)
            elif is_iterable_of_tensors(result):
                self.assertTrue(all((t.device == cuda_device for t in result)))
            else:
                self.skipTest(
                    "Skipped! Only supports single tensor or iterable of tensor outputs."
                )

    def test_pointwise_tag_coverage(self):

        pytorch_dir = os.path.abspath(__file__ + "/../../")
        files = [
            "aten/src/ATen/native/UnaryOps.cpp",
            "aten/src/ATen/native/BinaryOps.cpp",
            "aten/src/ATen/native/PointwiseOps.cpp",
            "aten/src/ATen/native/TensorCompare.cpp",
        ]

        allowed_functions = (
            # reduction version of these operators
            "aten.max.default",
            "aten.max.dim",
            "aten.max.dim_max",
            "aten.max.names_dim",
            "aten.max.names_dim_max",
            "aten.max.unary_out",
            "aten.min.default",
            "aten.min.dim",
            "aten.min.dim_min",
            "aten.min.names_dim",
            "aten.min.names_dim_min",
            "aten.min.unary_out",
            # not pointwise
            "aten.isin.Tensor_Tensor",
            "aten.isin.Tensor_Tensor_out",
            "aten.isin.Tensor_Scalar",
            "aten.isin.Tensor_Scalar_out",
            "aten.isin.Scalar_Tensor",
            "aten.isin.Scalar_Tensor_out",
            "aten.mode.default",
            "aten.mode.dimname",
            "aten.mode.dimname_out",
            "aten.mode.values",
        )

        regex = re.compile(r"DEFINE_DISPATCH\(.*_stub")

        def get_opoverloadpacket_from_dispatch(kernel):
            if hasattr(torch.ops.aten, kernel):
                return kernel
            if hasattr(torch.ops.aten, f"__{kernel}__"):
                return f"__{kernel}__"
            if hasattr(torch.ops.aten, f"special_{kernel}"):
                return f"special_{kernel}"
            if "_" in kernel:
                kernel_split = kernel.split("_")
                new_kernel = "_".join(kernel_split[:-1])
                if hasattr(torch.ops.aten, new_kernel):
                    return new_kernel

            # could not find op from kernel dispatch string
            self.assertTrue(False)

        for file_name in files:
            with open(os.path.join(pytorch_dir, file_name), "r") as f:
                lines = f.read()
                matches = regex.findall(lines)
                for match in matches:
                    kernel = match[len("DEFINE_DISPATCH("):-len("_stub")]

                    # no op definition for it, but defined with DEFINE_DISPATCH ?
                    if kernel == "trigamma":
                        continue

                    kernel = get_opoverloadpacket_from_dispatch(kernel)
                    overloadpacket = getattr(torch.ops.aten, kernel)

                    for overload_name in overloadpacket.overloads():
                        overload = getattr(overloadpacket, overload_name)

                        if not torch._C._dispatch_has_kernel(overload.name()):
                            continue

                        # TODO: tags are not propagated to generated overload,
                        # and there's no way of specifying them
                        if torch.Tag.generated in overload.tags:
                            continue

                        if str(overload) in allowed_functions:
                            continue

                        self.assertTrue(torch.Tag.pointwise in overload.tags)

    # Tests that the function and its (ndarray-accepting) reference produce the same
    #   values on the tensors from sample_inputs func for the corresponding op.
    # This test runs in double and complex double precision because
    # NumPy does computation internally using double precision for many functions
    # resulting in possible equality check failures.
    @unittest.skipIf(TEST_WITH_ASAN, "Skipped under ASAN")
    @onlyNativeDeviceTypes
    @suppress_warnings
    @ops(_ref_test_ops, allowed_dtypes=(torch.float64, torch.long, torch.complex128))
    def test_numpy_ref(self, device, dtype, op):
        # Sets the default dtype to NumPy's default dtype of double
        with set_default_dtype(torch.double):
            for sample_input in op.reference_inputs(device, dtype):
                self.compare_with_reference(
                    op, op.ref, sample_input, exact_dtype=(dtype is not torch.long)
                )

    # Tests that the cpu and gpu results are consistent
    @onlyCUDA
    @suppress_warnings
    @slowTest
    @ops(_ops_and_refs_with_no_numpy_ref, dtypes=OpDTypes.any_common_cpu_cuda_one)
    def test_compare_cpu(self, device, dtype, op):

        def to_cpu(arg):
            if isinstance(arg, torch.Tensor):
                return arg.to(device='cpu')
            return arg

        samples = op.reference_inputs(device, dtype)

        for sample in samples:
            cpu_sample = sample.transform(to_cpu)
            cuda_results = op(sample.input, *sample.args, **sample.kwargs)
            cpu_results = op(cpu_sample.input, *cpu_sample.args, **cpu_sample.kwargs)

            # output_process_fn_grad has a very unfortunate name
            # We use this function in linalg extensively to postprocess the inputs of functions
            # that are not completely well-defined. Think svd and muliplying the singular vectors by -1.
            # CPU and CUDA implementations of the SVD can return valid SVDs that are different.
            # We use this function to compare them.
            cuda_results = sample.output_process_fn_grad(cuda_results)
            cpu_results = cpu_sample.output_process_fn_grad(cpu_results)

            # Lower tolerance because we are running this as a `@slowTest`
            # Don't want the periodic tests to fail frequently
            self.assertEqual(cuda_results, cpu_results, atol=1e-3, rtol=1e-3)

    # Tests that experimental Python References can propagate shape, dtype,
    # and device metadata properly.
    # See https://github.com/pytorch/pytorch/issues/78050 for a discussion of stride propagation.
    @unittest.skipIf(TEST_WITH_ASAN, "Skipped under ASAN")
    @onlyNativeDeviceTypes
    @ops(python_ref_db)
    @skipIfTorchInductor("Takes too long for inductor")
    def test_python_ref_meta(self, device, dtype, op):
        with FakeTensorMode() as mode:
            pass

        def _to_tensormeta(x):
            if isinstance(x, torch.Tensor):
                out = FakeTensor.from_tensor(x, mode)
                return out
            return x

        # TODO: iterate over requires_grad true/false
        for sample in op.reference_inputs(device, dtype, requires_grad=False):
            result = op(sample.input, *sample.args, **sample.kwargs)

            meta_sample = sample.transform(_to_tensormeta)
            try:
                with mode:
                    meta_result = op(meta_sample.input, *meta_sample.args, **meta_sample.kwargs)
            except torch._subclasses.fake_tensor.UnsupportedFakeTensorException:
                continue
            except torch._subclasses.fake_tensor.DataDependentOutputException:
                continue
            except torch._subclasses.fake_tensor.UnsupportedOperatorException:
                continue

            if isinstance(result, torch.Tensor):
                self.assertTrue(isinstance(meta_result, FakeTensor))
                prims.utils.compare_tensor_meta(result, meta_result)
            elif isinstance(result, Sequence):
                for a, b in zip(result, meta_result):
                    if isinstance(a, torch.Tensor) or isinstance(b, torch.Tensor):
                        self.assertTrue(isinstance(b, FakeTensor))
                        prims.utils.compare_tensor_meta(a, b)

    def _ref_test_helper(
        self,
        ctx,
        device,
        dtype,
        op,
        skip_zero_numel=False,
        skip_zero_dim=False,
        skip_bfloat=False,
        skip_view_consistency=False,
    ):
        # NOTE: this test works by comparing the reference
        ex = None
        for sample in op.reference_inputs(device, dtype, requires_grad=False):
            if isinstance(sample.input, torch.Tensor) and sample.input.numel() == 0 and skip_zero_numel:
                continue
            if isinstance(sample.input, torch.Tensor) and sample.input.ndim == 0 and skip_zero_dim:
                continue

            if (
                skip_bfloat
                and (
                    (
                        isinstance(sample.input, torch.Tensor)
                        and sample.input.dtype == torch.bfloat16
                    )
                    or any(
                        isinstance(arg, torch.Tensor) and arg.dtype == torch.bfloat16
                        for arg in sample.args
                    )
                )
            ):
                continue
            with ctx():
                ref_result = op(sample.input, *sample.args, **sample.kwargs)
            torch_result = op.torch_opinfo(sample.input, *sample.args, **sample.kwargs)

            for a, b in zip(tree_flatten(ref_result)[0], tree_flatten(torch_result)[0]):
                if isinstance(a, torch.Tensor) or isinstance(b, torch.Tensor):
                    prims.utils.compare_tensor_meta(a, b)
                    if getattr(op, 'validate_view_consistency', True) and not skip_view_consistency:
                        msg = (f"The torch implementation {'returns' if b._is_view() else 'does not return'} "
                               f"a view, while the reference {'does' if a._is_view() else 'does not'}")
                        self.assertEqual(a._is_view(), b._is_view(), msg)

            # Computes the dtype the more precise computatino would occur in
            precise_dtype = torch.bool
            if prims.utils.is_integer_dtype(dtype):
                # Note: bool and integer dtypes do not have more
                # precise dtypes -- they simply must be close
                precise_dtype = dtype
            if prims.utils.is_float_dtype(dtype):
                precise_dtype = torch.double
            if prims.utils.is_complex_dtype(dtype):
                precise_dtype = torch.cdouble

            # Checks if the results are close
            try:
                self.assertEqual(
                    ref_result,
                    torch_result,
                    exact_stride=False,
                    exact_device=True,
                    exact_layout=True,
                    exact_is_coalesced=True,
                )
            except AssertionError as e:
                # Raises the error if the precise dtype comparison wouldn't be
                # different
                if dtype is precise_dtype:
                    raise e

                ex = e


            # Goes to next sample if these results are close
            if not ex:
                continue

            # If the results are not close, checks that the
            # reference is more accurate than the torch op
            def _make_precise(x):
                if isinstance(x, torch.dtype):
                    return precise_dtype
                if isinstance(x, torch.Tensor) and x.dtype is dtype:
                    return x.to(precise_dtype)
                return x

            precise_sample = sample.transform(_make_precise)
            precise_result = op.torch_opinfo(precise_sample.input, *precise_sample.args, **precise_sample.kwargs)

            def _distance(a, b):
                # Special-cases boolean comparisons
                if prims.utils.is_boolean_dtype(a.dtype):
                    assert b.dtype is torch.bool
                    return (a ^ b).sum()

                same = (a == b)
                if prims.utils.is_float_dtype(a.dtype) or prims.utils.is_complex_dtype(a.dtype):
                    same = torch.logical_or(same, torch.logical_and(torch.isnan(a), torch.isnan(b)))

                actual_error = torch.where(same, 0, torch.abs(a - b)).sum()
                return actual_error

            ref_distance = 0
            for a, b in zip(tree_flatten(ref_result)[0], tree_flatten(precise_result)[0]):
                ref_distance = ref_distance + _distance(a, b)

            torch_distance = 0
            for a, b in zip(tree_flatten(torch_result)[0], tree_flatten(precise_result)[0]):
                torch_distance = torch_distance + _distance(a, b)

            # TODO: consider adding some tolerance to this comparison
            msg = f"Reference result was farther ({ref_distance}) from the precise " \
                  f"computation than the torch result was ({torch_distance})!"
            self.assertTrue(ref_distance <= torch_distance, msg=msg)

        # Reports numerical accuracy discrepancies
        if ex is not None:
            msg = "Test passed because the reference was more accurate than the torch operator."
            warnings.warn(msg)

    # Tests that experimental Python References perform the same computation
    # as the operators they reference, when operator calls in the torch
    # namesapce are remapped to the refs namespace (torch.foo becomes refs.foo).
    @unittest.skipIf(TEST_WITH_ASAN, "Skipped under ASAN")
    @onlyNativeDeviceTypes
    @ops(python_ref_db)
    @skipIfTorchInductor("Takes too long for inductor")
    def test_python_ref(self, device, dtype, op):
        # In this test, primTorch refs call into the refs namespace
        # For example, a ref with torch.foo in it will calls refs.foo instead
        # Direct calls to refs and prims are not affected
        self._ref_test_helper(lambda: TorchRefsMode(strict=True), device, dtype, op)

    # Tests that experimental Python References perform the same computation
    # as the operators they reference, when operator calls in the torch
    # namespace are preserved (torch.foo remains torch.foo).
    @unittest.skipIf(TEST_WITH_ASAN, "Skipped under ASAN")
    @onlyNativeDeviceTypes
    @ops(python_ref_db)
    @skipIfTorchInductor("Takes too long for inductor")
    def test_python_ref_torch_fallback(self, device, dtype, op):
        # In this test, refs call into the torch namespace (after the initial invocation)
        # For example, a ref with torch.foo in it will call torch.foo instead of refs.foo
        # Direct calls to refs and prims are not translated
        self._ref_test_helper(contextlib.nullcontext, device, dtype, op)

    @unittest.skipIf(TEST_WITH_ASAN, "Skipped under ASAN")
    @onlyCUDA
    @ops(python_ref_db)
    @parametrize('executor', ['aten', 'nvfuser'])
    @skipIfTorchInductor("Takes too long for inductor")
    def test_python_ref_executor(self, device, dtype, op, executor):
        # TODO: Not all dtypes are supported with nvfuser
        from torch._prims_common import _torch_dtype_to_nvfuser_dtype_map
        if executor == "nvfuser" and dtype not in _torch_dtype_to_nvfuser_dtype_map:
            raise unittest.SkipTest(f"nvfuser doesn't support dtype {dtype}")

        # nvFuser tests are rather slow so we only run int32 and float32 types
        if executor == "nvfuser" and dtype not in [torch.int32, torch.float32]:
            raise unittest.SkipTest("skipped for speed")

        if executor == "nvfuser" and not op.supports_nvfuser:
            raise unittest.SkipTest(f"{op.name} doesn't support nvfuser")

        # nvFuser doesn't support reduction operations on 0-dim tensors yet
        skip_zero_dim = False
        if executor == "nvfuser" and isinstance(op, ReductionPythonRefInfo):
            skip_zero_dim = True

        # skip zero-dim tensors for some composites of reduction operations and view
        skip_zero_dim_ops = [
            "_refs.logsumexp",
            "_refs.log_softmax",
            "_refs.native_group_norm",
            "_refs.softmax",
            "_refs.sum_to_size",
            "ops.nvprims.view",
        ]
        if executor == "nvfuser" and op.name in skip_zero_dim_ops:
            skip_zero_dim = True

        from torch._prims.executor import make_traced
        from copy import copy
        op = copy(op)
        executor = "strictly_nvfuser" if executor == "nvfuser" else executor
        op.op = partial(make_traced(op.op), executor=executor)
        self._ref_test_helper(
            contextlib.nullcontext,
            device,
            dtype,
            op,
            skip_zero_numel=("nvfuser" in executor),  # nvfuser doesn't support zero-sized tensors
            skip_zero_dim=skip_zero_dim,
            skip_bfloat=("nvfuser" in executor),  # nvfuser doesn't support bfloat tensors for pre-11 cuda TK
            # # nvfuser doesn't support view consistency
            # https://github.com/pytorch/pytorch/issues/84863
            skip_view_consistency=("nvfuser" in executor),
        )

    @skipMeta
    @onlyNativeDeviceTypes
    @ops([op for op in op_db if op.error_inputs_func is not None], dtypes=OpDTypes.none)
    def test_errors(self, device, op):
        error_inputs = op.error_inputs(device)
        for ei in error_inputs:
            si = ei.sample_input
            with self.assertRaisesRegex(ei.error_type, ei.error_regex):
                out = op(si.input, *si.args, **si.kwargs)
                self.assertFalse(isinstance(out, type(NotImplemented)))

    @skipMeta
    @onlyNativeDeviceTypes
    @ops([op for op in op_db if op.error_inputs_sparse_func is not None], dtypes=OpDTypes.none)
    @parametrize("layout", (torch.sparse_csr, torch.sparse_csc, torch.sparse_bsr, torch.sparse_bsc, torch.sparse_coo))
    def test_errors_sparse(self, device, op, layout):
        if not op.supports_sparse_layout(layout):
            self.skipTest('unsupported layout')
<<<<<<< HEAD
        for ei in op.error_inputs_sparse(layout, device):
=======
        for ei in op.error_inputs_sparse(device, layout):
>>>>>>> f5c4f3a3
            si = ei.sample_input
            with self.assertRaisesRegex(ei.error_type, ei.error_regex):
                out = op(si.input, *si.args, **si.kwargs)
                self.assertFalse(isinstance(out, type(NotImplemented)))

    @skipMeta
    @onlyNativeDeviceTypes
    @ops([op for op in python_ref_db if op.error_inputs_func is not None], dtypes=OpDTypes.none)
    @skipIfTorchInductor("Takes too long for inductor")
    def test_python_ref_errors(self, device, op):
        mode = FakeTensorMode()
        with mode:
            pass

        def _to_tensormeta(x):
            if isinstance(x, torch.Tensor):
                return FakeTensor.from_tensor(x, mode)
            return x

        error_inputs = op.error_inputs(device)
        for ei in error_inputs:
            si = ei.sample_input
            meta_sample = si.transform(_to_tensormeta)
            with self.assertRaisesRegex(ei.error_type, ei.error_regex):
                op(meta_sample.input, *meta_sample.args, **meta_sample.kwargs)

    # Tests that the function produces the same result when called with
    #   noncontiguous tensors.
    # TODO: get working with Windows by addressing failing operators
    # TODO: get working with ASAN by addressing failing operators
    @unittest.skipIf(IS_WINDOWS, "Skipped under Windows")
    @unittest.skipIf(TEST_WITH_ASAN, "Skipped under ASAN")
    @onlyNativeDeviceTypes
    @suppress_warnings
    @ops(op_db, allowed_dtypes=(torch.float32, torch.long, torch.complex64))
    def test_noncontiguous_samples(self, device, dtype, op):
        test_grad = dtype in op.supported_backward_dtypes(torch.device(device).type)
        sample_inputs = op.sample_inputs(device, dtype, requires_grad=test_grad)
        for sample_input in sample_inputs:
            t_inp, t_args, t_kwargs = (
                sample_input.input,
                sample_input.args,
                sample_input.kwargs,
            )
            noncontig_sample = sample_input.noncontiguous()
            n_inp, n_args, n_kwargs = (
                noncontig_sample.input,
                noncontig_sample.args,
                noncontig_sample.kwargs,
            )

            # validates forward
            expected = op(t_inp, *t_args, **t_kwargs)
            actual = op(n_inp, *n_args, **n_kwargs)

            self.assertEqual(actual, expected)

            # Validate backward
            # Short-circuits if the op doesn't support grad in this device x dtype
            if not test_grad:
                continue

            expected = sample_input.output_process_fn_grad(expected)
            actual = sample_input.output_process_fn_grad(actual)

            if isinstance(expected, torch.Tensor):
                grad_for_expected = torch.randn_like(expected)
                grad_for_actual = noncontiguous_like(grad_for_expected)
            elif isinstance(expected, Sequence):
                # Filter output elements that do not require grad
                expected = [
                    t
                    for t in expected
                    if isinstance(t, torch.Tensor) and t.requires_grad
                ]
                actual = [
                    n for n in actual if isinstance(n, torch.Tensor) and n.requires_grad
                ]
                grad_for_expected = [torch.randn_like(t) for t in expected]
                grad_for_actual = [noncontiguous_like(n) for n in grad_for_expected]
            else:
                # Nothing to do if it returns a scalar or things like that
                continue

            # Concatenate inputs into a tuple
            t_inputs = (
                (t_inp,) + t_args
                if isinstance(t_inp, torch.Tensor)
                else tuple(t_inp) + t_args
            )
            n_inputs = (
                (n_inp,) + n_args
                if isinstance(n_inp, torch.Tensor)
                else tuple(n_inp) + n_args
            )

            # Filter the elemnts that are tensors that require grad
            t_input_tensors = [
                t for t in t_inputs if isinstance(t, torch.Tensor) and t.requires_grad
            ]
            n_input_tensors = [
                n for n in n_inputs if isinstance(n, torch.Tensor) and n.requires_grad
            ]

            self.assertEqual(len(t_input_tensors), len(n_input_tensors))

            # Some functions may not use all the inputs to generate gradients. One of the
            # few examples of this "odd" behaviour is F.hinge_embedding_loss
            t_grads = torch.autograd.grad(
                expected, t_input_tensors, grad_for_expected, allow_unused=True
            )
            n_grads = torch.autograd.grad(
                actual, n_input_tensors, grad_for_actual, allow_unused=True
            )

            msg = "Got different gradients for contiguous / non-contiguous inputs wrt input {}."
            for i, (t, n) in enumerate(zip(t_grads, n_grads)):
                self.assertEqual(t, n, msg=msg.format(i))

    # Separates one case from the following test_out because many ops don't properly implement the
    #   incorrectly sized out parameter warning properly yet
    # Cases test here:
    #   - out= with the correct dtype and device, but the wrong shape
    @ops(_ops_and_refs, dtypes=OpDTypes.none)
    @skipIfTorchInductor("Inductor does not support complex dtype yet")
    def test_out_warning(self, device, op):
        # Prefers running in float32 but has a fallback for the first listed supported dtype
        supported_dtypes = op.supported_dtypes(self.device_type)
        if len(supported_dtypes) == 0:
            self.skipTest("Skipped! Op has not supported dtypes on this device.")
        dtype = (
            torch.float32
            if torch.float32 in supported_dtypes
            else list(supported_dtypes)[0]
        )

        samples = op.sample_inputs(device, dtype)
        for sample in samples:
            # calls it normally to get the expected result
            expected = op(sample.input, *sample.args, **sample.kwargs)
            op_out = partial(op, sample.input, *sample.args, **sample.kwargs)

            # Short-circuits if output is not a single tensor or an
            #   iterable of tensors
            if not isinstance(expected, torch.Tensor) and not is_iterable_of_tensors(
                expected, include_empty=True
            ):
                self.skipTest(
                    "Skipped! Only supports single tensor or iterable of tensor outputs."
                )

            # Validates the op doesn't support out if it claims not to
            if not op.supports_out:
                with self.assertRaises(Exception):
                    assert op_out(out=expected) != NotImplemented
                return

            # A wrapper around map that works with single tensors and always
            #   instantiates the map. Used below to apply transforms to
            #   single tensor and iterable tensor outputs.
            def _apply_out_transform(fn, out):
                if isinstance(out, torch.Tensor):
                    return fn(out)

                # assumes (see above) that out is an iterable of tensors
                return tuple(map(fn, out))

            # Extracts strides from a tensor or iterable of tensors into a tuple
            def _extract_strides(out):
                if isinstance(out, torch.Tensor):
                    return (out.stride(),)

                # assumes (see above) that out is an iterable of tensors
                return tuple((t.stride() for t in out))

            # Extracts data pointers from a tensor or iterable of tensors into a tuple
            # NOTE: only extracts on the CPU and CUDA device types since some
            #   device types don't have storage
            def _extract_data_ptrs(out):
                if self.device_type != "cpu" and self.device_type != "cuda":
                    return ()

                if isinstance(out, torch.Tensor):
                    return (out.data_ptr(),)

                # assumes (see above) that out is an iterable of tensors
                return tuple((t.data_ptr() for t in out))

            @suppress_warnings
            def _compare_out(transform, *, compare_strides_and_data_ptrs=True):
                out = _apply_out_transform(transform, expected)
                original_strides = _extract_strides(out)
                original_ptrs = _extract_data_ptrs(out)

                op_out(out=out)
                final_strides = _extract_strides(out)
                final_ptrs = _extract_data_ptrs(out)

                self.assertEqual(expected, out)

                if compare_strides_and_data_ptrs:
                    stride_msg = "Strides are not the same! Original strides were {0} and strides are now {1}".format(
                        original_strides, final_strides
                    )
                    self.assertEqual(original_strides, final_strides, msg=stride_msg)
                    self.assertEqual(original_ptrs, final_ptrs)

            # Case Zero: out= with the correct dtype and device, but the wrong shape
            #   Expected behavior: if nonempty, resize with a warning.
            def _case_zero_transform(t):
                wrong_shape = list(t.shape)

                if len(wrong_shape) == 0:
                    # Handles scalar tensor case (empty list)
                    wrong_shape = [2]
                else:
                    wrong_shape[-1] = wrong_shape[-1] + 1
                return make_tensor(wrong_shape, dtype=t.dtype, device=t.device)

            # Verifies the out values are correct
            _compare_out(_case_zero_transform, compare_strides_and_data_ptrs=False)

            # Additionally validates that the appropriate warning is thrown if a nonempty
            #   tensor is resized.
            def _any_nonempty(out):
                if isinstance(out, torch.Tensor):
                    return out.numel() > 0

                return any(x.numel() > 0 for x in out)

            out = _apply_out_transform(_case_zero_transform, expected)
            msg_fail = "Resized a non-empty tensor but did not warn about it."
            if _any_nonempty(out):
                with self.assertWarnsRegex(
                    UserWarning, "An output with one or more elements", msg=msg_fail
                ):
                    op_out(out=out)

    # Validates ops implement the correct out= behavior
    # See https://github.com/pytorch/pytorch/wiki/Developer-FAQ#how-does-out-work-in-pytorch
    #   for a description of the correct behavior
    # Validates the following cases:
    #   - Case 0: out has the correct shape, dtype, and device but is full of extremal values
    #   - Case 1: out has the correct shape, dtype, and device but is noncontiguous
    #   - Case 2: out has the correct dtype and device, but is zero elements
    #   - Case 3: out has the correct shape and dtype, but is on a different device type
    #   - Case 4: out has the correct shape and device, but a dtype that cannot
    #       "safely" cast to
    #
    # Case 3 and 4 are slightly different when the op is a factory function:
    #   - if device, dtype are NOT passed, any combination of dtype/device should be OK for out
    #   - if device, dtype are passed, device and dtype should match
    @ops(_ops_and_refs, dtypes=OpDTypes.any_one)
    @skipIfTorchInductor("Inductor does not support complex dtype yet")
    def test_out(self, device, dtype, op):
        # Prefers running in float32 but has a fallback for the first listed supported dtype
        samples = op.sample_inputs(device, dtype)
        for sample in samples:
            # calls it normally to get the expected result
            expected = op(sample.input, *sample.args, **sample.kwargs)
            op_out = partial(op, sample.input, *sample.args, **sample.kwargs)

            # Short-circuits if output is not a single tensor or an
            #   iterable of tensors
            if not isinstance(expected, torch.Tensor) and not is_iterable_of_tensors(
                expected, include_empty=True
            ):
                self.skipTest(
                    "Skipped! Only supports single tensor or iterable of tensor outputs."
                )

            # Validates the op doesn't support out if it claims not to
            if not op.supports_out:
                with self.assertRaises(Exception):
                    assert op_out(out=expected) != NotImplemented
                return

            # A wrapper around map that works with single tensors and always
            #   instantiates the map. Used below to apply transforms to
            #   single tensor and iterable tensor outputs.
            def _apply_out_transform(fn, out):
                if isinstance(out, torch.Tensor):
                    return fn(out)

                # assumes (see above) that out is an iterable of tensors
                return tuple(map(fn, out))

            # Extracts strides from a tensor or iterable of tensors into a tuple
            def _extract_strides(out):
                if isinstance(out, torch.Tensor):
                    return (out.stride(),)

                # assumes (see above) that out is an iterable of tensors
                return tuple((t.stride() for t in out))

            # Extracts data pointers from a tensor or iterable of tensors into a tuple
            # NOTE: only extracts on the CPU and CUDA device types since some
            #   device types don't have storage
            def _extract_data_ptrs(out):
                if self.device_type != "cpu" and self.device_type != "cuda":
                    return ()

                if isinstance(out, torch.Tensor):
                    return (out.data_ptr(),)

                # assumes (see above) that out is an iterable of tensors
                return tuple((t.data_ptr() for t in out))

            def _compare_out(transform, *, compare_strides_and_data_ptrs=True):
                out = _apply_out_transform(transform, expected)
                original_strides = _extract_strides(out)
                original_ptrs = _extract_data_ptrs(out)

                op_out(out=out)
                final_strides = _extract_strides(out)
                final_ptrs = _extract_data_ptrs(out)
                self.assertEqual(expected, out)

                if compare_strides_and_data_ptrs:
                    stride_msg = "Strides are not the same! Original strides were {0} and strides are now {1}".format(
                        original_strides, final_strides
                    )
                    self.assertEqual(original_strides, final_strides, msg=stride_msg)
                    self.assertEqual(original_ptrs, final_ptrs)

            # Case 0: out= with the correct shape, dtype, and device
            #   but NaN values for floating point and complex tensors, and
            #   maximum values for integer tensors.
            #   Expected behavior: out= values have no effect on the computation.
            def _case_zero_transform(t):
                try:
                    info = torch.iinfo(t.dtype)
                    return torch.full_like(t, info.max)
                except TypeError as te:
                    # for non-integer types fills with NaN
                    return torch.full_like(t, float("nan"))


            _compare_out(_case_zero_transform)

            # Case 1: out= with the correct shape, dtype, and device,
            #   but noncontiguous.
            #   Expected behavior: strides are respected and `out` storage is not changed.
            def _case_one_transform(t):
                return make_tensor(
                    t.shape, dtype=t.dtype, device=t.device, noncontiguous=True
                )

            _compare_out(_case_one_transform)

            # Case 2: out= with the correct dtype and device, but has no elements.
            #   Expected behavior: resize without warning.
            def _case_two_transform(t):
                return make_tensor((0,), dtype=t.dtype, device=t.device)

            _compare_out(_case_two_transform, compare_strides_and_data_ptrs=False)

            # Also validates that no warning is thrown when this out is resized
            out = _apply_out_transform(_case_two_transform, expected)
            with warnings.catch_warnings(record=True) as caught:
                warnings.simplefilter("always")
                op_out(out=out)

            # Verifies no warning is a resize warning
            for w in caught:
                if "An output with one or more elements" in str(w.message):
                    self.fail(
                        "Resizing an out= argument with no elements threw a resize warning!"
                    )

            # Case 3: out= with correct shape and dtype, but wrong device.
            wrong_device = None
            if torch.device(device).type != "cpu":
                wrong_device = "cpu"
            elif torch.cuda.is_available():
                wrong_device = "cuda"


            factory_fn_msg = (
                "\n\nNOTE: If your op is a factory function (i.e., it accepts TensorOptions) you should mark its "
                "OpInfo with `is_factory_function=True`."
            )
            if wrong_device is not None:

                def _case_three_transform(t):
                    return make_tensor(t.shape, dtype=t.dtype, device=wrong_device)

                out = _apply_out_transform(_case_three_transform, expected)

                if op.is_factory_function and sample.kwargs.get("device", None) is None:
                    op_out(out=out)
                else:
                    msg_fail = (
                        f"Expected RuntimeError when calling with input.device={device} and out.device={wrong_device}."
                    ) + factory_fn_msg
                    with self.assertRaises(RuntimeError, msg=msg_fail):
                        op_out(out=out)

            # Case 4: out= with correct shape and device, but a dtype
            #   that output cannot be "safely" cast to (long).
            #   Expected behavior: error.
            # NOTE: this case is filtered by dtype since some ops produce
            #   bool tensors, for example, which can be safely cast to any
            #   dtype. It is applied when single tensors are floating point or complex
            #   dtypes, or if an op returns multiple tensors when at least one such
            #   tensor is a floating point or complex dtype.
            _dtypes = floating_and_complex_types_and(torch.float16, torch.bfloat16)
            if (
                isinstance(expected, torch.Tensor)
                and expected.dtype in _dtypes
                or (
                    not isinstance(expected, torch.Tensor)
                    and any(t.dtype in _dtypes for t in expected)
                )
            ):

                def _case_four_transform(t):
                    return make_tensor(t.shape, dtype=torch.long, device=t.device)

                out = _apply_out_transform(_case_four_transform, expected)
                msg_fail = "Expected RuntimeError when doing an unsafe cast!"
                msg_fail = (
                    msg_fail
                    if not isinstance(expected, torch.Tensor)
                    else (
                        "Expected RuntimeError when doing an unsafe cast from a result of dtype "
                        f"{expected.dtype} into an out= with dtype torch.long"
                    )
                ) + factory_fn_msg

                if op.is_factory_function and sample.kwargs.get("dtype", None) is None:
                    op_out(out=out)
                else:
                    with self.assertRaises(RuntimeError, msg=msg_fail):
                        op_out(out=out)

    # Tests that the forward and backward passes of operations produce the
    #   same values for the cross-product of op variants (method, inplace)
    #   against eager's gold standard op function variant
    @_variant_ops(op_db)
    @skipIfTorchInductor("Inductor does not support complex dtype yet")
    def test_variant_consistency_eager(self, device, dtype, op):
        # Acquires variants (method variant, inplace variant, operator variant, inplace_operator variant, aliases)

        method = op.method_variant
        inplace = op.inplace_variant
        operator = op.operator_variant
        inplace_operator = op.inplace_operator_variant


        # list of all inplace ops: inplace variant + alias inplace variants if exist
        inplace_ops = [inplace, inplace_operator]
        variants = [method, inplace, operator, inplace_operator]
        operators = [operator, inplace_operator]

        for a_op in op.aliases:
            variants.append(a_op.op)
            variants.append(a_op.method_variant)
            variants.append(a_op.inplace_variant)
            inplace_ops.append(a_op.inplace_variant)

        inplace_variants = tuple(filter(None, inplace_ops))
        variants = tuple(filter(None, variants))
        operators = tuple(filter(None, operators))

        _requires_grad = dtype in op.supported_backward_dtypes(
            torch.device(device).type
        )

        include_conjugated_inputs = op.test_conjugated_samples and dtype.is_complex
        samples = op.sample_inputs(
            device,
            dtype,
            requires_grad=_requires_grad,
            include_conjugated_inputs=include_conjugated_inputs,
        )
        samples = list(samples)

        def _test_consistency_helper(samples, variants):
            for sample in samples:
                # TODO: Check grad for all Tensors requiring grad if sample.input is TensorList
                tensor = (
                    sample.input
                    if isinstance(sample.input, torch.Tensor)
                    else sample.input[0]
                )

                # Computes function forward and backward values
                tensor.grad = None
                expected_forward = op(sample.input, *sample.args, **sample.kwargs)
                expected_grad = None

                output_process_fn_grad = (
                    sample.output_process_fn_grad
                    if sample.output_process_fn_grad
                    else lambda x: x
                )

                # Skips inplace variants if the output dtype is not the same as
                #   the input dtype
                skip_inplace = False
                if (
                    isinstance(expected_forward, torch.Tensor)
                    and expected_forward.dtype is not tensor.dtype
                ):
                    skip_inplace = True

                # TODO: backward consistency only supported for single tensor outputs
                # TODO: backward consistency only checked on sample.input, not all
                #   tensor inputs
                # TODO: update to handle checking grads of all tensor inputs as
                #   derived from each tensor output
                if isinstance(
                    expected_forward, torch.Tensor
                ) and dtype in op.supported_backward_dtypes(torch.device(device).type):
                    out = output_process_fn_grad(expected_forward).sum()
                    if out.dtype.is_complex:
                        out = out.abs()
                    out.backward()
                    expected_grad = tensor.grad

                # Test eager consistency
                for variant in variants:
                    # Skips inplace ops
                    if variant in inplace_ops and skip_inplace:
                        continue

                    # Compares variant's forward
                    # Note: copies the to-be-modified input when testing the inplace variant
                    tensor.grad = None
                    cloned = (
                        clone_input_helper(sample.input)
                        if variant in inplace_ops
                        else sample.input
                    )

                    if variant in inplace_ops and sample.broadcasts_input:
                        with self.assertRaises(
                            RuntimeError,
                            msg=(
                                "inplace variant either incorrectly allowed "
                                "resizing or you have marked the sample {}"
                                " incorrectly with `broadcasts_self=True".format(
                                    sample.summary()
                                )
                            ),
                        ):
                            variant_forward = variant(
                                cloned, *sample.args, **sample.kwargs
                            )
                        continue

                    if variant in operators and sample.kwargs:
                        # skip samples with kwargs for operator variants
                        continue

                    variant_forward = variant(cloned, *sample.args, **sample.kwargs)
                    self.assertEqual(expected_forward, variant_forward)

                    # Compares variant's backward
                    if expected_grad is not None and (
                        variant not in inplace_ops or op.supports_inplace_autograd
                    ):
                        out = output_process_fn_grad(variant_forward).sum()
                        if out.dtype.is_complex:
                            out = out.abs()
                        out.backward()
                        self.assertEqual(expected_grad, tensor.grad)

        _test_consistency_helper(samples, variants)

        def _test_inplace_preserve_storage(samples, variants):
            for sample in samples:
                # Skips inplace variants if the output dtype is not the same as
                #   the input dtype
                expected_forward = op(sample.input, *sample.args, **sample.kwargs)
                tensor = (
                    sample.input
                    if isinstance(sample.input, torch.Tensor)
                    else sample.input[0]
                )
                skip_inplace = False
                if (
                    isinstance(expected_forward, torch.Tensor)
                    and expected_forward.dtype is not tensor.dtype
                ):
                    skip_inplace = True
                if skip_inplace:
                    return
                for variant in variants:
                    cloned = (
                        clone_input_helper(sample.input)
                        if variant in inplace_ops
                        else sample.input
                    )
                    inp_tensor = (
                        cloned if isinstance(cloned, torch.Tensor) else cloned[0]
                    )
                    data_ptr = inp_tensor.data_ptr()
                    if variant in operators and sample.kwargs:
                        # skip samples with kwargs for operator variants
                        continue

                    variant_forward = variant(cloned, *sample.args, **sample.kwargs)
                    # TODO Support non-tensor outputs if they exist for inplace ops
                    if isinstance(variant_forward, torch.Tensor):
                        self.assertEqual(
                            data_ptr, variant_forward.data_ptr(), atol=0, rtol=0
                        )
                    else:
                        self.assertTrue(
                            False,
                            "Non-tensor outputs for inplace ops are not supported",
                        )

        if len(inplace_ops) > 0:
            inplace_samples = list(
                filter(lambda sample: not sample.broadcasts_input, samples)
            )
            _test_inplace_preserve_storage(inplace_samples, inplace_variants)

    # Reference testing for operations in complex32 against complex64.
    # NOTE: We test against complex64 as NumPy doesn't have a complex32 equivalent dtype.
    @ops(op_db, allowed_dtypes=(torch.complex32,))
    @skipIfTorchInductor("Inductor does not support complex dtype yet")
    def test_complex_half_reference_testing(self, device, dtype, op):
        if not op.supports_dtype(torch.complex32, device):
            unittest.skip("Does not support complex32")

        for sample in op.sample_inputs(device, dtype):
            actual = op(sample.input, *sample.args, **sample.kwargs)
            # sample.transform applies the lambda to torch.Tensor and torch.dtype.
            # However, we only want to apply it to Tensors with dtype `torch.complex32`..
            transformed_sample = sample.transform(lambda x: x.to(torch.complex64) if isinstance(
                x, torch.Tensor) and x.dtype is torch.complex32 else x)
            expected = op(
                transformed_sample.input,
                *transformed_sample.args,
                **transformed_sample.kwargs,
            )
            # Since range of chalf is much less compared to cfloat,
            # we get `inf`s easily (eg. with `pow`, `exp`),
            # so we cast `cfloat` back to `chalf`.
            expected = tree_map(lambda x: x.to(torch.complex32) if isinstance(
                x, torch.Tensor) and x.dtype is torch.complex64 else x, expected)

            # `exact_dtype` is False because for ops like real, imag
            # we get different dtypes for `actual` and `expected`
            # `chalf` input -> `half` output
            # `cfloat` input -> `float` output
            self.assertEqual(actual, expected, exact_dtype=False)


    @ops(op_db, allowed_dtypes=(torch.bool,))
    @unittest.skipIf(TEST_WITH_UBSAN, "Test uses undefined behavior")
    @skipIfTorchInductor("Inductor does not support view with dtype yet")
    def test_non_standard_bool_values(self, device, dtype, op):
        # Test boolean values other than 0x00 and 0x01 (gh-54789)
        def convert_boolean_tensors(x):
            if not isinstance(x, torch.Tensor) or x.dtype != torch.bool:
                return x

            # Map False -> 0 and True -> Random value in [2, 255]
            true_vals = torch.randint(2, 255, x.shape, dtype=torch.uint8, device=x.device)
            false_vals = torch.zeros((), dtype=torch.uint8, device=x.device)
            x_int = torch.where(x, true_vals, false_vals)

            ret = x_int.view(torch.bool)
            self.assertEqual(ret, x)
            return ret

        for sample in op.sample_inputs(device, dtype):
            expect = op(sample.input, *sample.args, **sample.kwargs)

            transformed = sample.transform(convert_boolean_tensors)
            actual = op(transformed.input, *transformed.args, **transformed.kwargs)

            self.assertEqual(expect, actual)

    # Validates that each OpInfo specifies its forward and backward dtypes
    #   correctly for CPU and CUDA devices
    @unittest.skipIf(TEST_WITH_ASAN, "Skipped under ASAN")
    @skipMeta
    @onlyNativeDeviceTypes
    @ops(ops_and_refs, dtypes=OpDTypes.none)
    def test_dtypes(self, device, op):
        # Check complex32 support only if the op claims.
        # TODO: Once the complex32 support is better, we should add check for complex32 unconditionally.
        device_type = torch.device(device).type
        include_complex32 = (
            (torch.complex32,)
            if op.supports_dtype(torch.complex32, device_type)
            else ()
        )

        # dtypes to try to backward in
        allowed_backward_dtypes = floating_and_complex_types_and(
            *((torch.half, torch.bfloat16) + include_complex32)
        )

        # lists for (un)supported dtypes
        supported_dtypes = set()
        unsupported_dtypes = set()
        supported_backward_dtypes = set()
        unsupported_backward_dtypes = set()
        dtype_error: Dict[torch.dtype, Exception] = dict()

        def unsupported(dtype, e):
            dtype_error[dtype] = e
            unsupported_dtypes.add(dtype)
            if dtype in allowed_backward_dtypes:
                unsupported_backward_dtypes.add(dtype)

        for dtype in all_types_and_complex_and(
            *((torch.half, torch.bfloat16, torch.bool) + include_complex32)
        ):
            # tries to acquire samples - failure indicates lack of support
            requires_grad = dtype in allowed_backward_dtypes
            try:
                samples = tuple(
                    op.sample_inputs(device, dtype, requires_grad=requires_grad)
                )
            except Exception as e:
                unsupported(dtype, e)
                continue

            for sample in samples:
                # tries to call operator with the sample - failure indicates
                #   lack of support
                try:
                    result = op(sample.input, *sample.args, **sample.kwargs)
                    supported_dtypes.add(dtype)
                except Exception as e:
                    # NOTE: some ops will fail in forward if their inputs
                    #   require grad but they don't support computing the gradient
                    #   in that type! This is a bug in the op!
                    unsupported(dtype, e)
                    continue

                # Checks for backward support in the same dtype, if the input has
                # one or more tensors requiring grad
                def _tensor_requires_grad(x):
                    if isinstance(x, dict):
                        for k, v in x.items():
                            if _tensor_requires_grad(v):
                                return True
                    if isinstance(x, (list, tuple)):
                        for a in x:
                            if _tensor_requires_grad(a):
                                return True
                    if isinstance(x, torch.Tensor) and x.requires_grad:
                        return True

                    return False

                requires_grad = _tensor_requires_grad(sample.input) \
                    or _tensor_requires_grad(sample.args) or _tensor_requires_grad(sample.kwargs)
                if not requires_grad:
                    continue

                try:
                    result = sample.output_process_fn_grad(result)
                    if isinstance(result, torch.Tensor):
                        backward_tensor = result
                    elif isinstance(result, Sequence) and isinstance(
                        result[0], torch.Tensor
                    ):
                        backward_tensor = result[0]
                    else:
                        continue

                    # Note: this grad may not have the same dtype as dtype
                    # For functions like complex (float -> complex) or abs
                    #   (complex -> float) the grad tensor will have a
                    #   different dtype than the input.
                    #   For simplicity, this is still modeled as these ops
                    #   supporting grad in the input dtype.
                    grad = torch.randn_like(backward_tensor)
                    backward_tensor.backward(grad)
                    supported_backward_dtypes.add(dtype)
                except Exception as e:
                    dtype_error[dtype] = e
                    unsupported_backward_dtypes.add(dtype)

        # Checks that dtypes are listed correctly and generates an informative
        #   error message

        supported_forward = supported_dtypes - unsupported_dtypes
        partially_supported_forward = supported_dtypes & unsupported_dtypes
        unsupported_forward = unsupported_dtypes - supported_dtypes
        supported_backward = supported_backward_dtypes - unsupported_backward_dtypes
        partially_supported_backward = (
            supported_backward_dtypes & unsupported_backward_dtypes
        )
        unsupported_backward = unsupported_backward_dtypes - supported_backward_dtypes

        device_type = torch.device(device).type

        claimed_forward = set(op.supported_dtypes(device_type))
        supported_but_unclaimed_forward = supported_forward - claimed_forward
        claimed_but_unsupported_forward = claimed_forward & unsupported_forward

        claimed_backward = set(op.supported_backward_dtypes(device_type))
        supported_but_unclaimed_backward = supported_backward - claimed_backward
        claimed_but_unsupported_backward = claimed_backward & unsupported_backward

        # Partially supporting a dtype is not an error, but we print a warning
        if (len(partially_supported_forward) + len(partially_supported_backward)) > 0:
            msg = "Some dtypes for {0} on device type {1} are only partially supported!\n".format(
                op.name, device_type
            )
            if len(partially_supported_forward) > 0:
                msg = (
                    msg
                    + "The following dtypes only worked on some samples during forward: {0}.\n".format(
                        partially_supported_forward
                    )
                )
            if len(partially_supported_backward) > 0:
                msg = (
                    msg
                    + "The following dtypes only worked on some samples during backward: {0}.\n".format(
                        partially_supported_backward
                    )
                )
            print(msg)

        if (
            len(supported_but_unclaimed_forward)
            + len(claimed_but_unsupported_forward)
            + len(supported_but_unclaimed_backward)
            + len(claimed_but_unsupported_backward)
        ) == 0:
            return

        # Reference operators often support additional dtypes, and that's OK
        if op in python_ref_db:
            if (
                len(claimed_but_unsupported_forward)
                + len(claimed_but_unsupported_backward)
            ) == 0:
                return

        # Generates error msg
        msg = "The supported dtypes for {0} on device type {1} are incorrect!\n".format(
            op.name, device_type
        )
        if len(supported_but_unclaimed_forward) > 0:
            msg = (
                msg
                + "The following dtypes worked in forward but are not listed by the OpInfo: {0}.\n".format(
                    supported_but_unclaimed_forward
                )
            )
        if len(supported_but_unclaimed_backward) > 0:
            msg = (
                msg
                + "The following dtypes worked in backward but are not listed by the OpInfo: {0}.\n".format(
                    supported_but_unclaimed_backward
                )
            )
        if len(claimed_but_unsupported_forward) > 0:
            msg = (
                msg
                + "The following dtypes did not work in forward but are listed by the OpInfo: {0}.\n".format(
                    claimed_but_unsupported_forward
                )
            )
        if len(claimed_but_unsupported_backward) > 0:
            msg = (
                msg
                + "The following dtypes did not work in backward but are listed by the OpInfo: {0}.\n".format(
                    claimed_but_unsupported_backward
                )
            )

        all_claimed_but_unsupported = set.union(claimed_but_unsupported_backward, claimed_but_unsupported_forward)
        if all_claimed_but_unsupported:
            msg += "Unexpected failures raised the following errors:\n"
            for dtype in all_claimed_but_unsupported:
                msg += f"{dtype} - {dtype_error[dtype]}\n"

        self.fail(msg)


class TestCompositeCompliance(TestCase):
    # Checks if the operator (if it is composite) is written to support most
    # backends and Tensor subclasses. See "CompositeImplicitAutograd Compliance"
    # in aten/src/ATen/native/README.md for more details
    @unittest.skipIf(
        IS_FBCODE or IS_SANDCASTLE, "__torch_dispatch__ does not work in fbcode"
    )
    @ops(op_db, allowed_dtypes=(torch.float,))
    def test_operator(self, device, dtype, op):
        samples = op.sample_inputs(device, dtype, requires_grad=False)

        for sample in samples:
            args = [sample.input] + list(sample.args)
            kwargs = sample.kwargs
            composite_compliance.check_with_mode(op, args, kwargs, self.assertEqual)
            composite_compliance.check_all_permutations(op, args, kwargs, self.assertEqual)

    @unittest.skipIf(
        IS_FBCODE or IS_SANDCASTLE, "__torch_dispatch__ does not work in fbcode"
    )
    @ops([op for op in op_db if op.supports_autograd], allowed_dtypes=(torch.float,))
    def test_backward(self, device, dtype, op):
        samples = op.sample_inputs(device, dtype, requires_grad=True)

        for sample in samples:
            args = [sample.input] + list(sample.args)
            kwargs = sample.kwargs
            # We pass assertEqual so that decorators like `toleranceOverride`
            # actually work (otherwise they silently do nothing!)
            composite_compliance.check_backward_formula(
                op.get_op(), args, kwargs,
                sample.output_process_fn_grad,
                op.gradcheck_wrapper, self.assertEqual)

    @unittest.skipIf(
        IS_FBCODE or IS_SANDCASTLE, "__torch_dispatch__ does not work in fbcode"
    )
    @ops(op_db, allowed_dtypes=(torch.float,))
    def test_forward_ad(self, device, dtype, op):
        if torch.float not in op.supported_backward_dtypes(device):
            raise unittest.SkipTest("Does not support autograd")

        if not op.supports_forward_ad:
            raise unittest.SkipTest("Does not support forward_ad")

        samples = op.sample_inputs(device, dtype, requires_grad=True)

        for sample in samples:
            args = [sample.input] + list(sample.args)
            kwargs = sample.kwargs
            # We pass assertEqual so that decorators like `toleranceOverride`
            # actually work (otherwise they silently do nothing!)
            composite_compliance.check_forward_ad_formula(
                op.get_op(), args, kwargs, op.gradcheck_wrapper, self.assertEqual)


class TestMathBits(TestCase):
    # Tests that
    # 1. The operator's output for physically conjugated/negated tensors and conjugate/negative view tensors
    # produces the same value
    # 2. The gradients are same in both cases mentioned in (1)
    # 3. If the operator's inplace variant is supported, tests that the inplace operation
    #    produces the correct value when called on a conjugate/negative view tensor and that the output
    #    has its conj/neg bit set to true
    # This test only runs for C -> R and C -> C functions
    # TODO: add tests for `R->C` functions
    # Note: This test runs for functions that take both tensors and tensorlists as input.
    def _test_math_view(
        self,
        device,
        dtype,
        op,
        samples,
        math_op_physical,
        math_op_view,
        is_bit_set,
        out_type,
    ):
        inplace_variant = op.inplace_variant

        # helper function to clone and conjugate/negate the input if its a tensor
        # else clone the sequence and conjugate/negate the first element in the sequence
        # If a requires_grad argument is provided the tensor being conjugated/negated will
        # have its requires_grad set to that value.
        def clone_and_perform_view(input, **kwargs):
            if isinstance(input, torch.Tensor):
                requires_grad = kwargs.get("requires_grad", input.requires_grad)
                with torch.no_grad():
                    # Ensure view represents the original sample input
                    input = math_op_physical(input)
                # Note: .conj() is not called under no_grad mode since it's not allowed to modify a
                # view created in no_grad mode. Here it's ok to do so, so as a workaround we call conj
                # before resetting the requires_grad field for input
                input = math_op_view(input)
                assert input.is_leaf
                return input.requires_grad_(requires_grad)

            if isinstance(input, Sequence):
                out = list(map(clone_input_helper, input))
                out[0] = clone_and_perform_view(out[0])
                return tuple(out)

        for sample in samples:
            tensor = (
                sample.input
                if isinstance(sample.input, torch.Tensor)
                else sample.input[0]
            )
            cloned1 = clone_and_perform_view(sample.input)

            # Computes function forward value with a physically conjugated/negated tensor and
            # a conj/neg view tensor and verifies that the output in both case are equal.
            expected_forward = op(sample.input, *sample.args, **sample.kwargs)
            forward_with_mathview = op(cloned1, *sample.args, **sample.kwargs)
            self.assertEqual(expected_forward, forward_with_mathview)

            # If the op has an inplace variant, and the input doesn't require broadcasting
            # and has the same dtype as output, verify that the inplace operation on a conjugated/negated
            # input produces correct output, and the output tensor has the conj/neg bit set to True
            if inplace_variant is not None and not sample.broadcasts_input:
                cloned2 = clone_and_perform_view(tensor, requires_grad=False)
                if (
                    isinstance(expected_forward, torch.Tensor)
                    and expected_forward.dtype is tensor.dtype
                ):
                    inplace_forward = inplace_variant(
                        cloned2, *sample.args, **sample.kwargs
                    )
                    self.assertTrue(is_bit_set(inplace_forward))
                    self.assertEqual(inplace_forward, expected_forward)

            # TODO: backward consistency only supported for single tensor outputs
            # TODO: backward consistency only checked on sample.input, not all
            #   tensor inputs
            # TODO: update to handle checking grads of all tensor inputs as
            #   derived from each tensor output
            if (
                isinstance(expected_forward, torch.Tensor)
                and expected_forward.requires_grad
            ):
                output_process_fn_grad = sample.output_process_fn_grad or (lambda x: x)
                expected_forward = output_process_fn_grad(expected_forward)
                forward_with_mathview = output_process_fn_grad(forward_with_mathview)

                tensor = (
                    sample.input
                    if isinstance(sample.input, torch.Tensor)
                    else sample.input[0]
                )
                expected_forward.sum().abs().backward(retain_graph=True)
                forward_with_mathview.sum().abs().backward(retain_graph=True)
                if tensor.grad is not None:
                    cloned1_tensor = (
                        cloned1 if isinstance(cloned1, torch.Tensor) else cloned1[0]
                    )
                    self.assertEqual(tensor.grad, cloned1_tensor.grad)

                    tensor.grad, cloned1_tensor.grad = None, None

                    # a repeat of the above test if output is not complex valued
                    if out_type(expected_forward):
                        grad = torch.randn_like(expected_forward)
                        expected_forward.backward(grad)
                        forward_with_mathview.backward(
                            math_op_view(math_op_physical(grad))
                        )

                        self.assertEqual(tensor.grad, cloned1_tensor.grad)

    @ops(ops_and_refs, allowed_dtypes=(torch.cfloat,))
    @skipIfTorchInductor("Inductor does not support complex dtype yet")
    def test_conj_view(self, device, dtype, op):
        if not op.test_conjugated_samples:
            self.skipTest("Operation doesn't support conjugated inputs.")
        math_op_physical = torch.conj_physical
        math_op_view = torch.conj
        _requires_grad = torch.cfloat in op.supported_backward_dtypes(
            torch.device(device).type
        )
        is_bit_set = torch.is_conj
        samples = op.sample_inputs(device, dtype, requires_grad=_requires_grad)
        self._test_math_view(
            device,
            dtype,
            op,
            samples,
            math_op_physical,
            math_op_view,
            is_bit_set,
            torch.is_complex,
        )

    @ops(ops_and_refs, allowed_dtypes=(torch.double,))
    @skipIfTorchInductor("Inductor does not support complex dtype yet")
    def test_neg_view(self, device, dtype, op):
        if not op.test_neg_view:
            self.skipTest("Operation not tested with tensors with negative bit.")
        math_op_physical = torch.neg
        math_op_view = torch._neg_view
        is_bit_set = torch.is_neg
        samples = op.sample_inputs(device, dtype, requires_grad=op.supports_autograd)
        self._test_math_view(
            device,
            dtype,
            op,
            samples,
            math_op_physical,
            math_op_view,
            is_bit_set,
            lambda x: True,
        )

    @ops(ops_and_refs, allowed_dtypes=(torch.cdouble,))
    @skipIfTorchInductor("Inductor does not support complex dtype yet")
    def test_neg_conj_view(self, device, dtype, op):
        if not op.test_neg_view:
            self.skipTest("Operation not tested with tensors with negative bit.")
        if not op.test_conjugated_samples:
            self.skipTest("Operation doesn't support conjugated inputs.")

        def math_op_physical(x):
            return -x.conj_physical()

        def math_op_view(x):
            return torch._neg_view(x).conj()

        def is_bit_set(x):
            return torch.is_neg(x) and torch.is_conj(x)

        _requires_grad = dtype in op.supported_backward_dtypes(
            torch.device(device).type
        )
        samples = op.sample_inputs(device, dtype, requires_grad=_requires_grad)
        # Only test one sample
        samples = itertools.islice(samples, 1)
        self._test_math_view(
            device,
            dtype,
            op,
            samples,
            math_op_physical,
            math_op_view,
            is_bit_set,
            torch.is_complex,
        )

# input strides and size may have been altered due to the result of an inplace op
def check_inplace_view(func, input, rs, input_size, input_strides):
    if func is None:
        return
    # TODO: extend this test to test ops with multiple outputs and ops like native_batch_norm(_legit).out
    # which mutate not necessarily the first input.
    if isinstance(rs, torch.Tensor) and rs is input:
        unequal_size = rs.size() != input_size
        unequal_strides = rs.stride() != input_strides
        # resize_ should probably have inplace_view tag. Not adding the tag since it
        # breaks some codegen logic
        if (unequal_size or unequal_strides):
            if isinstance(func, torch._ops.OpOverloadPacket):
                func = func.default
            # Reference: https://github.com/pytorch/pytorch/issues/78759
            if func is not torch.ops.aten.resize_.default:
                # TODO: use self.assertIn when we have separate tests for each tag
                assert torch.Tag.inplace_view in func.tags

# A mode that when enabled runs correctness checks to ensure
# that operators have expected tags based on their input and
# ouput tensor properties
class TestTagsMode(TorchDispatchMode):
    def __torch_dispatch__(self, func, types, args=(), kwargs=None):
        if isinstance(args[0], torch.Tensor):
            old_size = args[0].size()
            old_stride = args[0].stride()
            rs = func(*args, **kwargs)
            check_inplace_view(func, args[0], rs, old_size, old_stride)
        else:
            rs = func(*args, **kwargs)
        return rs

# Test to verify the correctness for tags in `tags.yaml`, also available for access through `torch.Tags`
class TestTags(TestCase):
    @onlyCPU
    @ops(ops_and_refs, dtypes=OpDTypes.any_one)
    def test_tags(self, device, dtype, op):
        samples = op.sample_inputs(device, dtype, requires_grad=False)
        for sample in samples:
            # TODO: Test tags for ops that return a list of tensors
            input = sample.input
            if isinstance(input, torch.Tensor):
                old_size = input.size()
                old_stride = input.stride()
                with TestTagsMode():
                    rs = op(input, *sample.args, **sample.kwargs)
                # TODO: add test for aliases: https://github.com/pytorch/pytorch/issues/78761
                aten_name = op.aten_name if op.aten_name is not None else op.name
                opoverloadpacket = getattr(torch.ops.aten, aten_name, None)
                check_inplace_view(opoverloadpacket, input, rs, old_size, old_stride)


class TestRefsOpsInfo(TestCase):

    import_paths = ["_refs", "_refs.special", "_refs.nn.functional", "_refs.fft", "_refs._conversions"]
    module_alls = [(path, import_module(f"torch.{path}").__all__) for path in import_paths]
    ref_ops_names = tuple(itertools.chain.from_iterable(
        [f"{path}.{op}" for op in module_all] for path, module_all in module_alls))
    ref_db_names = {ref_op.name for ref_op in python_ref_db}

    # TODO: References that do not have an entry in python_ref_db
    skip_ref_ops = {
        '_refs.bitwise_right_shift',
        '_refs.copy_to',
        '_refs.empty_permuted',
        '_refs.empty_strided',
        '_refs.equal',
        '_refs.full',
        '_refs.full_like',
        '_refs.item',
        '_refs.to',
        '_refs.ones',
        '_refs.ones_like',
        '_refs.special.expit',
        '_refs.std_var',
        '_refs.swap_axes',
        '_refs.uniform',
        '_refs.scalar_tensor',
        '_refs.trunc_divide',
        '_refs.zeros',
        '_refs.zeros_like',
        '_refs.rfloordiv',
        '_refs.rtruediv',
        '_refs.rpow',
        # These should be tested with their out-of-place counterparts
        '_refs.index_add_',
        '_refs.index_copy_',
        '_refs.index_fill_',
        '_refs.native_group_norm',
    }

    not_in_decomp_table = {
        # duplicated in _decomp and _refs
        '_refs.nn.functional.group_norm',
        '_refs.nn.functional.mse_loss',
        '_refs.rsub',
        # duplicated as refs do not have decent support for advanced indexing
        '_refs.index_copy',
        '_refs.index_copy_',
        '_refs.index_add',
        '_refs.index_add_',
        # these are not aten ops?
        '_refs._conversions.bfloat16',
        '_refs._conversions.bool',
        '_refs._conversions.byte',
        '_refs._conversions.char',
        '_refs._conversions.double',
        '_refs._conversions.float',
        '_refs._conversions.half',
        '_refs._conversions.int',
        '_refs._conversions.long',
        '_refs._conversions.short',
        '_refs._conversions.chalf',
        '_refs._conversions.cfloat',
        '_refs._conversions.cdouble',
        '_refs.broadcast_shapes',
        '_refs.broadcast_tensors',
        '_refs.nn.functional.tanhshrink',
        '_refs.nn.functional.triplet_margin_loss',
        '_refs.rfloordiv',
        '_refs.rtruediv',
        '_refs.rpow',
        # CompositeImplicitAutograd
        '_refs.allclose',
        '_refs.atleast_1d',
        '_refs.atleast_2d',
        '_refs.atleast_3d',
        '_refs.broadcast_to',
        '_refs.chunk',
        '_refs.column_stack',
        '_refs.contiguous',
        '_refs.dsplit',
        '_refs.dstack',
        '_refs.fill',
        '_refs.flatten',
        '_refs.fliplr',
        '_refs.flipud',
        '_refs.float_power',
        '_refs.hsplit',
        '_refs.hstack',
        '_refs.isclose',
        '_refs.isfinite',
        '_refs.isreal',
        '_refs.log_softmax',
        '_refs.movedim',
        '_refs.narrow',
        '_refs.nn.functional.l1_loss',
        '_refs.nn.functional.log_softmax',
        '_refs.nn.functional.poisson_nll_loss',
        '_refs.nn.functional.softmax',
        '_refs.nn.functional.softmin',
        '_refs.positive',
        '_refs.ravel',
        '_refs.reshape',
        '_refs.softmax',
        '_refs.special.expit',
        '_refs.special.log_softmax',
        '_refs.special.softmax',
        '_refs.square',
        '_refs.T',
        '_refs.tensor_split',
        '_refs.to',
        '_refs.true_divide',
        '_refs.trunc_divide',
        '_refs.vsplit',
        '_refs.vstack',
        '_refs.linalg.matrix_norm',
        '_refs.linalg.norm',
        '_refs.linalg.svd',
        '_refs.linalg.svdvals',
        '_refs.unflatten',
        '_refs.sum_to_size',
        # ref implementation missing kwargs
        '_refs.full_like',  # missing "layout"
        '_refs.round',  # missing "decimals"
        '_refs.scalar_tensor',  # missing "layout"
        # other
        '_refs.empty',  # intentional; direct empty is faster and has less guards
        '_refs.empty_permuted',  # intentional; direct empty is faster and has less guards
        '_refs.expand_as',
        '_refs.as_strided',  # _prims._as_strided_meta: "reduce() of empty sequence with no initial value"
        '_refs.copy_to',  # torch._C._jit_get_operation: No such operator aten::copy_to
        '_refs.equal',  # 'bool' object has no attribute 'dtype'
        '_refs.conj',  # Calls _prims.conj
        '_refs.real',
        '_refs.imag',
    }

    @parametrize("op", ref_ops_names)
    def test_refs_are_in_python_ref_db(self, op):
        inplace = op[-1] == "_"
        if op in self.skip_ref_ops:
            raise unittest.SkipTest(f"{op} does not have an entry in python_ref_db")
        elif inplace:
            self.assertNotIn(op, self.ref_db_names, msg=f"{op} is an in-place operation and should not have an OpInfo")
        else:
            # Intentionally don't use assertIn to avoid printing the
            # (very large) container
            self.assertTrue(op in self.ref_db_names, msg="{op} not in ref_db_names")

    @parametrize("op", ref_ops_names)
    def test_refs_are_in_decomp_table(self, op):
        path = op.split('.')
        module_path = '.'.join(path[:-1])
        op_name = path[-1]
        op_impl = getattr(import_module(f"torch.{module_path}"), op_name)

        if op in self.not_in_decomp_table:
            self.assertNotIn(op_impl, torch._decomp.decomposition_table.values(),
                             f"Unexpectedly found {op} in torch._decomp.decomposition_table.values()")
        else:
            self.assertIn(op_impl, torch._decomp.decomposition_table.values(),
                          f"Did not find {op} in torch._decomp.decomposition_table.values()")


fake_skips = (
    "aminmax",  # failing input
    "cholesky",  # Could not run 'aten::cholesky' with arguments from the 'Meta' backend
    "cholesky_inverse",  # Could not run 'aten::cholesky' with arguments from the 'Meta' backend
    "cov",  # aweights cannot be negtaive
    "istft",  # window overlap add min: 0
    "linalg.eigvals",  # The tensor has a non-zero number of elements, but its data is not allocated yet
    "linalg.eigvalsh",  # aten::linalg_eigvalsh.out' with arguments from the 'Meta' backend
    "linalg.matrix_power",  # Could not run 'aten::eye.m_out' with arguments from the 'Meta' backend
    # "linalg.pinv",  # Could not run 'aten::pinv.out' with arguments from the 'Meta' backen
    "linalg.matrix_rank.hermitian",  # Could not run 'aten::linalg_eigvalsh.out' with arguments from the 'Meta' backend
    "linalg.pinv.hermitian",  # tensor.mH is only supported on matrices or batches of matrices. Got 1-D tensor
    "linalg.solve",  # Could not run 'aten::linalg_solve' with arguments from the 'Meta' backend
    "linalg.tensorsolve",  # Could not run 'aten::linalg_solve' with arguments from the 'Meta'
    "lu_solve",  # MALLOC ERROR: debug
    "multinomial",  # Could not run 'aten::multinomial' with arguments from the 'Meta' backend
    "mvlgamma.mvlgamma_p_1",  # Could not run 'aten::_local_scalar_dense' with arguments from the 'Meta' backend
    "mvlgamma.mvlgamma_p_3",  # Could not run 'aten::_local_scalar_dense' with arguments from the 'Meta' backend
    "mvlgamma.mvlgamma_p_5",  # Could not run 'aten::_local_scalar_dense' with arguments from the 'Meta' backend
    "nanmean",  # logical_not() got an unexpected keyword argument 'out'
    "quantile",  # quantile() q values must be in the range [0, 1]
    "nanquantile",  # quantile() q values must be in the range [0, 1]
    "nn.functional.ctc_loss",  # The tensor has a non-zero number of elements, but its data is not allocated yet
    "nn.functional.embedding_bag",  # sometimes errors
    "nn.functional.nll_loss",  # sometimes errors
    "nn.functional.max_pool1d",  # The tensor has a non-zero number of elements
    "to_sparse",  # Could not run 'aten::to_sparse' with arguments from the 'Meta' backend
    "tensor_split",  # The tensor has a non-zero number of elements, but its data is not allocated yet
    "repeat_interleave",  # cannot repeat_interleave a meta tensor without output_size
    "_segment_reduce.lengths",  # Could not run 'aten::segment_reduce' with arguments from the 'Meta' backend.
    "sparse.sampled.addmm",  # sparsity not supported
    # Can not infer total number of classes from meta. no way at present to throw DynamicOutputShapeException
    "nn.functional.one_hot",
    "narrow",  # Fails only for one overload with DataDependentOutputException (hence skip).
)

fake_autocast_device_skips = defaultdict(dict)

# TODO: investigate/fix
fake_autocast_device_skips["cpu"] = {"linalg.pinv"}


dynamic_output_op_tests = (
    "argwhere",
    "bincount",
    "combinations",
    "linalg.lstsq",
    "masked_select",
    "nonzero",
    "unique_consecutive",
    "unique",
    "linalg.lstsq.grad_oriented",
)

# some inputs invoke dynamic output shape operators, some do not
sometimes_dynamic_output_op_test = (
    "__getitem__",
    "index_select",
)

data_dependent_op_tests = (
    "equal",
    "corrcoef",
    "nn.functional.gaussian_nll_loss",
    "allclose",
)

aliasing_failures = (
    "histogramdd",
)

# tests which have inconsistent fake tensor stride propagation
# XXX: no new tests should be added to this list as a result of a
# decomp or prim, see https://github.com/pytorch/pytorch/issues/78050#issuecomment-1253950325
fake_tensor_stride_failing_ops = {
    "fft.fft2",
    "fft.fft",
    "fft.fftn",
    "fft.hfft2",
    "fft.hfft",
    "fft.hfftn",
    "fft.ifft2",
    "fft.ifft",
    "fft.ifftn",
    "fft.ihfft2",
    "fft.ihfft",
    "fft.ihfftn",
    "fft.irfft2",
    "fft.irfft",
    "fft.irfftn",
    "fft.rfft2",
    "fft.rfft",
    "fft.rfftn",
    "svd",
    "linalg.svd",
}

fake_backward_skips = {
    "linalg.cond",
    "linalg.matrix_norm",
    "linalg.norm",
    "linalg.svd",
    "linalg.svdvals",
    "pca_lowrank",
    "roll",
    "svd_lowrank",
    "sgn",
    "cholesky",
}

fake_backward_xfails = {skip(s) for s in fake_backward_skips} | {
    xfail("_segment_reduce", "lengths"),
    skip('nn.functional.ctc_loss'),
} | {skip(stride_skip) for stride_skip in fake_tensor_stride_failing_ops}

fake_autocast_backward_xfails = {
    skip("nn.functional.binary_cross_entropy"),
    skip("sparse.sampled_addmm"),
    skip("linalg.pinv"),
    skip("linalg.pinv", "hermitian"),
    skip("linalg.pinv", "singular"),
    skip('pinverse'),
}

class TestFakeTensor(TestCase):
    def _test_fake_helper(self, device, dtype, op, context):
        name = op.name
        if op.variant_test_name:
            name += "." + op.variant_test_name
        if name in fake_skips or "sparse" in name or "jiterator" in name:
            self.skipTest("Skip failing test")

        samples = op.sample_inputs(device, dtype, requires_grad=False)
        for sample in samples:
            try:
                mode = FakeTensorMode()

                def map_to_fake(e):
                    if isinstance(e, torch.Tensor):
                        return mode.from_tensor(e)
                    else:
                        return e

                input = tree_map(map_to_fake, sample.input)
                args = tree_map(map_to_fake, sample.args)
                kwargs = tree_map(map_to_fake, sample.kwargs)

                try:
                    with context():
                        res = op(sample.input, *sample.args, **sample.kwargs)
                except Exception as e:
                    continue

                with context():
                    with mode:
                        res_fake = op(input, *args, **kwargs)


                for fake_out, real_out in zip(
                    tree_flatten(res_fake)[0], tree_flatten(res)[0]
                ):
                    if not isinstance(fake_out, torch.Tensor):
                        self.assertTrue(not isinstance(real_out, torch.Tensor))
                        continue

                    self.assertTrue(isinstance(fake_out, FakeTensor))
                    # if you see a shape exception here, you may need to add
                    # a `dynamic_output_shape` tag to an operator

                    check_strides = name not in fake_tensor_stride_failing_ops

                    # prims/decomps must correctly model strides,
                    # see https://github.com/pytorch/pytorch/issues/78050#issuecomment-1253950325
                    prims.utils.compare_tensor_meta(fake_out, real_out, check_strides)

                    if name not in aliasing_failures:
                        fake_aliasing = outputs_alias_inputs((input, args, kwargs), res_fake)
                        real_aliasing = outputs_alias_inputs((sample.input, sample, args, sample.kwargs), res)
                        self.assertEqual(fake_aliasing, real_aliasing)

                self.assertTrue(name not in dynamic_output_op_tests and name not in data_dependent_op_tests)

            except torch._subclasses.fake_tensor.UnsupportedFakeTensorException:
                pass
            except torch._subclasses.fake_tensor.UnsupportedOperatorException:
                pass
            except torch._subclasses.fake_tensor.DynamicOutputShapeException:
                self.assertTrue(name in dynamic_output_op_tests or name in sometimes_dynamic_output_op_test)
            except torch._subclasses.fake_tensor.DataDependentOutputException:
                self.assertTrue(name in data_dependent_op_tests)

    @ops(op_db, dtypes=OpDTypes.any_one)
    def test_pointwise_ops(self, device, dtype, op):
        name = op.name
        if op.variant_test_name:
            name += "." + op.variant_test_name
        if name in fake_skips or "sparse" in name or "jiterator" in name:
            self.skipTest("Skip failing test")

        test_self = self

        class TestPointwiseMode(TorchDispatchMode):
            def __torch_dispatch__(self, func, types, args=(), kwargs=None):
                kwargs = kwargs or {}

                out = func(*args, **kwargs)

                if torch.Tag.pointwise in func.tags:
                    shapes = []
                    for inp in tree_flatten((args, kwargs)):
                        if isinstance(inp, torch.Tensor):
                            shapes.append(inp.shape)

                    out_shape = torch._refs._broadcast_shapes(*shapes)

                    for out_elem in tree_flatten(out):
                        if isinstance(out_elem, torch.Tensor):
                            test_self.assertEqual(out_elem.shape, out_shape)

                return out

        samples = op.sample_inputs(device, dtype, requires_grad=False)
        for sample in samples:
            mode = FakeTensorMode()

            def map_to_fake(e):
                if isinstance(e, torch.Tensor):
                    return mode.from_tensor(e)
                else:
                    return e

            input = tree_map(map_to_fake, sample.input)
            args = tree_map(map_to_fake, sample.args)
            kwargs = tree_map(map_to_fake, sample.kwargs)

            try:
                op(input, *args, **kwargs)
            except Exception as e:
                continue

            with TestPointwiseMode():
                with mode:
                    op(input, *args, **kwargs)

    @ops(op_db, dtypes=OpDTypes.any_one)
    def test_fake(self, device, dtype, op):
        self._test_fake_helper(device, dtype, op, contextlib.nullcontext)

    @ops(op_db, dtypes=OpDTypes.any_one)
    def test_fake_autocast(self, device, dtype, op):
        if op.name in fake_autocast_device_skips[device]:
            self.skipTest("Skip failing test")
        context = torch.cuda.amp.autocast if device == "cuda" else torch.cpu.amp.autocast
        self._test_fake_helper(device, dtype, op, context)

    def _test_fake_crossref_helper(self, device, dtype, op, context):
        samples = op.sample_inputs(device, dtype, requires_grad=True)

        for iter, sample in enumerate(samples):
            args = [sample.input] + list(sample.args)
            kwargs = sample.kwargs

            # skip these to speed up tests
            common_skip_ops = (
                aten.detach.default,
                aten.empty_strided.default,
                aten.copy_.default,
                aten.is_same_size.default,
            )

            # TODO: enable check_aliasing, batch norm fails
            try:
                with torch._subclasses.CrossRefFakeMode(ignore_op_fn=lambda fn: fn in common_skip_ops, check_aliasing=True):
                    with warnings.catch_warnings(), context(), torch.autograd.set_multithreading_enabled(False):
                        composite_compliance.compute_expected_grads(
                            op.get_op(), args, kwargs,
                            sample.output_process_fn_grad,
                            op.gradcheck_wrapper)
            except torch._subclasses.fake_tensor.UnsupportedOperatorException:
                pass

    @onlyCUDA
    @ops([op for op in op_db if op.supports_autograd], allowed_dtypes=(torch.float,))
    @skipOps('TestFakeTensor', 'test_fake_crossref_backward_no_amp', fake_backward_xfails)
    def test_fake_crossref_backward_no_amp(self, device, dtype, op):
        self._test_fake_crossref_helper(device, dtype, op, contextlib.nullcontext)

    @onlyCUDA
    @ops([op for op in op_db if op.supports_autograd], allowed_dtypes=(torch.float,))
    @skipOps('TestFakeTensor', 'test_fake_crossref_backward_amp', fake_backward_xfails | fake_autocast_backward_xfails)
    def test_fake_crossref_backward_amp(self, device, dtype, op):
        self._test_fake_crossref_helper(device, dtype, op, torch.cuda.amp.autocast)


instantiate_device_type_tests(TestCommon, globals())
instantiate_device_type_tests(TestCompositeCompliance, globals())
instantiate_device_type_tests(TestMathBits, globals())
instantiate_device_type_tests(TestRefsOpsInfo, globals(), only_for="cpu")
instantiate_device_type_tests(TestFakeTensor, globals())
instantiate_device_type_tests(TestTags, globals())

if __name__ == "__main__":
    run_tests()<|MERGE_RESOLUTION|>--- conflicted
+++ resolved
@@ -546,11 +546,7 @@
     def test_errors_sparse(self, device, op, layout):
         if not op.supports_sparse_layout(layout):
             self.skipTest('unsupported layout')
-<<<<<<< HEAD
-        for ei in op.error_inputs_sparse(layout, device):
-=======
         for ei in op.error_inputs_sparse(device, layout):
->>>>>>> f5c4f3a3
             si = ei.sample_input
             with self.assertRaisesRegex(ei.error_type, ei.error_regex):
                 out = op(si.input, *si.args, **si.kwargs)
