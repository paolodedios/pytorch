--- conflicted
+++ resolved
@@ -861,117 +861,6 @@
 
         @skipIfTorchVersionLessThan(2, 10)
         @onlyCUDA
-<<<<<<< HEAD
-        def test_std_cuda_check_success(self, device):
-            """Test that STD_CUDA_CHECK works correctly for successful CUDA calls."""
-            import libtorch_agnostic_2_10 as libtorch_agnostic
-
-            result = libtorch_agnostic.ops.test_std_cuda_check_success()
-            expected_device = torch.cuda.current_device()
-            self.assertEqual(result, expected_device)
-
-        @skipIfTorchVersionLessThan(2, 10)
-        @onlyCUDA
-        @parametrize("show_cpp_stacktraces", [False, True])
-        def test_std_cuda_check_error(self, device, show_cpp_stacktraces):
-            """Test that STD_CUDA_CHECK throws std::runtime_error with CUDA error message.
-
-            When TORCH_SHOW_CPP_STACKTRACES=1, the error should include a C++ stack trace.
-            Since this env var is cached on first use, we use subprocess to test both cases.
-            """
-            import os
-            import subprocess
-            import sys
-
-            test_script = """
-import torch
-import libtorch_agnostic_2_10 as libtorch_agnostic
-
-try:
-    libtorch_agnostic.ops.test_std_cuda_check_error()
-except RuntimeError as e:
-    print(str(e))
-"""
-            env = os.environ.copy()
-            env["TORCH_SHOW_CPP_STACKTRACES"] = "1" if show_cpp_stacktraces else "0"
-
-            result = subprocess.run(
-                [sys.executable, "-c", test_script],
-                capture_output=True,
-                text=True,
-                env=env,
-            )
-
-            error_message = result.stdout + result.stderr
-
-            self.assertIn("CUDA error: invalid device ordinal", error_message)
-            self.assertIn(
-                "GPU device may be out of range, do you have enough GPUs?",
-                error_message,
-            )
-
-            if show_cpp_stacktraces:
-                self.assertIn("C++ CapturedTraceback:", error_message)
-                self.assertRegex(
-                    error_message,
-                    r"Exception raised from test_std_cuda_check_error at .*test_std_cuda_check\.cu:\d+",
-                )
-            else:
-                self.assertNotIn("C++ CapturedTraceback:", error_message)
-
-        @skipIfTorchVersionLessThan(2, 10)
-        @onlyCUDA
-        def test_std_cuda_kernel_launch_check_success(self, device):
-            """Test that STD_CUDA_KERNEL_LAUNCH_CHECK works correctly for successful kernel launches."""
-            import libtorch_agnostic_2_10 as libtorch_agnostic
-
-            libtorch_agnostic.ops.test_std_cuda_kernel_launch_check_success()
-
-        @skipIfTorchVersionLessThan(2, 10)
-        @onlyCUDA
-        @parametrize("show_cpp_stacktraces", [False, True])
-        def test_std_cuda_kernel_launch_check_error(self, device, show_cpp_stacktraces):
-            """Test that STD_CUDA_KERNEL_LAUNCH_CHECK throws std::runtime_error for invalid kernel launches.
-
-            When TORCH_SHOW_CPP_STACKTRACES=1, the error should include a C++ stack trace.
-            Since this env var is cached on first use, we use subprocess to test both cases.
-            """
-            import os
-            import subprocess
-            import sys
-
-            test_script = """
-import torch
-import libtorch_agnostic_2_10 as libtorch_agnostic
-
-try:
-    libtorch_agnostic.ops.test_std_cuda_kernel_launch_check_error()
-except RuntimeError as e:
-    print(str(e))
-"""
-            env = os.environ.copy()
-            env["TORCH_SHOW_CPP_STACKTRACES"] = "1" if show_cpp_stacktraces else "0"
-
-            result = subprocess.run(
-                [sys.executable, "-c", test_script],
-                capture_output=True,
-                text=True,
-                env=env,
-            )
-
-            error_message = result.stdout + result.stderr
-
-            self.assertIn("CUDA error: invalid configuration argument", error_message)
-
-            if show_cpp_stacktraces:
-                self.assertIn("C++ CapturedTraceback:", error_message)
-                self.assertRegex(
-                    error_message,
-                    r"Exception raised from test_std_cuda_kernel_launch_check_error at .*test_std_cuda_check\.cu:\d+",
-                )
-            else:
-                self.assertNotIn("C++ CapturedTraceback:", error_message)
-=======
         def test_my_get_current_cuda_stream(self, device):
             import libtorch_agnostic_2_10 as libtorch_agnostic
 
@@ -1032,7 +921,130 @@
             stream = torch.cuda.current_stream(device_index).cuda_stream
             # sanity check for torch_cuda_stream_synchronize:
             libtorch_agnostic.ops.my_cuda_stream_synchronize(stream, device_index)
->>>>>>> e202f66a
+
+        @skipIfTorchVersionLessThan(2, 10)
+        @onlyCUDA
+        def test_std_cuda_check_success(self, device):
+            """Test that STD_CUDA_CHECK works correctly for successful CUDA calls."""
+            import libtorch_agnostic_2_10 as libtorch_agnostic
+
+            result = libtorch_agnostic.ops.test_std_cuda_check_success()
+            expected_device = torch.cuda.current_device()
+            self.assertEqual(result, expected_device)
+
+        @skipIfTorchVersionLessThan(2, 10)
+        @onlyCUDA
+        @parametrize("show_cpp_stacktraces", [False, True])
+        def test_std_cuda_check_error(self, device, show_cpp_stacktraces):
+            """Test that STD_CUDA_CHECK throws std::runtime_error with CUDA error message.
+
+            When TORCH_SHOW_CPP_STACKTRACES=1, the error should include a C++ stack trace.
+            Since this env var is cached on first use, we use subprocess to test both cases.
+            """
+            import os
+            import subprocess
+            import sys
+
+            test_script = """
+import torch
+import libtorch_agnostic_2_10 as libtorch_agnostic
+
+try:
+    libtorch_agnostic.ops.test_std_cuda_check_error()
+except RuntimeError as e:
+    print(str(e))
+"""
+            env = os.environ.copy()
+            env["TORCH_SHOW_CPP_STACKTRACES"] = "1" if show_cpp_stacktraces else "0"
+            # Pass the current sys.path to subprocess so it can find the locally installed extension
+            env["PYTHONPATH"] = os.pathsep.join(sys.path)
+
+            result = subprocess.run(
+                [sys.executable, "-c", test_script],
+                capture_output=True,
+                text=True,
+                env=env,
+            )
+
+            error_message = result.stdout + result.stderr
+
+            self.assertTrue(
+                "CUDA error: invalid device ordinal" in error_message
+                or "HIP error: invalid device ordinal" in error_message,
+                f"Expected 'CUDA/HIP error: invalid device ordinal' in error message, got: {error_message}",
+            )
+            self.assertIn(
+                "GPU device may be out of range, do you have enough GPUs?",
+                error_message,
+            )
+
+            if show_cpp_stacktraces:
+                self.assertIn("C++ CapturedTraceback:", error_message)
+                self.assertRegex(
+                    error_message,
+                    r"Exception raised from test_std_cuda_check_error at .*test_std_cuda_check\.cu:\d+",
+                )
+            else:
+                self.assertNotIn("C++ CapturedTraceback:", error_message)
+
+        @skipIfTorchVersionLessThan(2, 10)
+        @onlyCUDA
+        def test_std_cuda_kernel_launch_check_success(self, device):
+            """Test that STD_CUDA_KERNEL_LAUNCH_CHECK works correctly for successful kernel launches."""
+            import libtorch_agnostic_2_10 as libtorch_agnostic
+
+            libtorch_agnostic.ops.test_std_cuda_kernel_launch_check_success()
+
+        @skipIfTorchVersionLessThan(2, 10)
+        @onlyCUDA
+        @parametrize("show_cpp_stacktraces", [False, True])
+        def test_std_cuda_kernel_launch_check_error(self, device, show_cpp_stacktraces):
+            """Test that STD_CUDA_KERNEL_LAUNCH_CHECK throws std::runtime_error for invalid kernel launches.
+
+            When TORCH_SHOW_CPP_STACKTRACES=1, the error should include a C++ stack trace.
+            Since this env var is cached on first use, we use subprocess to test both cases.
+            """
+            import os
+            import subprocess
+            import sys
+
+            test_script = """
+import torch
+import libtorch_agnostic_2_10 as libtorch_agnostic
+
+try:
+    libtorch_agnostic.ops.test_std_cuda_kernel_launch_check_error()
+except RuntimeError as e:
+    print(str(e))
+"""
+            env = os.environ.copy()
+            env["TORCH_SHOW_CPP_STACKTRACES"] = "1" if show_cpp_stacktraces else "0"
+            # Pass the current sys.path to subprocess so it can find the locally installed extension
+            env["PYTHONPATH"] = os.pathsep.join(sys.path)
+
+            result = subprocess.run(
+                [sys.executable, "-c", test_script],
+                capture_output=True,
+                text=True,
+                env=env,
+            )
+
+            error_message = result.stdout + result.stderr
+
+            self.assertTrue(
+                "CUDA error: invalid configuration argument" in error_message
+                or "HIP error: invalid configuration argument" in error_message,
+                f"Expected 'CUDA|HIP error: invalid configuration argument' in error message, got: {error_message}",
+            )
+
+            if show_cpp_stacktraces:
+                self.assertIn("C++ CapturedTraceback:", error_message)
+                self.assertRegex(
+                    error_message,
+                    r"Exception raised from test_std_cuda_kernel_launch_check_error at .*test_std_cuda_check\.cu:\d+",
+                )
+            else:
+                self.assertNotIn("C++ CapturedTraceback:", error_message)
 
     instantiate_device_type_tests(TestLibtorchAgnostic, globals(), except_for=None)
 
