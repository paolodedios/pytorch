# Owner(s): ["module: cpp"]

import math
import unittest
from pathlib import Path

import torch
from torch.testing._internal.common_device_type import (
    deviceCountAtLeast,
    instantiate_device_type_tests,
    onlyCPU,
    onlyCUDA,
)
from torch.testing._internal.common_utils import (
    install_cpp_extension,
    IS_WINDOWS,
    parametrize,
    run_tests,
    skipIfTorchDynamo,
    TestCase,
    xfailIfTorchDynamo,
)


def get_supported_dtypes():
    """Return a list of dtypes that are supported by torch stable ABI."""
    return [
        torch.int8,
        torch.int16,
        torch.int32,
        torch.int64,
        torch.uint8,
        torch.uint16,
        torch.uint32,
        torch.uint64,
        torch.bfloat16,
        torch.float16,
        torch.float32,
        torch.float64,
        torch.float8_e5m2,
        torch.float8_e4m3fn,
        torch.float8_e5m2fnuz,
        torch.float8_e4m3fnuz,
        torch.complex32,
        torch.complex64,
        torch.complex128,
        torch.bool,
    ]


def skipIfTorchVersionLessThan(major, minor):
    """Skip test if PyTorch version is less than specified version."""

    def decorator(func):
        version_parts = torch.__version__.split(".")
        current_major = int(version_parts[0])
        current_minor = int(
            version_parts[1].split("+")[0].split("a")[0].split("b")[0].split("rc")[0]
        )

        should_skip = (current_major < major) or (
            current_major == major and current_minor < minor
        )
        reason = f"Test requires PyTorch >= {major}.{minor}, current version is {torch.__version__}"

        return unittest.skipIf(should_skip, reason)(func)

    return decorator


# TODO: Fix this error in Windows:
# LINK : error LNK2001: unresolved external symbol PyInit__C
if not IS_WINDOWS:

    class TestLibtorchAgnostic(TestCase):
        """
        Tests for versioned libtorch_agnostic extensions.

        This test class supports testing both:

        - libtorch_agnostic_2_9: Extension built with TORCH_TARGET_VERSION=2.9.0
        - libtorch_agnostic_2_10: Extension built with TORCH_TARGET_VERSION=2.10.0

        Tests should be decorated with @skipIfTorchVersionLessThan to indicate the
        version that they target.
        """

        @classmethod
        def setUpClass(cls):
            # Build both 2.9 and 2.10 extensions
            base_dir = Path(__file__).parent

            try:
                import libtorch_agnostic_2_9  # noqa: F401
            except Exception:
                install_cpp_extension(
                    extension_root=base_dir / "libtorch_agnostic_2_9_extension"
                )

            # Only build 2.10 extension if running on PyTorch 2.10+
            import re

            version_parts = torch.__version__.split(".")
            current_major = int(version_parts[0])
            # Extract just the numeric part of the minor version (handles "10+git", "10a1", etc.)
            current_minor = int(re.match(r"\d+", version_parts[1]).group())

            if (current_major > 2) or (current_major == 2 and current_minor >= 10):
                try:
                    import libtorch_agnostic_2_10  # noqa: F401
                except Exception:
                    install_cpp_extension(
                        extension_root=base_dir / "libtorch_agnostic_2_10_extension"
                    )
            else:
                print(
                    f"Skipping 2.10 extension (running on PyTorch {torch.__version__})"
                )

        @onlyCPU
        def test_slow_sgd(self, device):
            import libtorch_agnostic_2_9 as libtorch_agnostic

            param = torch.rand(5, device=device)
            grad = torch.rand_like(param)
            weight_decay = 0.01
            lr = 0.001
            maximize = False

            new_param = libtorch_agnostic.ops.sgd_out_of_place(
                param, grad, weight_decay, lr, maximize
            )
            torch._fused_sgd_(
                (param,),
                (grad,),
                (),
                weight_decay=weight_decay,
                momentum=0.0,
                lr=lr,
                dampening=0.0,
                nesterov=False,
                maximize=maximize,
                is_first_step=False,
            )
            self.assertEqual(new_param, param)

        @onlyCUDA
        def test_identity_does_not_hog_memory(self, device):
            import libtorch_agnostic_2_9 as libtorch_agnostic

            def _run_identity(prior_mem):
                t = torch.rand(32, 32, device=device)
                self.assertGreater(torch.cuda.memory_allocated(device), prior_mem)
                identi_t = libtorch_agnostic.ops.identity(t)
                assert identi_t is t

            init_mem = torch.cuda.memory_allocated(device)

            for _ in range(3):
                _run_identity(init_mem)
                curr_mem = torch.cuda.memory_allocated(device)
                self.assertEqual(curr_mem, init_mem)

        def test_exp_neg_is_leaf(self, device):
            import libtorch_agnostic_2_9 as libtorch_agnostic

            t1 = torch.rand(2, 3, device=device)
            t2 = torch.rand(3, 2, device=device)
            t3 = torch.rand(2, device=device)

            exp, neg, is_leaf = libtorch_agnostic.ops.exp_neg_is_leaf(t1, t2, t3)
            self.assertEqual(exp, torch.exp(t1))
            self.assertEqual(neg, torch.neg(t2))
            self.assertEqual(is_leaf, t3.is_leaf)

        def test_my_abs(self, device):
            import libtorch_agnostic_2_9 as libtorch_agnostic

            t = torch.rand(32, 16, device=device) - 0.5
            res = libtorch_agnostic.ops.my_abs(t)
            self.assertEqual(res, torch.abs(t))

            def _make_cuda_tensors(prior_mem):
                cuda_t = libtorch_agnostic.ops.my_abs(t)
                self.assertGreater(torch.cuda.memory_allocated(device), prior_mem)
                self.assertEqual(cuda_t, torch.abs(t))

            if t.is_cuda:
                init_mem = torch.cuda.memory_allocated(device)
                for _ in range(3):
                    _make_cuda_tensors(init_mem)
                    curr_mem = torch.cuda.memory_allocated(device)
                    self.assertEqual(curr_mem, init_mem)

        def test_neg_exp(self, device):
            import libtorch_agnostic_2_9 as libtorch_agnostic

            t = torch.rand(32, 16, device=device) - 0.5
            res = libtorch_agnostic.ops.neg_exp(t)
            self.assertEqual(res, torch.neg(torch.exp(t)))

            def _make_cuda_tensors(prior_mem):
                cuda_res = libtorch_agnostic.ops.neg_exp(t)
                self.assertGreater(torch.cuda.memory_allocated(device), prior_mem)
                self.assertEqual(cuda_res, torch.neg(torch.exp(t)))

            if t.is_cuda:
                init_mem = torch.cuda.memory_allocated(device)
                for _ in range(3):
                    _make_cuda_tensors(init_mem)
                    curr_mem = torch.cuda.memory_allocated(device)
                    self.assertEqual(curr_mem, init_mem)

        def test_divide_neg_exp(self, device):
            import libtorch_agnostic_2_9 as libtorch_agnostic

            t = torch.zeros(2, 3, device=device) - 0.5
            res = libtorch_agnostic.ops.divide_neg_exp(t)
            self.assertEqual(res, torch.neg(t) / torch.exp(t))

            def _make_cuda_tensors(prior_mem):
                cuda_res = libtorch_agnostic.ops.divide_neg_exp(t)
                self.assertGreater(torch.cuda.memory_allocated(device), prior_mem)
                self.assertEqual(cuda_res, torch.neg(t) / torch.exp(t))

            if t.is_cuda:
                init_mem = torch.cuda.memory_allocated(device)
                for _ in range(3):
                    _make_cuda_tensors(init_mem)
                    curr_mem = torch.cuda.memory_allocated(device)
                    self.assertEqual(curr_mem, init_mem)

        def test_is_contiguous(self, device):
            import libtorch_agnostic_2_9 as libtorch_agnostic

            t = torch.rand(2, 7, device=device)
            self.assertTrue(libtorch_agnostic.ops.is_contiguous(t))
            self.assertFalse(libtorch_agnostic.ops.is_contiguous(t.transpose(0, 1)))

        # TODO: Debug this:
        # torch._dynamo.exc.TorchRuntimeError: Dynamo failed to run FX node with fake tensors:
        # call_function libtorch_agnostic.my_ones_like.default(*(FakeTensor(..., size=(3, 1)), 'cpu'),
        # **{}): got AssertionError("tensor's device must be `meta`, got cpu instead")
        @xfailIfTorchDynamo
        def test_my_ones_like(self, device):
            import libtorch_agnostic_2_9 as libtorch_agnostic

            t = torch.rand(3, 1, device=device) - 0.5
            cpu_t = libtorch_agnostic.ops.my_ones_like(t, "cpu")
            self.assertEqual(cpu_t, torch.ones_like(t, device="cpu"))

            def _make_cuda_tensors(prior_mem):
                cuda_t = libtorch_agnostic.ops.my_ones_like(t, device)
                self.assertGreater(torch.cuda.memory_allocated(device), prior_mem)
                self.assertEqual(cuda_t, torch.ones_like(t, device=device))

            if t.is_cuda:
                init_mem = torch.cuda.memory_allocated(device)
                for _ in range(3):
                    _make_cuda_tensors(init_mem)
                    curr_mem = torch.cuda.memory_allocated(device)
                    self.assertEqual(curr_mem, init_mem)

        def test_my_transpose(self, device):
            import libtorch_agnostic_2_9 as libtorch_agnostic

            t = torch.rand(2, 7, device=device)
            out = libtorch_agnostic.ops.my_transpose(t, 0, 1)
            self.assertEqual(out, torch.transpose(t, 0, 1))

            with self.assertRaisesRegex(RuntimeError, "API call failed"):
                libtorch_agnostic.ops.my_transpose(t, 1, 2)

        def test_my_empty_like(self, device):
            import libtorch_agnostic_2_9 as libtorch_agnostic

            deterministic = torch.are_deterministic_algorithms_enabled()
            try:
                # set use_deterministic_algorithms to fill uninitialized memory
                torch.use_deterministic_algorithms(True)

                t = torch.rand(2, 7, device=device)
                out = libtorch_agnostic.ops.my_empty_like(t)
                self.assertTrue(id(out != id(t)))
                self.assertEqual(out, torch.empty_like(t))
            finally:
                torch.use_deterministic_algorithms(deterministic)

        @onlyCPU
        def test_my_zero_(self, device):
            import libtorch_agnostic_2_9 as libtorch_agnostic

            t = torch.rand(2, 7, device=device)
            out = libtorch_agnostic.ops.my_zero_(t)
            self.assertEqual(id(out), id(t))
            self.assertEqual(out, torch.zeros_like(t))

        def test_my_amax(self, device):
            import libtorch_agnostic_2_9 as libtorch_agnostic

            t = torch.rand(2, 7, device=device)
            out = libtorch_agnostic.ops.my_amax(t)
            self.assertEqual(out, torch.amax(t, 0))

        def test_my_amax_vec(self, device):
            import libtorch_agnostic_2_9 as libtorch_agnostic

            t = torch.rand(2, 7, 5, device=device)
            out = libtorch_agnostic.ops.my_amax_vec(t)
            self.assertEqual(out, torch.amax(t, (0, 1)))

        def test_my_is_cpu(self, device):
            import libtorch_agnostic_2_9 as libtorch_agnostic

            t = torch.rand(2, 7, device=device)
            out = libtorch_agnostic.ops.my_is_cpu(t)
            self.assertEqual(out, t.is_cpu)

        def test_fill_infinity(self, device):
            import libtorch_agnostic_2_9 as libtorch_agnostic

            t = torch.rand(3, 4, device=device)
            out = libtorch_agnostic.ops.fill_infinity(t)

            self.assertEqual(id(out), id(t))
            expected = torch.full_like(t, math.inf)
            self.assertEqual(out, expected)

        @onlyCPU
        def test_default_constructor(self):
            import libtorch_agnostic_2_9 as libtorch_agnostic

            defined_tensor_is_defined = libtorch_agnostic.ops.test_default_constructor(
                True
            )
            self.assertTrue(defined_tensor_is_defined)

            undefined_tensor_is_defined = (
                libtorch_agnostic.ops.test_default_constructor(False)
            )
            self.assertFalse(undefined_tensor_is_defined)

        def test_my_pad(self, device):
            import libtorch_agnostic_2_9 as libtorch_agnostic

            t = torch.rand(2, 3, device=device)
            out = libtorch_agnostic.ops.my_pad(t)
            expected = torch.nn.functional.pad(t, [1, 2, 2, 1], "constant", 0.0)
            self.assertEqual(out, expected)

        def test_my_narrow(self, device):
            import libtorch_agnostic_2_9 as libtorch_agnostic

            t = torch.randn(2, 5, device=device)

            dim0 = 0
            start0 = 0
            length0 = 1
            out0 = libtorch_agnostic.ops.my_narrow(t, dim0, start0, length0)
            expected0 = torch.narrow(t, dim0, start0, length0)
            self.assertEqual(out0, expected0)

        @onlyCUDA
        @deviceCountAtLeast(2)
        def test_device_guard(self, device):
            import libtorch_agnostic_2_9 as libtorch_agnostic

            device_index = 1
            out = libtorch_agnostic.ops.test_device_guard(device_index)
            self.assertEqual(out, device_index)

        @onlyCUDA
        @deviceCountAtLeast(2)
        def test_device_guard_set_index(self, device):
            import libtorch_agnostic_2_9 as libtorch_agnostic

            # This test creates a DeviceGuard with index 1, then sets it to index 0
            # and returns the current device (should be 0)
            out = libtorch_agnostic.ops.test_device_guard_set_index()
            self.assertEqual(out, 0)

        @onlyCUDA
        def test_stream(self, device):
            import libtorch_agnostic_2_9 as libtorch_agnostic

            stream = torch.cuda.Stream()
            device = torch.cuda.current_device()

            with stream:
                expected_stream_id = torch.cuda.current_stream(0).stream_id
                stream_id = libtorch_agnostic.ops.test_stream(device)

            self.assertEqual(stream_id, expected_stream_id)

        @onlyCUDA
        @deviceCountAtLeast(2)
        def test_get_current_device_index(self, device):
            import libtorch_agnostic_2_9 as libtorch_agnostic

            prev_device = torch.cuda.current_device()

            try:
                expected_device = 1
                torch.cuda.set_device(expected_device)

                current_device = libtorch_agnostic.ops.test_get_current_device_index()
                self.assertEqual(current_device, expected_device)
            finally:
                torch.cuda.set_device(prev_device)

        def test_my_new_empty_dtype_variant(self, device):
            import libtorch_agnostic_2_9 as libtorch_agnostic

            deterministic = torch.are_deterministic_algorithms_enabled()
            try:
                # set use_deterministic_algorithms to fill uninitialized memory
                torch.use_deterministic_algorithms(True)
                t = torch.randn(3, 4, device=device)
                out = libtorch_agnostic.ops.my_new_empty_dtype_variant(t)
                ref_out = t.new_empty((2, 5), dtype=torch.bfloat16)

                self.assertEqual(out, ref_out, exact_device=True)
            finally:
                torch.use_deterministic_algorithms(deterministic)

        def test_my_new_zeros_dtype_variant(self, device):
            import libtorch_agnostic_2_9 as libtorch_agnostic

            t = torch.randn(3, 4, device=device)
            out = libtorch_agnostic.ops.my_new_zeros_dtype_variant(t)
            ref_out = t.new_zeros((2, 5), dtype=torch.float)
            self.assertEqual(out, ref_out, exact_device=True)

        def test_my_copy_(self, device):
            import libtorch_agnostic_2_9 as libtorch_agnostic

            dst = torch.empty(2, 5, device=device)
            src = torch.randn(2, 5, device=device)

            result = libtorch_agnostic.ops.my_copy_(dst, src, False)
            expected = src
            self.assertEqual(result, expected)
            self.assertEqual(result.data_ptr(), dst.data_ptr())

        def test_my_clone(self, device):
            import libtorch_agnostic_2_9 as libtorch_agnostic

            t = torch.randn(2, 5, device=device)

            result = libtorch_agnostic.ops.my_clone(t)
            expected = t.clone()
            self.assertEqual(result, expected)
            self.assertNotEqual(result.data_ptr(), expected.data_ptr())
            self.assertEqual(result.stride(), expected.stride())

        @skipIfTorchVersionLessThan(2, 10)
        def test_my__foreach_mul_(self, device):
            import libtorch_agnostic_2_10 as libtorch_agnostic

            N = 5
            tensors = [torch.rand(32, 16, device=device) for _ in range(N)]
            tensors_c = [t.clone() for t in tensors]
            others = [torch.rand(32, 16, device=device) for _ in range(N)]

            libtorch_agnostic.ops.my__foreach_mul_(tensors, others)
            expected_values = torch._foreach_mul(tensors_c, others)

            for tensor_t, expected_t in zip(tensors, expected_values):
                self.assertEqual(tensor_t, expected_t)

        @skipIfTorchVersionLessThan(2, 10)
        def test_my__foreach_mul(self, device):
            import libtorch_agnostic_2_10 as libtorch_agnostic

            N = 5
            tensors = [torch.rand(32, 16, device=device) for _ in range(N)]
            others = [torch.rand(32, 16, device=device) for _ in range(N)]

            result = libtorch_agnostic.ops.my__foreach_mul(tensors, others)
            expected = torch._foreach_mul(tensors, others)

            for result_t, expected_t in zip(result, expected):
                self.assertEqual(result_t, expected_t)

            def _make_cuda_tensors(prior_mem):
                cuda_res = libtorch_agnostic.ops.my__foreach_mul(tensors, others)
                self.assertGreater(torch.cuda.memory_allocated(device), prior_mem)

                expected = torch._foreach_mul(tensors, others)
                for result_t, expected_t in zip(cuda_res, expected):
                    self.assertEqual(result_t, expected_t)

            if tensors[0].is_cuda:
                init_mem = torch.cuda.memory_allocated(device)
                for _ in range(3):
                    _make_cuda_tensors(init_mem)
                    curr_mem = torch.cuda.memory_allocated(device)
                    self.assertEqual(curr_mem, init_mem)

        @skipIfTorchVersionLessThan(2, 10)
        def test_make_tensor_clones_and_call_foreach(self, device):
            import libtorch_agnostic_2_10 as libtorch_agnostic

            t1 = torch.rand(2, 5, device=device)
            t2 = torch.rand(3, 4, device=device)
            result = libtorch_agnostic.ops.make_tensor_clones_and_call_foreach(t1, t2)
            self.assertEqual(result[0], t1 * t1)
            self.assertEqual(result[1], t2 * t2)

        @skipIfTorchVersionLessThan(2, 10)
        @onlyCUDA
        def test_device(self, device):
            import libtorch_agnostic_2_10 as libtorch_agnostic

            cuda_device = libtorch_agnostic.ops.test_device_constructor(
                is_cuda=True, index=1, use_str=False
            )
            self.assertEqual(cuda_device, torch.device("cuda:1"))
            cuda_device = libtorch_agnostic.ops.test_device_constructor(
                is_cuda=True, index=1, use_str=True
            )
            self.assertEqual(cuda_device, torch.device("cuda:1"))

            self.assertEqual(libtorch_agnostic.ops.test_device_index(cuda_device), 1)
            self.assertTrue(
                libtorch_agnostic.ops.test_device_equality(
                    cuda_device, torch.device("cuda:1")
                )
            )
            self.assertFalse(
                libtorch_agnostic.ops.test_device_equality(
                    cuda_device, torch.device("cuda:0")
                )
            )
            self.assertFalse(libtorch_agnostic.ops.test_device_is_cpu(cuda_device))
            self.assertTrue(libtorch_agnostic.ops.test_device_is_cuda(cuda_device))

            cuda_0_device = libtorch_agnostic.ops.test_device_set_index(cuda_device, 0)
            self.assertEqual(cuda_0_device, torch.device("cuda:0"))

            cpu_device = libtorch_agnostic.ops.test_device_constructor(False, 0, False)
            self.assertEqual(cpu_device, torch.device("cpu"))
            self.assertTrue(
                libtorch_agnostic.ops.test_device_equality(
                    cpu_device, torch.device("cpu")
                )
            )
            self.assertTrue(libtorch_agnostic.ops.test_device_is_cpu(cpu_device))
            self.assertFalse(libtorch_agnostic.ops.test_device_is_cuda(cpu_device))
            self.assertFalse(
                libtorch_agnostic.ops.test_device_equality(cpu_device, cuda_device)
            )

            with self.assertRaisesRegex(
                RuntimeError, "Device index 129 is out of range for int8_t"
            ):
                libtorch_agnostic.ops.test_device_constructor(
                    is_cuda=True, index=129, use_str=False
                )

            with self.assertRaisesRegex(
                RuntimeError, "Device index 129 is out of range for int8_t"
            ):
                libtorch_agnostic.ops.test_device_set_index(cuda_device, 129)

        @skipIfTorchVersionLessThan(2, 10)
        @onlyCUDA
        @deviceCountAtLeast(2)
        def test_tensor_device(self, device):
            import libtorch_agnostic_2_10 as libtorch_agnostic

            t = torch.randn(2, 3)
            self.assertEqual(libtorch_agnostic.ops.test_tensor_device(t), t.device)

            t_cuda = torch.randn(2, 3, device="cuda")
            self.assertEqual(
                libtorch_agnostic.ops.test_tensor_device(t_cuda), t_cuda.device
            )

            t_cuda_1 = torch.randn(2, 3, device="cuda:1")
            self.assertEqual(
                libtorch_agnostic.ops.test_tensor_device(t_cuda_1), t_cuda_1.device
            )

        @skipIfTorchVersionLessThan(2, 10)
        @onlyCPU
        # TODO: Debug this:
        # Dynamo failed to run FX node with fake tensors:
        # call_function libtorch_agnostic.test_parallel_for.default(*(100, 10), **{}):
        # got RuntimeError('libtorch_agnostic::test_parallel_for() expected at most
        # 2 argument(s) but received 3 argument(s).
        # Declaration: libtorch_agnostic::test_parallel_for(int size, int grain_size) -> Tensor')
        @xfailIfTorchDynamo
        def test_parallel_for(self, device):
            import libtorch_agnostic_2_10 as libtorch_agnostic

            num_threads = torch.get_num_threads()
            size = 100
            grain_size = 10
            expected_num_threads_used = min(
                (size + grain_size - 1) // grain_size, num_threads
            )

            result = libtorch_agnostic.ops.test_parallel_for(size, grain_size)
            result_thread_ids = torch.unique(torch.bitwise_right_shift(result, 32))
            result_values = torch.bitwise_and(result, 0xFFFFFFFF)
            expected = torch.arange(size, dtype=torch.int64)

            self.assertEqual(result_values, expected)
            self.assertEqual(result_thread_ids, torch.arange(expected_num_threads_used))

        @skipIfTorchVersionLessThan(2, 10)
        @onlyCPU
        def test_get_num_threads(self, device):
            import libtorch_agnostic_2_10 as libtorch_agnostic

            num_threads = libtorch_agnostic.ops.test_get_num_threads()
            expected_num_threads = torch.get_num_threads()
            self.assertEqual(num_threads, expected_num_threads)

        @skipIfTorchVersionLessThan(2, 10)
        @parametrize("layout", [None, torch.strided, torch.sparse_coo])
        @parametrize(
            "memory_format", [None, torch.channels_last, torch.contiguous_format]
        )
        def test_my_empty(self, device, layout, memory_format):
            import libtorch_agnostic_2_10 as libtorch_agnostic

            deterministic = torch.are_deterministic_algorithms_enabled()
            try:
                # set use_deterministic_algorithms to fill uninitialized memory
                torch.use_deterministic_algorithms(True)

                # Use 4D size for channels_last, 2D otherwise
                size = [2, 3, 4, 5] if memory_format == torch.channels_last else [2, 3]

                # sparse_coo layout doesn't support memory_format parameter
                if layout == torch.sparse_coo and memory_format is not None:
                    return

                # Test default parameters
                result = libtorch_agnostic.ops.my_empty(
                    size, None, layout, None, None, memory_format
                )
                expected = torch.empty(size, layout=layout, memory_format=memory_format)
                self.assertEqual(result, expected, exact_device=True, exact_layout=True)

                # Test with dtype
                result_float = libtorch_agnostic.ops.my_empty(
                    size, torch.float32, layout, None, None, memory_format
                )
                expected_float = torch.empty(
                    size,
                    dtype=torch.float32,
                    layout=layout,
                    memory_format=memory_format,
                )
                self.assertEqual(
                    result_float, expected_float, exact_device=True, exact_layout=True
                )

                # Test with dtype and device
                result_with_device = libtorch_agnostic.ops.my_empty(
                    size, torch.float64, layout, device, None, memory_format
                )
                expected_with_device = torch.empty(
                    size,
                    dtype=torch.float64,
                    layout=layout,
                    device=device,
                    memory_format=memory_format,
                )
                self.assertEqual(
                    result_with_device,
                    expected_with_device,
                    exact_device=True,
                    exact_layout=True,
                )

                # Verify layout if specified
                if layout is not None:
                    self.assertEqual(result_with_device.layout, layout)

                # Verify memory format if specified
                if memory_format == torch.channels_last:
                    self.assertTrue(
                        result_with_device.is_contiguous(
                            memory_format=torch.channels_last
                        )
                    )
                elif memory_format == torch.contiguous_format:
                    self.assertTrue(result_with_device.is_contiguous())

                # Test pin_memory on CUDA (only once, not for every parameter combination)
                if device == "cuda" and layout is None and memory_format is None:
                    result_pinned = libtorch_agnostic.ops.my_empty(
                        [2, 3], torch.float32, None, "cpu", True, None
                    )
                    expected_pinned = torch.empty(
                        [2, 3], dtype=torch.float32, device="cpu", pin_memory=True
                    )
                    self.assertEqual(
                        result_pinned,
                        expected_pinned,
                        exact_device=True,
                        exact_layout=True,
                    )
                    self.assertTrue(result_pinned.is_pinned())
            finally:
                torch.use_deterministic_algorithms(deterministic)

        def test_my_flatten(self, device):
            import libtorch_agnostic_2_9 as libtorch_agnostic

            t = torch.randn(2, 3, 4, device=device)
            result = libtorch_agnostic.ops.my_flatten(t)
            expected = torch.flatten(t)
            self.assertEqual(result, expected)

            result_start = libtorch_agnostic.ops.my_flatten(t, 1)
            expected_start = torch.flatten(t, 1)
            self.assertEqual(result_start, expected_start)

            result_range = libtorch_agnostic.ops.my_flatten(t, 2, -1)
            expected_range = torch.flatten(t, 2, -1)
            self.assertEqual(result_range, expected_range)

        @skipIfTorchVersionLessThan(2, 10)
        def test_my_reshape(self, device):
            import libtorch_agnostic_2_10 as libtorch_agnostic

            t = torch.randn(2, 3, 4, device=device)

            result = libtorch_agnostic.ops.my_reshape(t, [6, 4])
            expected = torch.reshape(t, [6, 4])
            self.assertEqual(result, expected)

            result_infer = libtorch_agnostic.ops.my_reshape(t, [-1, 4])
            expected_infer = torch.reshape(t, [-1, 4])
            self.assertEqual(result_infer, expected_infer)

            result_flat = libtorch_agnostic.ops.my_reshape(t, [-1])
            expected_flat = torch.reshape(t, [-1])
            self.assertEqual(result_flat, expected_flat)

        @skipIfTorchVersionLessThan(2, 10)
        def test_my_view(self, device):
            import libtorch_agnostic_2_10 as libtorch_agnostic

            t = torch.randn(2, 3, 4, device=device)

            result = libtorch_agnostic.ops.my_view(t, [6, 4])
            expected = t.view([6, 4])
            self.assertEqual(result, expected)

            result_infer = libtorch_agnostic.ops.my_view(t, [-1, 4])
            expected_infer = t.view([-1, 4])
            self.assertEqual(result_infer, expected_infer)

            result_flat = libtorch_agnostic.ops.my_view(t, [-1])
            expected_flat = t.view([-1])
            self.assertEqual(result_flat, expected_flat)

        @skipIfTorchVersionLessThan(2, 10)
        def test_my_shape(self, device):
            import libtorch_agnostic_2_10 as libtorch_agnostic

            expected = (3, 5)
            t = torch.rand(*expected, device=device)
            shape = libtorch_agnostic.ops.my_shape(t)
            self.assertEqual(shape, expected)

        def test_mv_tensor_accessor(self, device):
            import libtorch_agnostic_2_9 as libtorch_agnostic

            m = torch.rand(3, 5, device=device)
            v = torch.rand(5, device=device)
            result = libtorch_agnostic.ops.mv_tensor_accessor(m, v)
            expected = torch.mv(m, v)
            self.assertEqual(result, expected)

            # non-contiguous inputs
            m = torch.rand(3 * 2, 5 * 3, device=device)[::2, ::3]
            v = torch.rand(5 * 4, device=device)[::4]
            result = libtorch_agnostic.ops.mv_tensor_accessor(m, v)
            expected = torch.mv(m, v)
            self.assertEqual(result, expected)

        @skipIfTorchVersionLessThan(2, 10)
        @skipIfTorchDynamo("no data pointer defined for FakeTensor, FunctionalTensor")
        def test_get_any_data_ptr(self, device):
            import libtorch_agnostic_2_10 as libtorch_agnostic

            t = torch.empty(2, 5, device=device, dtype=torch.float32)
            expected_p = t.data_ptr()

            for mutable in [True, False]:
                p = libtorch_agnostic.ops.get_any_data_ptr(t, mutable)
                self.assertEqual(p, expected_p)

        @skipIfTorchVersionLessThan(2, 10)
        @skipIfTorchDynamo("no data pointer defined for FakeTensor, FunctionalTensor")
        def test_get_template_any_data_ptr(self, device):
            import libtorch_agnostic_2_10 as libtorch_agnostic

            supported_dtypes = get_supported_dtypes()

            for dtype in supported_dtypes:
                t = torch.empty(2, 5, device=device, dtype=dtype)
                expected_p = t.data_ptr()

                for rdtype in supported_dtypes:
                    if dtype == rdtype:
                        for mutable in [True, False]:
                            p = libtorch_agnostic.ops.get_template_any_data_ptr(
                                t, rdtype, mutable
                            )
                            self.assertEqual(p, expected_p)
                    else:
                        for mutable in [True, False]:
                            with self.assertRaisesRegex(
                                RuntimeError, "expected scalar type.* but found"
                            ):
                                libtorch_agnostic.ops.get_template_any_data_ptr(
                                    t, rdtype, mutable
                                )

        @skipIfTorchVersionLessThan(2, 10)
        @onlyCUDA
        def test_my_get_curr_cuda_blas_handle(self, device):
            import libtorch_agnostic_2_10 as libtorch_agnostic

            res = libtorch_agnostic.ops.my_get_curr_cuda_blas_handle()
            expected = torch.cuda.current_blas_handle()
            self.assertEqual(res, expected)

        @skipIfTorchVersionLessThan(2, 10)
        def test_my_string_op(self, device):
            import libtorch_agnostic_2_10 as libtorch_agnostic

            t = torch.empty(3, 4, 5, device=device)

            dim_vec, result_dim = libtorch_agnostic.ops.my_string_op(t, "dim", "ice")
            self.assertEqual(dim_vec, ["dim", str(t.dim()), "ice"])
            self.assertEqual(result_dim, t.dim())

            size_vec, result_size = libtorch_agnostic.ops.my_string_op(
                t, "size", "cream"
            )
            self.assertEqual(size_vec, ["size", str(t.size(0)), "cream"])
            self.assertEqual(result_size, t.size(0))

            stride_vec, result_stride = libtorch_agnostic.ops.my_string_op(
                t, "stride", "cake"
            )
            self.assertEqual(stride_vec, ["stride", str(t.stride(0)), "cake"])
            self.assertEqual(result_stride, t.stride(0))

            with self.assertRaisesRegex(RuntimeError, "Unsupported accessor value: "):
                libtorch_agnostic.ops.my_string_op(t, "invalid", "")

        @skipIfTorchVersionLessThan(2, 10)
<<<<<<< HEAD
        @onlyCUDA
        def test_my_get_current_cuda_stream(self, device):
            import libtorch_agnostic_2_10 as libtorch_agnostic

            device_index = torch.device(device).index
            res = libtorch_agnostic.ops.my_get_current_cuda_stream(device_index)
            expected = torch.cuda.current_stream(device_index).cuda_stream
            self.assertEqual(res, expected)

        @skipIfTorchVersionLessThan(2, 10)
        @onlyCUDA
        def test_my_set_current_cuda_stream(self, device):
            import libtorch_agnostic_2_10 as libtorch_agnostic

            device_index = torch.device(device).index
            prev_stream = torch.cuda.current_stream(device_index).cuda_stream
            new_stream = torch.cuda.streams.Stream(device_index).cuda_stream

            try:
                libtorch_agnostic.ops.my_set_current_cuda_stream(
                    new_stream, device_index
                )
                expected = torch.cuda.current_stream(device_index).cuda_stream
                self.assertEqual(new_stream, expected)
            finally:
                libtorch_agnostic.ops.my_set_current_cuda_stream(
                    prev_stream, device_index
                )

        @skipIfTorchVersionLessThan(2, 10)
        @onlyCUDA
        def test_my_get_cuda_stream_from_pool(self, device):
            import libtorch_agnostic_2_10 as libtorch_agnostic

            device_index = torch.device(device).index
            prev_stream = torch.cuda.current_stream(device_index).cuda_stream

            try:
                for high_priority in [False, True]:
                    stream = libtorch_agnostic.ops.my_get_cuda_stream_from_pool(
                        high_priority, device_index
                    )
                    libtorch_agnostic.ops.my_set_current_cuda_stream(
                        stream, device_index
                    )
                    expected = torch.cuda.current_stream(device_index).cuda_stream
                    self.assertEqual(stream, expected)
            finally:
                libtorch_agnostic.ops.my_set_current_cuda_stream(
                    prev_stream, device_index
                )

        @skipIfTorchVersionLessThan(2, 10)
        @onlyCUDA
        def test_my_cuda_stream_synchronize(self, device):
            import libtorch_agnostic_2_10 as libtorch_agnostic

            device_index = torch.device(device).index
            stream = torch.cuda.current_stream(device_index).cuda_stream
            # sanity check for torch_cuda_stream_synchronize:
            libtorch_agnostic.ops.my_cuda_stream_synchronize(stream, device_index)
=======
        @skipIfTorchDynamo("no data pointer defined for FakeTensor, FunctionalTensor")
        def test_my_from_blob(self, device):
            import libtorch_agnostic_2_10 as libtorch_agnostic

            # Create reference implementation using unstable torch::from_blob via load_inline
            source = """
            #include <torch/extension.h>

            at::Tensor reference_from_blob(at::Tensor t) {
                void* data_ptr = t.storage().data_ptr().get();
                auto options = torch::TensorOptions()
                    .dtype(t.dtype())
                    .device(t.device());

                return torch::from_blob(
                    data_ptr,
                    t.sizes(),
                    t.strides(),
                    options);
            }
            """

            module = torch.utils.cpp_extension.load_inline(
                name="test_from_blob_reference",
                cpp_sources=[source],
                functions=["reference_from_blob"],
            )

            # Test basic from_blob with contiguous tensor
            original = torch.rand(2, 3, device=device, dtype=torch.float32)
            stable_result = libtorch_agnostic.ops.my_from_blob(
                original.data_ptr(),
                original.size(),
                original.stride(),
                device,
                torch.float32,
            )
            reference_result = module.reference_from_blob(original)
            self.assertEqual(stable_result, reference_result)
            self.assertEqual(stable_result.data_ptr(), original.data_ptr())

            # Test with non-contiguous strides
            transposed = torch.rand(4, 6, device=device, dtype=torch.float32).t()

            stable_transposed = libtorch_agnostic.ops.my_from_blob(
                transposed.data_ptr(),
                transposed.size(),
                transposed.stride(),
                device,
                transposed.dtype,
            )

            reference_transposed = module.reference_from_blob(transposed)
            self.assertEqual(stable_transposed, reference_transposed)
>>>>>>> 23df333592c (Add C++ wrapper for shim from_blob in stable/csrc/ops.h)

        @skipIfTorchVersionLessThan(2, 10)
        @onlyCUDA
        def test_std_cuda_check_success(self, device):
            """Test that STD_CUDA_CHECK works correctly for successful CUDA calls."""
            import libtorch_agnostic_2_10 as libtorch_agnostic

            result = libtorch_agnostic.ops.test_std_cuda_check_success()
            expected_device = torch.cuda.current_device()
            self.assertEqual(result, expected_device)

        @skipIfTorchVersionLessThan(2, 10)
        @onlyCUDA
        @parametrize("show_cpp_stacktraces", [False, True])
        def test_std_cuda_check_error(self, device, show_cpp_stacktraces):
            """Test that STD_CUDA_CHECK throws std::runtime_error with CUDA error message.

            When TORCH_SHOW_CPP_STACKTRACES=1, the error should include a C++ stack trace.
            Since this env var is cached on first use, we use subprocess to test both cases.
            """
            import os
            import subprocess
            import sys

            test_script = """
import torch
import libtorch_agnostic_2_10 as libtorch_agnostic

try:
    libtorch_agnostic.ops.test_std_cuda_check_error()
except RuntimeError as e:
    print(str(e))
"""
            env = os.environ.copy()
            env["TORCH_SHOW_CPP_STACKTRACES"] = "1" if show_cpp_stacktraces else "0"
            # Pass the current sys.path to subprocess so it can find the locally installed extension
            env["PYTHONPATH"] = os.pathsep.join(sys.path)

            result = subprocess.run(
                [sys.executable, "-c", test_script],
                capture_output=True,
                text=True,
                env=env,
            )

            error_message = result.stdout + result.stderr

            self.assertTrue(
                "CUDA error: invalid device ordinal" in error_message
                or "HIP error: invalid device ordinal" in error_message,
                f"Expected 'CUDA/HIP error: invalid device ordinal' in error message, got: {error_message}",
            )
            self.assertIn(
                "GPU device may be out of range, do you have enough GPUs?",
                error_message,
            )

            if show_cpp_stacktraces:
                self.assertIn("C++ CapturedTraceback:", error_message)
                self.assertRegex(
                    error_message,
                    r"Exception raised from test_std_.*_check_error at .*test_std_.*check\..*:\d+",
                )
            else:
                self.assertNotIn("C++ CapturedTraceback:", error_message)

        @skipIfTorchVersionLessThan(2, 10)
        @onlyCUDA
        def test_std_cuda_kernel_launch_check_success(self, device):
            """Test that STD_CUDA_KERNEL_LAUNCH_CHECK works correctly for successful kernel launches."""
            import libtorch_agnostic_2_10 as libtorch_agnostic

            libtorch_agnostic.ops.test_std_cuda_kernel_launch_check_success()

        @skipIfTorchVersionLessThan(2, 10)
        @onlyCUDA
        @parametrize("show_cpp_stacktraces", [False, True])
        def test_std_cuda_kernel_launch_check_error(self, device, show_cpp_stacktraces):
            """Test that STD_CUDA_KERNEL_LAUNCH_CHECK throws std::runtime_error for invalid kernel launches.

            When TORCH_SHOW_CPP_STACKTRACES=1, the error should include a C++ stack trace.
            Since this env var is cached on first use, we use subprocess to test both cases.
            """
            import os
            import subprocess
            import sys

            test_script = """
import torch
import libtorch_agnostic_2_10 as libtorch_agnostic

try:
    libtorch_agnostic.ops.test_std_cuda_kernel_launch_check_error()
except RuntimeError as e:
    print(str(e))
"""
            env = os.environ.copy()
            env["TORCH_SHOW_CPP_STACKTRACES"] = "1" if show_cpp_stacktraces else "0"
            # Pass the current sys.path to subprocess so it can find the locally installed extension
            env["PYTHONPATH"] = os.pathsep.join(sys.path)

            result = subprocess.run(
                [sys.executable, "-c", test_script],
                capture_output=True,
                text=True,
                env=env,
            )

            error_message = result.stdout + result.stderr

            self.assertTrue(
                "CUDA error: invalid configuration argument" in error_message
                or "HIP error: invalid configuration argument" in error_message,
                f"Expected 'CUDA|HIP error: invalid configuration argument' in error message, got: {error_message}",
            )

            if show_cpp_stacktraces:
                self.assertIn("C++ CapturedTraceback:", error_message)
                self.assertRegex(
                    error_message,
                    r"Exception raised from test_std_.*_kernel_launch_check_error at .*test_std_.*_check\..*:\d+",
                )
            else:
                self.assertNotIn("C++ CapturedTraceback:", error_message)

    instantiate_device_type_tests(TestLibtorchAgnostic, globals(), except_for=None)

if __name__ == "__main__":
    run_tests()<|MERGE_RESOLUTION|>--- conflicted
+++ resolved
@@ -860,7 +860,6 @@
                 libtorch_agnostic.ops.my_string_op(t, "invalid", "")
 
         @skipIfTorchVersionLessThan(2, 10)
-<<<<<<< HEAD
         @onlyCUDA
         def test_my_get_current_cuda_stream(self, device):
             import libtorch_agnostic_2_10 as libtorch_agnostic
@@ -922,7 +921,8 @@
             stream = torch.cuda.current_stream(device_index).cuda_stream
             # sanity check for torch_cuda_stream_synchronize:
             libtorch_agnostic.ops.my_cuda_stream_synchronize(stream, device_index)
-=======
+
+        @skipIfTorchVersionLessThan(2, 10)
         @skipIfTorchDynamo("no data pointer defined for FakeTensor, FunctionalTensor")
         def test_my_from_blob(self, device):
             import libtorch_agnostic_2_10 as libtorch_agnostic
@@ -977,7 +977,6 @@
 
             reference_transposed = module.reference_from_blob(transposed)
             self.assertEqual(stable_transposed, reference_transposed)
->>>>>>> 23df333592c (Add C++ wrapper for shim from_blob in stable/csrc/ops.h)
 
         @skipIfTorchVersionLessThan(2, 10)
         @onlyCUDA
