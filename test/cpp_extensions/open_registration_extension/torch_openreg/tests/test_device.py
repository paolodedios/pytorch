--- conflicted
+++ resolved
@@ -3,14 +3,8 @@
 import multiprocessing
 
 import torch
-<<<<<<< HEAD
-
-import torch_openreg  # noqa: F401
+from torch.testing._internal.common_dtype import get_all_dtypes
 from torch.testing._internal.common_utils import run_tests, skipIfWindows, TestCase
-=======
-from torch.testing._internal.common_dtype import get_all_dtypes
-from torch.testing._internal.common_utils import run_tests, TestCase
->>>>>>> 84fc3987
 
 
 class TestDevice(TestCase):
@@ -35,7 +29,17 @@
             self.assertEqual(torch.accelerator.current_device_index(), 1)
         self.assertEqual(torch.accelerator.current_device_index(), device)
 
-<<<<<<< HEAD
+    def test_invalid_device_index(self):
+        with self.assertRaisesRegex(RuntimeError, "The device index is out of range"):
+            torch.accelerator.set_device_index(2)
+
+    def test_device_capability(self):
+        capability = torch.accelerator.get_device_capability("openreg:0")
+        supported_dtypes = capability["supported_dtypes"]
+        expected_dtypes = get_all_dtypes(include_complex32=True, include_qint=True)
+
+        self.assertTrue(all(dtype in supported_dtypes for dtype in expected_dtypes))
+
     @skipIfWindows(msg="Fork not available on Windows")
     def test_device_poison_fork(self):
         # First, initialize in the parent process
@@ -65,18 +69,6 @@
             ),
         ):
             raise exc
-=======
-    def test_invalid_device_index(self):
-        with self.assertRaisesRegex(RuntimeError, "The device index is out of range"):
-            torch.accelerator.set_device_index(2)
-
-    def test_device_capability(self):
-        capability = torch.accelerator.get_device_capability("openreg:0")
-        supported_dtypes = capability["supported_dtypes"]
-        expected_dtypes = get_all_dtypes(include_complex32=True, include_qint=True)
-
-        self.assertTrue(all(dtype in supported_dtypes for dtype in expected_dtypes))
->>>>>>> 84fc3987
 
 
 if __name__ == "__main__":
