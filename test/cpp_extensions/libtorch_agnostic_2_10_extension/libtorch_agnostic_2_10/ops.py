import torch
from torch import Tensor


def my__foreach_mul_(tensors, others) -> ():
    """
    Updates tensors to be the result of pointwise multiplying with others.

    Args:
        tensors: list of tensors
        others: list of tensors (with the same corresponding shapes as tensors)

    Returns: nothing, tensors is updated in place.
    """
    torch.ops.libtorch_agnostic_2_10.my__foreach_mul_.default(tensors, others)


def my__foreach_mul(tensors, others) -> list[Tensor]:
    """
    Returns a list of tensors that are the results of pointwise multiplying
    tensors and others.

    Args:
        tensors: list of tensors
        others: list of tensors (with the same corresponding shapes as tensors)

    Returns: list of multiplied tensors
    """
    return torch.ops.libtorch_agnostic_2_10.my__foreach_mul.default(tensors, others)


def make_tensor_clones_and_call_foreach(t1, t2) -> list[Tensor]:
    """
    Returns a list of 2 tensors corresponding to the square of the inputs.

    Args:
        t1: Tensor
        t2: Tensor

    Returns: list of [t1^2, t2^2]
    """
    return torch.ops.libtorch_agnostic_2_10.make_tensor_clones_and_call_foreach.default(
        t1, t2
    )


def test_tensor_device(t):
    """
    Tests Tensor device() method.

    Args:
        t: Tensor - tensor to get device from

    Returns: Device - device of the tensor
    """
    return torch.ops.libtorch_agnostic_2_10.test_tensor_device.default(t)


def test_device_constructor(is_cuda, index, use_str):
    """
    Tests creating a Device from DeviceType and index, or from a string.

    Args:
        is_cuda: bool - if True, creates CUDA device; if False, creates CPU device
        index: int - device index
        use_str: bool - if True, constructs from string; if False, constructs from DeviceType

    Returns: Device - A device with the specified type and index
    """
    return torch.ops.libtorch_agnostic_2_10.test_device_constructor.default(
        is_cuda, index, use_str
    )


def test_device_equality(d1, d2) -> bool:
    """
    Tests Device equality operator.

    Args:
        d1: Device - first device
        d2: Device - second device

    Returns: bool - True if devices are equal
    """
    return torch.ops.libtorch_agnostic_2_10.test_device_equality.default(d1, d2)


def test_device_set_index(device, index):
    """
    Tests Device set_index() method.

    Args:
        device: Device - device to modify
        index: int - new device index

    Returns: Device - device with updated index
    """
    return torch.ops.libtorch_agnostic_2_10.test_device_set_index.default(device, index)


def test_device_index(device) -> int:
    """
    Tests Device index() method.

    Args:
        device: Device - device to query

    Returns: int - device index
    """
    return torch.ops.libtorch_agnostic_2_10.test_device_index.default(device)


def test_device_is_cuda(device) -> bool:
    """
    Tests Device is_cuda() method.

    Args:
        device: Device - device to check

    Returns: bool - True if device is CUDA
    """
    return torch.ops.libtorch_agnostic_2_10.test_device_is_cuda.default(device)


def test_device_is_cpu(device) -> bool:
    """
    Tests Device is_cpu() method.

    Args:
        device: Device - device to check

    Returns: bool - True if device is CPU
    """
    return torch.ops.libtorch_agnostic_2_10.test_device_is_cpu.default(device)


def test_parallel_for(size, grain_size) -> Tensor:
    """
    Tests the parallel_for functionality by using it to fill a tensor with indices.
    Args:
        size: int - size of the tensor to create
        grain_size: int - grain size for parallel_for
    Returns: Tensor - a 1D int64 tensor where each element contains its index
        (if multiple threads are used the threadid will be encoded in the upper 32 bits)
    """
    return torch.ops.libtorch_agnostic_2_10.test_parallel_for.default(size, grain_size)


def test_get_num_threads() -> int:
    """
    Tests the get_num_threads functionality by returning the number of threads
    for the parallel backend.

    Returns: int - the number of threads for the parallel backend
    """
    return torch.ops.libtorch_agnostic_2_10.test_get_num_threads.default()


def my_empty(
    size, dtype=None, layout=None, device=None, pin_memory=None, memory_format=None
) -> Tensor:
    """
    Creates an empty tensor with the specified size, dtype, layout, device, pin_memory, and memory_format.

    Args:
        size: list[int] - size of the tensor to create
        dtype: ScalarType or None - data type of the tensor
        layout: Layout or None - layout of the tensor
        device: Device or None - device on which to create the tensor
        pin_memory: bool or None - whether to use pinned memory
        memory_format: MemoryFormat or None - memory format of the tensor

    Returns: Tensor - an uninitialized tensor with the specified properties
    """
    return torch.ops.libtorch_agnostic_2_10.my_empty.default(
        size, dtype, layout, device, pin_memory, memory_format
    )


def my_reshape(t, shape) -> Tensor:
    """
    Returns a tensor with the same data but different shape.

    Args:
        t: Tensor - tensor to reshape
        shape: list[int] - new shape for the tensor

    Returns: Tensor - reshaped tensor
    """
    return torch.ops.libtorch_agnostic_2_10.my_reshape.default(t, shape)


def my_view(t, size) -> Tensor:
    """
    Returns a new tensor with the same data as the input tensor but of a different shape.

    Args:
        t: Tensor - tensor to view
        size: list[int] - new size for the tensor

    Returns: Tensor - tensor with new view
    """
    return torch.ops.libtorch_agnostic_2_10.my_view.default(t, size)


def my_shape(t) -> tuple[int]:
    """
    Returns a shape of the input tensor.

    Args:
        t: Tensor - input tensor

    Returns: tuple - shape of the input tensor.
    """
    return torch.ops.libtorch_agnostic_2_10.my_shape.default(t)


def get_any_data_ptr(t, mutable) -> int:
    """
    Return data pointer value of the tensor.
    Args:
        t: Input tensor
        mutable: whether data pointer qualifier is mutable or const
    Returns: int - pointer value
    """
    return torch.ops.libtorch_agnostic_2_10.get_any_data_ptr.default(t, mutable)


def get_template_any_data_ptr(t, dtype, mutable) -> int:
    """
    Return data pointer value of the tensor iff it has dtype.
    Args:
        t: Input tensor
        dtype: Input dtype
        mutable: whether data pointer qualifier is mutable or const
    Returns: int - pointer value
    Raises RuntimeError when t.dtype() != dtype.
    """
    return torch.ops.libtorch_agnostic_2_10.get_template_any_data_ptr.default(
        t, dtype, mutable
    )


def my_get_curr_cuda_blas_handle() -> int:
    """
    Return the current cuBlasHandle_t pointer value.
    """
    return torch.ops.libtorch_agnostic_2_10.my_get_curr_cuda_blas_handle.default()


def my_string_op(t, accessor, passthru) -> tuple[list[str], int]:
    """
    The purpose of this op is to test inputting and outputting strings in a
    stable custom op. This particular op takes in a Tensor, a string denoting
    which tensor metadata API to call, and a pass through string to return a
    string list and the value of the tensor metadata.

    If accessor is "size" or "stride", query along the 0th dim.

    Args:
        t: Tensor - input tensor to query
        accessor: str - which property to access ("dim", "size", or "stride")
        passthru: str - a string that gets returned as the last element of the list

    Returns: tuple - (list of [accessor, value, passthru] as strings, value)
    """
    return torch.ops.libtorch_agnostic_2_10.my_string_op.default(t, accessor, passthru)


def my_get_current_cuda_stream(device_index: int) -> int:
    """
    Return the current cudaStream_t pointer value.

    Args:
        device_index: int - device index
    """
    return torch.ops.libtorch_agnostic_2_10.my_get_current_cuda_stream.default(
        device_index
    )


def my_set_current_cuda_stream(stream: int, device_index: int):
    """
    Set the current stream to cudaStream_t pointer value.

    Args:
        stream: int - cudaStream_t pointer value
        device_index: int - device index
    """
    return torch.ops.libtorch_agnostic_2_10.my_set_current_cuda_stream.default(
        stream, device_index
    )


def my_get_cuda_stream_from_pool(high_priority: bool, device_index: int) -> int:
    """
    Return the cudaStream_t pointer value from pool.

    Args:
        high_priority: bool - if true, return a stream with high priority
        device_index: int - device index
    """
    return torch.ops.libtorch_agnostic_2_10.my_get_cuda_stream_from_pool.default(
        high_priority, device_index
    )


def my_cuda_stream_synchronize(stream: int, device_index: int):
    """
    Synchronize cuda stream.

    Args:
        stream: int - cudaStream_t pointer value
        device_index: int - device index
    """
    return torch.ops.libtorch_agnostic_2_10.my_cuda_stream_synchronize(
        stream, device_index
    )


<<<<<<< HEAD
def test_std_cuda_check_success() -> int:
    """
    Test STD_CUDA_CHECK macro with a successful CUDA operation.
    Returns the current CUDA device index.
    """
    return torch.ops.libtorch_agnostic_2_10.test_std_cuda_check_success.default()


def test_std_cuda_check_error() -> None:
    """
    Test STD_CUDA_CHECK macro with a failing CUDA operation.
    This should raise a RuntimeError with the CUDA error message.
    """
    torch.ops.libtorch_agnostic_2_10.test_std_cuda_check_error.default()


def test_std_cuda_kernel_launch_check_success() -> None:
    """
    Test STD_CUDA_KERNEL_LAUNCH_CHECK macro with a successful kernel launch.
    Launches a simple kernel and checks for errors.
    """
    torch.ops.libtorch_agnostic_2_10.test_std_cuda_kernel_launch_check_success.default()


def test_std_cuda_kernel_launch_check_error() -> None:
    """
    Test STD_CUDA_KERNEL_LAUNCH_CHECK macro with an invalid kernel launch.
    This should raise a RuntimeError with the CUDA kernel launch error message.
    """
    torch.ops.libtorch_agnostic_2_10.test_std_cuda_kernel_launch_check_error.default()
=======
def my_from_blob(data_ptr, sizes, strides, device, dtype) -> Tensor:
    """
    Creates a Tensor from existing memory using torch::stable::from_blob.

    Args:
        data_ptr: int - pointer to the data buffer
        sizes: tuple[int] - size of the tensor
        strides: tuple[int] - strides of the tensor
        device: Device - device on which the tensor resides
        dtype: ScalarType - data type of the tensor
        storage_offset: int - offset in the storage
        layout: Layout - layout of the tensor

    Returns: Tensor - tensor wrapping the existing memory
    """
    return torch.ops.libtorch_agnostic_2_10.my_from_blob.default(
        data_ptr, sizes, strides, device, dtype
    )
>>>>>>> 53e82d45
<|MERGE_RESOLUTION|>--- conflicted
+++ resolved
@@ -318,38 +318,6 @@
     )
 
 
-<<<<<<< HEAD
-def test_std_cuda_check_success() -> int:
-    """
-    Test STD_CUDA_CHECK macro with a successful CUDA operation.
-    Returns the current CUDA device index.
-    """
-    return torch.ops.libtorch_agnostic_2_10.test_std_cuda_check_success.default()
-
-
-def test_std_cuda_check_error() -> None:
-    """
-    Test STD_CUDA_CHECK macro with a failing CUDA operation.
-    This should raise a RuntimeError with the CUDA error message.
-    """
-    torch.ops.libtorch_agnostic_2_10.test_std_cuda_check_error.default()
-
-
-def test_std_cuda_kernel_launch_check_success() -> None:
-    """
-    Test STD_CUDA_KERNEL_LAUNCH_CHECK macro with a successful kernel launch.
-    Launches a simple kernel and checks for errors.
-    """
-    torch.ops.libtorch_agnostic_2_10.test_std_cuda_kernel_launch_check_success.default()
-
-
-def test_std_cuda_kernel_launch_check_error() -> None:
-    """
-    Test STD_CUDA_KERNEL_LAUNCH_CHECK macro with an invalid kernel launch.
-    This should raise a RuntimeError with the CUDA kernel launch error message.
-    """
-    torch.ops.libtorch_agnostic_2_10.test_std_cuda_kernel_launch_check_error.default()
-=======
 def my_from_blob(data_ptr, sizes, strides, device, dtype) -> Tensor:
     """
     Creates a Tensor from existing memory using torch::stable::from_blob.
@@ -368,4 +336,35 @@
     return torch.ops.libtorch_agnostic_2_10.my_from_blob.default(
         data_ptr, sizes, strides, device, dtype
     )
->>>>>>> 53e82d45
+
+
+def test_std_cuda_check_success() -> int:
+    """
+    Test STD_CUDA_CHECK macro with a successful CUDA operation.
+    Returns the current CUDA device index.
+    """
+    return torch.ops.libtorch_agnostic_2_10.test_std_cuda_check_success.default()
+
+
+def test_std_cuda_check_error() -> None:
+    """
+    Test STD_CUDA_CHECK macro with a failing CUDA operation.
+    This should raise a RuntimeError with the CUDA error message.
+    """
+    torch.ops.libtorch_agnostic_2_10.test_std_cuda_check_error.default()
+
+
+def test_std_cuda_kernel_launch_check_success() -> None:
+    """
+    Test STD_CUDA_KERNEL_LAUNCH_CHECK macro with a successful kernel launch.
+    Launches a simple kernel and checks for errors.
+    """
+    torch.ops.libtorch_agnostic_2_10.test_std_cuda_kernel_launch_check_success.default()
+
+
+def test_std_cuda_kernel_launch_check_error() -> None:
+    """
+    Test STD_CUDA_KERNEL_LAUNCH_CHECK macro with an invalid kernel launch.
+    This should raise a RuntimeError with the CUDA kernel launch error message.
+    """
+    torch.ops.libtorch_agnostic_2_10.test_std_cuda_kernel_launch_check_error.default()