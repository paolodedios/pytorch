import torch
from torch import Tensor


def my__foreach_mul_(tensors, others) -> ():
    """
    Updates tensors to be the result of pointwise multiplying with others.

    Args:
        tensors: list of tensors
        others: list of tensors (with the same corresponding shapes as tensors)

    Returns: nothing, tensors is updated in place.
    """
    torch.ops.libtorch_agnostic_2_10.my__foreach_mul_.default(tensors, others)


def my__foreach_mul(tensors, others) -> list[Tensor]:
    """
    Returns a list of tensors that are the results of pointwise multiplying
    tensors and others.

    Args:
        tensors: list of tensors
        others: list of tensors (with the same corresponding shapes as tensors)

    Returns: list of multiplied tensors
    """
    return torch.ops.libtorch_agnostic_2_10.my__foreach_mul.default(tensors, others)


def make_tensor_clones_and_call_foreach(t1, t2) -> list[Tensor]:
    """
    Returns a list of 2 tensors corresponding to the square of the inputs.

    Args:
        t1: Tensor
        t2: Tensor

    Returns: list of [t1^2, t2^2]
    """
    return torch.ops.libtorch_agnostic_2_10.make_tensor_clones_and_call_foreach.default(
        t1, t2
    )


def test_tensor_device(t):
    """
    Tests Tensor device() method.

    Args:
        t: Tensor - tensor to get device from

    Returns: Device - device of the tensor
    """
    return torch.ops.libtorch_agnostic_2_10.test_tensor_device.default(t)


def test_device_constructor(is_cuda, index, use_str):
    """
    Tests creating a Device from DeviceType and index, or from a string.

    Args:
        is_cuda: bool - if True, creates CUDA device; if False, creates CPU device
        index: int - device index
        use_str: bool - if True, constructs from string; if False, constructs from DeviceType

    Returns: Device - A device with the specified type and index
    """
    return torch.ops.libtorch_agnostic_2_10.test_device_constructor.default(
        is_cuda, index, use_str
    )


def test_device_equality(d1, d2) -> bool:
    """
    Tests Device equality operator.

    Args:
        d1: Device - first device
        d2: Device - second device

    Returns: bool - True if devices are equal
    """
    return torch.ops.libtorch_agnostic_2_10.test_device_equality.default(d1, d2)


def test_device_set_index(device, index):
    """
    Tests Device set_index() method.

    Args:
        device: Device - device to modify
        index: int - new device index

    Returns: Device - device with updated index
    """
    return torch.ops.libtorch_agnostic_2_10.test_device_set_index.default(device, index)


def test_device_index(device) -> int:
    """
    Tests Device index() method.

    Args:
        device: Device - device to query

    Returns: int - device index
    """
    return torch.ops.libtorch_agnostic_2_10.test_device_index.default(device)


def test_device_is_cuda(device) -> bool:
    """
    Tests Device is_cuda() method.

    Args:
        device: Device - device to check

    Returns: bool - True if device is CUDA
    """
    return torch.ops.libtorch_agnostic_2_10.test_device_is_cuda.default(device)


def test_device_is_cpu(device) -> bool:
    """
    Tests Device is_cpu() method.

    Args:
        device: Device - device to check

    Returns: bool - True if device is CPU
    """
    return torch.ops.libtorch_agnostic_2_10.test_device_is_cpu.default(device)


def test_parallel_for(size, grain_size) -> Tensor:
    """
    Tests the parallel_for functionality by using it to fill a tensor with indices.
    Args:
        size: int - size of the tensor to create
        grain_size: int - grain size for parallel_for
    Returns: Tensor - a 1D int64 tensor where each element contains its index
        (if multiple threads are used the threadid will be encoded in the upper 32 bits)
    """
    return torch.ops.libtorch_agnostic_2_10.test_parallel_for.default(size, grain_size)


def test_get_num_threads() -> int:
    """
    Tests the get_num_threads functionality by returning the number of threads
    for the parallel backend.

    Returns: int - the number of threads for the parallel backend
    """
    return torch.ops.libtorch_agnostic_2_10.test_get_num_threads.default()


def my_empty(
    size, dtype=None, layout=None, device=None, pin_memory=None, memory_format=None
) -> Tensor:
    """
    Creates an empty tensor with the specified size, dtype, layout, device, pin_memory, and memory_format.

    Args:
        size: list[int] - size of the tensor to create
        dtype: ScalarType or None - data type of the tensor
        layout: Layout or None - layout of the tensor
        device: Device or None - device on which to create the tensor
        pin_memory: bool or None - whether to use pinned memory
        memory_format: MemoryFormat or None - memory format of the tensor

    Returns: Tensor - an uninitialized tensor with the specified properties
    """
    return torch.ops.libtorch_agnostic_2_10.my_empty.default(
        size, dtype, layout, device, pin_memory, memory_format
    )


def my_reshape(t, shape) -> Tensor:
    """
    Returns a tensor with the same data but different shape.

    Args:
        t: Tensor - tensor to reshape
        shape: list[int] - new shape for the tensor

    Returns: Tensor - reshaped tensor
    """
    return torch.ops.libtorch_agnostic_2_10.my_reshape.default(t, shape)


def my_view(t, size) -> Tensor:
    """
    Returns a new tensor with the same data as the input tensor but of a different shape.

    Args:
        t: Tensor - tensor to view
        size: list[int] - new size for the tensor

    Returns: Tensor - tensor with new view
    """
    return torch.ops.libtorch_agnostic_2_10.my_view.default(t, size)


def my_shape(t) -> tuple[int]:
    """
    Returns a shape of the input tensor.

    Args:
        t: Tensor - input tensor

    Returns: tuple - shape of the input tensor.
    """
    return torch.ops.libtorch_agnostic_2_10.my_shape.default(t)


def get_any_data_ptr(t, mutable) -> int:
    """
    Return data pointer value of the tensor.
    Args:
        t: Input tensor
        mutable: whether data pointer qualifier is mutable or const
    Returns: int - pointer value
    """
    return torch.ops.libtorch_agnostic_2_10.get_any_data_ptr.default(t, mutable)


def get_template_any_data_ptr(t, dtype, mutable) -> int:
    """
    Return data pointer value of the tensor iff it has dtype.
    Args:
        t: Input tensor
        dtype: Input dtype
        mutable: whether data pointer qualifier is mutable or const
    Returns: int - pointer value
    Raises RuntimeError when t.dtype() != dtype.
    """
    return torch.ops.libtorch_agnostic_2_10.get_template_any_data_ptr.default(
        t, dtype, mutable
    )


def my_get_curr_cuda_blas_handle() -> int:
    """
    Return the current cuBlasHandle_t pointer value.
    """
    return torch.ops.libtorch_agnostic_2_10.my_get_curr_cuda_blas_handle.default()


def my_string_op(t, accessor, passthru) -> tuple[list[str], int]:
    """
    The purpose of this op is to test inputting and outputting strings in a
    stable custom op. This particular op takes in a Tensor, a string denoting
    which tensor metadata API to call, and a pass through string to return a
    string list and the value of the tensor metadata.

    If accessor is "size" or "stride", query along the 0th dim.

    Args:
        t: Tensor - input tensor to query
        accessor: str - which property to access ("dim", "size", or "stride")
        passthru: str - a string that gets returned as the last element of the list

    Returns: tuple - (list of [accessor, value, passthru] as strings, value)
    """
    return torch.ops.libtorch_agnostic_2_10.my_string_op.default(t, accessor, passthru)


<<<<<<< HEAD
def test_std_cuda_check_success() -> int:
    """
    Test STD_CUDA_CHECK macro with a successful CUDA operation.
    Returns the current CUDA device index.
    """
    return torch.ops.libtorch_agnostic_2_10.test_std_cuda_check_success.default()


def test_std_cuda_check_error() -> None:
    """
    Test STD_CUDA_CHECK macro with a failing CUDA operation.
    This should raise a RuntimeError with the CUDA error message.
    """
    torch.ops.libtorch_agnostic_2_10.test_std_cuda_check_error.default()


def test_std_cuda_kernel_launch_check_success() -> None:
    """
    Test STD_CUDA_KERNEL_LAUNCH_CHECK macro with a successful kernel launch.
    Launches a simple kernel and checks for errors.
    """
    torch.ops.libtorch_agnostic_2_10.test_std_cuda_kernel_launch_check_success.default()


def test_std_cuda_kernel_launch_check_error() -> None:
    """
    Test STD_CUDA_KERNEL_LAUNCH_CHECK macro with an invalid kernel launch.
    This should raise a RuntimeError with the CUDA kernel launch error message.
    """
    torch.ops.libtorch_agnostic_2_10.test_std_cuda_kernel_launch_check_error.default()
=======
def my_get_current_cuda_stream(device_index: int) -> int:
    """
    Return the current cudaStream_t pointer value.

    Args:
        device_index: int - device index
    """
    return torch.ops.libtorch_agnostic_2_10.my_get_current_cuda_stream.default(
        device_index
    )


def my_set_current_cuda_stream(stream: int, device_index: int):
    """
    Set the current stream to cudaStream_t pointer value.

    Args:
        stream: int - cudaStream_t pointer value
        device_index: int - device index
    """
    return torch.ops.libtorch_agnostic_2_10.my_set_current_cuda_stream.default(
        stream, device_index
    )


def my_get_cuda_stream_from_pool(high_priority: bool, device_index: int) -> int:
    """
    Return the cudaStream_t pointer value from pool.

    Args:
        high_priority: bool - if true, return a stream with high priority
        device_index: int - device index
    """
    return torch.ops.libtorch_agnostic_2_10.my_get_cuda_stream_from_pool.default(
        high_priority, device_index
    )


def my_cuda_stream_synchronize(stream: int, device_index: int):
    """
    Synchronize cuda stream.

    Args:
        stream: int - cudaStream_t pointer value
        device_index: int - device index
    """
    return torch.ops.libtorch_agnostic_2_10.my_cuda_stream_synchronize(
        stream, device_index
    )
>>>>>>> e202f66a
<|MERGE_RESOLUTION|>--- conflicted
+++ resolved
@@ -267,7 +267,57 @@
     return torch.ops.libtorch_agnostic_2_10.my_string_op.default(t, accessor, passthru)
 
 
-<<<<<<< HEAD
+def my_get_current_cuda_stream(device_index: int) -> int:
+    """
+    Return the current cudaStream_t pointer value.
+
+    Args:
+        device_index: int - device index
+    """
+    return torch.ops.libtorch_agnostic_2_10.my_get_current_cuda_stream.default(
+        device_index
+    )
+
+
+def my_set_current_cuda_stream(stream: int, device_index: int):
+    """
+    Set the current stream to cudaStream_t pointer value.
+
+    Args:
+        stream: int - cudaStream_t pointer value
+        device_index: int - device index
+    """
+    return torch.ops.libtorch_agnostic_2_10.my_set_current_cuda_stream.default(
+        stream, device_index
+    )
+
+
+def my_get_cuda_stream_from_pool(high_priority: bool, device_index: int) -> int:
+    """
+    Return the cudaStream_t pointer value from pool.
+
+    Args:
+        high_priority: bool - if true, return a stream with high priority
+        device_index: int - device index
+    """
+    return torch.ops.libtorch_agnostic_2_10.my_get_cuda_stream_from_pool.default(
+        high_priority, device_index
+    )
+
+
+def my_cuda_stream_synchronize(stream: int, device_index: int):
+    """
+    Synchronize cuda stream.
+
+    Args:
+        stream: int - cudaStream_t pointer value
+        device_index: int - device index
+    """
+    return torch.ops.libtorch_agnostic_2_10.my_cuda_stream_synchronize(
+        stream, device_index
+    )
+
+
 def test_std_cuda_check_success() -> int:
     """
     Test STD_CUDA_CHECK macro with a successful CUDA operation.
@@ -297,55 +347,4 @@
     Test STD_CUDA_KERNEL_LAUNCH_CHECK macro with an invalid kernel launch.
     This should raise a RuntimeError with the CUDA kernel launch error message.
     """
-    torch.ops.libtorch_agnostic_2_10.test_std_cuda_kernel_launch_check_error.default()
-=======
-def my_get_current_cuda_stream(device_index: int) -> int:
-    """
-    Return the current cudaStream_t pointer value.
-
-    Args:
-        device_index: int - device index
-    """
-    return torch.ops.libtorch_agnostic_2_10.my_get_current_cuda_stream.default(
-        device_index
-    )
-
-
-def my_set_current_cuda_stream(stream: int, device_index: int):
-    """
-    Set the current stream to cudaStream_t pointer value.
-
-    Args:
-        stream: int - cudaStream_t pointer value
-        device_index: int - device index
-    """
-    return torch.ops.libtorch_agnostic_2_10.my_set_current_cuda_stream.default(
-        stream, device_index
-    )
-
-
-def my_get_cuda_stream_from_pool(high_priority: bool, device_index: int) -> int:
-    """
-    Return the cudaStream_t pointer value from pool.
-
-    Args:
-        high_priority: bool - if true, return a stream with high priority
-        device_index: int - device index
-    """
-    return torch.ops.libtorch_agnostic_2_10.my_get_cuda_stream_from_pool.default(
-        high_priority, device_index
-    )
-
-
-def my_cuda_stream_synchronize(stream: int, device_index: int):
-    """
-    Synchronize cuda stream.
-
-    Args:
-        stream: int - cudaStream_t pointer value
-        device_index: int - device index
-    """
-    return torch.ops.libtorch_agnostic_2_10.my_cuda_stream_synchronize(
-        stream, device_index
-    )
->>>>>>> e202f66a
+    torch.ops.libtorch_agnostic_2_10.test_std_cuda_kernel_launch_check_error.default()