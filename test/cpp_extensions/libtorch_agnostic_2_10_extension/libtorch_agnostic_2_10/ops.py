--- conflicted
+++ resolved
@@ -241,7 +241,13 @@
     )
 
 
-<<<<<<< HEAD
+def my_get_curr_cuda_blas_handle() -> int:
+    """
+    Return the current cuBlasHandle_t pointer value.
+    """
+    return torch.ops.libtorch_agnostic_2_10.my_get_curr_cuda_blas_handle.default()
+
+
 def my_string_op(t, accessor) -> tuple[list[str], int]:
     """
     The purpose of this op is to test inputting and outputting strings in a
@@ -257,11 +263,4 @@
 
     Returns: tuple - (list of [accessor, value] as strings, value)
     """
-    return torch.ops.libtorch_agnostic_2_10.my_string_op.default(t, accessor)
-=======
-def my_get_curr_cuda_blas_handle() -> int:
-    """
-    Return the current cuBlasHandle_t pointer value.
-    """
-    return torch.ops.libtorch_agnostic_2_10.my_get_curr_cuda_blas_handle.default()
->>>>>>> 2ee720c1
+    return torch.ops.libtorch_agnostic_2_10.my_string_op.default(t, accessor)