--- conflicted
+++ resolved
@@ -501,8 +501,7 @@
 
     Returns: Tensor - an uninitialized tensor with the specified properties
     """
-<<<<<<< HEAD
-    return torch.ops.libtorch_agnostic.my_empty.default(size, dtype, device)
+    return torch.ops.libtorch_agnostic.my_empty.default(size, dtype, device, pin_memory)
 
 
 def my_flatten(t, start_dim=0, end_dim=-1) -> Tensor:
@@ -542,7 +541,4 @@
 
     Returns: Tensor - tensor with new view
     """
-    return torch.ops.libtorch_agnostic.my_view.default(t, size)
-=======
-    return torch.ops.libtorch_agnostic.my_empty.default(size, dtype, device, pin_memory)
->>>>>>> 52c7274c
+    return torch.ops.libtorch_agnostic.my_view.default(t, size)