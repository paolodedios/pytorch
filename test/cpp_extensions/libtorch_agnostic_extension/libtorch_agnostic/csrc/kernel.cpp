--- conflicted
+++ resolved
@@ -393,13 +393,9 @@
 
 STABLE_TORCH_LIBRARY_FRAGMENT(libtorch_agnostic, m) {
   m.def("my_zero_(Tensor(a!) t) -> Tensor(a!)");
-<<<<<<< HEAD
   m.def("my_amax(Tensor a) -> Tensor");
   m.def("my_amax_vec(Tensor a) -> Tensor");
-=======
   m.def("my_is_cpu(Tensor t) -> bool");
-
->>>>>>> 1f190036
 }
 
 STABLE_TORCH_LIBRARY_IMPL(libtorch_agnostic, CPU, m) {
