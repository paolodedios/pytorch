# Owner(s): ["module: cuda"]

from itertools import repeat, chain, product
from typing import NamedTuple
import collections
import contextlib
from copy import deepcopy
import ctypes
import gc
import io
import os
import pickle
import queue
import sys
import tempfile
import threading
import unittest
import warnings
from random import randint

import torch
import torch.cuda
import torch.cuda.comm as comm
from torch.nn.parallel import scatter_gather
from torch.utils.checkpoint import checkpoint_sequential
from torch._six import inf, nan
from torch.testing._internal.common_utils import TestCase, freeze_rng_state, run_tests, \
    NO_MULTIPROCESSING_SPAWN, skipIfRocm, load_tests, IS_REMOTE_GPU, IS_SANDCASTLE, IS_WINDOWS, \
    slowTest, skipCUDANonDefaultStreamIf, skipCUDAMemoryLeakCheckIf, TEST_WITH_ROCM, TEST_NUMPY, \
    get_cycles_per_ms, parametrize, instantiate_parametrized_tests, subtest
from torch.testing._internal.autocast_test_lists import AutocastTestLists

# load_tests from common_utils is used to automatically filter tests for
# sharding on sandcastle. This line silences flake warnings
load_tests = load_tests

# We cannot import TEST_CUDA and TEST_MULTIGPU from torch.testing._internal.common_cuda here,
# because if we do that, the TEST_CUDNN line from torch.testing._internal.common_cuda will be executed
# multiple times as well during the execution of this test suite, and it will
# cause CUDA OOM error on Windows.
TEST_CUDA = torch.cuda.is_available()
TEST_MULTIGPU = TEST_CUDA and torch.cuda.device_count() >= 2

if not TEST_CUDA:
    print('CUDA not available, skipping tests', file=sys.stderr)
    TestCase = object  # noqa: F811

TEST_CUDAMALLOCASYNC = TEST_CUDA and (torch.cuda.get_allocator_backend() == "cudaMallocAsync")
TEST_LARGE_TENSOR = TEST_CUDA
TEST_MEDIUM_TENSOR = TEST_CUDA
TEST_CUDNN = TEST_CUDA
TEST_BF16 = False
if TEST_CUDA:
    torch.ones(1).cuda()  # initialize cuda context
    TEST_CUDNN = TEST_CUDA and (TEST_WITH_ROCM or
                                torch.backends.cudnn.is_acceptable(torch.tensor(1., device=torch.device('cuda:0'))))
    TEST_LARGE_TENSOR = torch.cuda.get_device_properties(0).total_memory >= 12e9
    TEST_MEDIUM_TENSOR = torch.cuda.get_device_properties(0).total_memory >= 6e9
    TEST_BF16 = torch.cuda.is_bf16_supported()


def make_sparse_tensor(t, n, *sizes):
    assert t.is_sparse
    tensor = t()
    i = tensor._indices()
    i = i.new(len(sizes), n).copy_(
        torch.cat([torch.LongTensor(1, n).random_(s) for s in sizes], 0))
    v = tensor._values()
    v = v.new(n).copy_(torch.randn(n))
    return t(i, v, torch.Size(sizes)).coalesce()

_cycles_per_ms = None


class TestCuda(TestCase):
    _do_cuda_memory_leak_check = True
    _do_cuda_non_default_stream = True
    FIFTY_MIL_CYCLES = 50000000

    def setUp(self):
        super(TestCuda, self).setUp()
        self.autocast_lists = AutocastTestLists(torch.device('cuda:0'))

    def tearDown(self):
        del self.autocast_lists
        super(TestCuda, self).tearDown()

    def _check_memory_stat_consistency(self):
        snapshot = torch.cuda.memory_snapshot()

        expected_each_device = collections.defaultdict(lambda: collections.defaultdict(int))

        for segment in snapshot:
            expected = expected_each_device[segment["device"]]
            pool_str = segment["segment_type"] + "_pool"

            expected["segment.all.current"] += 1
            expected["segment." + pool_str + ".current"] += 1

            expected["allocated_bytes.all.current"] += segment["allocated_size"]
            expected["allocated_bytes." + pool_str + ".current"] += segment["allocated_size"]

            expected["reserved_bytes.all.current"] += segment["total_size"]
            expected["reserved_bytes." + pool_str + ".current"] += segment["total_size"]

            expected["active_bytes.all.current"] += segment["active_size"]
            expected["active_bytes." + pool_str + ".current"] += segment["active_size"]

            is_split = len(segment["blocks"]) > 1
            for block in segment["blocks"]:
                if block["state"] == "active_allocated":
                    expected["allocation.all.current"] += 1
                    expected["allocation." + pool_str + ".current"] += 1

                if block["state"].startswith("active_"):
                    expected["active.all.current"] += 1
                    expected["active." + pool_str + ".current"] += 1

                if block["state"] == "inactive" and is_split:
                    expected["inactive_split.all.current"] += 1
                    expected["inactive_split." + pool_str + ".current"] += 1
                    expected["inactive_split_bytes.all.current"] += block["size"]
                    expected["inactive_split_bytes." + pool_str + ".current"] += block["size"]

        for device, expected in expected_each_device.items():
            stats = torch.cuda.memory_stats(device)
            for k, v in expected.items():
                self.assertEqual(v, stats[k])

    @staticmethod
    def _test_memory_stats_generator(self, device=None, N=35):
        if device is None:
            device = torch.cuda.current_device()

        m0 = torch.cuda.memory_allocated(device)
        last_m_arr = [torch.cuda.memory_allocated(device)]
        max_m_arr = [torch.cuda.max_memory_allocated(device)]
        last_r_arr = [torch.cuda.memory_reserved(device)]
        max_r_arr = [torch.cuda.max_memory_reserved(device)]

        def alloc(*size):
            with torch.cuda.device(device):
                # NOTE: do **not** use methods that can have additional
                #       memory overhead, e.g., inplace random sampling methods.
                #       they can leave some memory occupied even after being
                #       deallocated, e.g., initialized RNG state, causing some
                #       memory checks below to fail.
                return torch.cuda.FloatTensor(*size)

        def assert_change(comp=1, empty_cache=False, reset_peak=False):
            # comp > 0: increased
            # comp = 0: equal
            # comp < 0: decreased
            new_m = torch.cuda.memory_allocated(device)
            new_max_m = torch.cuda.max_memory_allocated(device)
            if comp > 0:
                self.assertGreater(new_m, last_m_arr[0])
            elif comp < 0:
                self.assertLess(new_m, last_m_arr[0])
            else:
                self.assertEqual(new_m, last_m_arr[0])
            self.assertLessEqual(new_m, new_max_m)
            self.assertGreaterEqual(new_max_m, max_m_arr[0])
            last_m_arr[0] = new_m
            max_m_arr[0] = new_max_m

            new_r = torch.cuda.memory_reserved(device)
            new_max_r = torch.cuda.max_memory_reserved(device)
            # emptying cache may happen (due to allocation or empty_cache), so
            # we can't assert new_c >= last_c
            self.assertLessEqual(new_r, new_max_r)
            self.assertGreaterEqual(new_max_r, max_r_arr[0])
            last_r_arr[0] = new_r
            max_r_arr[0] = new_max_r

            if empty_cache:
                torch.cuda.empty_cache()
                new_r = torch.cuda.memory_reserved(device)
                new_max_r = torch.cuda.max_memory_reserved(device)
                self.assertLessEqual(new_r, last_r_arr[0])
                self.assertLessEqual(new_r, new_max_r)
                self.assertEqual(new_max_r, max_r_arr[0])
                last_r_arr[0] = new_r

            if reset_peak:
                torch.cuda.reset_peak_memory_stats(device)
                self.assertEqual(torch.cuda.memory_allocated(device), last_m_arr[0])
                self.assertEqual(torch.cuda.max_memory_allocated(device), last_m_arr[0])
                max_m_arr[0] = last_m_arr[0]
                self.assertEqual(torch.cuda.memory_reserved(device), last_r_arr[0])
                self.assertEqual(torch.cuda.max_memory_reserved(device), last_r_arr[0])
                max_r_arr[0] = last_r_arr[0]

        assert_change(0)
        assert_change(0, reset_peak=True)
        assert_change(0, empty_cache=True)
        assert_change(0, reset_peak=True)
        assert_change(0)
        yield

        tensors1 = [alloc(1), alloc(10, 20), alloc(200, 300, 2000)]
        m1 = torch.cuda.memory_allocated(device)
        assert_change(1)
        yield

        tensors2 = []

        for i in range(1, int(N / 2) + 1):
            # small ones
            tensors2.append(alloc(i, i * 4))
            assert_change(1)
            yield

        for i in range(5, int(N / 2) + 5):
            # large ones
            tensors2.append(alloc(i, i * 7, i * 9, i * 11))
            assert_change(1, reset_peak=(i % 2 == 0))
            yield

        tensors2.append(alloc(0, 0, 0))
        assert_change(0)
        yield

        permute = []
        for i in torch.randperm(len(tensors2)):
            permute.append(tensors2[i])
            assert_change(0)
            yield

        del tensors2
        assert_change(0)
        yield
        tensors2 = permute
        assert_change(0)
        yield
        del permute
        assert_change(0, reset_peak=True)
        yield

        for i in range(int(N / 2)):
            x = tensors2[i].numel()
            del tensors2[i]
            assert_change(-x)  # in case that tensors2[i] is empty
            yield

        for i in range(2, int(2 * N / 3) + 2):
            tensors2.append(alloc(i, i * 3, i * 8))
            assert_change(1)
            yield

        del tensors2
        assert_change(-1, reset_peak=True)
        assert_change(0)
        self.assertEqual(torch.cuda.memory_allocated(device), m1)
        yield True

        del tensors1
        assert_change(-1, reset_peak=True)
        self.assertEqual(torch.cuda.memory_allocated(device), m0)

        # test empty_cache and reset_peak
        assert_change(0, empty_cache=True)
        assert_change(0, reset_peak=True)

    def test_cudart_register(self):
        t = torch.ones(20)
        self.assertFalse(t.is_pinned())
        cudart = torch.cuda.cudart()
        r = cudart.cudaHostRegister(t.data_ptr(), t.numel() * t.element_size(), 0)
        self.assertEqual(r, 0)
        self.assertTrue(t.is_pinned())
        r = cudart.cudaHostUnregister(t.data_ptr())
        self.assertEqual(r, 0)
        self.assertFalse(t.is_pinned())

    @unittest.skipIf(TEST_CUDAMALLOCASYNC, "temporarily disabled")
    def test_memory_stats(self):
        gc.collect()
        torch.cuda.empty_cache()
        for _ in self._test_memory_stats_generator(self):
            self._check_memory_stat_consistency()

    def test_memory_allocation(self):
        gc.collect()
        torch.cuda.empty_cache()
        mem = None
        size = 1
        prev = 0
        try:
            prev = torch.cuda.memory_allocated()
            mem = torch.cuda.caching_allocator_alloc(size)
            self.assertGreater(torch.cuda.memory_allocated(), prev)
        finally:
            if mem is not None:
                torch.cuda.caching_allocator_delete(mem)
                self.assertEqual(torch.cuda.memory_allocated(), prev)

    def test_check_error(self):
        # Assert this call doesn't raise.
        torch.cuda.check_error(0)

        with self.assertRaisesRegex(torch.cuda.CudaError,
                                    "out of memory|hipErrorOutOfMemory"):
            torch.cuda.check_error(2)

    def test_cuda_get_device_name(self):
        # Testing the behaviour with None as an argument
        current_device = torch.cuda.current_device()
        current_device_name = torch.cuda.get_device_name(current_device)
        device_name_None = torch.cuda.get_device_name(None)
        self.assertEqual(current_device_name, device_name_None)

        # Testing the behaviour for No argument
        device_name_no_argument = torch.cuda.get_device_name()
        self.assertEqual(current_device_name, device_name_no_argument)

    def test_cuda_get_device_capability(self):
        # Testing the behaviour with None as an argument
        current_device = torch.cuda.current_device()
        current_device_capability = torch.cuda.get_device_capability(current_device)
        device_capability_None = torch.cuda.get_device_capability(None)
        self.assertEqual(current_device_capability, device_capability_None)

        # Testing the behaviour for No argument
        device_capability_no_argument = torch.cuda.get_device_capability()
        self.assertEqual(current_device_capability, device_capability_no_argument)

    @unittest.skipIf(TEST_CUDAMALLOCASYNC, "temporarily disabled")
    @unittest.skipIf(not TEST_MULTIGPU, "only one GPU detected")
    def test_memory_stats_multigpu(self):
        # advance a generator with a end flag
        def advance(gen, end):
            if not end:
                try:
                    next(gen)
                except StopIteration:
                    end = True
            return end

        # interlace
        torch.cuda.empty_cache()
        gen0 = self._test_memory_stats_generator(self, device='cuda:0', N=35)
        gen1 = self._test_memory_stats_generator(self, device=torch.device('cuda:1'), N=35)
        end0 = end1 = False
        while not (end0 and end1):
            end0 = advance(gen0, end0)
            end1 = advance(gen1, end1)

        # semi-random order
        torch.cuda.empty_cache()
        gen0 = self._test_memory_stats_generator(self, device=0, N=35)
        gen1 = self._test_memory_stats_generator(self, device=torch.device('cuda:1'), N=35)
        end0 = end1 = False

        while not (end0 and end1):
            end0 = advance(gen0, end0)
            if not end0:
                gen1_max_times = torch.LongTensor(1).random_(0, 3)[0]
            else:
                gen1_max_times = inf
            t = 0
            while t < gen1_max_times and not end1:
                end1 = advance(gen1, end1)
                t += 1

    def test_out_of_memory(self):
        tensor = torch.zeros(1024, device='cuda')

        oom_regex = "would exceed allowed memory" if TEST_CUDAMALLOCASYNC else \
                    "Tried to allocate 800000000.00 GiB"
        with self.assertRaisesRegex(RuntimeError, oom_regex):
            torch.empty(1024 * 1024 * 1024 * 800000000, dtype=torch.int8, device='cuda')

        with self.assertRaisesRegex(RuntimeError, "Tried to allocate more than 1EB memory"):
            torch.empty(1024 * 1024 * 1024 * 8000000000, dtype=torch.int8, device='cuda')

        # ensure out of memory error doesn't disturb subsequent kernel
        tensor.fill_(1)
        self.assertTrue((tensor == 1).all())


    @unittest.skipIf(TEST_CUDAMALLOCASYNC, "Segmentation fault (core dumped)")
    def test_out_of_memory_retry(self):
        torch.cuda.empty_cache()
        total_memory = torch.cuda.get_device_properties(0).total_memory
        oom_regex = "would exceed allowed memory" if TEST_CUDAMALLOCASYNC else \
                    "Tried to allocate"
        size = int(total_memory * 0.5)
        a = torch.empty(size , dtype=torch.int8, device='cuda')
        with self.assertRaisesRegex(RuntimeError, oom_regex):
            b = torch.empty(size, dtype=torch.int8, device='cuda')
        del a
        b = torch.empty(size, dtype=torch.int8, device='cuda')
        del b
        # We used a lot of memory here, clean up so we don't affect other tests too much
        torch.cuda.empty_cache()
        torch.cuda.reset_peak_memory_stats()

    def test_set_per_process_memory_fraction(self):
        # test invalid fraction value.
        with self.assertRaisesRegex(TypeError, "Invalid type"):
            torch.cuda.set_per_process_memory_fraction(int(1))
        with self.assertRaisesRegex(ValueError, "Invalid fraction value"):
            torch.cuda.set_per_process_memory_fraction(-0.1)
        with self.assertRaisesRegex(ValueError, "Invalid fraction value"):
            torch.cuda.set_per_process_memory_fraction(2.0)

        tensor = torch.zeros(1024, device='cuda')
        torch.cuda.empty_cache()
        total_memory = torch.cuda.get_device_properties(0).total_memory
        torch.cuda.set_per_process_memory_fraction(0.5, 0)

        # test 0.499 allocation is ok.
        application = int(total_memory * 0.499) - torch.cuda.max_memory_reserved()
        tmp_tensor = torch.empty(application, dtype=torch.int8, device='cuda')
        del tmp_tensor
        torch.cuda.empty_cache()

        application = int(total_memory * 0.5)
        # it will get OOM when try to allocate more than half memory.
        oom_regex = "would exceed allowed memory" if TEST_CUDAMALLOCASYNC else \
                    "out of memory"
        with self.assertRaisesRegex(RuntimeError, oom_regex):
            torch.empty(application, dtype=torch.int8, device='cuda')

        # ensure out of memory error doesn't disturb subsequent kernel
        tensor.fill_(1)
        self.assertTrue((tensor == 1).all())

    @unittest.skipIf(not TEST_MULTIGPU, "only one GPU detected")
    def test_autogpu(self):
        x = torch.randn(5, 5).cuda()
        y = torch.randn(5, 5).cuda()
        self.assertEqual(x.get_device(), 0)
        self.assertEqual(x.get_device(), 0)
        with torch.cuda.device(1):
            z = torch.randn(5, 5).cuda()
            self.assertEqual(z.get_device(), 1)
            q = x.add(y)
            self.assertEqual(q.get_device(), 0)
            w = torch.randn(5, 5).cuda()
            self.assertEqual(w.get_device(), 1)
            self.assertEqual(y.cuda().get_device(), 1)
        z = z.cuda()
        self.assertEqual(z.get_device(), 0)

    @unittest.skipIf(not TEST_MULTIGPU, "only one GPU detected")
    def test_new(self):
        x = torch.randn(3, 3).cuda()
        self.assertEqual(x.new([0, 1, 2]).get_device(), 0)
        self.assertEqual(x.new([0, 1, 2], device=1).get_device(), 1)

        with torch.cuda.device(1):
            self.assertEqual(x.new([0, 1, 2]).get_device(), 0)
            self.assertEqual(x.new([0, 1, 2], device=1).get_device(), 1)

    @unittest.skipIf(not TEST_MULTIGPU, "only one GPU detected")
    def test_copy_device(self):
        x = torch.randn(5, 5).cuda()
        with torch.cuda.device(1):
            y = x.cuda()
            self.assertEqual(y.get_device(), 1)
            self.assertIs(y.cuda(), y)
            z = y.cuda(0)
            self.assertEqual(z.get_device(), 0)
            self.assertIs(z.cuda(0), z)

        x = torch.randn(5, 5)
        with torch.cuda.device(1):
            y = x.cuda()
            self.assertEqual(y.get_device(), 1)
            self.assertIs(y.cuda(), y)
            z = y.cuda(0)
            self.assertEqual(z.get_device(), 0)
            self.assertIs(z.cuda(0), z)

    def _test_copy_sync_current_stream(self, x, y):
        x_plus_one = x + 1
        s0 = torch.cuda.Stream(device=x.device)
        s1 = torch.cuda.Stream(device=y.device)
        s2 = torch.cuda.Stream(device=x.device)
        s3 = torch.cuda.Stream(device=y.device)

        # same dst stream different src streams
        with torch.cuda.stream(s0):
            torch.cuda._sleep(TestCuda.FIFTY_MIL_CYCLES)
            with torch.cuda.stream(s1):
                y.copy_(x_plus_one)

        with torch.cuda.stream(s2), torch.cuda.stream(s1):
            y.copy_(x)

        s1.synchronize()
        # The copy() is synchronized on the current streams of both src and dst.
        # In the above test, the _sleep() op on s0 will not block the copy() on
        # s2, but both copies are synchronized on s1 in the dst device. Hence,
        # x is copied to y after x_plus_one is copied to y. If x and y are on
        # the same device, both copy() ops are synchronized on s1.
        self.assertEqual(y, x)

        # same src stream different dst streams
        with torch.cuda.stream(s1):
            torch.cuda._sleep(TestCuda.FIFTY_MIL_CYCLES)
            with torch.cuda.stream(s0):
                y.copy_(x_plus_one)

        with torch.cuda.stream(s3), torch.cuda.stream(s0):
            y.copy_(x)

        s0.synchronize()
        # Similarly, both copy() ops are synchronized on s0.
        self.assertEqual(y, x)

    @unittest.skipIf(not TEST_MULTIGPU, "only one GPU detected")
    def test_copy_streams(self):
        d0 = torch.device('cuda:0')
        x0 = torch.zeros(5, 5, device=d0)

        d1 = torch.device('cuda:1')
        x1 = torch.zeros(5, 5, device=d1)
        self._test_copy_sync_current_stream(x0, x1)

        x2 = torch.zeros(5, 5, device=d0)
        self._test_copy_sync_current_stream(x0, x2)

    def test_copy_non_blocking(self):
        def _test_copy_non_blocking(a, b):
            event = torch.cuda.Event()
            a.copy_(b, non_blocking=True)
            event.record()
            event.synchronize()
            self.assertEqual(a, b)

        # 10MB copies
        x = torch.ones(10000000, dtype=torch.uint8).cuda()
        y = torch.zeros(10000000, dtype=torch.uint8).pin_memory()
        _test_copy_non_blocking(x, y)

        x = torch.zeros(10000000, dtype=torch.uint8).pin_memory()
        y = torch.ones(10000000, dtype=torch.uint8).cuda()
        _test_copy_non_blocking(x, y)

        # Test the case where the pinned data_ptr is not equal to the storage data_ptr.
        x_base = torch.zeros(10000000, dtype=torch.uint8).pin_memory()
        x = x_base[1:]
        self.assertTrue(x.is_pinned())
        self.assertTrue(x_base.is_pinned())
        self.assertNotEqual(x_base.data_ptr(), x.data_ptr())
        self.assertEqual(x_base.storage().data_ptr(), x.storage().data_ptr())
        y = torch.ones(10000000 - 1, dtype=torch.uint8).cuda()
        _test_copy_non_blocking(x, y)


    def test_to_non_blocking(self):
        stream = torch.cuda.current_stream()

        def _test_to_non_blocking(a, non_blocking, dst):
            torch.cuda.synchronize()
            # Pushes an 0.1 second spin to stream so if the copy is non blocking,
            # stream will almost surely be active when we query().
            torch.cuda._sleep(int(100 * get_cycles_per_ms()))
            b = a.to(device=dst, non_blocking=non_blocking)
            self.assertEqual(stream.query(), not non_blocking)
            stream.synchronize()
            self.assertEqual(a, b)
            self.assertTrue(b.is_pinned() == (non_blocking and dst == "cpu"))

        for dst, try_non_blocking in product(("cuda", "cpu"), (True, False)):
            # Creates source on the opposite device from destination.
            src = torch.randn(1000000,
                              device="cuda" if dst == "cpu" else "cpu",
                              pin_memory=True if dst == "cuda" else False)
            _test_to_non_blocking(src, try_non_blocking, dst)

    def test_to_cpu_blocking_by_default(self):
        src = torch.randn(1000000, device="cuda")
        torch.cuda.synchronize()
        torch.cuda._sleep(int(100 * get_cycles_per_ms()))
        dst = src.to(device="cpu")
        self.assertEqual(torch.cuda.current_stream().query(), True)
        self.assertEqual(src, dst)
        self.assertFalse(dst.is_pinned())

    def test_serialization_array_with_storage(self):
        x = torch.randn(5, 5).cuda()
        y = torch.IntTensor(2, 5).fill_(0).cuda()
        q = [x, y, x, y.storage()]
        with tempfile.NamedTemporaryFile() as f:
            torch.save(q, f)
            f.seek(0)
            q_copy = torch.load(f)
        self.assertEqual(q_copy, q, atol=0, rtol=0)
        q_copy[0].fill_(5)
        self.assertEqual(q_copy[0], q_copy[2], atol=0, rtol=0)
        self.assertTrue(isinstance(q_copy[0], torch.cuda.FloatTensor))
        self.assertTrue(isinstance(q_copy[1], torch.cuda.IntTensor))
        self.assertTrue(isinstance(q_copy[2], torch.cuda.FloatTensor))
        self.assertTrue(isinstance(q_copy[3], torch.storage.TypedStorage))
        self.assertTrue(isinstance(q_copy[3]._untyped_storage, torch.UntypedStorage))
        q_copy[1].fill_(10)
        self.assertEqual(q_copy[3], torch.cuda.IntStorage(10).fill_(10))

<<<<<<< HEAD
    @unittest.skipIf(TEST_CUDAMALLOCASYNC, "temporarily disabled")
=======
    @unittest.skipIf(TEST_CUDAMALLOCASYNC or TEST_WITH_ROCM, "temporarily disabled for async")
>>>>>>> 5a601903
    def test_cublas_workspace_explicit_allocation(self):
        a = torch.randn(7, 7, device='cuda', requires_grad=False)
        default_workspace_size = 4096 * 2 * 1024 + 16 * 8 * 1024  # :4096:2:16:8
        # different size (32 MiB) expected on Hopper GPU
        if torch.cuda.get_device_capability() == (9, 0):
            default_workspace_size = 4096 * 8 * 1024

        def check_workspace_size(inp):
            torch._C._cuda_clearCublasWorkspaces()
            start = torch.torch.cuda.memory_stats()['active_bytes.all.allocated']
            with torch.no_grad():
                torch.matmul(inp, inp)
            finish = torch.torch.cuda.memory_stats()['active_bytes.all.allocated']
            return finish - start

        # check default
        os.environ['CUBLAS_WORKSPACE_CONFIG'] = ''
        self.assertTrue(abs(check_workspace_size(a) - default_workspace_size) < 524288)

        # check default with bad user config
        os.environ['CUBLAS_WORKSPACE_CONFIG'] = '-1'
        self.assertTrue(abs(check_workspace_size(a) - default_workspace_size) < 524288)

        # check valid config
        os.environ['CUBLAS_WORKSPACE_CONFIG'] = ':128:8:64:16:32:32'
        self.assertTrue(abs(check_workspace_size(a) - (3072 * 1024)) < 524288)

        torch._C._cuda_clearCublasWorkspaces()

    def test_cublas_allow_tf32_get_set(self):
        skip_tf32_cublas = 'TORCH_ALLOW_TF32_CUBLAS_OVERRIDE' in os.environ and\
            int(os.environ['TORCH_ALLOW_TF32_CUBLAS_OVERRIDE'])
        if skip_tf32_cublas:
            self.assertTrue(torch.backends.cuda.matmul.allow_tf32)
            return

        orig = torch.backends.cuda.matmul.allow_tf32
        self.assertEqual(torch._C._get_cublas_allow_tf32(), orig)
        torch.backends.cuda.matmul.allow_tf32 = not orig
        self.assertEqual(torch._C._get_cublas_allow_tf32(), not orig)
        torch.backends.cuda.matmul.allow_tf32 = orig

    def test_float32_matmul_precision_get_set(self):
        self.assertEqual(torch.get_float32_matmul_precision(), 'highest')
        skip_tf32_cublas = 'TORCH_ALLOW_TF32_CUBLAS_OVERRIDE' in os.environ and\
            int(os.environ['TORCH_ALLOW_TF32_CUBLAS_OVERRIDE'])
        if not skip_tf32_cublas:
            self.assertFalse(torch.backends.cuda.matmul.allow_tf32)
        for p in ('medium', 'high'):
            torch.set_float32_matmul_precision(p)
            self.assertEqual(torch.get_float32_matmul_precision(), p)
            if not skip_tf32_cublas:
                self.assertTrue(torch.backends.cuda.matmul.allow_tf32)
        torch.set_float32_matmul_precision('highest')
        self.assertEqual(torch.get_float32_matmul_precision(), 'highest')
        if not skip_tf32_cublas:
            self.assertFalse(torch.backends.cuda.matmul.allow_tf32)

    def test_cublas_allow_fp16_reduced_precision_reduction_get_set(self):
        orig = torch.backends.cuda.matmul.allow_fp16_reduced_precision_reduction
        self.assertEqual(torch._C._get_cublas_allow_fp16_reduced_precision_reduction(), orig)
        torch.backends.cuda.matmul.allow_fp16_reduced_precision_reduction = not orig
        self.assertEqual(torch._C._get_cublas_allow_fp16_reduced_precision_reduction(), not orig)
        torch.backends.cuda.matmul.allow_fp16_reduced_precision_reduction = orig

    def test_cublas_allow_bf16_reduced_precision_reduction_get_set(self):
        orig = torch.backends.cuda.matmul.allow_bf16_reduced_precision_reduction
        self.assertEqual(torch._C._get_cublas_allow_bf16_reduced_precision_reduction(), orig)
        torch.backends.cuda.matmul.allow_bf16_reduced_precision_reduction = not orig
        self.assertEqual(torch._C._get_cublas_allow_bf16_reduced_precision_reduction(), not orig)
        torch.backends.cuda.matmul.allow_bf16_reduced_precision_reduction = orig


    def test_cudnn_allow_tf32_get_set(self):
        with torch.backends.cudnn.flags(enabled=None, benchmark=None, deterministic=None, allow_tf32=False):
            self.assertFalse(torch.backends.cudnn.allow_tf32)
        with torch.backends.cudnn.flags(enabled=None, benchmark=None, deterministic=None, allow_tf32=True):
            self.assertTrue(torch.backends.cudnn.allow_tf32)

    def test_type_conversions(self):
        x = torch.randn(5, 5)
        self.assertIsInstance(x.float(), torch.FloatTensor)
        self.assertIsInstance(x.cuda().double(), torch.cuda.DoubleTensor)
        self.assertIsInstance(x.cuda().float(), torch.cuda.FloatTensor)
        self.assertIsInstance(x.cuda().float().cpu(), torch.FloatTensor)
        self.assertIsInstance(x.cuda().float().cpu().int(), torch.IntTensor)

        y = x.storage()
        self.assertIsInstance(y.float(), torch.FloatStorage)
        self.assertIsInstance(y.cuda().double(), torch.cuda.DoubleStorage)
        self.assertIsInstance(y.cuda().float(), torch.cuda.FloatStorage)
        self.assertIsInstance(y.cuda().float().cpu(), torch.FloatStorage)
        self.assertIsInstance(y.cuda().float().cpu().int(), torch.IntStorage)

    @unittest.skip("was disabled due to not enough memory, but actually it always fail")
    def test_arithmetic_large_tensor(self):
        x = torch.empty(2**30, device='cuda')

        x.fill_(1)
        self.assertEqual(x.sum(), 2**30)

        x += 1
        self.assertEqual(x.sum(), 2**31)

        x.fill_(1)
        x -= 0.5
        self.assertEqual(x.sum(), 2**29)

        x.fill_(1)
        x *= 2
        self.assertEqual(x.sum(), 2**31)

        x.fill_(1)
        x /= 2
        self.assertEqual(x.sum(), 2**29)

    def test_gather_bool(self):
        t = torch.tensor([[False, True], [True, True]], device='cuda')
        self.assertEqual(torch.gather(t, 1, torch.tensor([[0, 0], [1, 0]], device='cuda')),
                         torch.tensor([[False, False], [True, True]], device='cuda'))

    def test_torch_manual_seed_seeds_cuda_devices(self):
        with freeze_rng_state():
            x = torch.zeros(4, 4).float().cuda()
            torch.manual_seed(2)
            self.assertEqual(torch.cuda.initial_seed(), 2)
            x.uniform_()
            torch.manual_seed(2)
            y = x.clone().uniform_()
            self.assertEqual(x, y)
            self.assertEqual(torch.cuda.initial_seed(), 2)

    def test_manual_seed(self):
        with freeze_rng_state():
            x = torch.zeros(4, 4).float().cuda()
            torch.cuda.manual_seed(2)
            self.assertEqual(torch.cuda.initial_seed(), 2)
            x.uniform_()
            a = torch.bernoulli(torch.full_like(x, 0.5))
            torch.cuda.manual_seed(2)
            y = x.clone().uniform_()
            b = torch.bernoulli(torch.full_like(x, 0.5))
            self.assertEqual(x, y)
            self.assertEqual(a, b)
            self.assertEqual(torch.cuda.initial_seed(), 2)

    @unittest.skipIf(not TEST_MULTIGPU, "only one GPU detected")
    def test_cat_autogpu(self):
        x = torch.randn(4, 4).cuda(1)
        y = torch.randn(4, 4).cuda(1)
        z = torch.cat([x, y], 0)
        self.assertEqual(z.get_device(), x.get_device())

    @unittest.skipIf(torch.cuda.device_count() >= 10, "Loading a cuda:9 tensor")
    def test_load_nonexistent_device(self):
        # Setup: create a serialized file object with a 'cuda:9' restore location
        tensor = torch.randn(2, device='cuda')
        buf = io.BytesIO()
        torch.save(tensor, buf)
        # NB: this might not work in the future if serialization changes
        buf = io.BytesIO(buf.getvalue().replace(b'cuda:0', b'cuda:9'))

        msg = r'Attempting to deserialize object on CUDA device 9'
        with self.assertRaisesRegex(RuntimeError, msg):
            _ = torch.load(buf)

    def test_specify_improper_device_name(self):
        import os
        fname = "tempfile.pt"
        try:
            with self.assertRaisesRegex(RuntimeError, "Invalid device string"):
                torch.save([torch.nn.Parameter(torch.randn(10, 10))], fname,
                           _use_new_zipfile_serialization=True)
                torch.load(fname, 'cuda0')
        finally:
            if os.path.exists(fname):
                os.remove(fname)

    def test_get_device_index(self):
        from torch.cuda._utils import _get_device_index
        with self.assertRaisesRegex(RuntimeError, "Invalid device string"):
            _get_device_index('cuda0', optional=True)

        with self.assertRaisesRegex(ValueError, "Expected a cuda device"):
            cpu_device = torch.device('cpu')
            _get_device_index(cpu_device, optional=True)

    def test_serialization_array_with_empty(self):
        x = [torch.randn(4, 4).cuda(), torch.cuda.FloatTensor()]
        with tempfile.NamedTemporaryFile() as f:
            torch.save(x, f)
            f.seek(0)
            x_copy = torch.load(f)
        for original, copy in zip(x, x_copy):
            self.assertEqual(copy, original)
            self.assertIs(type(copy), type(original))
            self.assertEqual(copy.get_device(), original.get_device())

    @unittest.skipIf(not TEST_MULTIGPU, "detected only one GPU")
    def test_multigpu_serialization_remap(self):
        x = [torch.randn(4, 4).cuda(0), torch.randn(4, 4).cuda(1)]

        def gpu_remap(storage, location):
            if location == 'cuda:1':
                return storage.cuda(0)

        with tempfile.NamedTemporaryFile() as f:
            torch.save(x, f)
            f.seek(0)
            x_copy = torch.load(f, map_location=gpu_remap)

        for original, copy in zip(x, x_copy):
            self.assertEqual(copy, original)
            self.assertIs(type(copy), type(original))
            self.assertEqual(copy.get_device(), 0)

    @unittest.skipIf(not TEST_MULTIGPU, "detected only one GPU")
    def test_multigpu_serialization_remap_dict(self):
        x = [torch.randn(4, 4).cuda(0), torch.randn(4, 4).cuda(1)]
        with tempfile.NamedTemporaryFile() as f:
            torch.save(x, f)
            f.seek(0)
            x_copy = torch.load(f, map_location={'cuda:1': 'cuda:0'})
        for original, copy in zip(x, x_copy):
            self.assertEqual(copy, original)
            self.assertIs(type(copy), type(original))
            self.assertEqual(copy.get_device(), 0)

    @unittest.skipIf(not TEST_MULTIGPU, "detected only one GPU")
    def test_multigpu_storage_clone(self):
        x = torch.randn(4, 4, device='cuda:1').storage()
        y = x.clone()
        self.assertEqual(x.get_device(), y.get_device())
        for t in ['byte', 'char', 'short', 'int', 'long', 'half', 'double']:
            self.assertEqual(getattr(x, t)().get_device(), x.get_device())

    @unittest.skipIf(not TEST_MULTIGPU, "detected only one GPU")
    def test_cuda_set_device(self):
        x = torch.randn(5, 5)
        with torch.cuda.device(1):
            self.assertEqual(x.cuda().get_device(), 1)
            torch.cuda.set_device(0)
            self.assertEqual(x.cuda().get_device(), 0)
            with torch.cuda.device(1):
                self.assertEqual(x.cuda().get_device(), 1)
            self.assertEqual(x.cuda().get_device(), 0)
            torch.cuda.set_device(1)
        self.assertEqual(x.cuda().get_device(), 0)

    def test_cuda_synchronize(self):
        torch.cuda.synchronize()
        torch.cuda.synchronize('cuda')
        torch.cuda.synchronize('cuda:0')
        torch.cuda.synchronize(0)
        torch.cuda.synchronize(torch.device('cuda:0'))

        if TEST_MULTIGPU:
            torch.cuda.synchronize('cuda:1')
            torch.cuda.synchronize(1)
            torch.cuda.synchronize(torch.device('cuda:1'))

        with self.assertRaisesRegex(ValueError, "Expected a cuda device, but"):
            torch.cuda.synchronize(torch.device("cpu"))

        with self.assertRaisesRegex(ValueError, "Expected a cuda device, but"):
            torch.cuda.synchronize("cpu")

    @unittest.skipIf(not TEST_MULTIGPU, "detected only one GPU")
    def test_current_stream(self):
        d0 = torch.device('cuda:0')
        d1 = torch.device('cuda:1')

        s0 = torch.cuda.current_stream()
        s1 = torch.cuda.current_stream(device=1)
        s2 = torch.cuda.current_stream(device=0)

        self.assertEqual(d0, s0.device)
        self.assertEqual(d1, s1.device)
        self.assertEqual(d0, s2.device)
        self.assertEqual(s0, s2)

        with torch.cuda.device(d1):
            s0 = torch.cuda.current_stream()
            s1 = torch.cuda.current_stream(1)
            s2 = torch.cuda.current_stream(d0)

        self.assertEqual(d1, s0.device)
        self.assertEqual(d1, s1.device)
        self.assertEqual(d0, s2.device)
        self.assertEqual(s0, s1)

        with self.assertRaisesRegex(ValueError,
                                    "Expected a cuda device, but got: cpu"):
            torch.cuda.current_stream(torch.device('cpu'))

    @unittest.skipIf(not TEST_MULTIGPU, "detected only one GPU")
    @skipCUDANonDefaultStreamIf(True)
    def test_default_stream(self):
        d0 = torch.device('cuda:0')
        d1 = torch.device('cuda:1')

        with torch.cuda.device(d0):
            s0 = torch.cuda.default_stream()

        with torch.cuda.device(d1):
            s1 = torch.cuda.default_stream()

        s2 = torch.cuda.default_stream(device=0)
        s3 = torch.cuda.default_stream(d1)

        self.assertEqual(d0, s0.device)
        self.assertEqual(d1, s1.device)
        self.assertEqual(d0, s2.device)
        self.assertEqual(d1, s3.device)
        self.assertEqual(s0, s2)
        self.assertEqual(s1, s3)

        with torch.cuda.device(d0):
            self.assertEqual(torch.cuda.current_stream(), s0)

        with torch.cuda.device(d1):
            self.assertEqual(torch.cuda.current_stream(), s1)

        with self.assertRaisesRegex(ValueError,
                                    "Expected a cuda device, but got: cpu"):
            torch.cuda.default_stream(torch.device('cpu'))

    @skipCUDANonDefaultStreamIf(True)
    def test_streams(self):
        default_stream = torch.cuda.current_stream()
        user_stream = torch.cuda.Stream()
        self.assertEqual(torch.cuda.current_stream(), default_stream)
        self.assertNotEqual(default_stream, user_stream)
        self.assertEqual(default_stream.cuda_stream, 0)
        self.assertNotEqual(user_stream.cuda_stream, 0)
        with torch.cuda.stream(user_stream):
            self.assertEqual(torch.cuda.current_stream(), user_stream)
        self.assertTrue(user_stream.query())
        tensor1 = torch.ByteTensor(5).pin_memory()
        tensor2 = tensor1.cuda(non_blocking=True) + 1
        default_stream.synchronize()
        self.assertTrue(default_stream.query())

    @unittest.skipIf(not TEST_MULTIGPU, "detected only one GPU")
    def test_stream_event_device(self):
        d0 = torch.device('cuda:0')
        d1 = torch.device('cuda:1')
        e0 = torch.cuda.Event()

        self.assertEqual(None, e0.device)

        with torch.cuda.device(d0):
            s0 = torch.cuda.current_stream()
            s0.record_event(e0)

        with torch.cuda.device(d1):
            s1 = torch.cuda.Stream()
            e1 = s1.record_event()

        self.assertEqual(s0.device, torch.device('cuda:0'))
        self.assertEqual(e0.device, torch.device('cuda:0'))
        self.assertEqual(s1.device, torch.device('cuda:1'))
        self.assertEqual(e1.device, torch.device('cuda:1'))

    def test_stream_event_repr(self):
        s = torch.cuda.current_stream()
        self.assertTrue("torch.cuda.Stream" in s.__repr__())
        e = torch.cuda.Event()
        self.assertTrue("torch.cuda.Event" in e.__repr__())
        s.record_event(e)
        self.assertTrue("torch.cuda.Event" in e.__repr__())

    @unittest.skipIf(not TEST_MULTIGPU, "detected only one GPU")
    def test_stream_context(self):
        s0 = torch.cuda.current_stream()
        s1 = torch.cuda.Stream(device=1)
        s2 = torch.cuda.Stream(device=0)

        with torch.cuda.device(s1.device):
            prev_stream_on_cuda1 = torch.cuda.current_stream()

        self.assertEqual(torch.cuda.current_stream(), s0)
        self.assertEqual(0, torch.cuda.current_device())
        with torch.cuda.stream(s1):
            self.assertEqual(torch.cuda.current_stream(), s1)
            self.assertEqual(1, torch.cuda.current_device())
            with torch.cuda.stream(s2):
                self.assertEqual(torch.cuda.current_stream(), s2)
                self.assertEqual(0, torch.cuda.current_device())
                with torch.cuda.stream(s0):
                    self.assertEqual(torch.cuda.current_stream(), s0)
                    self.assertEqual(0, torch.cuda.current_device())
                self.assertEqual(torch.cuda.current_stream(), s2)
                self.assertEqual(0, torch.cuda.current_device())
            self.assertEqual(torch.cuda.current_stream(), s1)
            self.assertEqual(1, torch.cuda.current_device())

        with torch.cuda.device(s1.device):
            self.assertEqual(prev_stream_on_cuda1, torch.cuda.current_stream())

        self.assertEqual(torch.cuda.current_stream(), s0)
        self.assertEqual(0, torch.cuda.current_device())

    @unittest.skipIf(not TEST_MULTIGPU, "detected only one GPU")
    def test_streams_multi_gpu(self):
        default_stream = torch.cuda.current_stream()
        self.assertEqual(default_stream.device, torch.device('cuda:0'))
        stream = torch.cuda.Stream(device=1)
        self.assertEqual(stream.device, torch.device('cuda:1'))
        with torch.cuda.device(1):
            self.assertEqual(
                torch.cuda.current_stream().device, torch.device('cuda:1'))
            self.assertNotEqual(torch.cuda.current_stream(), default_stream)

    @unittest.skipIf(not TEST_MULTIGPU, "detected only one GPU")
    def test_streams_multi_gpu_query(self):
        d0 = torch.device('cuda:0')
        d1 = torch.device('cuda:1')
        torch.cuda.synchronize(d0)
        torch.cuda.synchronize(d1)

        with torch.cuda.device(d0):
            s0 = torch.cuda.current_stream()

        with torch.cuda.device(d1):
            s1 = torch.cuda.current_stream()
            torch.cuda._sleep(TestCuda.FIFTY_MIL_CYCLES)

        self.assertTrue(s0.query())
        self.assertFalse(s1.query())

        with torch.cuda.device(d0):
            self.assertTrue(s0.query())
            self.assertFalse(s1.query())

        with torch.cuda.device(d1):
            self.assertTrue(s0.query())
            self.assertFalse(s1.query())

        # deliberately using a different device
        with torch.cuda.device(d0):
            s1.synchronize()

        self.assertTrue(s0.query())
        self.assertTrue(s1.query())

        with torch.cuda.device(d0):
            self.assertTrue(s0.query())
            self.assertTrue(s1.query())

        with torch.cuda.device(d1):
            self.assertTrue(s0.query())
            self.assertTrue(s1.query())

    @unittest.skipIf(not TEST_MULTIGPU, "detected only one GPU")
    def test_streams_multi_gpu_eq(self):
        d0 = torch.device('cuda:0')
        d1 = torch.device('cuda:1')

        with torch.cuda.device(d0):
            s0 = torch.cuda.current_stream()
            s1 = torch.cuda.current_stream()

        with torch.cuda.device(d1):
            s2 = torch.cuda.current_stream()
            s3 = torch.cuda.current_stream()

        self.assertTrue(s0 == s0)
        self.assertTrue(s0 == s1)
        self.assertTrue(s2 == s2)
        self.assertTrue(s2 == s3)
        self.assertFalse(s0 == s2)
        self.assertFalse(s1 == s3)

        self.assertEqual(s0.device, s1.device)
        self.assertEqual(s0.cuda_stream, s1.cuda_stream)
        self.assertEqual(s2.device, s3.device)
        self.assertEqual(s2.cuda_stream, s3.cuda_stream)
        self.assertNotEqual(s0.device, s3.device)

        self.assertEqual(hash(s0), hash(s1))
        self.assertEqual(hash(s2), hash(s3))
        self.assertNotEqual(hash(s0), hash(s3))

    @unittest.skipIf(not TEST_MULTIGPU, "multi-GPU not supported")
    def test_streams_priority(self):
        low, high = torch.cuda.Stream.priority_range()
        s0 = torch.cuda.Stream(device=0, priority=low)

        self.assertEqual(low, s0.priority)
        self.assertEqual(torch.device('cuda:0'), s0.device)

        s1 = torch.cuda.Stream(device=1, priority=high)

        self.assertEqual(high, s1.priority)
        self.assertEqual(torch.device('cuda:1'), s1.device)

    @unittest.skipIf(not TEST_MULTIGPU, "multi-GPU not supported")
    def test_tensor_device(self):
        self.assertEqual(torch.cuda.FloatTensor(1).get_device(), 0)
        self.assertEqual(torch.cuda.FloatTensor(1, device=1).get_device(), 1)
        with torch.cuda.device(1):
            self.assertEqual(torch.cuda.FloatTensor(1).get_device(), 1)
            self.assertEqual(torch.cuda.FloatTensor(1, device=0).get_device(), 0)
            self.assertEqual(torch.cuda.FloatTensor(1, device=None).get_device(), 1)

    def test_events(self):
        stream = torch.cuda.current_stream()
        event = torch.cuda.Event(enable_timing=True)
        self.assertTrue(event.query())
        start_event = torch.cuda.Event(enable_timing=True)
        stream.record_event(start_event)
        torch.cuda._sleep(int(50 * get_cycles_per_ms()))
        stream.record_event(event)
        self.assertFalse(event.query())
        event.synchronize()
        self.assertTrue(event.query())
        self.assertGreater(start_event.elapsed_time(event), 0)

    @staticmethod
    def _stream_synchronize(self, spin_time_cycles):
        s = torch.cuda.current_stream()
        e_tik = torch.cuda.Event(enable_timing=True)
        e_tok = torch.cuda.Event(enable_timing=True)

        e_tik.record(s)
        torch.cuda._sleep(spin_time_cycles)
        e_tok.record(s)
        s.synchronize()

        self.assertTrue(s.query())

        # not necessary to check e_tik and e_tok, as elapsed_time would throw
        # exception if otherwise.
        return e_tik.elapsed_time(e_tok)

    @staticmethod
    def _event_synchronize(self, spin_time_cycles):
        s = torch.cuda.current_stream()
        e_tik = torch.cuda.Event(enable_timing=True)
        e_tok = torch.cuda.Event(enable_timing=True)

        e_tik.record(s)
        torch.cuda._sleep(spin_time_cycles)
        s.record_event(e_tok)
        e_tok.synchronize()

        self.assertTrue(s.query())

        # not necessary to check e_tik and e_tok, as elapsed_time would throw
        # exception if otherwise.
        return e_tik.elapsed_time(e_tok)

    @staticmethod
    def _event_wait(self, spin_time_cycles):
        s0 = torch.cuda.current_stream()
        s1 = torch.cuda.Stream()
        e_tik = torch.cuda.Event(blocking=True, enable_timing=True)
        e_tok = torch.cuda.Event(blocking=True, enable_timing=True)

        e_tik.record(s0)
        torch.cuda._sleep(spin_time_cycles - 10)
        e_sync = torch.cuda.Event(blocking=True)
        e_sync.record()
        e_sync.wait(s1)
        with torch.cuda.stream(s1):
            torch.cuda._sleep(10)
        s1.synchronize()
        e_tok.record()
        e_tok.synchronize()

        self.assertTrue(s0.query())
        self.assertTrue(s1.query())
        self.assertTrue(e_sync.query())

        # not necessary to check e_tik and e_tok, as elapsed_time would throw
        # exception if otherwise.
        return e_tik.elapsed_time(e_tok)

    @staticmethod
    def _test_stream_event_nogil(self, sync_func, p2c, c2p):
        with torch.cuda.device('cuda:1'):
            c2p.put(0)
            p2c.get()
            c2p.put(sync_func(self, TestCuda.FIFTY_MIL_CYCLES))

    # Skip the test for ROCm as per https://github.com/pytorch/pytorch/issues/53190
    @skipIfRocm
    @unittest.skipIf(not TEST_MULTIGPU, "detected only one GPU")
    def test_stream_event_nogil(self):
        for sync_func in [TestCuda._stream_synchronize,
                          TestCuda._event_synchronize,
                          TestCuda._event_wait]:
            p2c = queue.Queue()
            c2p = queue.Queue()
            e_tik = torch.cuda.Event(enable_timing=True)
            e_tok = torch.cuda.Event(enable_timing=True)

            t = threading.Thread(
                target=TestCuda._test_stream_event_nogil,
                args=(self, sync_func, p2c, c2p))
            t.daemon = True
            t.start()

            c2p.get()
            with torch.cuda.device('cuda:0'):
                e_tik.record()
                p2c.put(0)
                parent_time = sync_func(self, TestCuda.FIFTY_MIL_CYCLES)
                child_time = c2p.get()
                e_tok.record()
                e_tok.synchronize()
                total_time = e_tik.elapsed_time(e_tok)

            # Without GIL, synchronizations in parent and child threads can
            # overlap. The total execution time should be a little bit longer
            # than spinning fifty million cycles and much shorter than twice of
            # that. However, testing absolute execution time is not reliable as
            # it may vary on different hardware in different environments.
            # Therefore, this test uses relative comparisons, checking if the
            # sum of parent and child threads execution time is greater than the
            # real execution time by least 40%.
            self.assertGreater(parent_time + child_time, total_time * 1.4)

    # This test is flaky for ROCm, see issue #62602
    @skipIfRocm
    @unittest.skipIf(not TEST_MULTIGPU, "detected only one GPU")
    def test_events_wait(self):
        d0 = torch.device('cuda:0')
        d1 = torch.device('cuda:1')
        torch.cuda.synchronize(d0)
        torch.cuda.synchronize(d1)

        with torch.cuda.device(d0):
            s0 = torch.cuda.current_stream()
            torch.cuda._sleep(TestCuda.FIFTY_MIL_CYCLES)
            e0 = torch.cuda.Event()
            s0.record_event(e0)

        with torch.cuda.device(d1):
            s1 = torch.cuda.current_stream()

        self.assertFalse(s0.query())
        self.assertTrue(s1.query())

        s1.wait_event(e0)
        s1.synchronize()

        self.assertTrue(e0.query())
        self.assertTrue(s0.query())
        self.assertTrue(s1.query())

    @unittest.skipIf(not TEST_MULTIGPU, "detected only one GPU")
    def test_events_multi_gpu_query(self):
        d0 = torch.device('cuda:0')
        d1 = torch.device('cuda:1')

        with torch.cuda.device(d0):
            s0 = torch.cuda.current_stream()
            e0 = s0.record_event()
            s0.synchronize()

        with torch.cuda.device(d1):
            s1 = torch.cuda.current_stream()
            torch.cuda._sleep(TestCuda.FIFTY_MIL_CYCLES)
            e1 = s1.record_event()

        self.assertTrue(e0.query())
        self.assertFalse(e1.query())

        with torch.cuda.device(d0):
            self.assertTrue(e0.query())
            self.assertFalse(e1.query())

        with torch.cuda.device(d1):
            self.assertTrue(e0.query())
            self.assertFalse(e1.query())

        # deliberately using a different device
        with torch.cuda.device(d0):
            e1.synchronize()

        self.assertTrue(e0.query())
        self.assertTrue(e1.query())

        with torch.cuda.device(d0):
            self.assertTrue(e0.query())
            self.assertTrue(e1.query())

        with torch.cuda.device(d1):
            self.assertTrue(e0.query())
            self.assertTrue(e1.query())

    @unittest.skipIf(not TEST_MULTIGPU, "detected only one GPU")
    @skipIfRocm
    def test_events_multi_gpu_elapsed_time(self):
        d0 = torch.device('cuda:0')
        d1 = torch.device('cuda:1')

        with torch.cuda.device(d0):
            s0 = torch.cuda.current_stream()
            e0 = torch.cuda.Event(enable_timing=True)
            torch.cuda._sleep(10)
            s0.record_event(e0)

        with torch.cuda.device(d1):
            s1 = torch.cuda.current_stream()
            e1 = torch.cuda.Event(enable_timing=True)
            torch.cuda._sleep(TestCuda.FIFTY_MIL_CYCLES)
            s1.record_event(e1)

        e0.synchronize()
        e1.synchronize()
        with torch.cuda.device(d0):
            with self.assertRaises(RuntimeError):
                self.assertGreater(e0.elapsed_time(e1), 0)

        with torch.cuda.device(d1):
            with self.assertRaises(RuntimeError):
                self.assertGreater(e0.elapsed_time(e1), 0)

        with torch.cuda.device(d0):
            s0 = torch.cuda.current_stream()
            e2 = torch.cuda.Event(enable_timing=True)
            torch.cuda._sleep(TestCuda.FIFTY_MIL_CYCLES)
            s0.record_event(e2)
            s0.synchronize()

        self.assertGreater(e0.elapsed_time(e2), 0)

        # deliberately calling from a different device
        with torch.cuda.device(d1):
            self.assertGreater(e0.elapsed_time(e2), 0)

    def test_record_stream(self):
        cycles_per_ms = get_cycles_per_ms()

        t = torch.FloatTensor([1, 2, 3, 4]).pin_memory()
        result = torch.cuda.FloatTensor(t.size())
        stream = torch.cuda.Stream()
        ptr = [None]

        # Performs the CPU->GPU copy in a background stream
        def perform_copy():
            with torch.cuda.stream(stream):
                tmp = t.cuda(non_blocking=True)
                ptr[0] = tmp.data_ptr()
            torch.cuda.current_stream().wait_stream(stream)
            tmp.record_stream(torch.cuda.current_stream())
            torch.cuda._sleep(int(50 * cycles_per_ms))  # delay the copy
            result.copy_(tmp)

        perform_copy()
        with torch.cuda.stream(stream):
            tmp2 = torch.cuda.FloatTensor(t.size())
            tmp2.zero_()
            self.assertNotEqual(tmp2.data_ptr(), ptr[0], msg='allocation re-used to soon')

        self.assertEqual(result.tolist(), [1, 2, 3, 4])

        if not TEST_CUDAMALLOCASYNC:
            # In the native allocator, we expect "tmp"'s side-stream-tagged block will be reused
            # in that side stream after result.copy_(tmp) in the main stream finishes.
            torch.cuda.current_stream().synchronize()
            with torch.cuda.stream(stream):
                tmp3 = torch.cuda.FloatTensor(t.size())
                self.assertEqual(tmp3.data_ptr(), ptr[0], msg='allocation not re-used')

    def test_record_stream_on_shifted_view(self):
        # See issue #27366

        # This test detects unexpected block reallocation. For reliable test,
        # the stream to allocate tensors is isolated. The allocator will not
        # reuse free blocks which were allocated from another stream.
        stream_alloc = torch.cuda.Stream()
        with torch.cuda.stream(stream_alloc):
            base = torch.cuda.FloatTensor([10, 10])

        # Record another stream on a shifted view tensor.
        view = base[5:]
        assert view.storage_offset() > 0

        stream_record = torch.cuda.Stream()
        with torch.cuda.stream(stream_record):
            torch.cuda._sleep(int(50 * get_cycles_per_ms()))

        view.record_stream(stream_record)

        # Delete those tensors to make the block free soon.
        data_ptr = base.data_ptr()
        del base, view

        # A new tensor should not be allocated to the block above.
        stream_alloc.synchronize()

        with torch.cuda.stream(stream_alloc):
            try_realloc = torch.cuda.FloatTensor([10, 10])

        self.assertNotEqual(try_realloc.data_ptr(), data_ptr)

    @contextlib.contextmanager
    def _get_external_stream(self, device):
        cudart = torch.cuda.cudart()
        stream = ctypes.c_ulonglong(0)
        stream_p = ctypes.POINTER(ctypes.c_void_p)(stream)
        stream_p_int = ctypes.cast(stream_p, ctypes.c_void_p).value
        with device:
            try:
                out = cudart.cudaStreamCreate(stream_p_int)
                self.assertEqual(out, 0)
                self.assertNotEqual(stream.value, 0)
                yield stream.value
            finally:
                out = cudart.cudaStreamDestroy(stream.value)
                self.assertEqual(out, 0)

    def test_external_streams(self):
        device = torch.cuda.device(0)
        with self._get_external_stream(device) as stream_v:
            ext_stream = torch.cuda.ExternalStream(stream_v)
            self.assertEqual(stream_v, ext_stream.cuda_stream)
            self.assertEqual(ext_stream.device.index, device.idx)

    @unittest.skipIf(not TEST_MULTIGPU, "detected only one GPU")
    def test_external_streams_multi_device(self):
        device = torch.cuda.device(1)
        with self._get_external_stream(device) as stream_v:
            ext_stream = torch.cuda.ExternalStream(
                stream_v, device=device)
            self.assertEqual(stream_v, ext_stream.cuda_stream)
            self.assertEqual(ext_stream.device.index, device.idx)

    def test_noncontiguous_pinned_memory(self):
        # See issue #3266
        x = torch.arange(0, 10).view((2, 5))
        self.assertEqual(x.t(), x.t().pin_memory())

    def test_caching_pinned_memory(self):
        cycles_per_ms = get_cycles_per_ms()

        # check that allocations are re-used after deletion
        t = torch.FloatTensor([1]).pin_memory()
        ptr = t.data_ptr()
        del t
        t = torch.FloatTensor([1]).pin_memory()
        self.assertEqual(t.data_ptr(), ptr, msg='allocation not reused')

        # check that the allocation is not re-used if it's in-use by a copy
        gpu_tensor = torch.cuda.FloatTensor([0])
        torch.cuda._sleep(int(1000 * cycles_per_ms))  # delay the copy by 1s
        gpu_tensor.copy_(t, non_blocking=True)
        del t
        t = torch.FloatTensor([1]).pin_memory()
        self.assertNotEqual(t.data_ptr(), ptr, msg='allocation re-used too soon')
        self.assertEqual(list(gpu_tensor), [1])

    @unittest.skipIf(not TEST_MULTIGPU, "only one GPU detected")
    def test_caching_pinned_memory_multi_gpu(self):
        # checks that the events preventing pinned memory from being re-used
        # too early are recorded on the correct GPU
        cycles_per_ms = get_cycles_per_ms()

        t = torch.FloatTensor([1]).pin_memory()
        ptr = t.data_ptr()
        gpu_tensor0 = torch.cuda.FloatTensor([0], device=0)
        gpu_tensor1 = torch.cuda.FloatTensor([0], device=1)

        with torch.cuda.device(1):
            torch.cuda._sleep(int(1000 * cycles_per_ms))  # delay the copy by 1s
            gpu_tensor1.copy_(t, non_blocking=True)

        del t
        t = torch.FloatTensor([2]).pin_memory()
        self.assertNotEqual(t.data_ptr(), ptr, msg='allocation re-used too soon')

        with torch.cuda.device(0):
            gpu_tensor0.copy_(t, non_blocking=True)

        self.assertEqual(gpu_tensor1[0], 1)
        self.assertEqual(gpu_tensor0[0], 2)

    def test_caching_allocator_record_stream_oom(self):
        """allocations delayed by a record_stream call should still be freed on
        an out-of-memory in cuda_malloc_retry. see issue #19219"""
        stream = torch.cuda.Stream()

        with torch.cuda.stream(stream):
            y = torch.zeros(40 * 1024 * 1024, device='cuda')

        for _ in range(100):
            x = torch.empty(40 * 1024 * 1024, device='cuda')
            with torch.cuda.stream(stream):
                y += x
            # delays re-use of `x` until after all operations in `stream`
            x.record_stream(stream)
            del x

        # we've made a mess by allocating up to the device capacity. free any
        # cached blocks in case it affects future tests.
        torch.cuda.empty_cache()

    # Tests for historic illegal memory access, see #17040.
    def test_reduction_gpu_memory_accessing(self):
        x = torch.ones(512, 8, dtype=torch.float32, device='cuda')
        torch.sum(x, 0)

    def test_sum_fp16(self):
        x = torch.zeros(10, device='cuda', dtype=torch.float16)
        self.assertEqual(x.sum(), 0)

        x = torch.ones(65504, device='cuda', dtype=torch.float16)
        self.assertEqual(x.sum(), 65504)
        self.assertEqual(x.sum(dtype=torch.float32), 65504)

        x = torch.ones(65536, device='cuda', dtype=torch.float16)
        self.assertEqual(x.sum(dtype=torch.float32), 65536)

        a = torch.zeros(1203611).bernoulli_(0.0005)
        x = a.to(device='cuda', dtype=torch.float16)
        self.assertEqual(x.sum().item(), a.sum().item())

        a = torch.zeros(100, 121, 80).bernoulli_(0.0005)
        x = a.to(device='cuda', dtype=torch.float16)
        self.assertEqual(x.sum((0, 2)).float().cpu(), a.sum((0, 2)))

    def test_mean_fp16(self):
        x = torch.ones(65536, device='cuda', dtype=torch.float16)
        self.assertEqual(x.mean(), 1)

        x = torch.ones(65536, device='cuda', dtype=torch.float16)
        self.assertEqual(x.mean(dtype=torch.float32), 1)

    def test_prod_large(self):
        # tests global reduction (should_global_reduce = true) in case of non-zero identity element
        x = torch.ones(240000, device='cuda', dtype=torch.float32)
        self.assertEqual(x.prod(), 1)

        # test for complex types. Note 240k is divisible by 4
        for dtype in [torch.cfloat, torch.cdouble]:
            x = torch.ones(240000, device='cuda', dtype=dtype) * (0 + 1j)
            self.assertEqual(x.prod(), 1)

    def test_multinomial_ext(self):
        # Test two corner cases from older PyTorch (Issue #4858)
        freqs = torch.cuda.FloatTensor([
            0.0, 0.0, 0.0, 0.0, 0.0, 0.0, 0.0, 0.0, 0.0,
            0.03178183361887932, 0.027680952101945877, 0.033176131546497345,
            0.046052902936935425, 0.07742464542388916, 0.11543981730937958,
            0.14148041605949402, 0.15784293413162231, 0.13180233538150787,
            0.08271478116512299, 0.049702685326337814, 0.027557924389839172,
            0.018125897273421288, 0.011851548217236996, 0.010252203792333603,
            0.007422595750540495, 0.005372154992073774, 0.0045109698548913,
            0.0036087757907807827, 0.0035267581697553396, 0.0018864056328311563,
            0.0024605290964245796, 0.0022964938543736935, 0.0018453967059031129,
            0.0010662291897460818, 0.0009842115687206388, 0.00045109697384759784,
            0.0007791675161570311, 0.00020504408166743815, 0.00020504408166743815,
            0.00020504408166743815, 0.00012302644609007984, 0.0,
            0.00012302644609007984, 4.100881778867915e-05, 0.0, 0.0, 0.0, 0.0,
            0.0, 0.0])

        torch.cuda.manual_seed(11042)
        sample = torch.multinomial(freqs, 1000, True)
        self.assertNotEqual(freqs[sample].min(), 0)

        p = torch.zeros(3421, 2, device="cuda", dtype=torch.float)
        p[:, 1] = 1
        torch.cuda.manual_seed(5214)
        r = torch.multinomial(p, 1)
        self.assertNotEqual(r.min().item(), 0)

        # test corner case from Issue #13867
        torch.cuda.manual_seed(33)
        probs = torch.randn(1000000, device='cuda').clamp(min=0) * 3e-5
        samples = probs.multinomial(1000000, replacement=True)
        self.assertGreater(probs[samples].min().item(), 0)

    def _spawn_test_multinomial_invalid_probs_cuda(self, probs):
        import subprocess
        try:
            p = subprocess.Popen([sys.executable, '-c', f"""\
import sys
import torch
from torch._six import inf, nan
try:
    with torch.random.fork_rng(devices=[0]):
        torch.multinomial(torch.tensor({probs}).to('cuda'), 2, replacement=True)
        torch.cuda.synchronize()
    sys.exit(-1) # Should not be reached
except RuntimeError as e:
    sys.exit(-2)
"""], stdout=subprocess.PIPE, stderr=subprocess.PIPE, universal_newlines=True)
            out, err = p.communicate(timeout=10)
            p.wait(timeout=10)
        except subprocess.TimeoutExpired as e:
            p.kill()
            out, err = p.communicate()
        expected_messages = [
            'device-side assert triggered',  # CUDA
            'Assertion',  # CUDA
            'HSA_STATUS_ERROR_EXCEPTION',  # ROCm
            'Device-side assertion'  # ROCm
        ]
        self.assertTrue(any([msg in out or msg in err for msg in expected_messages]))

    @slowTest
    @unittest.skipIf(TEST_WITH_ROCM, "ROCm doesn't support device side asserts")
    @unittest.skipIf(NO_MULTIPROCESSING_SPAWN, "Disabled for environments that \
                     don't support multiprocessing with spawn start method")
    def test_multinomial_invalid_probs_cuda(self):
        self._spawn_test_multinomial_invalid_probs_cuda([1., -1., 1.])
        self._spawn_test_multinomial_invalid_probs_cuda([1., inf, 1.])
        self._spawn_test_multinomial_invalid_probs_cuda([1., -inf, 1.])
        self._spawn_test_multinomial_invalid_probs_cuda([1., 1., nan])

    @staticmethod
    def _mute_init():
        os.dup2(os.open(os.devnull, os.O_WRONLY), sys.stderr.fileno())

    def _spawn_method(self, method, arg):
        ctx = torch.multiprocessing.get_context("spawn")
        with ctx.Pool(1, initializer=self._mute_init) as pool:
            errors = pool.map(method, [arg])
            for e in errors:
                if 'device-side assert triggered' not in str(e):
                    self.fail(e)

    @staticmethod
    def _test_index_bounds_cuda(idx):
        x = torch.arange(10, device="cuda")
        try:
            y = x[torch.tensor([idx])]
            return f"x[torch.tensor([{idx})]={y}"
        except RuntimeError as err:
            return err

    @slowTest
    @unittest.skipIf(NO_MULTIPROCESSING_SPAWN, "Disabled for environments that \
                     don't support multiprocessing with spawn start method")
    @skipIfRocm
    def test_index_out_of_bounds_exception_cuda(self):
        test_method = TestCuda._test_index_bounds_cuda
        # Test in-bound access works fine
        self.assertEqual(test_method(1), "x[torch.tensor([1)]=tensor([1], device='cuda:0')")
        # Test that indexing out of bounds causes assert
        self._spawn_method(test_method, 11)

    @slowTest
    @unittest.skipIf(not TEST_LARGE_TENSOR, "not enough memory")
    def test_huge_index(self):
        src = torch.empty(15000000, 45, device='cuda', dtype=torch.long).random_(0, 2**22)
        idx = torch.randperm(src.shape[0], device='cuda')
        res = src[idx]
        res_cpu = src.cpu()[idx.cpu()]
        self.assertEqual(res.cpu(), res_cpu)

    def test_min_max_inits(self):
        # Testing if THC_reduceAll received the correct index initialization.
        # This affects the result of THC_reduceAll operations at extreme values
        x = torch.cuda.ByteTensor([0])
        y = torch.cuda.ByteTensor([255])
        expected = torch.cuda.LongTensor([0])[0]

        _, v = x.max(dim=0)
        self.assertEqual(v, expected)

        _, v = y.min(dim=0)
        self.assertEqual(v, expected)

    @unittest.skipIf(not TEST_MULTIGPU, "only one GPU detected")
    def test_get_set_rng_state_all(self):
        states = torch.cuda.get_rng_state_all()
        before0 = torch.cuda.FloatTensor(100, device=0).normal_()
        before1 = torch.cuda.FloatTensor(100, device=1).normal_()
        torch.cuda.set_rng_state_all(states)
        after0 = torch.cuda.FloatTensor(100, device=0).normal_()
        after1 = torch.cuda.FloatTensor(100, device=1).normal_()
        self.assertEqual(before0, after0, atol=0, rtol=0)
        self.assertEqual(before1, after1, atol=0, rtol=0)

    def test_nvtx(self):
        # Just making sure we can see the symbols
        torch.cuda.nvtx.range_push("foo")
        torch.cuda.nvtx.mark("bar")
        torch.cuda.nvtx.range_pop()
        range_handle = torch.cuda.nvtx.range_start("range_start")
        torch.cuda.nvtx.range_end(range_handle)

    def test_bincount_ext(self):
        # ensure CUDA code coverage
        input_size = (5000,)
        w = torch.randn(input_size, dtype=torch.double, device='cuda')
        w_cpu = w.cpu()
        # test shared memory impl
        t = torch.randint(50, input_size, dtype=torch.int8, device='cuda')
        self.assertEqual(t.cpu().bincount(), t.bincount())
        self.assertEqual(t.cpu().bincount(w_cpu), t.bincount(w))
        # test multi block memory impl
        # see `THRESH_NUMBER_BINS_FOR_MULTI_BLOCK_MEM` in SummaryOps.cu
        t = torch.randint(500, input_size, dtype=torch.int64, device='cuda')
        self.assertEqual(t.cpu().bincount(), t.bincount())
        self.assertEqual(t.cpu().bincount(w_cpu), t.bincount(w))
        # test global memory impl
        # see `THRESH_NUMBER_BINS_FOR_GLOBAL_MEM` in SummaryOps.cu
        t = torch.randint(2000, input_size, dtype=torch.int64, device='cuda')
        self.assertEqual(t.cpu().bincount(), t.bincount())
        self.assertEqual(t.cpu().bincount(w_cpu), t.bincount(w))

        t = torch.zeros([10], dtype=torch.int32, device='cuda')
        # 35488 * 65536 as int32 would cause overflow to negative value
        # giving negative bin offset
        t[0] = 35488
        counted = t.bincount(minlength=65536)
        self.assertEqual(torch.sum(counted), 10)

    def test_tiny_half_norm_(self):
        a = torch.arange(25).cuda().float()
        a /= 100000000
        b = a.half()
        self.assertGreater(b.norm().item(), 0)

    def test_norm_type_conversion(self):
        a = torch.ones(65536).cuda().half()
        self.assertEqual(a.norm(p=0, dtype=torch.float32), 65536)

    # Verifies that mem_get_info works, including when called for a different device
    def test_mem_get_info(self):
        def _test(idx):
            before_free_bytes, before_available_bytes = torch.cuda.mem_get_info(idx)
            # increasing to 8MB to force acquiring a new block and overcome blocksize differences across platforms
            t = torch.randn(1024 * 1024 * 8, device='cuda:' + str(idx))
            after_free_bytes, after_available_bytes = torch.cuda.mem_get_info(idx)

            self.assertTrue(after_free_bytes < before_free_bytes)
            self.assertEqual(before_available_bytes, after_available_bytes)

        _test(0)
        if TEST_MULTIGPU:
            _test(1)

    # Test that wrap_with_cuda_memory_check successfully detects leak
    def test_cuda_memory_leak_detection(self):
        l = []

        @self.wrap_with_cuda_memory_check
        def no_leak():
            pass

        @self.wrap_with_cuda_memory_check
        def leak_gpu0():
            # increasing to 8MB to force acquiring a new block and overcome blocksize differences across platforms
            l.append(torch.randn(1024 * 1024 * 8, device=torch.device("cuda:0")))

        no_leak()

        with self.assertRaisesRegex(RuntimeError, r"CUDA driver API confirmed .+ on device 0.+"):
            leak_gpu0()

        if TEST_MULTIGPU:
            @self.wrap_with_cuda_memory_check
            def leak_gpu1():
                # increasing to 8MB to force acquiring a new block and overcome blocksize differences across platforms
                l.append(torch.randn(1024 * 1024 * 8, device=torch.device("cuda:1")))

            with self.assertRaisesRegex(RuntimeError, r"CUDA driver API confirmed .+ on device 1.+"):
                leak_gpu1()

    def test_cuda_memory_leak_detection_propagates_errors(self):
        with self.assertRaisesRegex(RuntimeError, r"The size of tensor a \(3\) must match"):
            with self.assertLeaksNoCudaTensors():
                x = torch.randn(3, 1, device='cuda')
                y = torch.randn(2, 1, device='cuda')
                z = x + y

    @unittest.skipIf(not TEST_MEDIUM_TENSOR, "not enough memory")
    def test_cuda_kernel_loop_overflow(self):
        # Issue #24309: In extreme cases, the loop variable could overflow and continue
        # the kernel loop with a negative index, causing a RuntimeError (invalid write):
        x = torch.randn(1, 1, 1, 2**30 + 1, dtype=torch.float16, device="cuda")
        expected = x[0, 0, 0, 2**30]
        y = torch.nn.functional.avg_pool2d(x, kernel_size=1)
        torch.cuda.synchronize()
        self.assertEqual(y[0, 0, 0, 2**30], expected)

    @unittest.skipIf(not TEST_LARGE_TENSOR, "not enough memory")
    def test_cuda_kernel_loop_overflow_large(self):
        # Make sure input.numel() > INT_MAX is handled:
        x = torch.randn(1, 1, 1, 2**31, dtype=torch.float16, device="cuda")
        with self.assertRaisesRegex(RuntimeError, "integer out of range"):
            y = torch.nn.functional.avg_pool2d(x, kernel_size=1)

        # Issue #24309: In extreme cases, the loop variable could overflow and continue
        # the kernel loop with a negative index, causing a RuntimeError (invalid write):
        x = torch.randn(1, 1, 1, 2**31 - 1, dtype=torch.float16, device="cuda")
        expected = x[0, 0, 0, 2**31 - 2]
        y = torch.nn.functional.avg_pool2d(x, kernel_size=1)
        torch.cuda.synchronize()
        self.assertEqual(y[0, 0, 0, 2**31 - 2], expected)

    # this might create a reference cycle on self...
    def _make_multiply_in_stream(self):
        class MultiplyInStream(torch.autograd.Function):
            @staticmethod
            def forward(ctx, x, val):
                ctx.val = val
                ctx.stream = torch.cuda.current_stream()
                return x * val

            @staticmethod
            def backward(ctx, grad):
                self.assertEqual(torch.cuda.current_stream(), ctx.stream)
                # delays the operation in the the background stream
                torch.cuda._sleep(1000 * 5000)
                return grad * ctx.val, None

        return MultiplyInStream

    @skipCUDANonDefaultStreamIf(True)
    def test_streaming_backwards_sync(self):
        default_stream = torch.cuda.current_stream()
        stream = torch.cuda.Stream()

        MultiplyInStream = self._make_multiply_in_stream()

        # Tests using grads outside the backward() stream context
        # See "Stream semantics of backward passes" on https://pytorch.org/docs/stable/notes/cuda.html
        x = torch.randn(5, 5, device='cuda', requires_grad=True)
        with torch.cuda.stream(stream):
            stream.wait_stream(default_stream)
            output = MultiplyInStream.apply(x, 2)
            output.sum().backward()
        # sync needed
        default_stream.wait_stream(stream)
        self.assertEqual(x.grad, torch.ones_like(x) * 2)
        self.assertEqual(torch.cuda.current_stream(), default_stream)

        # Tests that using grads in the same stream context as backward()
        # is safe regardless what streams bwd ops ran on
        bwd_ambient_stream = torch.cuda.Stream()
        x = torch.randn(5, 5, device='cuda', requires_grad=True)
        with torch.cuda.stream(stream):
            stream.wait_stream(default_stream)
            output = MultiplyInStream.apply(x, 3)
        with torch.cuda.stream(bwd_ambient_stream):
            bwd_ambient_stream.wait_stream(stream)
            output.sum().backward()
            # x was first used on "stream" so its AccumulateGrad leaf should run on "stream".
            # The end of backward() should have synced "bwd_ambient_stream" with "stream"
            # so it should be safe to use x.grad here without any syncs.
            self.assertEqual(x.grad, torch.ones_like(x) * 3)
            self.assertEqual(torch.cuda.current_stream(), bwd_ambient_stream)

    # Skip the test for ROCm as per https://github.com/pytorch/pytorch/issues/53190
    @skipIfRocm
    def test_streaming_backwards_multiple_streams(self):
        MultiplyInStream = self._make_multiply_in_stream()

        class StreamModel(torch.nn.Module):
            def __init__(self):
                super(StreamModel, self).__init__()
                self.event = torch.cuda.Event()
                self.stream0 = torch.cuda.Stream()
                self.stream1 = torch.cuda.Stream()

            def forward(self, x, x_first_use_on_ambient):
                if x_first_use_on_ambient:
                    x0 = x.clone()
                self.stream0.wait_stream(torch.cuda.current_stream())
                self.stream1.wait_stream(torch.cuda.current_stream())
                with torch.cuda.stream(self.stream0):
                    if not x_first_use_on_ambient:
                        x0 = x.clone()
                    y0 = MultiplyInStream.apply(x0, 2)
                    self.event.record(stream=torch.cuda.current_stream())

                with torch.cuda.stream(self.stream1):
                    y1 = MultiplyInStream.apply(x, 3)
                    self.stream1.wait_event(self.event)
                    return y0 + y1

        stream = torch.cuda.Stream()

        for x_first_use_on_ambient in (True, False):
            # the out_of_place=False, iters=1 case stresses if proper syncs are inserted
            # when grads are initially None and stolen by backward ops.
            for out_of_place, iters in ((True, 1),
                                        (False, 1),
                                        (False, 5)):
                with torch.cuda.stream(stream):
                    x = torch.randn(5, 5, device='cuda', requires_grad=True)
                    model = StreamModel().cuda()
                    x.register_hook(lambda grad: self.assertEqual(torch.cuda.current_stream(),
                                                                  stream if x_first_use_on_ambient else model.stream0))
                    for p in model.parameters():
                        self.assertTrue(p.grad is None)
                    for i in range(iters):
                        loss = model(x, x_first_use_on_ambient).sum()
                        if out_of_place:
                            x_grad = torch.autograd.grad((loss,), (x,))[0]
                        else:
                            loss.backward()
                # See "Stream semantics of backward passes" on https://pytorch.org/docs/stable/notes/cuda.html
                torch.cuda.current_stream().wait_stream(stream)

                if out_of_place:
                    self.assertEqual(x_grad, torch.ones_like(x) * 5 * iters)
                else:
                    self.assertEqual(x.grad, torch.ones_like(x) * 5 * iters)

    @unittest.skipIf(not TEST_MULTIGPU, "only one GPU detected")
    def test_streaming_backwards_device_transfer(self):
        # This function must run with non-default current streams on all devices, otherwise it's meaningless.
        # The intention is to test that to()'s backward (CopyBackward) interacts properly with the
        # synchronization logic in torch/csrc/autograd/input_buffer.cpp.
        dev0 = torch.device("cuda:0")
        dev1 = torch.device("cuda:1")

        # Unfortunately I need to make the tensors largeish.
        # Bigger tensors = longer D2D transfers = more likely to expose races.
        size = 2**26

        a = torch.full((size,), 1, device=dev1, dtype=torch.float64, requires_grad=True)
        b = torch.full((size,), 1, device=dev1, dtype=torch.float64, requires_grad=True)

        # Here to_backward_recipient = a*b is used only once, so MulBackward's InputBuffer slot only expects 1 input.
        # This tests the situation where we don't call InputBuffer::accumulate for MulBackward's InputBuffer.
        to_backward_recipient = a * b
        s = to_backward_recipient.to(device="cuda:0").sum()
        torch.cuda.synchronize(device=dev0)
        torch.cuda.synchronize(device=dev1)
        s.backward()
        self.assertTrue(a.grad.sum().item() == size)
        self.assertTrue(b.grad.sum().item() == size)

        # Here to_backward_recipient = a*b is used twice, so MulBackward's InputBuffer slot expects 2 inputs.
        # This tests the situation where we do call InputBuffer::accumulate for MulBackward's InputBuffer.
        a.grad = None
        b.grad = None
        to_backward_recipient = a * b
        # Multiply by 2 here so to's backward creates gradient values that are different from the case above,
        # to mitigate weirdness if the caching allocator happens to reuse memory regions that were populated
        # with 1s by the case above
        s0 = to_backward_recipient.to(device="cuda:0").sum() * 2.
        s1 = to_backward_recipient.to(device="cuda:0").sum() * 2.
        torch.cuda.synchronize(device=dev0)
        torch.cuda.synchronize(device=dev1)
        s0.backward(retain_graph=True)
        s1.backward()
        self.assertTrue(a.grad.sum().item() == 4 * size)
        self.assertTrue(b.grad.sum().item() == 4 * size)

    def test_streaming_backwards_sync_graph_root(self):
        # This function tests if bwd ops running on a side stream properly sync with the GraphRoot.
        # The potential bug it targets is a race condition. The test uses multiple trials and
        # torch.cuda._sleep such that if the race condition exists, the test will almost certainly fail,
        # but there's a chance it may spuriously pass. Passing does not guarantee the backend is bug-free,
        # but failure does guarantee there is a bug.
        fwd_bwd_op_stream = torch.cuda.Stream()
        bwd_ambient_stream = torch.cuda.Stream()
        # We need these streams to be different otherwise the test is meaningless.
        self.assertTrue(fwd_bwd_op_stream != bwd_ambient_stream)

        size = int(1e3)

        a = torch.full((size,), 2.0, device="cuda", requires_grad=True)
        b = torch.full((size,), 3.0, device="cuda", requires_grad=True)

        # I don't think we need any manual record_streams below.
        # a and b remain in scope for the entire test.
        # c and grad remain in scope for each iteration, and there's a full sync between iterations.
        for trial in range(5):
            torch.cuda.synchronize()
            a.grad = b.grad = None
            with torch.cuda.stream(fwd_bwd_op_stream):
                c = a * b

            with torch.cuda.stream(bwd_ambient_stream):
                torch.cuda.synchronize()
                # Long-running dummy kernel on bwd_ambient_stream delays filling of grad
                torch.cuda._sleep(int(50 * get_cycles_per_ms()))
                # Fills grad on bwd_ambient_stream
                grad = torch.full((size,), float(trial + 1), device="cuda")

                # Bwd ops still run on fwd_bwd_ops_stream, so the following will likely fail if
                # bwd ops don't sync with bwd_ambient_stream before consuming grad.
                torch.autograd.backward(tensors=c, grad_tensors=grad)

                # See https://github.com/pytorch/pytorch/issues/47028
                # assertEquals below run on bwd_ambient_stream, so this test may also fail
                # if backward() fails to sync with bwd_ambient_stream at the end.
                # Synchronizing here works around the issue until a proper fix can be made.
                torch.cuda.synchronize()
                with torch.no_grad():
                    self.assertEqual(a.grad, grad * b)
                    self.assertEqual(b.grad, grad * a)

    def test_streaming_backwards_callback(self):
        # Tests if autograd callbacks sync properly with respect to leaf streams and
        # the user-facing stream surrounding backward(). If it fails, first suspect is
        # sync logic where  "final_callbacks_" are called in torch/csrc/autograd/engine.cpp
        MultiplyInStream = self._make_multiply_in_stream()

        size = int(1e3)
        a = torch.full((size,), 1, device="cuda", dtype=torch.float, requires_grad=True)
        b = torch.full((size,), 1, device="cuda", dtype=torch.float, requires_grad=True)

        s0 = torch.cuda.Stream()
        s1 = torch.cuda.Stream()
        s2 = torch.cuda.Stream()

        stash = []

        # sets up a nontrivial structure of leaf streams
        s0.wait_stream(torch.cuda.current_stream())
        with torch.cuda.stream(s0):
            c = MultiplyInStream.apply(a, 2)

        s1.wait_stream(torch.cuda.current_stream())
        with torch.cuda.stream(s1):
            d = MultiplyInStream.apply(b, 3)
            s1.wait_stream(s0)
            e = c * d

            def clone_leaf_grads():
                stash.append(a.grad.clone())
                stash.append(b.grad.clone())

            # Use a hook on e to install the callback
            e.register_hook(lambda grad: torch.autograd.Variable._execution_engine.queue_callback(clone_leaf_grads))

        s2.wait_stream(s1)
        with torch.cuda.stream(s2):
            e.sum().backward()
            # The autograd engine should sync s2 with all leaf streams then run the callback clone_leaf_grads on s2.
            # If those things happened properly, checking the values of the cloned grads on s2 should be safe:
            self.assertEqual(stash[0], torch.full_like(a, 6))
            self.assertEqual(stash[1], torch.full_like(a, 6))

    @unittest.skipIf(not TEST_MULTIGPU, "only one GPU detected")
    @unittest.skipIf(IS_SANDCASTLE or IS_REMOTE_GPU, "Does not work on Sandcastle")
    def test_cuda_init_race(self):
        # See https://github.com/pytorch/pytorch/issues/16559
        import subprocess
        subprocess.check_call([sys.executable, '-c', """\
import torch
import threading

def worker(rank):
    torch.tensor([1.]).cuda(rank)

t1 = threading.Thread(target=worker, args=(0,))
t2 = threading.Thread(target=worker, args=(1,))
t1.start()
t2.start()
"""])

    @unittest.skipIf(TEST_WITH_ROCM, "In ROCm, kernel asserts are disabled due to performance overhead")
    def test_fixed_cuda_assert_async(self):
        with self.assertRaisesRegex(RuntimeError, "Boolean value of Tensor with no values is ambiguous"):
            torch._assert_async(torch.tensor([], device="cuda"))
        with self.assertRaisesRegex(RuntimeError, "Boolean value of Tensor with more than one value is ambiguous"):
            torch._assert_async(torch.tensor([0, 0], device="cuda"))

        torch._assert_async(torch.tensor(1, device="cuda"))
        torch._assert_async(torch.tensor(0.1, device="cuda"))
        torch._assert_async(torch.tensor(-0.1, device="cuda"))
        torch._assert_async(torch.tensor(True, device="cuda"))
        torch._assert_async(torch.tensor(0 + 0.1j, device="cuda"))

        fail_stmts = [
            "torch._assert_async(torch.tensor(0, device='cuda'))",
            "torch._assert_async(torch.tensor(0.0, device='cuda'))",
            "torch._assert_async(torch.tensor(False, device='cuda'))",
            "torch._assert_async(torch.tensor(0 + 0j, device='cuda'))",
        ]

        import subprocess
        for stmt in fail_stmts:
            with self.subTest(stmt=stmt):
                r = subprocess.call([sys.executable, '-c', f"""\
import torch

{stmt}
torch.cuda.synchronize()
"""])
                self.assertTrue(r != 0)


    def test_grad_scaling_unscale(self, dtype=torch.float):
        inv_scale = torch.full((1,), 0.25, dtype=torch.float, device="cuda:0")
        found_inf = torch.full((1,), 0.0, dtype=torch.float, device="cuda:0")

        size = 10
        g = torch.full((size, size), 4.0, dtype=dtype, device="cuda:0")
        ginf = g.clone()
        ginf[2, 2] = float('inf')
        gnan = g.clone()
        gnan[2, 2] = float('nan')

        # Tries selected combinations of
        #  - contiguous grads
        #  - g.clone().t() which is not contiguous but still non overlapping and dense
        #  - variants of g.clone()[:, :5] which are not non overlapping and dense
        # Non overlapping and dense grads route into a multi tensor apply kernel,
        # others use a fallback per-tensor kernel, so we should try both.
        cases = (
            ([g.clone(), g.clone()], False),
            ([g.clone(), g.clone().t()], False),
            ([g.clone(), g.clone()[:, :5]], False),
            ([g.clone()[:, :5], g.clone()[:, :5]], False),
            ([g.clone(), ginf.clone()], True),
            ([g.clone(), gnan.clone()], True),
            ([g.clone(), ginf.clone()[:, :5]], True),
            ([g.clone(), gnan.clone()[:, :5]], True),
            ([ginf.clone(), g.clone()[:, :5]], True),
            ([ginf.clone()[:, :5], g.clone()[:, :5]], True),
        )

        for grads, has_inf in cases:
            found_inf.zero_()
            torch._amp_foreach_non_finite_check_and_unscale_(grads, found_inf, inv_scale)
            if has_inf:
                self.assertEqual(found_inf, 1.0)
            else:
                self.assertEqual(found_inf, 0.0)
                for grad in grads:
                    self.assertEqual(grad, torch.ones_like(grad), rtol=1e-5, atol=1e-7)

        # When passing lists with mismatched dtypes to a raw
        # _amp_foreach_non_finite_check_and_unscale_ call,
        # it's expected to fall back to single-tensor TensorIterator kernel.
        grads = [g.clone(), g.to(dtype=torch.float16)]
        torch._amp_foreach_non_finite_check_and_unscale_(grads, found_inf, inv_scale)
        for grad in grads:
            self.assertEqual(grad, torch.ones_like(grad), rtol=1e-5, atol=1e-7)

        # Passing lists with mismatched devices to a raw
        # _amp_foreach_non_finite_check_and_unscale_ call should raise errors.
        if TEST_MULTIGPU:
            with self.assertRaisesRegex(RuntimeError, r"Expected all tensors to be on the same device"):
                torch._amp_foreach_non_finite_check_and_unscale_([g.clone(), g.to(device="cuda:1")],
                                                                 found_inf,
                                                                 inv_scale)

        # Creates a list of grads with mismatched dtypes and devices, to ensure
        # scaler._unscale_grads_ organizes grads by dtype and device before calling
        # _amp_foreach_non_finite_check_and_unscale_ on each set.
        # If inject_inf >= 0, writes an inf into one grad for _unscale_grads_ to find.
        def perfect_storm_grads(inject_inf):
            grads = [g.clone(), g.clone()[:, :5], g.to(dtype=torch.float16), g.to(dtype=torch.float16)]
            if TEST_MULTIGPU:
                grads += [g.to(device="cuda:1"),
                          g.to(device="cuda:1")[:, :5],
                          g.to(device="cuda:1", dtype=torch.float16),
                          g.to(device="cuda:1", dtype=torch.float16)]
            if inject_inf >= 0:
                grads[inject_inf][2, 2] = float('inf')
            return grads

        scaler = torch.cuda.amp.GradScaler()
        dummy_params = [torch.empty_like(g) for g in perfect_storm_grads(-1)]
        dummy_opt = torch.optim.SGD(dummy_params, lr=1.)

        # Ensures the inf/nan checking can find an inf injected onto any grad in the perfect storm.
        for inject_inf in range(-1, len(dummy_params)):
            found_inf = torch.full((1,), 0.0, dtype=torch.float, device="cuda:0")
            grads = perfect_storm_grads(inject_inf)
            for i, p in enumerate(dummy_params):
                p.grad = grads[i]
            found_inf_per_device = scaler._unscale_grads_(dummy_opt, inv_scale, found_inf, True)
            if inject_inf < 0:
                # No inf was injected, ensures unscaling worked normally.
                self.assertTrue(sum(v.item() for v in found_inf_per_device.values()) == 0)
                for grad in grads:
                    self.assertEqual(grad, torch.ones_like(grad), rtol=1e-5, atol=1e-7)
            else:
                # inf was injected, ensures inf was found.
                self.assertTrue(sum(v.item() for v in found_inf_per_device.values()) == 1)

    def test_grad_scaling_update_scale(self, device="cuda", dtype=torch.float):
        growth = 2.0
        backoff = 0.25
        growth_interval = 2
        scale = torch.full((1,), 4.0, dtype=dtype, device=device)
        growth_tracker = torch.full((1,), 0.0, dtype=torch.int32, device=device)
        found_inf = torch.full((1,), 0.0, dtype=torch.float, device="cuda:0")

        # Simulates 2 consecutive unskipped iterations
        torch._amp_update_scale_(scale, growth_tracker, found_inf, growth, backoff, growth_interval)
        self.assertEqual(growth_tracker, 1)
        self.assertEqual(scale, 4.0)
        torch._amp_update_scale_(scale, growth_tracker, found_inf, growth, backoff, growth_interval)
        self.assertEqual(growth_tracker, 0)
        self.assertEqual(scale, 8.0)

        # Simulates a skipped iteration
        found_inf.fill_(1.0)
        torch._amp_update_scale_(scale, growth_tracker, found_inf, growth, backoff, growth_interval)
        self.assertEqual(growth_tracker, 0)
        self.assertEqual(scale, 2.0)

    def test_grad_scaling_unscale_sparse(self, device="cuda", dtype=torch.float):
        scaler = torch.cuda.amp.GradScaler()

        inv_scale = torch.full((1,), 0.25, dtype=dtype, device=device)
        found_inf = torch.empty((1,), dtype=dtype, device=device)
        cur = found_inf.device

        # As of d0c925f (4/16/20), docs are unclear about best API for sparse cuda tensor construction.
        # https://pytorch.org/docs/master/tensors.html shows torch.sparse_coo_tensor(...), but it has no docstring.
        # The same page shows several tensors with layout=torch.sparse_coo, but no constructors using that layout.
        # Meanwhile, https://pytorch.org/docs/master/sparse.html shows torch.sparse.FloatTensor(...), which looks
        # legacy and does not accept a device="cuda" kwarg.  Going with torch.sparse_coo_tensor.
        i = torch.tensor([[0, 1, 1],
                          [2, 0, 2]], device="cuda", dtype=torch.int64)
        v = torch.tensor([16., 32., 64.], device="cuda", dtype=torch.float)
        s = torch.sparse_coo_tensor(i, v, torch.Size([2, 3]), device="cuda", dtype=dtype)

        p = s.clone()
        assert p.is_sparse
        opt = torch.optim.SGD([p], lr=1.)

        p.grad = s.clone()
        found_inf.zero_()
        found_inf = scaler._unscale_grads_(opt, inv_scale, found_inf, False)[cur]
        self.assertEqual(found_inf, 0.0)
        self.assertEqual(p.grad.to_dense(), (s / 4).to_dense())

        v = torch.FloatTensor([16., 32., float('inf')])
        p.grad = torch.sparse_coo_tensor(i, v, torch.Size([2, 3]), device="cuda", dtype=dtype)
        found_inf.zero_()
        found_inf = scaler._unscale_grads_(opt, inv_scale, found_inf, False)[cur]
        self.assertEqual(found_inf, 1.0)

        v = torch.FloatTensor([16., 32., float('nan')])
        p.grad = torch.sparse_coo_tensor(i, v, torch.Size([2, 3]), device="cuda", dtype=dtype)
        found_inf.zero_()
        found_inf = scaler._unscale_grads_(opt, inv_scale, found_inf, False)[cur]
        self.assertEqual(found_inf, 1.0)

        p = s.clone().half()
        assert p.is_sparse
        opt = torch.optim.SGD([p], lr=1.)

        p.grad = s.clone().half()
        found_inf.zero_()
        found_inf = scaler._unscale_grads_(opt, inv_scale, found_inf, True)[cur]
        self.assertEqual(found_inf, 0.0)
        self.assertEqual(p.grad.to_dense(), (s.half() / 4).to_dense())

        # Creates fp16 sparse tensor with duplicated indices (uncoalesced).  The uncoalesced representation
        # does not overflow in fp16, but the coalesced representation would, because 64000 + 64000 > fp16 max.
        # _amp_non_finite_check_and_unscale_ should report an overflow here.
        i = torch.LongTensor([[0, 1, 0],
                              [2, 0, 2]])
        v = torch.FloatTensor([64000., 32., 64000.])
        p.grad = torch.sparse_coo_tensor(i, v, torch.Size([2, 3]), device="cuda", dtype=torch.float16)
        found_inf.zero_()
        found_inf = scaler._unscale_grads_(opt, inv_scale, found_inf, True)[cur]
        self.assertEqual(found_inf, 1.0)

    @unittest.skipIf(not TEST_MULTIGPU, "only one GPU detected")
    def test_grad_scaling_device_as_key(self):
        # Ensure that different instances of "device" objects that point to the same device
        # are treated as identical keys by dicts.  GradScaler relies on this behavior, and may
        # error otherwise in a way that's difficult to detect (a silent performance hit).
        d = {}
        t = torch.empty((1,), device="cuda:0")
        dev0a = torch.device("cuda:0")
        dev0b = torch.device("cuda:0")
        dev1a = torch.device("cuda:1")
        dev1b = torch.device("cuda:1")

        self.assertTrue(hash(dev0a) == hash(dev0b))
        self.assertTrue(hash(dev1a) == hash(dev1b))

        d[dev0a] = "0a"
        d[dev0b] = "0b"
        self.assertTrue(len(d) == 1)
        self.assertTrue(d[dev0a] == "0b")
        d[t.device] = "t"
        self.assertTrue(len(d) == 1)
        self.assertTrue(d[dev0a] == "t")

        d[dev1a] = "1a"
        d[dev1b] = "1b"
        self.assertTrue(len(d) == 2)
        self.assertTrue(d[dev1a] == "1b")

    @unittest.skipIf(not TEST_MULTIGPU, "only one GPU detected")
    def test_grad_scaling_scale(self):
        scaler = torch.cuda.amp.GradScaler(init_scale=2.)
        t0 = torch.full((1,), 4.0, dtype=torch.float32, device="cuda:0")
        t1 = torch.full((1,), 4.0, dtype=torch.float32, device="cuda:1")
        # Create some nested iterables of tensors on different devices.
        outputs = (t1.clone(), (t0.clone(), t1.clone()), [t0.clone(), (t1.clone(), t0.clone())])
        outputs = scaler.scale(outputs)
        self.assertTrue(outputs[0] == 8.0 and outputs[1][0] == 8.0 and outputs[1][1] == 8.0 and
                        outputs[2][0] == 8.0 and outputs[2][1][0] == 8.0 and outputs[2][1][1] == 8.0)
        self.assertTrue(scaler._scale.device == t1.device)

    def test_grad_scaling_state_dict(self):
        for lazy_init_scale in True, False:
            s0 = torch.cuda.amp.GradScaler(init_scale=3., growth_factor=4., backoff_factor=.5, growth_interval=2)
            s1 = torch.cuda.amp.GradScaler(init_scale=6., growth_factor=7., backoff_factor=.8, growth_interval=1)

            # sets a random value for load_state_dict to overwrite
            s1._init_growth_tracker = 7

            if lazy_init_scale:
                # Dummy scale() call to ensure the scale tensor is lazily initialized.
                s1.scale(torch.full((1,), 4.0, dtype=torch.float32, device="cuda:0"))
                self.assertTrue(isinstance(s1._scale, torch.cuda.FloatTensor))

            s1.load_state_dict(s0.state_dict())

            self.assertEqual(s1.get_scale(), 3.)
            self.assertEqual(s1.get_growth_factor(), 4.)
            self.assertEqual(s1.get_backoff_factor(), .5)
            self.assertEqual(s1.get_growth_interval(), 2)
            self.assertEqual(s1._init_growth_tracker, 0)

    def _create_scaling_models_optimizers(self, device="cuda", optimizer_ctor=torch.optim.SGD, optimizer_kwargs=None):
        # Create a module+optimizer that will use scaling, and a control module+optimizer
        # that will not use scaling, against which the scaling-enabled module+optimizer can be compared.
        mod_control = torch.nn.Sequential(torch.nn.Linear(8, 8), torch.nn.Linear(8, 8)).to(device=device)
        mod_scaling = torch.nn.Sequential(torch.nn.Linear(8, 8), torch.nn.Linear(8, 8)).to(device=device)
        with torch.no_grad():
            for c, s in zip(mod_control.parameters(), mod_scaling.parameters()):
                s.copy_(c)

        kwargs = {"lr": 1.0}
        if optimizer_kwargs is not None:
            kwargs.update(optimizer_kwargs)
        opt_control = optimizer_ctor(mod_control.parameters(), **kwargs)
        opt_scaling = optimizer_ctor(mod_scaling.parameters(), **kwargs)

        return mod_control, mod_scaling, opt_control, opt_scaling

    def _create_scaling_case(self, device="cuda", dtype=torch.float, optimizer_ctor=torch.optim.SGD, optimizer_kwargs=None):
        data = [(torch.randn((8, 8), dtype=dtype, device=device), torch.randn((8, 8), dtype=dtype, device=device)),
                (torch.randn((8, 8), dtype=dtype, device=device), torch.randn((8, 8), dtype=dtype, device=device)),
                (torch.randn((8, 8), dtype=dtype, device=device), torch.randn((8, 8), dtype=dtype, device=device)),
                (torch.randn((8, 8), dtype=dtype, device=device), torch.randn((8, 8), dtype=dtype, device=device))]

        loss_fn = torch.nn.MSELoss().cuda()

        skip_iter = 2

        return self._create_scaling_models_optimizers(
            device=device, optimizer_ctor=optimizer_ctor, optimizer_kwargs=optimizer_kwargs,
        ) + (data, loss_fn, skip_iter)

    # _run_scaling_case generalizes some single-optimizer test logic to avoid too much copy-pasting below.
    def _run_scaling_case(self, run, unskipped, skipped, atol=1e-7, optimizer_ctor=torch.optim.SGD, optimizer_kwargs=None):
        # Ensure scaling can be disabled without changing user control flow.
        for enabled in True, False:
            (
                mod_control, mod_scaling, opt_control, opt_scaling, data, loss_fn, skip_iter,
            ) = self._create_scaling_case(optimizer_ctor=optimizer_ctor, optimizer_kwargs=optimizer_kwargs)

            # For functionality, test with a modest initial scale, and an unrealistically-large growth factor
            # so any potential errors with the growth factor handling will be magnified.
            scaler = torch.cuda.amp.GradScaler(init_scale=128., growth_factor=2.0, enabled=enabled, growth_interval=1)

            _ = run(data, mod_control, opt_control, scaler, loss_fn, skip_iter, False)
            ret = run(data, mod_scaling, opt_scaling, scaler, loss_fn, skip_iter, True)

            # Allows run() to optionally return a different scaler instance.
            scaler = ret if ret else scaler

            # If scaling was enabled, the scale factor should have been multiplied by the growth factor
            # len(data) - skipped times and the backoff factor "skipped" times.
            if enabled:
                net_growth = scaler.get_growth_factor()**unskipped if unskipped > 0 else 1.0
                net_backoff = scaler.get_backoff_factor()**skipped if skipped > 0 else 1.0
                self.assertTrue(scaler.get_scale() == (128. * net_growth * net_backoff))
            else:
                self.assertTrue(scaler.get_scale() == 1.0)

            for c, s in zip(mod_control.parameters(), mod_scaling.parameters()):
                self.assertEqual(c.grad, s.grad, atol=atol, rtol=1e-05)

                c_state, s_state = opt_control.state[c], opt_scaling.state[s]
                for k in c_state:
                    self.assertEqual(c_state[k], s_state[k], atol=atol, rtol=1e-05, msg=k)

                self.assertEqual(c, s, atol=atol, rtol=1e-05)

    # Compares no scaling + no autocasting against scaling + autocasting.
    def _grad_scaling_autocast_test(self, *, atol=1e-3, optimizer_ctor=torch.optim.SGD, optimizer_kwargs=None):
        try_pickle = False

        def run(data, model, optimizer, scaler, loss_fn, skip_iter, try_scaling_api):
            for i, (input, target) in enumerate(data):
                optimizer.zero_grad()
                with torch.autocast('cuda', enabled=try_scaling_api):
                    output = model(input)
                    loss = loss_fn(output, target)
                if try_scaling_api:
                    scaler.scale(loss).backward()
                    if i == skip_iter and scaler.is_enabled():
                        with torch.no_grad():
                            model[1].weight.grad.fill_(float('inf'))
                    scaler.step(optimizer)
                    scaler.update()
                    if try_pickle:
                        scaler = pickle.loads(pickle.dumps(scaler))
                else:
                    loss.backward()
                    if (not scaler.is_enabled()) or (i != skip_iter):
                        optimizer.step()
            return scaler

        # NOTE(mkozuki): With current way of testing, `torch.optim.Adam` is failing in spite of `foreach` and `fused`.
        #   Giving some flexibility to this test might help.
        context = contextlib.nullcontext
        if optimizer_ctor in (torch.optim.Adam,):
            from functools import partial
            context = partial(self.assertRaises, AssertionError)
        with context():
            # sets atol=1e-3 because we're comparing pure fp32 arithmetic vs a mixture of fp16 and fp32
            self._run_scaling_case(
                run, unskipped=3, skipped=1, atol=atol, optimizer_ctor=optimizer_ctor, optimizer_kwargs=optimizer_kwargs,
            )
            # this will be picked up by try_pickle within run():
            try_pickle = True
            self._run_scaling_case(
                run, unskipped=3, skipped=1, atol=atol, optimizer_ctor=optimizer_ctor, optimizer_kwargs=optimizer_kwargs,
            )

    def test_grad_scaling_autocast(self):
        for optimizer_ctor in (torch.optim.SGD, torch.optim.Adam):
            self._grad_scaling_autocast_test(optimizer_ctor=optimizer_ctor)

    def test_grad_scaling_autocast_foreach(self):
        for optimizer_ctor in (torch.optim.SGD, torch.optim.Adam):
            self._grad_scaling_autocast_test(optimizer_ctor=optimizer_ctor, optimizer_kwargs={"foreach": True})

    def test_grad_scaling_autocast_fused(self):
        self._grad_scaling_autocast_test(optimizer_ctor=torch.optim.Adam, optimizer_kwargs={"fused": True})

    def test_grad_scaling_autocast_fused_optimizers(self):
        for optimizer_ctor, optimizer_kwargs in (
            (torch.optim.Adam, {"fused": True, "amsgrad": False}),
            (torch.optim.Adam, {"fused": True, "amsgrad": True}),
        ):
            self._grad_scaling_autocast_fused_optimizers(
                optimizer_ctor=optimizer_ctor, optimizer_kwargs=optimizer_kwargs)

    def _grad_scaling_autocast_fused_optimizers(self, optimizer_ctor, optimizer_kwargs):
        (
            mod_control, mod_scaling, opt_control, opt_scaling, data, loss_fn, _,
        ) = self._create_scaling_case(optimizer_ctor=optimizer_ctor, optimizer_kwargs=optimizer_kwargs)
        kwargs = deepcopy(optimizer_kwargs)
        kwargs["fused"] = False
        opt_control = optimizer_ctor(mod_control.parameters(), lr=1.0, **kwargs)

        scaler = torch.cuda.amp.GradScaler(init_scale=128.0)

        for input, target in data:
            opt_control.zero_grad()
            with torch.autocast('cuda'):
                output_control = mod_control(input)
                loss_control = loss_fn(output_control, target)
            scaler.scale(loss_control).backward()
            scaler.step(opt_control)
            scaler.update()

            opt_scaling.zero_grad()
            with torch.autocast('cuda'):
                output_scaling = mod_scaling(input)
                loss_scaling = loss_fn(output_scaling, target)
            scaler.scale(loss_scaling).backward()
            scaler.step(opt_scaling)
            scaler.update()

            self.assertEqual(loss_control, loss_scaling)
            for param_control, param_scaling in zip(mod_control.parameters(), mod_scaling.parameters()):
                self.assertEqual(param_control.grad, param_scaling.grad)
                self.assertEqual(param_control, param_scaling)

                state_control, state_scaling = opt_control.state[param_control], opt_scaling.state[param_scaling]

                for k in state_control:
                    actual = state_scaling[k]
                    if k == "step":
                        actual = actual.squeeze()
                    self.assertEqual(state_control[k], actual, msg=k)

    def test_grad_scaling_clipping(self):
        def run(data, model, optimizer, scaler, loss_fn, skip_iter, try_scaling_api):
            max_norm = 0.2  # A reasonable value that actually has an effect, based on printouts of grads
            for i, (input, target) in enumerate(data):
                optimizer.zero_grad()
                output = model(input)
                loss = loss_fn(output, target)
                if try_scaling_api:
                    scaler.scale(loss).backward()
                    torch.nn.utils.clip_grad_norm_(model.parameters(), max_norm * scaler.get_scale())
                    if i == skip_iter and scaler.is_enabled():
                        model[1].weight.grad.data.fill_(float('inf'))
                    scaler.step(optimizer)
                    scaler.update()
                else:
                    loss.backward()
                    torch.nn.utils.clip_grad_norm_(model.parameters(), max_norm)
                    if (not scaler.is_enabled()) or (i != skip_iter):
                        optimizer.step()

        self._run_scaling_case(run, unskipped=3, skipped=1, atol=1e-5)

    def test_grad_scaling_clipping_separate_unscale(self):
        def run(data, model, optimizer, scaler, loss_fn, skip_iter, try_scaling_api):
            max_norm = 0.2  # A reasonable value that actually has an effect, based on printouts of grads
            for i, (input, target) in enumerate(data):
                optimizer.zero_grad()
                output = model(input)
                loss = loss_fn(output, target)
                if try_scaling_api:
                    scaler.scale(loss).backward()
                    if i == skip_iter and scaler.is_enabled():
                        model[1].weight.grad.data.fill_(float('inf'))
                    scaler.unscale_(optimizer)
                    torch.nn.utils.clip_grad_norm_(model.parameters(), max_norm, error_if_nonfinite=False)
                    scaler.step(optimizer)
                    scaler.update()
                else:
                    loss.backward()
                    torch.nn.utils.clip_grad_norm_(model.parameters(), max_norm)
                    if (not scaler.is_enabled()) or (i != skip_iter):
                        optimizer.step()

        self._run_scaling_case(run, unskipped=3, skipped=1)

    @unittest.skipIf(IS_WINDOWS, 'FIXME: fix this test for Windows')
    def test_grad_scaling_penalty(self):
        def run(data, model, optimizer, scaler, loss_fn, skip_iter, try_scaling_api):
            for i, (input, target) in enumerate(data):
                optimizer.zero_grad()
                output = model(input)
                loss = loss_fn(output, target)

                if try_scaling_api:
                    grad_params = torch.autograd.grad(scaler.scale(loss),
                                                      model.parameters(), create_graph=True)
                    inv_scale = 1. / scaler.get_scale()
                    grad_params = [p * inv_scale for p in grad_params]
                else:
                    grad_params = torch.autograd.grad(loss, model.parameters(), create_graph=True)

                grad_norm = 0
                for grad in grad_params:
                    grad_norm += grad.pow(2).sum()
                grad_norm = grad_norm.sqrt()
                loss = loss + grad_norm

                if try_scaling_api:
                    scaler.scale(loss).backward()
                    if i == skip_iter and scaler.is_enabled():
                        model[1].weight.grad.data.fill_(float('inf'))
                    scaler.step(optimizer)
                    scaler.update()
                else:
                    loss.backward()
                    if (not scaler.is_enabled()) or (i != skip_iter):
                        optimizer.step()

        self._run_scaling_case(run, unskipped=3, skipped=1)

    def test_grad_scaling_accumulation(self):
        def run(data, model, optimizer, scaler, loss_fn, skip_iter, try_scaling_api):
            iters_to_accumulate = 2
            for i, (input, target) in enumerate(data):
                output = model(input)
                loss = loss_fn(output, target)
                loss = loss / iters_to_accumulate
                if try_scaling_api:
                    scaler.scale(loss).backward()
                else:
                    loss.backward()
                if (i + 1) % iters_to_accumulate == 0:
                    if try_scaling_api:
                        scaler.step(optimizer)
                        scaler.update()
                        optimizer.zero_grad()
                    else:
                        optimizer.step()
                        optimizer.zero_grad()

        self._run_scaling_case(run, unskipped=2, skipped=0)

    def test_grad_scaling_multiple(self):
        # Tests gradient scaling with 2 models and 2 optimizers that both receive gradients from 2 losses.
        # Some of the logic here cannot reuse the generic helper functions created for the 1-optimizer cases.
        for enabled in True, False:
            mod_control0, mod_scaling0, opt_control0, opt_scaling0, data, loss_fn, skip_iter = \
                self._create_scaling_case()
            mod_control1, mod_scaling1, opt_control1, opt_scaling1 = \
                self._create_scaling_models_optimizers()

            scaler = torch.cuda.amp.GradScaler(init_scale=128., growth_factor=2.0, enabled=enabled, growth_interval=1)

            def run(model0, model1, optimizer0, optimizer1, try_scaling_api):
                for i, (input, target) in enumerate(data):
                    optimizer0.zero_grad()
                    optimizer1.zero_grad()
                    output0 = model0(input)
                    output1 = model1(input)
                    loss0 = loss_fn(0.3 * output0 + 0.7 * output1, target)
                    loss1 = loss_fn(0.6 * output0 - 0.4 * output1, target)

                    if try_scaling_api:
                        scaler.scale(loss0).backward(retain_graph=True)
                        scaler.scale(loss1).backward()
                        if i == skip_iter and scaler.is_enabled():
                            model1[1].weight.grad.data.fill_(float('inf'))

                        # As an additional stress test, separately unscale for one of the optimizers.
                        scaler.unscale_(optimizer0)

                        scaler.step(optimizer0)
                        scaler.step(optimizer1)
                        scaler.update()
                    else:
                        loss0.backward(retain_graph=True)
                        loss1.backward()
                        optimizer0.step()
                        if (not scaler.is_enabled()) or (i != skip_iter):
                            optimizer1.step()

            run(mod_control0, mod_control1, opt_control0, opt_control1, False)
            run(mod_scaling0, mod_scaling1, opt_scaling0, opt_scaling1, True)

            # The loss scale should have been multiplied by the growth factor 3 times and the backoff factor once.
            self.assertTrue(scaler.get_scale() == (128. * scaler.get_growth_factor()**3 *
                                                   scaler.get_backoff_factor()**1) if enabled else 1.0)

            for c, s in zip(chain(mod_control0.parameters(), mod_control1.parameters()),
                            chain(mod_scaling0.parameters(), mod_scaling1.parameters())):
                self.assertEqual(c, s, rtol=1e-5, atol=1e-7)

    @unittest.skipIf(not TEST_MULTIGPU, "only one GPU detected")
    def test_grad_scaling_multigpu(self):
        # Same as above, but runs some of the models on device 1.
        # GradScaler should transparently handle losses and gradients on multiple devices.
        # This test could be combined with the test above, but I think it makes sense to treat
        # multi-GPU operations separately.
        dev0 = torch.device("cuda:0")
        dev1 = torch.device("cuda:1")

        for enabled in True, False:
            mod_control0, mod_scaling0, opt_control0, opt_scaling0, data, loss_fn, skip_iter = \
                self._create_scaling_case()
            mod_control1, mod_scaling1, opt_control1, opt_scaling1 = \
                self._create_scaling_models_optimizers(device=dev1)

            scaler = torch.cuda.amp.GradScaler(init_scale=128., growth_factor=2.0, enabled=enabled, growth_interval=1)

            def run(model0, model1, optimizer0, optimizer1, try_scaling_api):
                for i, (input, target) in enumerate(data):
                    optimizer0.zero_grad()
                    optimizer1.zero_grad()
                    output0 = model0(input)
                    output1 = model1(input.to(dev1))
                    loss0 = loss_fn(0.3 * output0 + 0.7 * output1.to(dev0), target)
                    loss1 = loss_fn(0.6 * output0.to(dev1) - 0.4 * output1, target.to(dev1))

                    if try_scaling_api:
                        scaler.scale(loss0).backward(retain_graph=True)
                        scaler.scale(loss1).backward()
                        if i == skip_iter and scaler.is_enabled():
                            model1[1].weight.grad.data.fill_(float('inf'))

                        # As an additional stress test, separately unscale for one of the optimizers.
                        scaler.unscale_(optimizer0)

                        scaler.step(optimizer0)
                        scaler.step(optimizer1)

                        # Make sure the found_infs were collected properly across optimizers and devices.
                        if scaler.is_enabled():
                            self.assertTrue(len(scaler._found_inf_per_device(optimizer0)) == 1)
                            self.assertTrue(len(scaler._found_inf_per_device(optimizer1)) == 1)
                            self.assertTrue(scaler._found_inf_per_device(optimizer0)[dev0].item() == 0.)
                            self.assertTrue(scaler._found_inf_per_device(optimizer1)[dev1].item() ==
                                            float(i == skip_iter))

                        scaler.update()
                    else:
                        loss0.backward(retain_graph=True)
                        loss1.backward()
                        optimizer0.step()
                        if (not scaler.is_enabled()) or (i != skip_iter):
                            optimizer1.step()

            run(mod_control0, mod_control1, opt_control0, opt_control1, False)
            run(mod_scaling0, mod_scaling1, opt_scaling0, opt_scaling1, True)

            # The loss scale should have been multiplied by the growth factor 3 times and the backoff factor once.
            self.assertTrue(scaler.get_scale() == (128. * scaler.get_growth_factor()**3 *
                                                   scaler.get_backoff_factor()**1) if enabled else 1.0)

            # Copy mod_control1 and mod_scaling1 back the device 0 for comparison
            mod_control1.to(dev0)
            mod_scaling1.to(dev0)

            for c, s in zip(chain(mod_control0.parameters(), mod_control1.parameters()),
                            chain(mod_scaling0.parameters(), mod_scaling1.parameters())):
                self.assertEqual(c, s, rtol=1e-5, atol=1e-7)

    @unittest.skipIf(TEST_CUDAMALLOCASYNC, "FAIL")
    def test_cublas_multiple_threads_same_device(self):
        # Note, these parameters should be very carefully tuned
        # Too small number makes it hard for the racing condition
        # to happen, while too large number sometimes cause hang
        size = 1024
        num_threads = 2
        trials = 3
        test_iters = 100

        weight = torch.ones((size, size), device='cuda')
        results = {}
        barrier = threading.Barrier(num_threads)

        def _worker(t):
            my_stream = torch.cuda.Stream()
            # Hard sync so we don't need to worry about creating and using tensors
            # across streams or the fact that default streams are thread-local.
            # Those issues are not the target of this test.
            torch.cuda.synchronize()
            # Line up threads to increase likelihood of race conditions.
            barrier.wait()
            with torch.cuda.stream(my_stream):
                for i in range(test_iters):
                    # If all threads are sharing the same cublas handle,
                    # the following sequence may occur:
                    # thread 0 calls cublasSetStream()
                    # thread 1 calls cublasSetStream()
                    # thread 0 launches its raw gemm, which it thinks is in
                    #          its own stream, but is actually in thread 1's stream.
                    # thread 0 enqueues its div_, which IS is its own stream,
                    #          but actually now races with its gemm.
                    results[t] = torch.mm(results[t], weight)
                    results[t].div_(float(size))
            torch.cuda.synchronize()

        for _ in range(trials):
            for t in range(num_threads):
                results[t] = torch.ones((size, size), device='cuda')

            threads = [threading.Thread(target=_worker,
                                        args=(t,)) for t in range(num_threads)]

            for thread in threads:
                thread.start()
            for thread in threads:
                thread.join()

            for t in range(num_threads):
                self.assertEqual(results[t].sum().item(), size * size)

    # Test is flaky on Windows (https://github.com/pytorch/pytorch/issues/57401)
    @unittest.skipIf(IS_WINDOWS, 'Test is flaky on Windows (see issue 57401)')
    @unittest.skipIf(not TEST_CUDNN, 'CUDNN not available')
    @skipIfRocm
    def test_cudnn_multiple_threads_same_device(self):
        # This function is intended to test the lazy creation and reuse of per-thread
        # cudnn handles on each device in aten/src/ATen/cudnn/Handles.cpp.
        # Failure here likely indicates something wrong with that logic.
        weight = torch.ones((1, 1, 2, 2), device='cuda')

        results = {}

        num_threads = 2
        trials = 3
        test_iters = 1000
        barrier = threading.Barrier(num_threads)

        with torch.backends.cudnn.flags(enabled=True):
            def _worker(t):
                my_stream = torch.cuda.Stream()
                # Hard sync so we don't need to worry about creating and using tensors
                # across streams or the fact that default streams are thread-local.
                # Those issues are not the target of this test.
                torch.cuda.synchronize()
                # Line up threads to increase likelihood of race conditions.
                barrier.wait()
                with torch.cuda.stream(my_stream):
                    for _ in range(test_iters):
                        # If all threads are sharing the same cudnn handle,
                        # the following sequence may occur:
                        # thread 0 calls setCuDNNStreamToCurrent()
                        # thread 1 calls setCuDNNStreamToCurrent()
                        # thread 0 launches its raw convolution, which it thinks is in
                        #          its own stream, but is actually in thread 1's stream.
                        # thread 0 enqueues its div_, which IS is its own stream,
                        #          but now races with its convolution.
                        results[t] = torch.nn.functional.conv2d(results[t], weight, padding=0)
                        results[t].div_(4.0)
                torch.cuda.synchronize()

            for _ in range(trials):
                for t in range(num_threads):
                    results[t] = torch.ones((1, 1, 2048, 2048), device='cuda')

                threads = [threading.Thread(target=_worker,
                                            args=(t,)) for t in range(num_threads)]

                for thread in threads:
                    thread.start()
                for thread in threads:
                    thread.join()

                for t in range(num_threads):
                    self.assertEqual(results[t].sum().item(),
                                     (2048 - test_iters) * (2048 - test_iters))

    def test_cusparse_multiple_threads_same_device(self):
        size = 1024
        num_threads = 2
        trials = 3
        test_iters = 500

        def ones_sparse(size):
            a = torch.arange(size, device='cuda')
            indices = torch.cartesian_prod(a, a).t()
            values = torch.ones(size * size, device='cuda')
            return torch.sparse_coo_tensor(indices, values)

        weight = ones_sparse(size)
        results = {}
        barrier = threading.Barrier(num_threads)

        def _worker(t):
            my_stream = torch.cuda.Stream()
            # Hard sync so we don't need to worry about creating and using tensors
            # across streams or the fact that default streams are thread-local.
            # Those issues are not the target of this test.
            torch.cuda.synchronize()
            # Line up threads to increase likelihood of race conditions.
            barrier.wait()
            with torch.cuda.stream(my_stream):
                for i in range(test_iters):
                    # If all threads are sharing the same cublas handle,
                    # the following sequence may occur:
                    # thread 0 calls cublasSetStream()
                    # thread 1 calls cublasSetStream()
                    # thread 0 launches its raw gemm, which it thinks is in
                    #          its own stream, but is actually in thread 1's stream.
                    # thread 0 enqueues its div_, which IS is its own stream,
                    #          but actually now races with its gemm.
                    results[t] = weight.mm(results[t])
                    results[t].div_(float(size))
            torch.cuda.synchronize()

        for _ in range(trials):
            for t in range(num_threads):
                results[t] = torch.ones((size, size), device='cuda')

            threads = [threading.Thread(target=_worker,
                                        args=(t,)) for t in range(num_threads)]

            for thread in threads:
                thread.start()
            for thread in threads:
                thread.join()

            for t in range(num_threads):
                self.assertEqual(results[t].sum().item(), size * size)

    def _run_autocast_outofplace(self, op, args, run_as_type, out_type=None, module=torch, add_kwargs=None):
        # helper to cast args
        def cast(val, to_type):
            if isinstance(val, torch.Tensor):
                return val.to(to_type) if val.is_floating_point() else val
            elif isinstance(val, collections.abc.Iterable):
                return type(val)(cast(v, to_type) for v in val)
            else:
                return val

        if add_kwargs is None:
            add_kwargs = {}
        fast_dtype = torch.bfloat16 if run_as_type == torch.bfloat16 else torch.float16
        self.assertFalse(torch.is_autocast_enabled())
        with torch.autocast('cuda', dtype=fast_dtype):
            self.assertTrue(torch.is_autocast_enabled())

            out_type = out_type if out_type is not None else run_as_type
            output = output_method = None

            # Try module.* variant, if requested:
            if module is not None and hasattr(module, op):
                output = getattr(module, op)(*args, **add_kwargs)
                if isinstance(output, torch.Tensor):
                    self.assertTrue(out_type == output.dtype,
                                    "autocast for torch.{} produced {}, should produce {}"
                                    .format(op, output.dtype, out_type))

            # Try Tensor.* variant:
            if hasattr(torch.Tensor, op):
                output_method = getattr(args[0], op)(*args[1:], **add_kwargs)
                if isinstance(output_method, torch.Tensor):
                    self.assertTrue(out_type == output_method.dtype,
                                    "autocast for torch.{} produced {}, should produce torch.{}"
                                    .format(op, output_method.dtype, out_type))

            self.assertTrue((output is not None) or (output_method is not None),
                            "{} not found as an attribute on either Tensor or the requested module {}".format(
                            op, module))

            # Accounts for ops that return Tensors, iterables, and other non-Tensors.
            # For example, lstm_cell returns a tuple and equal returns bool.
            def compare(first, second):
                if isinstance(first, torch.Tensor):
                    return torch.equal(first, second)
                elif isinstance(first, collections.abc.Iterable):
                    return all(compare(f, s) for f, s in zip(first, second))
                else:
                    return first == second

            # If both torch.* and Tensor.* variants were found, check outputs are identical
            if (output is not None) and (output_method is not None):
                self.assertTrue(type(output) == type(output_method))
                comparison = compare(output, output_method)
                self.assertTrue(comparison, "torch.{0} result did not match Tensor.{0} result".format(op))

            # Compare numerics to Python-side "autocasting" that (we expect) does the same thing
            # as the C++-side autocasting, and should be bitwise accurate.
            output_to_compare = output if output is not None else output_method
            with torch.autocast('cuda', enabled=False):
                self.assertFalse(torch.is_autocast_enabled())

                if module is not None and hasattr(module, op):
                    control = getattr(module, op)(*cast(args, run_as_type), **add_kwargs)
                else:
                    control = getattr(args[0].to(run_as_type), op)(*cast(args[1:], run_as_type), **add_kwargs)
                self.assertTrue(type(output_to_compare) == type(control))
                comparison = compare(output_to_compare, control)
                self.assertTrue(comparison, "torch.{} result did not match control".format(op))
            self.assertTrue(torch.is_autocast_enabled())
        self.assertFalse(torch.is_autocast_enabled())

    def args_maybe_kwargs(self, op_with_args):
        if len(op_with_args) == 2:
            return op_with_args[0], op_with_args[1], {}
        else:
            return op_with_args[0], op_with_args[1], op_with_args[2]

    @unittest.skipIf(not TEST_CUDNN, 'CUDNN not available')
    def test_autocast_torch_fp16(self):
        with torch.backends.cudnn.flags(enabled=True, deterministic=True):
            for op_with_args in self.autocast_lists.torch_fp16:
                skip_test = False
                op, args = op_with_args[0], op_with_args[1]
                if len(op_with_args) == 3:
                    skip_test = op_with_args[2]  # TEST_WITH_ROCM
                if not skip_test:
                    self._run_autocast_outofplace(op, args, torch.float16)

    @unittest.skipIf(not TEST_CUDNN, 'CUDNN not available')
    def test_autocast_torch_bf16(self):
        with torch.backends.cudnn.flags(enabled=True, deterministic=True):
            for op_with_args in self.autocast_lists.torch_fp16:
                skip_test = False
                op, args = op_with_args[0], op_with_args[1]
                if len(op_with_args) == 3:
                    skip_test = op_with_args[2]  # TEST_WITH_ROCM
                should_error_from_cudnn = 'cudnn' in op and \
                    ('TORCH_CUDNN_V8_API_DISABLED' in os.environ and
                     int(os.environ['TORCH_CUDNN_V8_API_DISABLED']) or
                     torch.cuda.get_device_capability() < (8, 0))
                should_error_from_not_implemented = should_error_from_cudnn or 'thnn' in op \
                    or 'fused' in op or 'gru' in op or op == '_thnn_fused_lstm_cell' or op == 'lstm_cell'
                if not skip_test:
                    if should_error_from_not_implemented:
                        with self.assertRaises(RuntimeError, msg=str(op) + ' should not be supported for bfloat16!'):
                            self._run_autocast_outofplace(op, args, torch.bfloat16)
                    else:
                        if torch.cuda.is_bf16_supported():
                            self._run_autocast_outofplace(op, args, torch.bfloat16)
                        else:
                            with self.assertRaisesRegex(RuntimeError, 'Device does not support bfloat16'):
                                self._run_autocast_outofplace(op, args, torch.bfloat16)

    @unittest.skipIf(not TEST_CUDNN, 'CUDNN not available')
    def test_autocast_torch_fp32(self):
        for op_with_args in self.autocast_lists.torch_fp32:
            op, args, maybe_kwargs = self.args_maybe_kwargs(op_with_args)
            self._run_autocast_outofplace(op, args, torch.float32, add_kwargs=maybe_kwargs)

    @unittest.skipIf(not TEST_CUDNN, 'CUDNN not available')
    def test_autocast_torch_need_autocast_promote(self):
        for op, args in self.autocast_lists.torch_need_autocast_promote:
            self._run_autocast_outofplace(op, args, torch.float32)

    @unittest.skipIf(not TEST_CUDNN, 'CUDNN not available')
    def test_autocast_torch_expect_builtin_promote(self):
        for op, args, out_type in self.autocast_lists.torch_expect_builtin_promote:
            self._run_autocast_outofplace(op, args, torch.float32, out_type=out_type)

    @unittest.skipIf(not TEST_CUDNN, 'CUDNN not available')
    def test_autocast_nn_fp16(self):
        with torch.backends.cudnn.flags(enabled=True, deterministic=True):
            for op, args in self.autocast_lists.nn_fp16:
                self._run_autocast_outofplace(op, args, torch.float16, module=torch._C._nn)



    @unittest.skipIf(not TEST_CUDNN, 'CUDNN not available')
    def test_autocast_nn_bf16(self):
        with torch.backends.cudnn.flags(enabled=True, deterministic=True):
            for op, args in self.autocast_lists.nn_fp16:
                if torch.cuda.is_bf16_supported():
                    self._run_autocast_outofplace(op, args, torch.bfloat16, module=torch._C._nn)
                else:
                    with self.assertRaisesRegex(RuntimeError, 'Device does not support bfloat16'):
                        self._run_autocast_outofplace(op, args, torch.bfloat16, module=torch._C._nn)

    @unittest.skipIf(not TEST_CUDNN, 'CUDNN not available')
    def test_autocast_nn_fp32(self):
        for op, args in self.autocast_lists.nn_fp32:
            self._run_autocast_outofplace(op, args, torch.float32, module=torch._C._nn)

    @unittest.skipIf(not TEST_CUDNN, 'CUDNN not available')
    def test_autocast_linalg_fp16(self):
        with torch.backends.cudnn.flags(enabled=True, deterministic=True):
            for op, args in self.autocast_lists.linalg_fp16:
                self._run_autocast_outofplace(op, args, torch.float16, module=torch._C._linalg)

    @unittest.skipIf(not TEST_CUDNN, 'CUDNN not available')
    def test_autocast_methods_fp16(self):
        with torch.backends.cudnn.flags(enabled=True, deterministic=True):
            for op, args in self.autocast_lists.methods_fp16:
                self._run_autocast_outofplace(op, args, torch.float16, module=None)

    @unittest.skipIf(not TEST_CUDNN, 'CUDNN not available')
    def test_autocast_methods_fp32(self):
        for op, args in self.autocast_lists.methods_fp32:
            self._run_autocast_outofplace(op, args, torch.float32, module=None)

    @unittest.skipIf(not TEST_CUDNN, 'CUDNN not available')
    def test_autocast_methods_expect_builtin_promote(self):
        for op, args, out_type in self.autocast_lists.methods_expect_builtin_promote:
            self._run_autocast_outofplace(op, args, torch.float32, module=None, out_type=out_type)

    def test_autocast_banned(self):
        with torch.autocast('cuda'):
            for op, args, module in self.autocast_lists.banned:
                with self.assertRaises(RuntimeError):
                    getattr(module, op)(*args)

    def test_autocast_ignored_types(self):
        with torch.autocast('cuda'):
            for ignore_type in (torch.double, torch.int32):
                a_ignore = torch.ones((8, 8), dtype=ignore_type, device="cuda:0")
                b_ignore = torch.ones((8, 8), dtype=ignore_type, device="cuda:0")
                c_16 = torch.ones((8, 8), dtype=torch.float16, device="cuda:0")

                # Tests if CastPolicy::fp16 ops ignore double and int
                # Currently, no ops belonging to this policy support integer inputs.
                if ignore_type is torch.double:
                    with self.assertRaises(RuntimeError):
                        torch.mm(a_ignore, c_16)
                    with torch.autocast('cuda', enabled=False):
                        type_no_autocast = torch.mm(a_ignore, b_ignore).dtype
                    self.assertTrue(torch.mm(a_ignore, b_ignore).dtype is type_no_autocast)

                # Tests if CastPolicy::fp32 ops ignore double and int
                with torch.autocast('cuda', enabled=False):
                    type_no_autocast = torch.pow(a_ignore, 2.0).dtype
                self.assertTrue(torch.pow(a_ignore, 2.0).dtype is type_no_autocast)

                # Tests if CastPolicy::fp32_set_opt_dtype ops ignore double and int
                with torch.autocast('cuda', enabled=False):
                    type_no_autocast = torch.sum(a_ignore).dtype
                self.assertTrue(torch.sum(a_ignore).dtype is type_no_autocast)

                # Tests if CastPolicy::fp32_append_dtype ops ignore double and int
                # Currently, no ops belonging to this policy support integer inputs.
                if ignore_type is torch.double:
                    with torch.autocast('cuda', enabled=False):
                        type_no_autocast = torch.norm(a_ignore).dtype
                    self.assertTrue(torch.norm(a_ignore).dtype is type_no_autocast)

    def test_autocast_custom_enabled(self):
        class MyMM(torch.autograd.Function):
            @staticmethod
            @torch.cuda.amp.custom_fwd
            def forward(ctx, a, b):
                self.assertTrue(a.dtype is torch.float32)
                self.assertTrue(b.dtype is torch.float32)
                self.assertTrue(torch.is_autocast_enabled())
                ctx.save_for_backward(a, b)
                return a.mm(b)

            @staticmethod
            @torch.cuda.amp.custom_bwd
            def backward(ctx, grad):
                self.assertTrue(torch.is_autocast_enabled())
                a, b = ctx.saved_tensors
                a_grad, b_grad = grad.mm(b.t()), a.t().mm(grad)
                self.assertTrue(a_grad.dtype is dtype and b_grad.dtype is dtype)
                return a_grad, b_grad

        mymm = MyMM.apply

        x = torch.randn((8, 8), device="cuda", dtype=torch.float32, requires_grad=True)
        y = torch.randn((8, 8), device="cuda", dtype=torch.float32, requires_grad=True)

        dtypes = (torch.float16, torch.bfloat16) if TEST_BF16 else (torch.float16,)
        for dtype in dtypes:
            with torch.cuda.amp.autocast(dtype=dtype):
                output = mymm(x, y)
                self.assertTrue(output.dtype is dtype)
                loss = output.sum()
            loss.backward()

    def test_autocast_custom_cast_inputs(self):
        class MyMM(torch.autograd.Function):
            @staticmethod
            @torch.cuda.amp.custom_fwd(cast_inputs=torch.float32)
            def forward(ctx, a, container, expect_type):
                b = container[1][0]
                self.assertTrue(a.dtype is expect_type)
                self.assertTrue(b.dtype is expect_type)
                self.assertFalse(torch.is_autocast_enabled())
                ctx.save_for_backward(a, b)
                return a.mm(b)

            @staticmethod
            @torch.cuda.amp.custom_bwd
            def backward(ctx, grad):
                self.assertFalse(torch.is_autocast_enabled())
                a, b = ctx.saved_tensors
                return grad.mm(b.t()), None, None

        mymm = MyMM.apply

        x = torch.randn((8, 8), device="cuda", dtype=torch.float16, requires_grad=True)
        # Puts one input tensor in a nested container.  y's contained Tensor won't receive a gradient,
        # because torch.autograd.Function can't hand gradients back to non-Tensor forward arguments.
        # Sets requires_grad=False explicitly so we don't lie about expecting a gradient.
        y = (0, {0: torch.randn((8, 8), device="cuda", dtype=torch.float16, requires_grad=False)})

        with torch.autocast('cuda', ):
            output = mymm(x, y, torch.float32)
            self.assertTrue(output.dtype is torch.float32)
            loss = output.sum()
        loss.backward()

        # Tests if custom_fwd becomes a no-op when mymm runs outside an autocast-enabled region.
        output = mymm(x, y, torch.float16)
        self.assertTrue(output.dtype is torch.float16)
        loss = output.sum()
        loss.backward()

    def test_autocast_cat_jit(self):
        # Reported at https://github.com/pytorch/pytorch/issues/38958

        class Model(torch.nn.Module):
            def forward(self):
                a = torch.randn(1)
                b = torch.randn(1)
                c = torch.cat((a, b), 0)
                d = torch.stack([c, c], 0)
                return d

        # The JIT here doesn't really matter, we just need to call
        # cat via the boxed API
        model = Model()
        model_jit_script = torch.jit.script(model)

        with torch.autocast('cuda', enabled=True):
            model()
            model_jit_script()

    # cudnn RNNs require special backend handling (weights are cast to FP16 and reflattened)
    # so they get a dedicated test.
    # Despite the large number of RNN cases it tries, the test takes < 15 seconds on a Titan V (similar to V100).
    @skipIfRocm
    @unittest.skipIf(not TEST_CUDNN, 'CUDNN not available')
    def test_autocast_rnn(self):
        with torch.backends.cudnn.flags(enabled=True, deterministic=True):
            # seq, batch, features, hidden size
            clses = ("RNN", "GRU", "LSTM")
            T, B, F, H = 3, 4, 5, 6
            dtypes = (torch.float16, torch.float32)
            input_layouts = ("seq_first", "batch_first", "packed")

            for (cls, num_layers, bias, input_layout, bidirectional, try_nonpreflattened_weights,
                 input_dtype, hidden_dtype, weight_dtype) in \
                    product(clses, (1, 2), (True, False), input_layouts, (True, False), (True, False),
                            dtypes, dtypes, dtypes):
                if input_layout == "seq_first":
                    batch_first = False
                    x = torch.randn((T, B, F), device="cuda", dtype=input_dtype)
                elif input_layout == "batch_first":
                    batch_first = True
                    x = torch.randn((B, T, F), device="cuda", dtype=input_dtype)
                elif input_layout == "packed":
                    batch_first = False
                    x = torch.nn.utils.rnn.pack_padded_sequence(torch.randn((T, B, F),
                                                                            device="cuda", dtype=input_dtype),
                                                                lengths=(3, 2, 1, 3),
                                                                enforce_sorted=False)

                rnn = getattr(torch.nn, cls)(F, H, num_layers=num_layers, bidirectional=bidirectional,
                                             bias=bias, batch_first=batch_first).cuda().to(dtype=weight_dtype)

                if try_nonpreflattened_weights:
                    for p in rnn.parameters():
                        with torch.no_grad():
                            p.set_(p.clone())

                h = torch.randn((num_layers * (2 if bidirectional else 1), B, H),
                                device="cuda", dtype=hidden_dtype)
                if cls == "LSTM":
                    c = torch.randn((num_layers * (2 if bidirectional else 1), B, H),
                                    device="cuda", dtype=hidden_dtype)
                    h = (h, c)

                with torch.autocast('cuda', ):
                    out, h_out = rnn(x, h)
                out = out.data if input_layout == "packed" else out
                self.assertEqual(out.dtype, torch.float16)
                # Autocast wrapper requires at::_cudnn_rnn is autograd-exposed.  This check can't guarantee
                # at::_cudnn_rnn is autograd-exposed, but if it fires, it indicates some funny business has
                # occurred and we should double check that at::_cudnn_rnn remains autograd-exposed.
                self.assertEqual(out.grad_fn.name(), "CudnnRnnBackward0")
                out.sum().backward()
                grads = [p.grad.clone() for p in rnn.parameters()]

                rnn.zero_grad()

                if cls == "LSTM":
                    out_control, h_out_control = rnn.to(dtype=torch.float16)(x.half(), (h[0].half(), h[1].half()))
                else:
                    out_control, h_out_control = rnn.to(dtype=torch.float16)(x.half(), h.half())
                out_control = out_control.data if input_layout == "packed" else out_control
                out_control.sum().backward()
                grads_control = [p.grad.clone() for p in rnn.parameters()]

                # Compares with default tolerances, even for FP16 execution.  Barring nondeterminism,
                # autocast and control results should be bitwise identical.
                self.assertEqual(out, out_control)

                if cls == "LSTM":
                    self.assertTrue(h_out[0].dtype is torch.float16 and h_out[1].dtype is torch.float16)
                    self.assertEqual(h_out[0], h_out_control[0])
                    self.assertEqual(h_out[1], h_out_control[1])
                else:
                    self.assertEqual(h_out.dtype, torch.float16)
                    self.assertEqual(h_out, h_out_control)
                for grad, grad_control in zip(grads, grads_control):
                    self.assertEqual(grad.half(), grad_control)

    def test_autocast_cache_leak(self):
        # Reported at https://github.com/pytorch/pytorch/issues/48049
        # Test is used to check, if autocast recaches the same parameters
        # when executed in a `torch.no_grad()` block.

        linear = torch.nn.Linear(10, 10).to('cuda')
        data = torch.randn(1, 10, device='cuda')

        with torch.autocast('cuda', ):
            with torch.no_grad():
                out = linear(data)
                first_iter_mem = torch.cuda.memory_allocated()
                for _ in range(3):
                    out = linear(data)
                self.assertTrue(first_iter_mem == torch.cuda.memory_allocated())

    def test_autocast_checkpointing(self):
        model = torch.nn.Sequential(torch.nn.Linear(8, 8),
                                    torch.nn.Linear(8, 8),
                                    torch.nn.Linear(8, 8)).cuda()
        input = torch.rand((8, 8), device="cuda", dtype=torch.float16, requires_grad=True)
        with torch.autocast('cuda', ):
            output = checkpoint_sequential(model, 2, input)
        self.assertTrue(output.requires_grad)
        self.assertTrue(output.dtype is torch.float16)
        output.sum().backward()

    @slowTest
    @unittest.skipIf(not TEST_LARGE_TENSOR, "not enough memory")
    def test_max_large_axis(self):
        x = torch.zeros(2**32, device='cuda', dtype=torch.int8)
        x[-1] = 1
        val, idx = x.max(0)
        self.assertEqual(val, 1)
        self.assertEqual(idx, x.shape[0] - 1)

    @unittest.skipIf(not TEST_NUMPY, "Numpy not found")
    def test_to_numpy(self):
        self.assertRaises(TypeError, lambda: torch.empty(1, device="cuda").numpy())

    def test_graph_is_current_stream_capturing(self):
        self.assertFalse(torch.cuda.is_current_stream_capturing())

        if (TEST_CUDA and (not TEST_WITH_ROCM) and int(torch.version.cuda.split(".")[0]) >= 11):
            s = torch.cuda.Stream()
            with torch.cuda.stream(s):
                g = torch.cuda.CUDAGraph()
                self.assertFalse(torch.cuda.is_current_stream_capturing())
                g.capture_begin()
                self.assertTrue(torch.cuda.is_current_stream_capturing())
                g.capture_end()

    @unittest.skipIf((not TEST_CUDA) or
                     TEST_WITH_ROCM or
                     int(torch.version.cuda.split(".")[0]) < 11, "CUDA >= 11.0 required for graphs")
    def test_graph_capture_simple(self):
        s = torch.cuda.Stream()

        with torch.cuda.stream(s):
            a = torch.full((1000,), 1, device="cuda")
            g = torch.cuda.CUDAGraph()
            torch.cuda.empty_cache()
            g.capture_begin()
            b = a
            for _ in range(10):
                b = b + 1
            g.capture_end()
        torch.cuda.current_stream().wait_stream(s)

        g.replay()

        self.assertTrue(b.sum().item() == 11000.)

    @unittest.skipIf((not TEST_CUDA) or
                     TEST_WITH_ROCM or
                     int(torch.version.cuda.split(".")[0]) < 11, "CUDA >= 11.0 required for graphs")
    def test_graph_warn_if_has_zero_nodes(self):
        with warnings.catch_warnings(record=True) as caught:
            g = torch.cuda.CUDAGraph()
            s = torch.cuda.Stream()
            with torch.cuda.stream(s):
                g.capture_begin()
                g.capture_end()
        self.assertTrue(any("The CUDA Graph is empty" in str(w.message) for w in caught))

    @unittest.skipIf((not TEST_CUDA) or
                     TEST_WITH_ROCM or
                     int(torch.version.cuda.split(".")[0]) < 11, "CUDA >= 11.0 required for graphs")
    def test_graph_capture_oom(self):
        oom_regex = "would exceed allowed memory" if TEST_CUDAMALLOCASYNC else \
                    "out of memory"
        with self.assertRaisesRegex(RuntimeError, oom_regex):
            with torch.cuda.graph(torch.cuda.CUDAGraph()):
                torch.zeros(2 ** 40, device="cuda")

    @unittest.skipIf((not TEST_CUDA) or
                     TEST_WITH_ROCM or
                     int(torch.version.cuda.split(".")[0]) < 11, "CUDA >= 11.0 required for graphs")
    def test_repeat_graph_capture_cublas_workspace_memory(self):
        (x, y, z) = 1024, 512, 64
        a = torch.rand((x, y), device='cuda')
        b = torch.rand((y, z), device='cuda')

        # warmup
        torch.mm(a, b)

        free_bytes_before, total_bytes = torch.cuda.mem_get_info()
        used_gb_before = (total_bytes - free_bytes_before) / 1e9

        for i in range(100):
            torch_graph = torch.cuda.CUDAGraph()
            with torch.cuda.graph(torch_graph):
                torch.mm(a, b)
            torch_graph.replay()

        free_bytes_after, _ = torch.cuda.mem_get_info()
        used_gb_after = (total_bytes - free_bytes_after) / 1e9

        self.assertFalse(used_gb_before + 0.1 < used_gb_after)

    @unittest.skipIf((not TEST_CUDA) or
                     TEST_WITH_ROCM or
                     int(torch.version.cuda.split(".")[0]) < 11, "CUDA >= 11.0 required for graphs")
    def test_graph_rng_functional(self):
        ops_with_kwargs = ((torch.nn.functional.dropout, {"p": 0.1}),
                           (torch.nn.functional.rrelu, {"training": True}),)
        size = 10000

        def run(op, kwargs):
            a = torch.randn((size,), device="cuda", dtype=torch.float)

            # Control
            torch.cuda.manual_seed(5)
            eager_out = a
            for _ in range(6):
                eager_out = op(eager_out, **kwargs)

            graph_in = a.clone()
            stream = torch.cuda.Stream()
            stream.wait_stream(torch.cuda.current_stream())
            with torch.cuda.stream(stream):
                torch.cuda.manual_seed(5)

                g = torch.cuda.CUDAGraph()
                torch.cuda.empty_cache()
                g.capture_begin()
                graph_out = graph_in
                for _ in range(2):
                    graph_out = op(graph_out, **kwargs)
                g.capture_end()
            torch.cuda.current_stream().wait_stream(stream)

            # Runs a graphed->eager->graphed sequence of RNG ops.
            # replay() plays 2 invocations of the op, so the sequence has 6
            # invocations total, matching Control.
            # replay() reads from graph_in and writes to graph_out.
            g.replay()
            out = op(graph_out, **kwargs)
            out = op(out, **kwargs)
            graph_in.copy_(out)
            g.replay()

            # If replay() updated RNG state correctly, graph_out
            # should now hold data equal to eager_out.
            try:
                self.assertEqual(eager_out, graph_out)
            except Exception as e:
                raise RuntimeError("Failed on ", op) from e

            # Do the same operations varying seeds
            seeds = [6, 128, 9999]

            for seed in seeds:
                torch.cuda.manual_seed(seed)
                graph_in.copy_(a)
                for _ in range(3):
                    g.replay()

                # If the random seed was not updated then the graph would
                # generate the same output as in previous check.
                try:
                    self.assertNotEqual(eager_out, graph_out)
                except Exception as e:
                    raise RuntimeError("Failed on ", op) from e

                # Now repeat the same operations in non-graphed mode.
                torch.cuda.manual_seed(seed)
                for _ in range(3):
                    eager_out.copy_(a)
                    eager_out = op(eager_out, **kwargs)
                    eager_out = op(eager_out, **kwargs)

                # In the end, graph_out and eager_out must be equal
                # as they went under the same set of operations.
                try:
                    self.assertEqual(eager_out, graph_out)
                except Exception as e:
                    raise RuntimeError("Failed on ", op) from e

            # We hold references to all tensors used across streams up til this sync,
            # so no need to call record_stream on those tensors.
            torch.cuda.synchronize()

        for op, kwargs in ops_with_kwargs:
            run(op, kwargs)

    @unittest.skipIf((not TEST_CUDA) or
                     TEST_WITH_ROCM or
                     int(torch.version.cuda.split(".")[0]) < 11, "CUDA >= 11.0 required for graphs")
    def test_graph_rng_distributions(self):
        size = 10000
        input = torch.rand((size,), device="cuda", dtype=torch.float)
        alloc = torch.empty((size,), device="cuda", dtype=torch.float)

        # Torch ops to test with sample args (tuple) and kwargs (dict)
        torch_with_args = (("bernoulli", (input.clone(),), {}),
                           # multinomial uses some uncapturable CUDA calls.
                           # TODO: reenable multinomial tests if/when the implementation is capturable.
                           # ("multinomial", (input.clone(), size, True), {}),
                           # ("multinomial", (input.clone(), size // 2, False), {}),
                           # TODO: reenable normal test, where std is a device
                           # tensor, when graph test failures are fixed
                           # ("normal", (input.clone() + 1, input.clone()), {}),
                           ("normal", (input.clone() + 1, 1.0), {}),
                           ("poisson", (input.clone(),), {}),
                           ("rand", (size,), {"device": "cuda", "dtype": torch.float}),
                           ("randint", (0, 3, (size,)), {"device": "cuda", "dtype": torch.float}),
                           ("randn", (size,), {"device": "cuda", "dtype": torch.float}),)

        # Tensor methods to test with sample args (tuple)
        tensor_with_args = (("bernoulli_", (input.clone(),)),
                            ("cauchy_", ()),
                            ("exponential_", ()),
                            ("geometric_", (0.3,)),
                            ("log_normal_", ()),
                            ("normal_", ()),
                            ("random_", ()),
                            ("uniform_", ()),)

        def run(module, op, args, kwargs):
            torch.cuda.manual_seed(5)

            # Each path runs a dummy op to increment the state a bit before creating controls.
            if (module == "torch"):
                dummy = getattr(torch, op)(*args, **kwargs)
                control1 = getattr(torch, op)(*args, **kwargs)
                control2 = getattr(torch, op)(*args, **kwargs)
            else:
                dummy = alloc.clone()
                control1 = alloc.clone()
                control2 = alloc.clone()
                getattr(dummy, op)(*args)
                getattr(control1, op)(*args)
                getattr(control2, op)(*args)

            stream = torch.cuda.Stream()
            stream.wait_stream(torch.cuda.current_stream())
            with torch.cuda.stream(stream):
                torch.cuda.manual_seed(5)

                g = torch.cuda.CUDAGraph()
                torch.cuda.empty_cache()
                if (module == "torch"):
                    g.capture_begin()
                    t1 = getattr(torch, op)(*args, **kwargs)
                    t2 = getattr(torch, op)(*args, **kwargs)
                    g.capture_end()
                else:
                    t1 = alloc.clone()
                    t2 = alloc.clone()
                    g.capture_begin()
                    getattr(t1, op)(*args)
                    getattr(t2, op)(*args)
                    g.capture_end()
            torch.cuda.current_stream().wait_stream(stream)

            if not TEST_CUDAMALLOCASYNC:
                # Makes sure values haven't been populated yet
                # (in other words, makes sure capture didn't actually run ops).
                # We can only try this with the native allocator, for which captured
                # addresses are already backed by cudaMalloced memory.
                # If we try it with cudaMallocAsync, CUDA won't event consider
                # the captured addresses allocated until replay(), and if we
                # access them before replay() we get IMAs.
                try:
                    self.assertNotEqual(control1, t1)
                    self.assertNotEqual(control2, t2)
                except Exception as e:
                    raise RuntimeError("Failed on " + module + "." + op) from e

            # Set a new seed to check if graph would use it
            for seed in [6, 314, 271]:
                torch.cuda.manual_seed(seed)
                # Runs a dummy op prelude, as for controls, to make sure replay()
                # picks up the dummy op's state increment.
                if (module == "torch"):
                    dummy = getattr(torch, op)(*args, **kwargs)
                    control1 = getattr(torch, op)(*args, **kwargs)
                    control2 = getattr(torch, op)(*args, **kwargs)
                else:
                    getattr(dummy, op)(*args)
                    getattr(control1, op)(*args)
                    getattr(control2, op)(*args)

                torch.cuda.manual_seed(seed)
                if (module == "torch"):
                    dummy = getattr(torch, op)(*args, **kwargs)
                else:
                    getattr(dummy, op)(*args)

                # see above comment on TEST_CUDAMALLOCASYNC
                if not TEST_CUDAMALLOCASYNC:
                    t1.copy_(alloc)
                    t2.copy_(alloc)

                # Runs RNG ops that fill t1 and t2.
                g.replay()

                try:
                    self.assertEqual(control1, t1)
                    self.assertEqual(control2, t2)
                except Exception as e:
                    raise RuntimeError("Failed on " + module + "." + op) from e

            # We hold references to all tensors used across streams up til this sync,
            # so no need to call record_stream on those tensors.
            torch.cuda.synchronize()

        for op_with_args in torch_with_args:
            run("torch", *op_with_args)

        for meth_with_args in tensor_with_args:
            # Adds an empty dict for kwargs, which none of the Tensor methods use
            run("Tensor", *(meth_with_args + ({},)))

    @unittest.skipIf((not TEST_CUDA) or
                     TEST_WITH_ROCM or
                     int(torch.version.cuda.split(".")[0]) < 11, "CUDA >= 11.0 required for graphs")
    def test_graph_two_successive(self):
        torch.cuda.empty_cache()

        size = 1000
        kSmallBuffer = 2097152

        def func_with_temps(t, val):
            x = t.clone() + val
            y = t.clone() + val
            return x + y

        s = torch.cuda.Stream()

        for share_mem in ("Don't share", "via pool()", "via graph_pool_handle()"):
            g0 = torch.cuda.CUDAGraph()
            g1 = torch.cuda.CUDAGraph()

            a = torch.ones((size,), device="cuda")

            s.wait_stream(torch.cuda.current_stream())
            with torch.cuda.stream(s):
                g0_args = (torch.cuda.graph_pool_handle(),) if share_mem == "via graph_pool_handle()" else ()
                g0.capture_begin(*g0_args)
                b = a.clone()
                for _ in range(5):
                    b = func_with_temps(b, 1)
                g0.capture_end()

                g1_args = (g0.pool(),) if share_mem == "via pool()" else g0_args
                g1.capture_begin(*g1_args)
                for _ in range(5):
                    b = func_with_temps(b, 1)
                g1.capture_end()
            torch.cuda.current_stream().wait_stream(s)

            # mixes unrelated eager ops with replays
            c = a.clone()
            for _ in range(2):
                c = func_with_temps(c, 3)
            g0.replay()
            for _ in range(2):
                c = func_with_temps(c, 3)
            g1.replay()
            for _ in range(2):
                c = func_with_temps(c, 3)

            self.assertEqual(b.sum().item(), size * 3070)
            self.assertEqual(c.sum().item(), size * 442)

            if not TEST_CUDAMALLOCASYNC:
                # These stat checks are specific to the native allocator.
                if share_mem != "Don't share":
                    self.assertEqual(reserved_no_sharing - torch.cuda.memory_stats()["reserved_bytes.all.current"],
                                     kSmallBuffer)
                else:
                    reserved_no_sharing = torch.cuda.memory_stats()["reserved_bytes.all.current"]

            del a, b, c, g0, g1
            # Tensors used across streams (a and b) were held until just now, so no need to call record_stream on them.
            torch.cuda.synchronize()
            torch.cuda.empty_cache()

    @unittest.skipIf((not TEST_CUDA) or
                     TEST_WITH_ROCM or
                     IS_WINDOWS or  # appears to still be broken on Windows as of 11.4+
                     int(torch.version.cuda.split(".")[0]) < 11 or
                     (int(torch.version.cuda.split(".")[0]) == 11 and
                      int(torch.version.cuda.split(".")[1]) < 4),
                     "Graph bindings disallow concurrent replay for CUDA < 11.4, see " +
                     "https://github.com/pytorch/pytorch/pull/57556")
    def test_graph_concurrent_replay(self):
        torch.cuda.empty_cache()

        size = 1000000  # largeish to help expose race conditions

        def func_with_temps(t, val):
            x = t.clone() + val
            y = t.clone() + val
            return x + y

        s = torch.cuda.Stream()

        for share_mem in ("Don't share", "via pool()", "via graph_pool_handle()"):
            g0 = torch.cuda.CUDAGraph()
            g1 = torch.cuda.CUDAGraph()

            s0 = torch.cuda.Stream()
            s1 = torch.cuda.Stream()

            a = torch.ones((size,), device="cuda")

            s.wait_stream(torch.cuda.current_stream())
            with torch.cuda.stream(s):
                g0_args = (torch.cuda.graph_pool_handle(),) if share_mem == "via graph_pool_handle()" else ()
                g0.capture_begin(*g0_args)
                b = a.clone()
                for _ in range(5):
                    b = func_with_temps(b, 1)
                g0.capture_end()

                g1_args = (g0.pool(),) if share_mem == "via pool()" else g0_args
                g1.capture_begin(*g1_args)
                c = a.clone()
                for _ in range(5):
                    c = func_with_temps(c, 2)
                g1.capture_end()

            # To reproduce data corruption, I need g0 and g1's kernels to run concurrently.
            # But replay() (especially cudaGraphLaunch) can incur significant CPU overhead.
            # The following pattern helps align device-side execution of g0 and g1's kernels.
            torch.cuda.synchronize()
            with torch.cuda.stream(s0):
                torch.cuda._sleep(1000000)
                s1.wait_stream(s0)
                g0.replay()
            with torch.cuda.stream(s1):
                g1.replay()
            torch.cuda.current_stream().wait_stream(s0)
            torch.cuda.current_stream().wait_stream(s1)

            if (not TEST_CUDAMALLOCASYNC) and (share_mem != "Don't share"):
                # If we used the native allocator and shared mempools,
                # we expect the concurrent replays corrupted each other.
                self.assertNotEqual(b.sum().item(), size * 94)
                self.assertNotEqual(c.sum().item(), size * 156)
            else:
                # If we EITHER
                #   - used the native allocator without sharing mempools, OR
                #   - used cudaMallocAsync, which ignores graph pool-sharing hints and should always be safe
                # we don't expect memory corruption.
                self.assertEqual(b.sum().item(), size * 94)
                self.assertEqual(c.sum().item(), size * 156)

            del a, b, c, g0, g1
            # Tensors used across streams (a, b, c) were held until just now, so no need to call record_stream on them.
            torch.cuda.synchronize()
            torch.cuda.empty_cache()

    @unittest.skipIf((not TEST_CUDA) or
                     TEST_WITH_ROCM or
                     int(torch.version.cuda.split(".")[0]) < 11, "CUDA >= 11.0 required for graphs")
    def test_graph_three_successive(self):
        torch.cuda.empty_cache()

        size = 1000

        s = torch.cuda.Stream()

        for share_mem in ("Don't share", "via pool()", "via graph_pool_handle()"):
            a = torch.ones((size,), device="cuda")

            g0 = torch.cuda.CUDAGraph()
            g1 = torch.cuda.CUDAGraph()
            g2 = torch.cuda.CUDAGraph()

            s.wait_stream(torch.cuda.current_stream())
            with torch.cuda.stream(s):
                g0_args = (torch.cuda.graph_pool_handle(),) if share_mem == "via graph_pool_handle()" else ()
                g0.capture_begin(*g0_args)
                b = a.clone()
                c = b + 1
                d = b + 2
                g0.capture_end()

                args = (g0.pool(),) if share_mem == "via pool()" else g0_args

                g1.capture_begin(*args)
                e = c + 3
                del c
                g1.capture_end()

                g2.capture_begin(*args)
                f = d + 4
                g2.capture_end()
            torch.cuda.current_stream().wait_stream(s)

            # Tests that replaying in capture order is valid
            g0.replay()
            g1.replay()
            g2.replay()

            self.assertEqual(e.sum().item(), size * 5)
            self.assertEqual(f.sum().item(), size * 7)

            # Tests that replaying as g0, g2, g1 is only valid if they don't share a pool
            g0.replay()
            g2.replay()
            g1.replay()

            expect_corruption = (not TEST_CUDAMALLOCASYNC) and (share_mem != "Don't share")
            # If we used the native allocator and shared mempools, g2's capture should have reused c's memory for f.
            # We replayed g2 then g1, so we expect g1's captured "e = c + 3" mistakenly filled e with "f's vals + 3".
            self.assertEqual(e.sum().item(), size * (7 + 3) if expect_corruption else size * 5)
            self.assertEqual(f.sum().item(), size * 7)

            del a, b, d, e, f, g0, g1, g2
            # Tensors used across streams (a, e, f) were held until just now, so no need to call record_stream on them.
            torch.cuda.synchronize()
            torch.cuda.empty_cache()

    @unittest.skipIf((not TEST_CUDA) or
                     TEST_WITH_ROCM or
                     TEST_CUDAMALLOCASYNC or
                     int(torch.version.cuda.split(".")[0]) < 11, "CUDA >= 11.0 required for graphs")
    def test_graph_memory_stats_and_use_result_after_destroy_graph(self):
        kSmallSize = 1048576
        kSmallBuffer = 2097152
        kLargeBuffer = 20971520
        kMinLargeAlloc = 10485760
        kRoundLarge = 2097152

        elem = 4

        # this was annoying to write but stresses the expectations pretty rigorously
        cases = ((512 // elem, 1, kSmallBuffer, kSmallBuffer, "small_pool"),
                 (kSmallSize // elem, 2, 2 * kSmallBuffer, kSmallBuffer, "small_pool"),
                 ((kSmallSize + 512) // elem, 1, kLargeBuffer, kLargeBuffer, "large_pool"),
                 ((kMinLargeAlloc - 512) // elem, 2, 2 * kLargeBuffer, kLargeBuffer, "large_pool"),
                 ((kMinLargeAlloc + 512) // elem, 3,
                  3 * (kRoundLarge * ((kMinLargeAlloc + 512 + kRoundLarge - 1) // kRoundLarge)),
                  kRoundLarge * ((kMinLargeAlloc + 512 + kRoundLarge - 1) // kRoundLarge),
                  "large_pool"),)

        stats_to_check = ("segment.",
                          "reserved_bytes.",
                          "active.",
                          "active_bytes.")

        gc.collect()
        torch.cuda.empty_cache()

        s = torch.cuda.Stream()

        for (numel,
             delta_cudaMallocs,
             delta_cudaMalloc_bytes,
             delta_cudaMalloc_bytes_post_del_g,
             pool_string) in cases:
            if pool_string == "small_pool":
                delta_active_blocks = 3  # one from "b" plus a sneaky two from CUDAGraph's one-element rng seed and offset holders
                delta_active_bytes = numel * elem + 1024  # + 1024 for CUDAGraph's rng seed and offset holders each
            else:
                delta_active_blocks = 1  # We only check the large pool, which isn't affected by rng offset holder
                delta_active_bytes = numel * elem

            g = torch.cuda.CUDAGraph()
            s.wait_stream(torch.cuda.current_stream())
            with torch.cuda.stream(s):
                # Allocation stat estimates assume input is created on the same stream as capture_begin()
                # (in other words, the same stream silo as the rng offset holder, which is not allocated from the
                # capture's private pool).
                a = torch.ones((numel,), device="cuda")

                precapture_stats = torch.cuda.memory_stats()

                g.capture_begin()
                b = a.clone()
                for _ in range(5):
                    b = b.clone() + 1
                g.capture_end()
            torch.cuda.current_stream().wait_stream(s)

            gc.collect()

            postcapture_stats = torch.cuda.memory_stats()

            expecteds = (delta_cudaMallocs,
                         delta_cudaMalloc_bytes,
                         delta_active_blocks,
                         delta_active_bytes)
            # Double checks replay and stats before and after a call to empty_cache
            for i in range(2):
                for stat, expected in zip(stats_to_check, expecteds):
                    stat = stat + pool_string + ".current"
                    current = postcapture_stats[stat] - precapture_stats[stat]
                    self.assertEqual(current, expected, "Pre to post capture delta of " +
                                     stat + " = {}, expected = {}, numel = {}".format(current, expected, numel))

                g.replay()
                self.assertEqual(b.sum().item(), 6 * numel)
                if i == 0:
                    torch.cuda.empty_cache()

            del g
            gc.collect()
            torch.cuda.empty_cache()
            postdel_stats = torch.cuda.memory_stats()

            # Uses graph result b after graph has been deleted
            self.assertEqual(b.sum().item(), 6 * numel)

            # b should be the only live reference remaining from the graph's private pool
            expecteds = (1, delta_cudaMalloc_bytes_post_del_g, 1, numel * elem)
            for stat, expected in zip(stats_to_check, expecteds):
                stat = stat + pool_string + ".current"
                current = postdel_stats[stat] - precapture_stats[stat]
                self.assertEqual(current, expected, "Pre capture to post graph delete delta of " +
                                 stat + " = {}, expected = {}, numel = {}".format(current, expected, numel))

            # del a, b before the next case is essential, otherwise overwriting a and b in the next case
            # can throw off its allocation/deallocation counts.
            del a, b
            # Tensors used across streams (a and b) were held until just now, so no need to call record_stream on them.
            torch.cuda.synchronize()
            torch.cuda.empty_cache()

    @unittest.skipIf((not TEST_CUDA) or
                     TEST_WITH_ROCM or
                     int(torch.version.cuda.split(".")[0]) < 11, "CUDA >= 11.0 required for graphs")
    def test_graph_record_stream(self):
        # Makes sure graph capture defers attempting to reclaim allocations used across streams. See
        # "Q. Why skip process_events if a capture might be underway?" in c10/cuda/CUDACachingAllocator.cpp
        torch.cuda.empty_cache()

        potential_problem = torch.zeros((3,), device="cuda")
        a = torch.zeros((3,), device="cuda")
        s0 = torch.cuda.Stream()
        s1 = torch.cuda.Stream()
        s2 = torch.cuda.Stream()
        g = torch.cuda.CUDAGraph()

        torch.cuda.synchronize()
        with torch.cuda.stream(s0):
            potential_problem.record_stream(s0)
            torch.cuda._sleep(TestCuda.FIFTY_MIL_CYCLES)
            potential_problem.fill_(1.)
        del potential_problem

        with torch.cuda.stream(s1):
            g.capture_begin()
            # potential_problem's allocation should still be outstanding. if DeviceCachingAllocator::malloc
            # mistakenly calls process_events, it will trigger cudaEventQueries on potential_problem's end-of-life
            # event, which will cause the capture to error.
            b = a.clone()

            # Let's also see what happens if we record_stream on a tensor during capture.
            s2.wait_stream(s1)
            with torch.cuda.stream(s2):
                b.fill_(1.)
                b.record_stream(s2)  # dummy record_stream
                del b
            s1.wait_stream(s2)
            g.capture_end()
        torch.cuda.synchronize()

        # dummy allocation triggers process_events, Hopefully successfully processes b's end-of-life event.
        c = torch.zeros((3,), device="cuda")

    @unittest.skipIf((not TEST_CUDA) or
                     TEST_WITH_ROCM or
                     int(torch.version.cuda.split(".")[0]) < 11, "CUDA >= 11.0 required for graphs")
    # If this test is the first in the process to try cudnn rnns with dropout, it'll initialize
    # DropoutState's long-lived internal buffer. Calling code perceives this (correct) behavior
    # as a memory leak unless we skip the leak check.
    @skipCUDAMemoryLeakCheckIf(True)
    def test_graph_cudnn_dropout(self):
        # Tests the interaction of cuda graph capture with DropoutState's syncs in ATen/native/cudnn/RNN.cpp.
        # In particular, if user runs a sequence of captured and noncaptured cudnn rnns, DropoutState should
        # avoid syncing noncapturing streams with captured events or vice versa.
        torch.cuda.empty_cache()

        model = torch.nn.LSTM(512, 512, 2, dropout=0.5).cuda()
        x = torch.ones(100, 192, 512, device="cuda")

        y = model(x)

        g = torch.cuda.CUDAGraph()
        s = torch.cuda.Stream()
        s.wait_stream(torch.cuda.current_stream())
        with torch.cuda.stream(s):
            g.capture_begin()
            y = model(x)
            g.capture_end()
        torch.cuda.current_stream().wait_stream(s)

        g.replay()

        y = model(x)

    @unittest.skipIf((not TEST_CUDA) or
                     TEST_WITH_ROCM or
                     int(torch.version.cuda.split(".")[0]) < 11, "CUDA >= 11.0 required for graphs")
    def test_graph_grad_scaling(self):
        torch.cuda.empty_cache()

        scaler = torch.cuda.amp.GradScaler(init_scale=4.)
        g = torch.cuda.CUDAGraph()
        s = torch.cuda.Stream()

        weight = torch.ones((100,), device="cuda", requires_grad=True)
        opt = torch.optim.SGD([weight], lr=0.1)
        static_input = torch.ones_like(weight)
        static_grad = torch.ones_like(weight)

        # warmup
        s = torch.cuda.Stream()
        s.wait_stream(torch.cuda.current_stream())
        with torch.cuda.stream(s):
            loss = (weight.half() * static_input).sum()
            scaler.scale(loss).backward()
        torch.cuda.current_stream().wait_stream(s)

        opt.zero_grad(set_to_none=True)

        # capture
        with torch.cuda.graph(g):
            loss = (weight.half() * static_input).sum()
            scaler.scale(loss).backward()

        input_vals = [5, 20000, 5, 40000]
        # If the scale gets updated properly, these are the scale, growth tracker,
        # and grad values we expect.
        expected_scales = [4, 2, 2, 1]
        expected_growth_trackers = [1, 0, 1, 0]
        expected_grad_vals = [5 * 4, float("inf"), 5 * 2, float("inf")]

        for data, scale, growth_tracker, grad_val in zip(input_vals,
                                                         expected_scales,
                                                         expected_growth_trackers,
                                                         expected_grad_vals):
            static_input.fill_(data)
            g.replay()
            self.assertEqual(weight.grad, torch.full_like(weight.grad, grad_val))
            scaler.step(opt)
            scaler.update()
            self.assertEqual(scaler._scale, scale)
            self.assertEqual(scaler._growth_tracker, growth_tracker)

    @unittest.skipIf(
        (not TEST_CUDA) or TEST_WITH_ROCM or int(torch.version.cuda.split(".")[0]) < 11,
        "CUDA >= 11.0 required for graphs",
    )
    @parametrize(
        "with_amp,cache_enabled,allow_unused_input",
        [
            (False, False, True),
            (True, False, True),
            subtest((True, True, True), decorators=[unittest.expectedFailure]),
            subtest((False, False, False), decorators=[unittest.expectedFailure]),
        ],
        name_fn=lambda x, y, z: "{}{}{}".format(
            {True: "with_amp", False: "without_amp"}[x],
            {True: "_cache_enabled", False: "_cache_disabled"}[y] if x else "",
            {True: "_allow_unused_input", False: "_not_allow_unused_input"}[z],
        ),
    )
    def test_graph_make_graphed_callables(
        self, with_amp, cache_enabled, allow_unused_input
    ):
        torch.manual_seed(5)
        torch.cuda.manual_seed(5)

        N, D_in, H, D_out = 640, 4096, 2048, 1024

        class MLP1(torch.nn.Module):
            def __init__(self, D_in: int, H: int, D_out: int):
                super().__init__()
                self.net_1 = torch.nn.Sequential(
                    torch.nn.Linear(D_in, H), torch.nn.Dropout(p=0.1)
                ).cuda()
                self.net_2 = torch.nn.Sequential(
                    torch.nn.Linear(H, D_out), torch.nn.Dropout(p=0.2)
                ).cuda()

            def forward(self, input_dict: dict):
                x = input_dict["x"]
                return self.net_2(self.net_1(x))

        class MLP2(torch.nn.Module):
            def __init__(self, D_in: int, H: int, D_out: int):
                super().__init__()
                self.net_1 = torch.nn.Sequential(
                    torch.nn.Linear(D_in, H), torch.nn.Dropout(p=0.1)
                ).cuda()
                self.net_2 = torch.nn.Sequential(
                    torch.nn.Linear(H, D_out), torch.nn.Dropout(p=0.2)
                ).cuda()

            def forward(self, x):
                return {"output": self.net_2(self.net_1(x))}

        models = []
        for _ in range(2):
            model_section1 = MLP1(D_in, H, H).cuda()
            model_section2 = MLP2(H, H, D_out).cuda()
            models.append(torch.nn.Sequential(model_section1, model_section2))

        model_graphed = models[0]
        model_control = models[1]

        model_graphed.load_state_dict(model_control.state_dict())

        opt_graphed = torch.optim.SGD(model_graphed.parameters(), lr=0.1)
        opt_control = torch.optim.SGD(model_control.parameters(), lr=0.1)

        x = torch.randn(N, D_in, device="cuda")
        h = torch.randn(N, H, device="cuda", requires_grad=True)
        unused_input = torch.randn(N, H, device="cuda", requires_grad=True)
        y_pred = torch.randn(N, D_out, device="cuda", requires_grad=True)
        y = torch.randn(N, D_out, device="cuda")

        loss_fn_control = torch.nn.functional.mse_loss
        relu_control = torch.nn.functional.relu

        # This is a good stress test. It graphs four callables: two Modules and two python functions.
        with torch.cuda.amp.autocast(with_amp, cache_enabled=cache_enabled):
            (
                model_graphed[0],
                model_graphed[1],
                relu_graphed,
                loss_fn_graphed,
            ) = torch.cuda.make_graphed_callables(
                (model_graphed[0], model_graphed[1], relu_control, loss_fn_control),
                (
                    ({"x": x, "unused_input": unused_input},),
                    (h,),
                    (y_pred,),
                    (y_pred, y),
                ),
                allow_unused_input=allow_unused_input,
            )

        real_inputs = [torch.rand_like(x) for _ in range(10)]
        real_targets = [torch.rand_like(y) for _ in range(10)]

        for m, opt, relu, loss_fn in zip(
            (model_graphed, model_control),
            (opt_graphed, opt_control),
            (relu_graphed, relu_control),
            (loss_fn_graphed, loss_fn_control),
        ):
            # Resets RNC states before iterations for graphed and ungraphed models,
            # so dropout math should be bitwise identical for both.
            torch.manual_seed(5)
            torch.cuda.manual_seed(5)
            for data, target in zip(real_inputs, real_targets):
                opt.zero_grad(set_to_none=True)
                with torch.cuda.amp.autocast(with_amp, cache_enabled=cache_enabled):
                    y_pred = m({"x": data, "unused_input": unused_input})["output"]
                    y_pred = relu(y_pred)
                    loss = loss_fn(y_pred, target)
                    loss.backward()
                opt.step()

        for p, pc in zip(model_graphed.parameters(), model_control.parameters()):
            self.assertEqual(p, pc)

        # We graphed the models in training mode. Eval should still run ungraphed.
        model_graphed.eval()
        model_control.eval()
        self.assertEqual(
            model_graphed({"x": real_inputs[0]}), model_control({"x": real_inputs[0]})
        )

    def _test_graphed_optimizer(self, steps_warmup, steps_train, optimizer_ctor, kwargs):
        for actually_do_graphs in (True, False):
            params = [torch.randn((i + 5, i + 5), device="cuda") for i in range(2)]
            params_control = [p.clone().requires_grad_() for p in params]
            params_graphed = [p.clone().requires_grad_() for p in params]

            grads = [[torch.randn_like(p) for p in params] for _ in range(steps_warmup + steps_train)]

            # Control (capturable=False)

            opt = optimizer_ctor(params_control, capturable=False, **kwargs)

            for i in range(steps_warmup + steps_train):
                for j, p in enumerate(params_control):
                    p.grad = grads[i][j]
                opt.step()

            # capturable=True

            opt = optimizer_ctor(params_graphed, capturable=True, **kwargs)

            for i in range(steps_warmup):
                for j, p in enumerate(params_graphed):
                    p.grad = grads[i][j]
                opt.step()

            if actually_do_graphs:
                g = torch.cuda.CUDAGraph()
                with torch.cuda.graph(g):
                    opt.step()

            for i in range(steps_train):
                if actually_do_graphs:
                    for j, p in enumerate(params_graphed):
                        p.grad.copy_(grads[i + steps_warmup][j])
                    g.replay()
                else:
                    # Passing capturable=True to the constructor and running without graphs should still be
                    # numerically correct, even if it's not ideal for performance.
                    for j, p in enumerate(params_graphed):
                        p.grad = grads[i + steps_warmup][j]
                    opt.step()

            for p_control, p_graphed in zip(params_control, params_graphed):
                self.assertEqual(p_control, p_graphed)

    @unittest.skipIf((not TEST_CUDA) or
                     TEST_WITH_ROCM or
                     int(torch.version.cuda.split(".")[0]) < 11, "CUDA >= 11.0 required for graphs")
    def test_graph_adam_adamw(self):
        # Needs generalization if we want to extend this test to non-Adam-like optimizers.
        cases = [
            (optimizer_ctor, {"lr": 0.1, "betas": (0.8, 0.7), "foreach": foreach, "amsgrad": amsgrad})
            for optimizer_ctor, foreach, amsgrad in product(
                (torch.optim.Adam, torch.optim.AdamW), (False, True), (False, True),)
        ] + [
            (torch.optim.Adam, {"lr": 0.1, "betas": (0.8, 0.7), "fused": True, "amsgrad": amsgrad})
            for amsgrad in (False, True)
        ]

        for optimizer_ctor, kwargs in cases:
            with self.subTest(optimizer_ctor=optimizer_ctor, kwargs=kwargs):
                self._test_graphed_optimizer(3, 2, optimizer_ctor, kwargs)

    @unittest.skipIf(
        (not TEST_CUDA) or TEST_WITH_ROCM or int(torch.version.cuda.split(".")[0]) < 11,
        "CUDA >= 11.0 required for graphs",
    )
    def test_graph_scaling_fusedadam(self):
        cases = [
            (torch.optim.Adam, {"lr": 0.1, "betas": (0.8, 0.7), "fused": True, "amsgrad": amsgrad})
            for amsgrad in (False, True)
        ]

        steps_warmup = 3
        steps_train = 2

        for OptClass, kwargs in cases:
            for actually_do_graphs in (True, False):
                params = [torch.randn((i + 5, i + 5), device="cuda") for i in range(2)]
                params_control = [p.clone().requires_grad_() for p in params]
                params_graphed = [p.clone().requires_grad_() for p in params]

                # `GradScaler` in-place updates gradients thus it's necessary to duplicate gradients.
                grads = [[torch.randn_like(p) for p in params] for _ in range(steps_warmup + steps_train)]
                with torch.no_grad():
                    grads_control = [[g.clone() for g in gs] for gs in grads]
                    grads_graphed = [[g.clone() for g in gs] for gs in grads]

                # Gradient Scaler
                scaler_for_control = torch.cuda.amp.GradScaler(init_scale=128.0)
                with torch.no_grad():
                    scaler_for_control._lazy_init_scale_growth_tracker(torch.device("cuda"))

                scaler_for_graphed = torch.cuda.amp.GradScaler()
                scaler_for_graphed.load_state_dict(scaler_for_control.state_dict())
                with torch.no_grad():
                    scaler_for_graphed._lazy_init_scale_growth_tracker(torch.device("cuda"))

                # Control (capturable=False)

                opt = OptClass(params_control, capturable=False, **kwargs)

                for i in range(steps_warmup + steps_train):
                    for j, p in enumerate(params_control):
                        p.grad = grads_control[i][j]
                    scaler_for_control.step(opt)
                    scaler_for_control.update()

                # capturable=True

                opt = OptClass(params_graphed, capturable=True, **kwargs)

                for i in range(steps_warmup):
                    for j, p in enumerate(params_graphed):
                        p.grad = grads_graphed[i][j]
                    scaler_for_graphed.step(opt)
                    scaler_for_graphed.update()

                if actually_do_graphs:
                    g = torch.cuda.CUDAGraph()
                    with torch.cuda.graph(g):
                        scaler_for_graphed.step(opt)
                        scaler_for_graphed.update()

                for i in range(steps_train):
                    if actually_do_graphs:
                        for j, p in enumerate(params_graphed):
                            p.grad.copy_(grads_graphed[i + steps_warmup][j])
                        g.replay()
                    else:
                        # Passing capturable=True to the constructor and running without graphs should still be
                        # numerically correct, even if it's not ideal for performance.
                        for j, p in enumerate(params_graphed):
                            p.grad = grads_graphed[i + steps_warmup][j]
                        scaler_for_graphed.step(opt)
                        scaler_for_graphed.update()

                for p_control, p_graphed in zip(params_control, params_graphed):
                    self.assertEqual(p_control, p_graphed)

    def test_batch_norm_gather_stats(self):
        input = torch.randn(1, 3, 3, 3, device='cuda')
        mean, invstd = torch.batch_norm_gather_stats(
            input, mean=torch.ones(2, 3, device='cuda'), invstd=torch.ones(2, 3, device='cuda'),
            running_mean=None, running_var=None  , momentum=.1, eps=1e-5, count=2
        )
        self.assertEqual(mean, torch.ones(3, device='cuda'))
        self.assertEqual(invstd, torch.ones(3, device='cuda'))

    @unittest.skipIf(not TEST_MULTIGPU, "Test needs multiple GPUs")
    def test_cuda_device_memory_allocated(self):
        from torch.cuda import memory_allocated
        device_count = torch.cuda.device_count()
        current_alloc = [memory_allocated(idx) for idx in range(device_count)]
        x = torch.ones(10, device="cuda:0")
        self.assertTrue(memory_allocated(0) > current_alloc[0])
        self.assertTrue(all(memory_allocated(torch.cuda.device(idx)) == current_alloc[idx] for idx in range(1, device_count)))

    def test_matmul_memory_use(self):
        def get_max_used():
            torch.cuda.synchronize()
            val = torch.cuda.max_memory_allocated()
            torch.cuda.reset_peak_memory_stats()
            return val

        a = torch.rand(1, 32, 32, device="cuda")
        b = torch.rand(24, 32, 1, device="cuda")

        get_max_used()

        torch.matmul(a, b)

        matmul_mem = get_max_used()

        a = a.expand(24, 32, 32)
        torch.matmul(a, b)

        matmul_expand_mem = get_max_used()

        torch.bmm(a, b)

        bmm_mem = get_max_used()

        self.assertEqual(matmul_expand_mem, matmul_mem)
        self.assertEqual(bmm_mem, matmul_mem)

    @unittest.skipIf(not TEST_WITH_ROCM, "ROCm-only test")
    def test_rocm_backward_pass_guard(self):
        # The test exercises a ROCm-specific feature.

        class MyFunction(torch.autograd.Function):
            @staticmethod
            def forward(ctx, tensor, constant):
                self.assertFalse(torch._C._rocm_is_backward_pass())
                ctx.constant = constant
                return tensor * constant

            @staticmethod
            def backward(ctx, grad_output):
                self.assertTrue(torch._C._rocm_is_backward_pass())
                return grad_output * ctx.constant, None

        class MyModule(torch.nn.Module):
            def __init__(self):
                super().__init__()
                self.a = torch.nn.Parameter(torch.randn(()))

            def forward(self, x):
                return MyFunction.apply(x, self.a)

        model = MyModule()
        criterion = torch.nn.MSELoss(reduction='sum')
        optimizer = torch.optim.SGD(model.parameters(), lr=1e-6)

        x = torch.randn(5, 5)
        result = model(x)
        loss = criterion(result, x)
        optimizer.zero_grad()
        loss.backward()
        optimizer.step()

    @unittest.skipIf(TEST_MULTIGPU, "Testing on one GPU is sufficient")
    def test_lazy_init(self):
        """ Validate that no CUDA calls are made during `import torch` call"""
        from subprocess import check_output
        VISIBLE_DEVICES = "HIP_VISIBLE_DEVICES" if TEST_WITH_ROCM else "CUDA_VISIBLE_DEVICES"
        test_script = f"import os; import torch;os.environ['{VISIBLE_DEVICES}']='32';print(torch.cuda.device_count())"
        rc = check_output([sys.executable, '-c', test_script]).decode("ascii").strip()
        self.assertEqual(rc, "0")


class TestCudaComm(TestCase):
    def _test_broadcast(self, input):
        if not TEST_MULTIGPU:
            raise unittest.SkipTest("only one GPU detected")
        # test regular
        results = comm.broadcast(input, (0, 1))
        for i, t in enumerate(results):
            self.assertEqual(t.get_device(), i)
            self.assertEqual(t, input)
            if input.is_cuda and input.get_device() == i:  # test not copying on same device
                self.assertEqual(t.data_ptr(), input.data_ptr())
        # test out=
        for inplace in [True, False]:
            if inplace:
                outputs = [torch.empty_like(input, device=0), torch.empty_like(input, device=1)]
            else:
                outputs = [input.cuda(0), torch.empty_like(input, device=1)]
            results = comm.broadcast(input, out=outputs)
            for r, o in zip(results, outputs):
                self.assertIs(r, o)
            for i, t in enumerate(results):
                self.assertEqual(t.get_device(), i)
                self.assertEqual(t, input)
        # test error msg
        with self.assertRaisesRegex(RuntimeError, r"Exactly one of 'devices' and 'out'"):
            comm.broadcast(input, (0, 1), out=outputs)
        with self.assertRaisesRegex(RuntimeError,
                                    r"Expected all output tensors to be CUDA tensors, but output tensor at index 1"):
            comm.broadcast(input, out=[input.cuda(0), input.cpu()])
        with self.assertRaisesRegex(RuntimeError,
                                    r"Expected all output tensors to have same shape as the source .+ at index 1"):
            comm.broadcast(input, out=[input.cuda(0), input.cuda(1).unsqueeze(0)])

    def test_broadcast_cpu(self):
        self._test_broadcast(torch.randn(5, 5))

    def test_broadcast_gpu(self):
        self._test_broadcast(torch.randn(5, 5).cuda())

    def _test_broadcast_coalesced(self, tensors, buffer_size):
        b_tensors = [comm.broadcast(t, (0, 1)) for t in tensors]
        for (_, bt), t in zip(b_tensors, tensors):
            self.assertEqual(bt.get_device(), 1)
            self.assertEqual(bt, t)
            self.assertIsInstance(bt, type(t))

        bc_tensors = comm.broadcast_coalesced(tensors, (0, 1), buffer_size=buffer_size)
        bc_tensors_t = list(zip(*bc_tensors))
        self.assertEqual(b_tensors, bc_tensors_t)
        for (_, bt), (_, bct) in zip(b_tensors, bc_tensors_t):
            self.assertEqual(bt.get_device(), bct.get_device())
            self.assertIsInstance(bct, type(bt))

        # check that tensors on device[0] are returned as-is
        for out_tensors in (b_tensors, bc_tensors_t):
            for inp_t, (out_t, _) in zip(tensors, out_tensors):
                self.assertIs(inp_t, out_t)

        # check that the tensors not on device[0] have different version counters
        # NOTE [ Version Counter in comm.*_coalesced ]
        versions = [t._version for _, t in bc_tensors_t]
        for old_version, (_, t) in zip(versions, bc_tensors_t):
            self.assertEqual(t._version, old_version)
            t.zero_()
            self.assertEqual(t._version, old_version + 1)

    @unittest.skipIf(not TEST_MULTIGPU, "only one GPU detected")
    # Note: fails sometimes on the CI, passes on dual gfx906
    def test_broadcast_coalesced(self):
        numel = 5
        num_bytes = numel * 8
        tensors = [
            make_sparse_tensor(torch.cuda.sparse.DoubleTensor, 1, 2, 3),
            torch.randn(numel).long().cuda(),
            torch.randn(numel).cuda(),
            make_sparse_tensor(torch.cuda.sparse.DoubleTensor, 10, 2, 3),
            make_sparse_tensor(torch.cuda.sparse.DoubleTensor, 5, 2, 3),
            make_sparse_tensor(torch.cuda.sparse.LongTensor, 7, 3, 3),
            make_sparse_tensor(torch.cuda.sparse.FloatTensor, 2, 2, 3),
            torch.randn(numel).long().cuda(),
            torch.randn(numel).long().cuda(),
            make_sparse_tensor(torch.cuda.sparse.LongTensor, 3, 2, 7),
            torch.randn(numel * 2).int().cuda(),  # int is 2x shorter
            torch.randn(numel).cuda(),
        ]
        self._test_broadcast_coalesced(tensors, num_bytes * 5 // 2)

    @unittest.skipIf(not TEST_MULTIGPU, "only one GPU detected")
    def test_broadcast_coalesced_dense_only(self):
        numel = 5
        num_bytes = numel * 8
        tensors = [
            torch.randn(numel).long().cuda(),
            torch.randn(numel).cuda(),
            torch.randn(numel).long().cuda(),
            torch.randn(numel).long().cuda(),
            torch.randn(numel * 2).int().cuda(),  # int is 2x shorter
            torch.randn(numel).cuda(),
        ]
        self._test_broadcast_coalesced(tensors, num_bytes * 5 // 2)

    @unittest.skipIf(not TEST_MULTIGPU, "only one GPU detected")
    def test_broadcast_coalesced_empty_tensors(self):
        tensors = [
            torch.tensor([]).byte().cuda(),
            torch.randn(5).cuda(),
            torch.randn(5).double().cuda()
        ]
        self._test_broadcast_coalesced(tensors, 256)

    @unittest.skipIf(not TEST_MULTIGPU, "only one GPU detected")
    def test_reduce_add(self):
        x = torch.randn(5, 5)
        y = torch.randn(5, 5)
        x_cuda = x.cuda(0)
        y_cuda = y.cuda(1)
        result = comm.reduce_add((x_cuda, y_cuda))
        self.assertEqual(result.get_device(), 0)
        self.assertEqual(result.cpu(), x + y)

    def _test_reduce_add_coalesced(self, tensors, buffer_size):
        dup_tensors = [tensors, [t.cuda(1) for t in tensors]]

        r_tensors = [comm.reduce_add(t) for t in zip(*dup_tensors)]
        for r, t in zip(r_tensors, tensors):
            self.assertEqualTypeString(r, t)
            self.assertEqual(r.coalesce() if r.is_sparse else r, t * 2)

        rc_tensors = comm.reduce_add_coalesced(dup_tensors, buffer_size=buffer_size)
        self.assertEqual(r_tensors, rc_tensors)
        for r, rc in zip(r_tensors, rc_tensors):
            self.assertEqualTypeString(rc, r)

        # Since we have both cuda:0 and cuda:1 inputs, the outputs must be new.
        # We can check that they have different version counters.
        # NOTE [ Version Counter in comm.*_coalesced ]
        versions = [t._version for t in rc_tensors]
        for old_version, t in zip(versions, rc_tensors):
            self.assertEqual(t._version, old_version)
            t.zero_()
            self.assertEqual(t._version, old_version + 1)

    @unittest.skipIf(not TEST_MULTIGPU, "only one GPU detected")
    def test_reduce_add_coalesced(self):
        numel = 5
        num_bytes = numel * 8
        tensors = [
            make_sparse_tensor(torch.cuda.sparse.DoubleTensor, 1, 2, 3),
            torch.randn(numel).long().cuda(),
            torch.randn(numel).cuda(),
            make_sparse_tensor(torch.cuda.sparse.DoubleTensor, 10, 2, 3),
            make_sparse_tensor(torch.cuda.sparse.DoubleTensor, 5, 2, 3),
            make_sparse_tensor(torch.cuda.sparse.LongTensor, 7, 3, 3),
            make_sparse_tensor(torch.cuda.sparse.FloatTensor, 2, 2, 3),
            torch.randn(numel).long().cuda(),
            torch.randn(numel).long().cuda(),
            make_sparse_tensor(torch.cuda.sparse.LongTensor, 3, 2, 7),
            torch.randn(numel * 2).int().cuda(),  # int is 2x shorter
            torch.randn(numel).cuda(),
        ]
        self._test_reduce_add_coalesced(tensors, num_bytes * 5 // 2)

    @unittest.skipIf(not TEST_MULTIGPU, "only one GPU detected")
    def test_reduce_add_coalesced_dense_only(self):
        numel = 5
        num_bytes = numel * 8
        tensors = [
            torch.randn(numel).long().cuda(),
            torch.randn(numel).cuda(),
            torch.randn(numel).long().cuda(),
            torch.randn(numel).long().cuda(),
            torch.randn(numel * 2).int().cuda(),  # int is 2x shorter
            torch.randn(numel).cuda(),
        ]
        self._test_reduce_add_coalesced(tensors, num_bytes * 5 // 2)

    def _test_scatter(self, input, chunk_sizes=None, dim=0):
        if not TEST_MULTIGPU:
            raise unittest.SkipTest("only one GPU detected")
        if chunk_sizes is None:
            ref_chunk_sizes = tuple(repeat(input.size(dim) // 2, 2))
        else:
            ref_chunk_sizes = chunk_sizes

        # test regular
        result = comm.scatter(input, (0, 1), chunk_sizes, dim)
        self.assertEqual(len(result), 2)
        chunk_start = 0
        for i, r in enumerate(result):
            chunk_end = chunk_start + ref_chunk_sizes[i]
            index = [slice(None, None) for _ in range(input.dim())]
            index[dim] = slice(chunk_start, chunk_end)
            self.assertEqual(r, input[tuple(index)], atol=0, rtol=0)
            chunk_start = chunk_end
            if r.device == input.device:
                self.assertEqual(r.data_ptr(), input.data_ptr())  # for target @ same device, a view should be returned

        # test out
        out = [torch.empty_like(t) for t in result]
        result = comm.scatter(input, dim=dim, out=out)
        self.assertEqual(len(result), 2)
        chunk_start = 0
        for i, r in enumerate(result):
            self.assertIs(r, out[i])
            chunk_end = chunk_start + ref_chunk_sizes[i]
            index = [slice(None, None) for _ in range(input.dim())]
            index[dim] = slice(chunk_start, chunk_end)
            self.assertEqual(r, input[tuple(index)], atol=0, rtol=0)
            chunk_start = chunk_end

        # test error msg
        if chunk_sizes is not None:
            with self.assertRaisesRegex(RuntimeError, r"Expected devices and chunk_sizes to be of same length"):
                comm.scatter(input, [0 for _ in range(len(chunk_sizes) + 1)], dim=dim, chunk_sizes=chunk_sizes)
        with self.assertRaisesRegex(RuntimeError, r"'devices' must not be specified"):
            comm.scatter(input, (0, 1), dim=dim, out=out)
        with self.assertRaisesRegex(RuntimeError, r"Expected at least one device to scatter to"):
            comm.scatter(input, (), dim=dim)
        with self.assertRaisesRegex(RuntimeError, r"Expected at least one output tensor to scatter to"):
            comm.scatter(input, dim=dim, out=[])
        with self.assertRaisesRegex(RuntimeError,
                                    r"Expected all output tensors to be CUDA tensors, but output tensor at index 0"):
            comm.scatter(input, dim=dim, out=([out[0].cpu()] + out[1:]))
        with self.assertRaisesRegex(RuntimeError, r"Output tensor at index 0 has incorrect shape"):
            comm.scatter(input, dim=dim, out=([out[0].unsqueeze(0)] + out[1:]))
        with self.assertRaisesRegex(RuntimeError, r"Total size for output tensors along scatter dim \d+ does not match"):
            index = [slice(None, None) for _ in range(input.dim())]
            index[dim] = slice(1, None)
            comm.scatter(input, dim=dim, out=([out[0][tuple(index)]] + out[1:]))

    def test_scatter_cpu(self):
        self._test_scatter(torch.randn(4, 4), dim=0)

    def test_scatter_cpu_dim(self):
        self._test_scatter(torch.randn(4, 4), dim=1)

    def test_scatter_cpu_neg_dim(self):
        self._test_scatter(torch.randn(4, 4), dim=-2)

    def test_scatter_cpu_sizes(self):
        self._test_scatter(torch.randn(6, 4), chunk_sizes=(2, 4))

    def test_scatter_gpu(self):
        self._test_scatter(torch.randn(4, 4).cuda(), dim=0)

    def test_scatter_gpu_dim(self):
        self._test_scatter(torch.randn(4, 4).cuda(), dim=1)

    def test_scatter_gpu_neg_dim(self):
        self._test_scatter(torch.randn(4, 4).cuda(), dim=-2)

    def test_scatter_gpu_sizes(self):
        self._test_scatter(torch.randn(6, 4).cuda(), chunk_sizes=(2, 4))

    def _test_gather(self, dim):
        if not TEST_MULTIGPU:
            raise unittest.SkipTest("only one GPU detected")
        x = torch.randn(2, 5, device=0)
        y = torch.randn(2, 5, device=1)
        expected_size = list(x.size())
        expected_size[dim] += y.size(dim)
        expected_size = torch.Size(expected_size)

        destinations = [None, torch.device('cuda:0'), torch.device('cpu')]
        if torch.cuda.device_count() > 2:
            destinations.append(torch.device('cuda:2'))
        with torch.cuda.device(1):
            for destination in destinations:
                if destination is None:
                    expected_device = torch.device('cuda', torch.cuda.current_device())
                else:
                    expected_device = destination
                for use_out in [True, False]:
                    if use_out:
                        out = torch.empty(expected_size, device=expected_device)
                        result = comm.gather((x, y), dim, out=out)
                        self.assertIs(out, result)
                    else:
                        result = comm.gather((x, y), dim, destination=destination)

                    self.assertEqual(result.device, expected_device)
                    self.assertEqual(result.size(), expected_size)

                    index = [slice(None, None), slice(None, None)]
                    index[dim] = slice(0, x.size(dim))
                    self.assertEqual(result[tuple(index)], x)
                    index[dim] = slice(x.size(dim), x.size(dim) + y.size(dim))
                    self.assertEqual(result[tuple(index)], y)

        # test error msg
        with self.assertRaisesRegex(RuntimeError, r"'destination' must not be specified"):
            comm.gather((x, y), dim, destination='cpu', out=torch.empty(expected_size, device='cpu'))
        with self.assertRaisesRegex(RuntimeError, r"Expected at least one tensor to gather from"):
            comm.gather(())
        with self.assertRaisesRegex(RuntimeError, r"Expected all input tensors to be CUDA tensors, "):
            comm.gather((x.cpu(), y))
        with self.assertRaisesRegex(RuntimeError, r"Expected all input tensors to have the same number of dimensions"):
            comm.gather((x, y.unsqueeze(0)))
        with self.assertRaisesRegex(RuntimeError, r"Input tensor at index 1 has invalid shape"):
            if dim in [0, -2]:
                comm.gather((x, y[:, 1:]), dim=dim)
            elif dim in [1, -1]:
                comm.gather((x, y[1:, :]), dim=dim)

    def test_gather(self):
        self._test_gather(0)

    def test_gather_dim(self):
        self._test_gather(1)

    def test_gather_neg_dim(self):
        self._test_gather(-1)

    @unittest.skipIf(not TEST_MULTIGPU, "only one GPU detected")
    def test_memory_format_scatter_gather(self):
        nhwc = torch.randn((10, 3, 32, 32), device='cpu').contiguous(memory_format=torch.channels_last)
        results = torch.cuda.comm.scatter(nhwc, (0, 1), None, 0)
        for result in results:
            self.assertFalse(result.is_contiguous())
            self.assertTrue(result.is_contiguous(memory_format=torch.channels_last))

        gathered = torch.cuda.comm.gather(results)
        self.assertTrue(gathered.is_contiguous(memory_format=torch.channels_last))


    def test_matmul_device_mismatch(self):
        cpu = torch.rand((10, 10))
        cuda = cpu.cuda()
        with self.assertRaisesRegex(RuntimeError, "Expected all tensors to be on the same device"):
            cpu @ cuda
        with self.assertRaisesRegex(RuntimeError, "Expected all tensors to be on the same device"):
            cuda @ cpu

        for s, m1, m2 in product((cpu, cuda), repeat=3):
            if s.device == m1.device == m2.device:
                torch.addmm(s, m1, m2)
            else:
                with self.assertRaisesRegex(RuntimeError, "Expected all tensors to be on the same device"):
                    torch.addmm(s, m1, m2)

    @unittest.skipIf(not TEST_MULTIGPU, "Test needs multiple GPUs")
    def test_scatter_namedtuple(self):
        # tests ability to scatter namedtuples and retrieve a list where each
        # element is of the expected namedtuple type.
        fields = ("a", "b")
        TestNamedTupleInput_0 = collections.namedtuple("NamedTuple", fields)
        num_gpus = torch.cuda.device_count()
        a = torch.rand(num_gpus * 2, device=0)
        b = torch.rand(num_gpus * 2, device=0)
        a_tensors_for_gpu = [a[2 * i : 2 * i + 2].to(i) for i in range(num_gpus)]
        b_tensors_for_gpu = [b[2 * i : 2 * i + 2].to(i) for i in range(num_gpus)]

        inp = TestNamedTupleInput_0(a, b)
        target_gpus = [torch.device(i) for i in range(num_gpus)]
        scatter_out = scatter_gather.scatter(inp, target_gpus)

        for i, x in enumerate(scatter_out):
            self.assertTrue(isinstance(x, type(inp)))
            self.assertEqual(x._fields, fields)
            expected_a = a_tensors_for_gpu[i]
            expected_b = b_tensors_for_gpu[i]
            self.assertEqual(expected_a, x.a)
            self.assertEqual(expected_b, x.b)

        class TestNamedTupleInput_1(NamedTuple):
            a: torch.tensor
            b: torch.tensor

        a = torch.rand(num_gpus * 2, device=0)
        b = torch.rand(num_gpus * 2, device=0)
        a_tensors_for_gpu = [a[2 * i : 2 * i + 2].to(i) for i in range(num_gpus)]
        b_tensors_for_gpu = [b[2 * i : 2 * i + 2].to(i) for i in range(num_gpus)]
        inp = TestNamedTupleInput_1(a, b)

        scatter_out = scatter_gather.scatter(inp, target_gpus)
        for i, x in enumerate(scatter_out):
            self.assertTrue(isinstance(x, type(inp)))
            self.assertEqual(x._fields, fields)
            expected_a = a_tensors_for_gpu[i]
            expected_b = b_tensors_for_gpu[i]
            self.assertEqual(expected_a, x.a)
            self.assertEqual(expected_b, x.b)

    @unittest.skipIf(not TEST_MULTIGPU, "Test needs multiple GPUs")
    def test_gather_namedtuple(self):
        # tests ability to gather a list of namedtuples and return a namedtuple where each
        # element is of the expected tensor type.
        fields = ['a', 'b']
        TestNamedTupleInput_0 = collections.namedtuple('NamedTuple', fields)

        num_gpus = torch.cuda.device_count()
        a = torch.rand(num_gpus * 2, device=0)
        b = torch.rand(num_gpus * 2, device=1)
        out1 = TestNamedTupleInput_0(a, b)

        a = torch.rand(num_gpus * 2, device=1)
        b = torch.rand(num_gpus * 2, device=0)
        out2 = TestNamedTupleInput_0(a, b)

        outputs = [out1, out2]

        out = scatter_gather.gather(outputs, 'cpu')  # test on CPU
        for i, x in enumerate(out):
            self.assertTrue(isinstance(x, type(out2[-1])))  # x must be a tensor
            cat = torch.cat((outputs[0][i].to('cpu'), outputs[1][i].to('cpu')))
            self.assertTrue(torch.equal(x, cat))

        out = scatter_gather.gather(outputs, 0)  # test on GPU
        for i, x in enumerate(out):
            self.assertTrue(isinstance(x, type(out2[-1])))
            cat = torch.cat((outputs[0][i].to(0), outputs[1][i].to(0)))
            self.assertTrue(torch.equal(x, cat))

        class TestNamedTupleInput_1(NamedTuple):
            a: torch.tensor
            b: torch.tensor

        a = torch.rand(num_gpus * 2, device=0)
        b = torch.rand(num_gpus * 2, device=1)
        out1 = TestNamedTupleInput_1(a, b)

        a = torch.rand(num_gpus * 2, device=1)
        b = torch.rand(num_gpus * 2, device=0)
        out2 = TestNamedTupleInput_1(a, b)

        outputs = [out1, out2]

        out = scatter_gather.gather(outputs, 0)  # test on GPU
        for i, x in enumerate(out):
            self.assertTrue(isinstance(x, type(out2[-1])))
            cat = torch.cat((outputs[0][i].to(0), outputs[1][i].to(0)))
            self.assertTrue(torch.equal(x, cat))

        out = scatter_gather.gather(outputs, 'cpu')  # test on CPU
        for i, x in enumerate(out):
            self.assertTrue(isinstance(x, type(out2[-1])))
            cat = torch.cat((outputs[0][i].to('cpu'), outputs[1][i].to('cpu')))
            self.assertTrue(torch.equal(x, cat))

    @unittest.skipIf(TEST_CUDAMALLOCASYNC, "setContextRecorder not supported by CUDAMallocAsync")
    def test_memory_snapshot(self):
        try:
            torch.cuda.memory.empty_cache()
            torch.cuda.memory._record_memory_history(True)
            x = torch.rand(311, 411, device='cuda')

            # create a bunch of tensors that all will tile into the
            # same segment to  exercise the history merging code
            # 512B is the minimum block size,
            # so we allocate all the tensors to this size to make sure
            # they tile evenly
            tensors = [torch.rand(128, device='cuda') for _ in range(1000)]
            while tensors:
                del tensors[randint(0, len(tensors) - 1)]

            # exercise the history trimming code
            torch.rand(128 * 5, device='cuda')

            ss = torch.cuda.memory._snapshot()
            found_it = False
            for seg in ss['segments']:
                for b in seg['blocks']:
                    if 'history' in b:
                        for h in b['history']:
                            if h['real_size'] == 311 * 411 * 4:
                                self.assertTrue('test_cuda' in h['frames'][0]['filename'])
                                found_it = True
            self.assertTrue(found_it)

            if not IS_WINDOWS:
                with tempfile.NamedTemporaryFile() as f:
                    torch.cuda.memory._save_segment_usage(f.name)
                    with open(f.name, 'r') as f2:
                        self.assertTrue('test_cuda.py' in f2.read())

            del x
            torch.cuda.empty_cache()
            ss = torch.cuda.memory._snapshot()
            self.assertTrue(ss['device_traces'][0][-1]['action'] == 'segment_free')

        finally:
            torch.cuda.memory._record_memory_history(False)

    @unittest.skipIf(TEST_CUDAMALLOCASYNC, "setContextRecorder not supported by CUDAMallocAsync")
    def test_memory_snapshot_with_cpp(self):
        try:
            torch.cuda.memory.empty_cache()
            torch.cuda.memory._record_memory_history(True, _enable_expensive_cpp=True)
            x = torch.rand(311, 411, device='cuda')

            ss = torch.cuda.memory._snapshot()['segments']
            found_it = False
            for seg in ss:
                for b in seg['blocks']:
                    if 'history' in b:
                        for h in b['history']:
                            if h['real_size'] == 311 * 411 * 4:
                                self.assertNotEqual(len(h['cpp_frames']), 0)
                                found_it = True
            self.assertTrue(found_it)

        finally:
            torch.cuda.memory._record_memory_history(False)


    def test_allocator_settings(self):
        def power2_div(size, div_factor):
            pow2 = 1
            while pow2 < size:
                pow2 = pow2 * 2
            if pow2 == size:
                return pow2
            step = pow2 / 2 / div_factor
            ret = pow2 / 2
            while ret < size:
                ret = ret + step
            return ret

        torch.cuda.memory.empty_cache()
        key = 'active_bytes.all.allocated' if not TEST_CUDAMALLOCASYNC else 'allocated_bytes.all.current'

        nelems = 21 * 1024 * 1024
        nbytes = 4 * nelems  # floats are 4 bytes

        nelems_big = 100 * 1024 * 1024
        nbytes_big = 4 * nelems_big  # floats are 4 bytes

        start_mem = torch.cuda.memory_stats()[key]
        torch.cuda.memory._set_allocator_settings("")
        x = torch.rand(nelems, device='cuda')

        # test roundup_power2_divisions single value syntax
        reg_mem = torch.cuda.memory_stats()[key]
        torch.cuda.memory._set_allocator_settings("roundup_power2_divisions:4")
        y = torch.rand(nelems, device='cuda')

        pow2_div4_mem = torch.cuda.memory_stats()[key]

        self.assertTrue(reg_mem - start_mem == nbytes)
        if not TEST_CUDAMALLOCASYNC:
            # not supported with the cudaMallocAsync backend
            self.assertTrue(pow2_div4_mem - reg_mem == power2_div(nbytes, 4))

        torch.cuda.memory._set_allocator_settings("garbage_collection_threshold:0.5")
        torch.cuda.memory._set_allocator_settings("garbage_collection_threshold:0.5,max_split_size_mb:40")

        # should have reset the power2 divisions now
        torch.cuda.memory.empty_cache()
        start_mem = torch.cuda.memory_stats()[key]
        z = torch.rand(nelems, device='cuda')
        reg_mem = torch.cuda.memory_stats()[key]
        self.assertTrue(reg_mem - start_mem == nbytes)

        # roundup_power2_divisions knob array syntax
        torch.cuda.memory.empty_cache()
        torch.cuda.memory._set_allocator_settings(
            "garbage_collection_threshold:0.5,roundup_power2_divisions:[64:8,128:2,256:2,512:2,1024:1,>:1]")
        start_mem = torch.cuda.memory_stats()[key]
        w = torch.rand(nelems, device='cuda')

        pow2_div8_mem = torch.cuda.memory_stats()[key]
        if not TEST_CUDAMALLOCASYNC:
            # not supported with the cudaMallocAsync backend
            self.assertTrue(pow2_div8_mem - start_mem == power2_div(nbytes, 8))

        torch.cuda.memory.empty_cache()
        start_mem = torch.cuda.memory_stats()[key]
        v = torch.rand(nelems_big, device='cuda')

        pow2_div2_mem = torch.cuda.memory_stats()[key]
        if not TEST_CUDAMALLOCASYNC:
            # not supported with the cudaMallocAsync backend
            self.assertTrue(pow2_div2_mem - start_mem == power2_div(nbytes_big, 2))

        with self.assertRaises(RuntimeError):
            torch.cuda.memory._set_allocator_settings("foo:1,bar:2")

        with self.assertRaises(RuntimeError):
            torch.cuda.memory._set_allocator_settings("garbage_collection_threshold:1.2")

        with self.assertRaises(RuntimeError):
            torch.cuda.memory._set_allocator_settings("max_split_size_mb:2")


    def test_raises_oom(self):
        with self.assertRaises(torch.cuda.OutOfMemoryError):
            torch.empty(1024 * 1024 * 1024 * 1024, device='cuda')

    @unittest.skipIf(IS_WINDOWS, 'Windows CI does not like the load_inline')
    @unittest.skipIf(TEST_CUDAMALLOCASYNC, "setContextRecorder not supported by CUDAMallocAsync")
    def test_cpp_memory_snapshot_pickle(self):
        from torch.utils.cpp_extension import load_inline
        source = """
        #include <torch/csrc/cuda/memory_snapshot.h>
        py::object do_snapshot() {
            std::string data = torch::cuda::_memory_snapshot_pickled();
            return py::bytes(data);
        }
        void record(bool e) {
            torch::cuda::_record_memory_history(e);
        }
        """
        m = load_inline(name='snapshot', cpp_sources=[source], functions=['do_snapshot', 'record'])
        try:
            m.record(True)
            t = torch.rand(311, 411, device='cuda')
            mem = pickle.loads(m.do_snapshot())
            found = False
            for s in mem['segments']:
                for b in s['blocks']:
                    if b['state'] == 'active_allocated' and 'history' in b:
                        history = b['history']
                        if history and history[0]['real_size'] == 311 * 411 * 4:
                            found = True
            last_action = mem['device_traces'][0][-1]
            self.assertTrue(last_action['action'] == 'alloc')
            self.assertTrue(last_action['size'] == 311 * 411 * 4)
            self.assertTrue(found)
        finally:
            m.record(False)

    @unittest.skipIf(TEST_CUDAMALLOCASYNC, "temporarily disabled")
    def test_notifies_oom(self):
        x = False

        def cb(device, alloc, device_alloc, device_free):
            nonlocal x
            x = True
        torch._C._cuda_attach_out_of_memory_observer(cb)
        with self.assertRaises(torch.cuda.OutOfMemoryError):
            torch.empty(1024 * 1024 * 1024 * 1024, device='cuda')
        self.assertTrue(x)


instantiate_parametrized_tests(TestCuda)

if __name__ == '__main__':
    run_tests()<|MERGE_RESOLUTION|>--- conflicted
+++ resolved
@@ -600,11 +600,7 @@
         q_copy[1].fill_(10)
         self.assertEqual(q_copy[3], torch.cuda.IntStorage(10).fill_(10))
 
-<<<<<<< HEAD
-    @unittest.skipIf(TEST_CUDAMALLOCASYNC, "temporarily disabled")
-=======
     @unittest.skipIf(TEST_CUDAMALLOCASYNC or TEST_WITH_ROCM, "temporarily disabled for async")
->>>>>>> 5a601903
     def test_cublas_workspace_explicit_allocation(self):
         a = torch.randn(7, 7, device='cuda', requires_grad=False)
         default_workspace_size = 4096 * 2 * 1024 + 16 * 8 * 1024  # :4096:2:16:8
