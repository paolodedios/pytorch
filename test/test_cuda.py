# Owner(s): ["module: cuda"]

import contextlib
import ctypes
import gc
import json
import os
import pickle
import random
import subprocess
import sys
import tempfile
import threading
import unittest
import warnings
from copy import deepcopy
from itertools import product
from random import randint

import psutil

import torch
import torch.cuda
from torch import inf, nan
from torch.cuda._memory_viz import (
    _profile_to_snapshot,
    profile_plot,
    segment_plot,
    trace_plot,
)
from torch.testing._internal.autocast_test_lists import AutocastTestLists, TestAutocast
from torch.testing._internal.common_cuda import (
    _create_scaling_case,
    _get_torch_cuda_version,
    TEST_CUDNN,
    TEST_MULTIGPU,
)
from torch.testing._internal.common_device_type import (
    instantiate_device_type_tests,
    onlyCUDA,
    onlyNativeDeviceTypes,
)
from torch.testing._internal.common_optimizers import (
    _get_optim_inputs_including_global_cliquey_kwargs,
    optim_db,
    optims,
    TensorTracker,
)
from torch.testing._internal.common_utils import (
    EXPANDABLE_SEGMENTS,
    freeze_rng_state,
    gcIfJetson,
    get_cycles_per_ms,
    instantiate_parametrized_tests,
    IS_ARM64,
    IS_FBCODE,
    IS_JETSON,
    IS_LINUX,
    IS_SANDCASTLE,
    IS_WINDOWS,
    load_tests,
    NO_MULTIPROCESSING_SPAWN,
    parametrize,
    run_tests,
    serialTest,
    skipCUDAMemoryLeakCheckIf,
    skipCUDANonDefaultStreamIf,
    skipIfRocm,
    slowTest,
    subtest,
    TemporaryFileName,
    TEST_CUDA,
    TEST_CUDA_GRAPH,
    TEST_NUMPY,
    TEST_WITH_ROCM,
    TestCase,
)
from torch.utils.checkpoint import checkpoint_sequential
from torch.utils.viz._cycles import observe_tensor_cycles


# load_tests from common_utils is used to automatically filter tests for
# sharding on sandcastle. This line silences flake warnings
load_tests = load_tests

try:
    import torchvision.models  # noqa: F401
    from torchvision.models import resnet18  # noqa: F401

    HAS_TORCHVISION = True
except ImportError:
    HAS_TORCHVISION = False
skipIfNoTorchVision = unittest.skipIf(not HAS_TORCHVISION, "no torchvision")

TEST_CUDAMALLOCASYNC = TEST_CUDA and (
    torch.cuda.get_allocator_backend() == "cudaMallocAsync"
)
TEST_LARGE_TENSOR = TEST_CUDA
TEST_MEDIUM_TENSOR = TEST_CUDA
TEST_BF16 = False
TEST_PYNVML = not torch.cuda._HAS_PYNVML
if TEST_CUDA:
    TEST_LARGE_TENSOR = torch.cuda.get_device_properties(0).total_memory >= 12e9
    TEST_MEDIUM_TENSOR = torch.cuda.get_device_properties(0).total_memory >= 6e9
    TEST_BF16 = torch.cuda.is_bf16_supported()

_cycles_per_ms = None


@unittest.skipIf(not TEST_CUDA, "CUDA not available, skipping tests")
@torch.testing._internal.common_utils.markDynamoStrictTest
class TestCuda(TestCase):
    _do_cuda_memory_leak_check = True
    _do_cuda_non_default_stream = True
    FIFTY_MIL_CYCLES = 50000000

    def setUp(self):
        super().setUp()

    def tearDown(self):
        super().tearDown()

    @property
    def expandable_segments(self):
        return EXPANDABLE_SEGMENTS

    def test_pinned_memory_with_cudaregister(self):
        torch.cuda.memory._set_allocator_settings(
            "pinned_use_cuda_host_register:True,pinned_num_register_threads:8"
        )
        t = torch.ones(20)
        self.assertFalse(t.is_pinned())
        try:
            pinned_t = torch.ones(1 << 21).pin_memory()
            self.assertTrue(pinned_t.is_pinned())
            pinned_t = torch.ones(1 << 24).pin_memory()
            self.assertTrue(pinned_t.is_pinned())
        except RuntimeError as e:
            # Some GPUs don't support same address space on host and device side
            pass

    def test_pinned_memory_with_cudaregister_multithread(self):
        num_threads = 4
        threads = [
            threading.Thread(target=self.test_pinned_memory_with_cudaregister)
            for t in range(num_threads)
        ]
        for thread in threads:
            thread.start()
        for thread in threads:
            thread.join()

    def test_pinned_memory_empty_cache(self):
        for alloc_settings in (True, False):
            torch.cuda.memory._set_allocator_settings(
                f"pinned_use_cuda_host_register:{alloc_settings}"
            )
            try:
                t = torch.ones(1024 * 1024, pin_memory=True)
                self.assertTrue(t.is_pinned())
                del t
                torch._C._host_emptyCache()
            except RuntimeError as e:
                # Some GPUs don't support same address space on host and device side
                pass

    def test_cudart_register(self):
        t = torch.ones(20)
        self.assertFalse(t.is_pinned())
        cudart = torch.cuda.cudart()
        r = cudart.cudaHostRegister(t.data_ptr(), t.numel() * t.element_size(), 0)
        self.assertEqual(r, 0)
        self.assertTrue(t.is_pinned())
        r = cudart.cudaHostUnregister(t.data_ptr())
        self.assertEqual(r, 0)
        self.assertFalse(t.is_pinned())

    def test_memory_allocation(self):
        gc.collect()
        torch.cuda.empty_cache()
        mem = None
        size = 1
        prev = 0
        try:
            prev = torch.cuda.memory_allocated()
            mem = torch.cuda.caching_allocator_alloc(size)
            self.assertGreater(torch.cuda.memory_allocated(), prev)
        finally:
            if mem is not None:
                torch.cuda.caching_allocator_delete(mem)
                self.assertEqual(torch.cuda.memory_allocated(), prev)

    def test_check_error(self):
        # Assert this call doesn't raise.
        torch.cuda.check_error(0)

        with self.assertRaisesRegex(
            torch.cuda.CudaError, "out of memory|hipErrorOutOfMemory"
        ):
            torch.cuda.check_error(2)

    def test_cuda_get_device_name(self):
        # Testing the behaviour with None as an argument
        current_device = torch.cuda.current_device()
        current_device_name = torch.cuda.get_device_name(current_device)
        device_name_None = torch.cuda.get_device_name(None)
        self.assertEqual(current_device_name, device_name_None)

        # Testing the behaviour for No argument
        device_name_no_argument = torch.cuda.get_device_name()
        self.assertEqual(current_device_name, device_name_no_argument)

    def test_cuda_get_device_capability(self):
        # Testing the behaviour with None as an argument
        current_device = torch.cuda.current_device()
        current_device_capability = torch.cuda.get_device_capability(current_device)
        device_capability_None = torch.cuda.get_device_capability(None)
        self.assertEqual(current_device_capability, device_capability_None)

        # Testing the behaviour for No argument
        device_capability_no_argument = torch.cuda.get_device_capability()
        self.assertEqual(current_device_capability, device_capability_no_argument)

    def test_out_of_memory(self):
        tensor = torch.zeros(1024, device="cuda")

        oom_regex = (
            "would exceed allowed memory"
            if TEST_CUDAMALLOCASYNC
            else "Tried to allocate 800000000.00 GiB"
        )
        with self.assertRaisesRegex(RuntimeError, oom_regex):
            torch.empty(1024 * 1024 * 1024 * 800000000, dtype=torch.int8, device="cuda")

        with self.assertRaisesRegex(
            RuntimeError, "Tried to allocate more than 1EB memory"
        ):
            torch.empty(
                1024 * 1024 * 1024 * 8000000000, dtype=torch.int8, device="cuda"
            )

        # ensure out of memory error doesn't disturb subsequent kernel
        tensor.fill_(1)
        self.assertTrue((tensor == 1).all())

    @unittest.skipIf(
        TEST_CUDAMALLOCASYNC or IS_JETSON, "Segmentation fault (core dumped)"
    )
    @serialTest()
    def test_out_of_memory_retry(self):
        torch.cuda.empty_cache()
        total_memory = torch.cuda.get_device_properties(0).total_memory
        oom_regex = (
            "would exceed allowed memory"
            if TEST_CUDAMALLOCASYNC
            else "Tried to allocate"
        )
        size = int(total_memory * 0.5)
        a = torch.empty(size, dtype=torch.int8, device="cuda")
        with self.assertRaisesRegex(RuntimeError, oom_regex):
            b = torch.empty(size, dtype=torch.int8, device="cuda")
        del a
        b = torch.empty(size, dtype=torch.int8, device="cuda")
        del b
        # We used a lot of memory here, clean up so we don't affect other tests too much
        torch.cuda.empty_cache()
        torch.cuda.reset_peak_memory_stats()

    @serialTest()
    def test_set_per_process_memory_fraction(self):
        # test invalid fraction value.
        with self.assertRaisesRegex(TypeError, "Invalid type"):
            torch.cuda.set_per_process_memory_fraction(1)
        with self.assertRaisesRegex(ValueError, "Invalid fraction value"):
            torch.cuda.set_per_process_memory_fraction(-0.1)
        with self.assertRaisesRegex(ValueError, "Invalid fraction value"):
            torch.cuda.set_per_process_memory_fraction(2.0)

        tensor = torch.zeros(1024, device="cuda")
        torch.cuda.empty_cache()
        total_memory = torch.cuda.get_device_properties(0).total_memory
        torch.cuda.set_per_process_memory_fraction(0.5, 0)

        # test 0.499 allocation is ok.
        application = int(total_memory * 0.499) - torch.cuda.max_memory_reserved()
        tmp_tensor = torch.empty(application, dtype=torch.int8, device="cuda")
        del tmp_tensor
        torch.cuda.empty_cache()

        application = int(total_memory * 0.5)
        # it will get OOM when try to allocate more than half memory.
        oom_regex = (
            "would exceed allowed memory" if TEST_CUDAMALLOCASYNC else "out of memory"
        )
        with self.assertRaisesRegex(RuntimeError, oom_regex):
            torch.empty(application, dtype=torch.int8, device="cuda")

        # ensure out of memory error doesn't disturb subsequent kernel
        tensor.fill_(1)
        self.assertTrue((tensor == 1).all())

    @unittest.skipIf(IS_FBCODE or IS_SANDCASTLE, "uuid attribute not yet available")
    def test_uuid(self):
        uuid = torch.cuda.get_device_properties(0).uuid
        self.assertEqual(len(str(uuid)), 36)  # xxxxxxxx-xxxx-xxxx-xxxx-xxxxxxxxxxxx
        self.assertEqual(len(uuid.bytes), 16)

    def test_copy_non_blocking(self):
        def _test_copy_non_blocking(a, b):
            event = torch.cuda.Event()
            a.copy_(b, non_blocking=True)
            event.record()
            event.synchronize()
            self.assertEqual(a, b)

        # 10MB copies
        x = torch.ones(10000000, dtype=torch.uint8).cuda()
        y = torch.zeros(10000000, dtype=torch.uint8).pin_memory()
        _test_copy_non_blocking(x, y)

        x = torch.zeros(10000000, dtype=torch.uint8).pin_memory()
        y = torch.ones(10000000, dtype=torch.uint8).cuda()
        _test_copy_non_blocking(x, y)

        # Test the case where the pinned data_ptr is not equal to the storage data_ptr.
        x_base = torch.zeros(10000000, dtype=torch.uint8).pin_memory()
        x = x_base[1:]
        self.assertTrue(x.is_pinned())
        self.assertTrue(x_base.is_pinned())
        self.assertNotEqual(x_base.data_ptr(), x.data_ptr())
        self.assertEqual(x_base.storage().data_ptr(), x.storage().data_ptr())
        y = torch.ones(10000000 - 1, dtype=torch.uint8).cuda()
        _test_copy_non_blocking(x, y)

    def test_copy_non_blocking_type_conversion(self):
        a = torch.ones(1, device="cuda")
        b = torch.zeros(1, device="cpu", pin_memory=True)
        c = torch.empty(1, device="cuda", dtype=torch.long)
        torch.cuda._sleep(int(100 * get_cycles_per_ms()))
        b.copy_(a, non_blocking=True)
        c.copy_(b, non_blocking=True)
        self.assertEqual(a, c, exact_dtype=False)

    @serialTest()
    def test_to_non_blocking(self):
        stream = torch.cuda.current_stream()

        def _test_to_non_blocking(a, non_blocking, dst):
            torch.cuda.synchronize()
            # Pushes an 0.1 second spin to stream so if the copy is non blocking,
            # stream will almost surely be active when we query().
            torch.cuda._sleep(int(100 * get_cycles_per_ms()))
            b = a.to(device=dst, non_blocking=non_blocking)
            self.assertEqual(stream.query(), not non_blocking)
            stream.synchronize()
            self.assertEqual(a, b)
            self.assertTrue(b.is_pinned() == (non_blocking and dst == "cpu"))

        for dst, try_non_blocking in product(("cuda", "cpu"), (True, False)):
            # Creates source on the opposite device from destination.
            src = torch.randn(
                1000000,
                device="cuda" if dst == "cpu" else "cpu",
                pin_memory=True if dst == "cuda" else False,
            )
            _test_to_non_blocking(src, try_non_blocking, dst)

    def test_to_cpu_blocking_by_default(self):
        src = torch.randn(1000000, device="cuda")
        torch.cuda.synchronize()
        torch.cuda._sleep(int(100 * get_cycles_per_ms()))
        dst = src.to(device="cpu")
        self.assertEqual(torch.cuda.current_stream().query(), True)
        self.assertEqual(src, dst)
        self.assertFalse(dst.is_pinned())

    def test_serialization_array_with_storage(self):
        x = torch.randn(5, 5).cuda()
        y = torch.IntTensor(2, 5).fill_(0).cuda()
        q = [x, y, x, y.storage()]
        with tempfile.NamedTemporaryFile() as f:
            torch.save(q, f)
            f.seek(0)
            q_copy = torch.load(f)
        self.assertEqual(q_copy, q, atol=0, rtol=0)
        q_copy[0].fill_(5)
        self.assertEqual(q_copy[0], q_copy[2], atol=0, rtol=0)
        self.assertTrue(isinstance(q_copy[0], torch.cuda.FloatTensor))
        self.assertTrue(isinstance(q_copy[1], torch.cuda.IntTensor))
        self.assertTrue(isinstance(q_copy[2], torch.cuda.FloatTensor))
        self.assertTrue(isinstance(q_copy[3], torch.storage.TypedStorage))
        self.assertTrue(isinstance(q_copy[3]._untyped_storage, torch.UntypedStorage))
        q_copy[1].fill_(10)
        self.assertEqual(q_copy[3], torch.cuda.IntStorage(10).fill_(10))

    @unittest.skipIf(
        TEST_CUDAMALLOCASYNC or TEST_WITH_ROCM, "temporarily disabled for async"
    )
    @unittest.skipIf(
        _get_torch_cuda_version() >= (12, 2),
        "skipped as explicit workspace allocation is removed",
    )
    def test_cublas_workspace_explicit_allocation(self):
        a = torch.randn(7, 7, device="cuda", requires_grad=False)
        default_workspace_size = 4096 * 2 * 1024 + 16 * 8 * 1024  # :4096:2:16:8
        # different size (32 MiB) expected on Hopper GPU
        if torch.cuda.get_device_capability() == (9, 0):
            default_workspace_size = 4096 * 8 * 1024

        def check_workspace_size(inp):
            torch._C._cuda_clearCublasWorkspaces()
            start = torch.cuda.memory_stats()["active_bytes.all.allocated"]
            with torch.no_grad():
                torch.matmul(inp, inp)
            finish = torch.cuda.memory_stats()["active_bytes.all.allocated"]
            return finish - start

        # check default
        os.environ["CUBLAS_WORKSPACE_CONFIG"] = ""
        self.assertTrue(abs(check_workspace_size(a) - default_workspace_size) < 524288)

        # check default with bad user config
        os.environ["CUBLAS_WORKSPACE_CONFIG"] = "-1"
        self.assertTrue(abs(check_workspace_size(a) - default_workspace_size) < 524288)

        # check valid config
        os.environ["CUBLAS_WORKSPACE_CONFIG"] = ":128:8:64:16:32:32"
        self.assertTrue(abs(check_workspace_size(a) - (3072 * 1024)) < 524288)

        torch._C._cuda_clearCublasWorkspaces()

    def test_cublas_allow_tf32_get_set(self):
        skip_tf32_cublas = "TORCH_ALLOW_TF32_CUBLAS_OVERRIDE" in os.environ and int(
            os.environ["TORCH_ALLOW_TF32_CUBLAS_OVERRIDE"]
        )
        if skip_tf32_cublas:
            self.assertTrue(torch.backends.cuda.matmul.allow_tf32)
            return

        orig = torch.backends.cuda.matmul.allow_tf32
        self.assertEqual(torch._C._get_cublas_allow_tf32(), orig)
        torch.backends.cuda.matmul.allow_tf32 = not orig
        self.assertEqual(torch._C._get_cublas_allow_tf32(), not orig)
        torch.backends.cuda.matmul.allow_tf32 = orig

    def test_float32_matmul_precision_get_set(self):
        orig = torch.get_float32_matmul_precision()
        skip_tf32_cublas = "TORCH_ALLOW_TF32_CUBLAS_OVERRIDE" in os.environ and int(
            os.environ["TORCH_ALLOW_TF32_CUBLAS_OVERRIDE"]
        )
        # this is really just checking that the environment variable is respected during testing
        # and not overwritten by another function that doesn't revert it to the intitial value
        if not skip_tf32_cublas:
            self.assertFalse(torch.backends.cuda.matmul.allow_tf32)
            self.assertEqual(torch.get_float32_matmul_precision(), "highest")
        else:
            self.assertTrue(torch.backends.cuda.matmul.allow_tf32)
        for p in ("medium", "high"):
            torch.set_float32_matmul_precision(p)
            self.assertEqual(torch.get_float32_matmul_precision(), p)
            self.assertTrue(torch.backends.cuda.matmul.allow_tf32)
        torch.set_float32_matmul_precision("highest")
        self.assertEqual(torch.get_float32_matmul_precision(), "highest")
        self.assertFalse(torch.backends.cuda.matmul.allow_tf32)
        torch.set_float32_matmul_precision(orig)

    def test_cublas_allow_fp16_reduced_precision_reduction_get_set(self):
        orig = torch.backends.cuda.matmul.allow_fp16_reduced_precision_reduction
        self.assertEqual(
            torch._C._get_cublas_allow_fp16_reduced_precision_reduction(), orig
        )
        torch.backends.cuda.matmul.allow_fp16_reduced_precision_reduction = not orig
        self.assertEqual(
            torch._C._get_cublas_allow_fp16_reduced_precision_reduction(), not orig
        )
        torch.backends.cuda.matmul.allow_fp16_reduced_precision_reduction = orig

    def test_cublas_allow_bf16_reduced_precision_reduction_get_set(self):
        orig = torch.backends.cuda.matmul.allow_bf16_reduced_precision_reduction
        self.assertEqual(
            torch._C._get_cublas_allow_bf16_reduced_precision_reduction(), orig
        )
        torch.backends.cuda.matmul.allow_bf16_reduced_precision_reduction = not orig
        self.assertEqual(
            torch._C._get_cublas_allow_bf16_reduced_precision_reduction(), not orig
        )
        torch.backends.cuda.matmul.allow_bf16_reduced_precision_reduction = orig

    def test_cudnn_allow_tf32_get_set(self):
        with torch.backends.cudnn.flags(
            enabled=None, benchmark=None, deterministic=None, allow_tf32=False
        ):
            self.assertFalse(torch.backends.cudnn.allow_tf32)
        with torch.backends.cudnn.flags(
            enabled=None, benchmark=None, deterministic=None, allow_tf32=True
        ):
            self.assertTrue(torch.backends.cudnn.allow_tf32)

    def test_type_conversions(self):
        x = torch.randn(5, 5)
        self.assertIsInstance(x.float(), torch.FloatTensor)
        self.assertIsInstance(x.cuda().double(), torch.cuda.DoubleTensor)
        self.assertIsInstance(x.cuda().float(), torch.cuda.FloatTensor)
        self.assertIsInstance(x.cuda().float().cpu(), torch.FloatTensor)
        self.assertIsInstance(x.cuda().float().cpu().int(), torch.IntTensor)

        y = x.storage()
        self.assertIsInstance(y.float(), torch.FloatStorage)
        self.assertIsInstance(y.cuda().double(), torch.cuda.DoubleStorage)
        self.assertIsInstance(y.cuda().float(), torch.cuda.FloatStorage)
        self.assertIsInstance(y.cuda().float().cpu(), torch.FloatStorage)
        self.assertIsInstance(y.cuda().float().cpu().int(), torch.IntStorage)

    @unittest.skip("was disabled due to not enough memory, but actually it always fail")
    def test_arithmetic_large_tensor(self):
        x = torch.empty(2**30, device="cuda")

        x.fill_(1)
        self.assertEqual(x.sum(), 2**30)

        x += 1
        self.assertEqual(x.sum(), 2**31)

        x.fill_(1)
        x -= 0.5
        self.assertEqual(x.sum(), 2**29)

        x.fill_(1)
        x *= 2
        self.assertEqual(x.sum(), 2**31)

        x.fill_(1)
        x /= 2
        self.assertEqual(x.sum(), 2**29)

    def test_gather_bool(self):
        t = torch.tensor([[False, True], [True, True]], device="cuda")
        self.assertEqual(
            torch.gather(t, 1, torch.tensor([[0, 0], [1, 0]], device="cuda")),
            torch.tensor([[False, False], [True, True]], device="cuda"),
        )

    def test_torch_manual_seed_seeds_cuda_devices(self):
        with freeze_rng_state():
            x = torch.zeros(4, 4).float().cuda()
            torch.manual_seed(2)
            self.assertEqual(torch.cuda.initial_seed(), 2)
            x.uniform_()
            torch.manual_seed(2)
            y = x.clone().uniform_()
            self.assertEqual(x, y)
            self.assertEqual(torch.cuda.initial_seed(), 2)

    def test_manual_seed(self):
        with freeze_rng_state():
            x = torch.zeros(4, 4).float().cuda()
            torch.cuda.manual_seed(2)
            self.assertEqual(torch.cuda.initial_seed(), 2)
            x.uniform_()
            a = torch.bernoulli(torch.full_like(x, 0.5))
            torch.cuda.manual_seed(2)
            y = x.clone().uniform_()
            b = torch.bernoulli(torch.full_like(x, 0.5))
            self.assertEqual(x, y)
            self.assertEqual(a, b)
            self.assertEqual(torch.cuda.initial_seed(), 2)

    def test_specify_improper_device_name(self):
        import os

        fname = "tempfile.pt"
        try:
            with self.assertRaisesRegex(RuntimeError, "Invalid device string"):
                torch.save(
                    [torch.nn.Parameter(torch.randn(10, 10))],
                    fname,
                    _use_new_zipfile_serialization=True,
                )
                torch.load(fname, "cuda0")
        finally:
            if os.path.exists(fname):
                os.remove(fname)

    def test_get_device_index(self):
        from torch.cuda._utils import _get_device_index

        with self.assertRaisesRegex(RuntimeError, "Invalid device string"):
            _get_device_index("cuda0", optional=True)

        with self.assertRaisesRegex(ValueError, "Expected a cuda device"):
            cpu_device = torch.device("cpu")
            _get_device_index(cpu_device, optional=True)

    def test_serialization_array_with_empty(self):
        x = [torch.randn(4, 4).cuda(), torch.cuda.FloatTensor()]
        with tempfile.NamedTemporaryFile() as f:
            torch.save(x, f)
            f.seek(0)
            x_copy = torch.load(f)
        for original, copy in zip(x, x_copy):
            self.assertEqual(copy, original)
            self.assertIs(type(copy), type(original))
            self.assertEqual(copy.get_device(), original.get_device())

    @skipCUDANonDefaultStreamIf(True)
    def test_streams(self):
        default_stream = torch.cuda.current_stream()
        user_stream = torch.cuda.Stream()
        self.assertEqual(torch.cuda.current_stream(), default_stream)
        self.assertNotEqual(default_stream, user_stream)
        self.assertEqual(default_stream.cuda_stream, 0)
        self.assertNotEqual(user_stream.cuda_stream, 0)
        with torch.cuda.stream(user_stream):
            self.assertEqual(torch.cuda.current_stream(), user_stream)
        self.assertTrue(user_stream.query())
        tensor1 = torch.ByteTensor(5).pin_memory()
        tensor2 = tensor1.cuda(non_blocking=True) + 1
        default_stream.synchronize()
        self.assertTrue(default_stream.query())

    def test_stream_event_repr(self):
        s = torch.cuda.current_stream()
        self.assertTrue("torch.cuda.Stream" in s.__repr__())
        e = torch.cuda.Event()
        self.assertTrue("torch.cuda.Event" in e.__repr__())
        s.record_event(e)
        self.assertTrue("torch.cuda.Event" in e.__repr__())

    def test_events(self):
        stream = torch.cuda.current_stream()
        event = torch.cuda.Event(enable_timing=True)
        self.assertTrue(event.query())
        start_event = torch.cuda.Event(enable_timing=True)
        stream.record_event(start_event)
        torch.cuda._sleep(int(50 * get_cycles_per_ms()))
        stream.record_event(event)
        self.assertFalse(event.query())
        event.synchronize()
        self.assertTrue(event.query())
        self.assertGreater(start_event.elapsed_time(event), 0)

    def test_generic_stream_event(self):
        stream = torch.Stream("cuda")
        self.assertEqual(stream.device_index, torch.cuda.current_device())
        cuda_stream = torch.cuda.Stream(
            stream_id=stream.stream_id,
            device_index=stream.device_index,
            device_type=stream.device_type,
        )
        self.assertEqual(stream.stream_id, cuda_stream.stream_id)
        self.assertNotEqual(stream.stream_id, torch.cuda.current_stream().stream_id)

        event1 = torch.Event("cuda", enable_timing=True)
        event2 = torch.Event("cuda", enable_timing=True)
        self.assertEqual(event1.event_id, 0)
        a = torch.randn(1000)
        b = torch.randn(1000)
        with torch.cuda.stream(cuda_stream):
            a_cuda = a.to("cuda", non_blocking=True)
            b_cuda = b.to("cuda", non_blocking=True)
            self.assertEqual(stream.stream_id, torch.cuda.current_stream().stream_id)
        event1.record(stream)
        event1.synchronize()
        self.assertTrue(event1.query())
        c_cuda = a_cuda + b_cuda
        event2.record()
        event2.synchronize()
        self.assertTrue(event2.query())
        self.assertNotEqual(event1.event_id, event2.event_id)
        self.assertEqual(c_cuda.cpu(), a + b)
        self.assertTrue(event1.elapsed_time(event2) > 0)

    def test_record_stream(self):
        cycles_per_ms = get_cycles_per_ms()

        t = torch.FloatTensor([1, 2, 3, 4]).pin_memory()
        result = torch.cuda.FloatTensor(t.size())
        stream = torch.cuda.Stream()
        ptr = [None]

        # Performs the CPU->GPU copy in a background stream
        def perform_copy():
            with torch.cuda.stream(stream):
                tmp = t.cuda(non_blocking=True)
                ptr[0] = tmp.data_ptr()
            torch.cuda.current_stream().wait_stream(stream)
            tmp.record_stream(torch.cuda.current_stream())
            torch.cuda._sleep(int(50 * cycles_per_ms))  # delay the copy
            result.copy_(tmp)

        perform_copy()
        with torch.cuda.stream(stream):
            tmp2 = torch.cuda.FloatTensor(t.size())
            tmp2.zero_()
            self.assertNotEqual(
                tmp2.data_ptr(), ptr[0], msg="allocation re-used to soon"
            )

        self.assertEqual(result.tolist(), [1, 2, 3, 4])

        if not TEST_CUDAMALLOCASYNC:
            # In the native allocator, we expect "tmp"'s side-stream-tagged block will be reused
            # in that side stream after result.copy_(tmp) in the main stream finishes.
            torch.cuda.current_stream().synchronize()
            with torch.cuda.stream(stream):
                tmp3 = torch.cuda.FloatTensor(t.size())
                self.assertEqual(tmp3.data_ptr(), ptr[0], msg="allocation not re-used")

    def test_record_stream_on_shifted_view(self):
        # See issue #27366

        # This test detects unexpected block reallocation. For reliable test,
        # the stream to allocate tensors is isolated. The allocator will not
        # reuse free blocks which were allocated from another stream.
        stream_alloc = torch.cuda.Stream()
        with torch.cuda.stream(stream_alloc):
            base = torch.cuda.FloatTensor([10, 10])

        # Record another stream on a shifted view tensor.
        view = base[5:]
        assert view.storage_offset() > 0

        stream_record = torch.cuda.Stream()
        with torch.cuda.stream(stream_record):
            torch.cuda._sleep(int(50 * get_cycles_per_ms()))

        view.record_stream(stream_record)

        # Delete those tensors to make the block free soon.
        data_ptr = base.data_ptr()
        del base, view

        # A new tensor should not be allocated to the block above.
        stream_alloc.synchronize()

        with torch.cuda.stream(stream_alloc):
            try_realloc = torch.cuda.FloatTensor([10, 10])

        self.assertNotEqual(try_realloc.data_ptr(), data_ptr)

    def test_noncontiguous_pinned_memory(self):
        # See issue #3266
        x = torch.arange(0, 10).view((2, 5))
        self.assertEqual(x.t(), x.t().pin_memory())

    def test_caching_pinned_memory(self):
        cycles_per_ms = get_cycles_per_ms()

        # check that allocations are re-used after deletion
        t = torch.FloatTensor([1]).pin_memory()
        ptr = t.data_ptr()
        del t
        t = torch.FloatTensor([1]).pin_memory()
        self.assertEqual(t.data_ptr(), ptr, msg="allocation not reused")

        # check that the allocation is not re-used if it's in-use by a copy
        gpu_tensor = torch.cuda.FloatTensor([0])
        torch.cuda._sleep(int(1000 * cycles_per_ms))  # delay the copy by 1s
        gpu_tensor.copy_(t, non_blocking=True)
        del t
        t = torch.FloatTensor([1]).pin_memory()
        self.assertNotEqual(t.data_ptr(), ptr, msg="allocation re-used too soon")
        self.assertEqual(list(gpu_tensor), [1])

    def test_caching_allocator_record_stream_oom(self):
        """allocations delayed by a record_stream call should still be freed on
        an out-of-memory in cuda_malloc_retry. see issue #19219"""
        stream = torch.cuda.Stream()

        with torch.cuda.stream(stream):
            y = torch.zeros(40 * 1024 * 1024, device="cuda")

        for _ in range(100):
            x = torch.empty(40 * 1024 * 1024, device="cuda")
            with torch.cuda.stream(stream):
                y += x
            # delays re-use of `x` until after all operations in `stream`
            x.record_stream(stream)
            del x

        # we've made a mess by allocating up to the device capacity. free any
        # cached blocks in case it affects future tests.
        torch.cuda.empty_cache()

    # Tests for historic illegal memory access, see #17040.
    def test_reduction_gpu_memory_accessing(self):
        x = torch.ones(512, 8, dtype=torch.float32, device="cuda")
        torch.sum(x, 0)

    def test_sum_fp16(self):
        x = torch.zeros(10, device="cuda", dtype=torch.float16)
        self.assertEqual(x.sum(), 0)

        x = torch.ones(65504, device="cuda", dtype=torch.float16)
        self.assertEqual(x.sum(), 65504)
        self.assertEqual(x.sum(dtype=torch.float32), 65504)

        x = torch.ones(65536, device="cuda", dtype=torch.float16)
        self.assertEqual(x.sum(dtype=torch.float32), 65536)

        a = torch.zeros(1203611).bernoulli_(0.0005)
        x = a.to(device="cuda", dtype=torch.float16)
        self.assertEqual(x.sum().item(), a.sum().item())

        a = torch.zeros(100, 121, 80).bernoulli_(0.0005)
        x = a.to(device="cuda", dtype=torch.float16)
        self.assertEqual(x.sum((0, 2)).float().cpu(), a.sum((0, 2)))

    def test_mean_fp16(self):
        x = torch.ones(65536, device="cuda", dtype=torch.float16)
        self.assertEqual(x.mean(), 1)

        x = torch.ones(65536, device="cuda", dtype=torch.float16)
        self.assertEqual(x.mean(dtype=torch.float32), 1)

    def test_prod_large(self):
        # tests global reduction (should_global_reduce = true) in case of non-zero identity element
        x = torch.ones(240000, device="cuda", dtype=torch.float32)
        self.assertEqual(x.prod(), 1)

        # test for complex types. Note 240k is divisible by 4
        for dtype in [torch.cfloat, torch.cdouble]:
            x = torch.ones(240000, device="cuda", dtype=dtype) * (0 + 1j)
            self.assertEqual(x.prod(), 1)

    def test_multinomial_ext(self):
        # Test two corner cases from older PyTorch (Issue #4858)
        freqs = torch.cuda.FloatTensor(
            [
                0.0,
                0.0,
                0.0,
                0.0,
                0.0,
                0.0,
                0.0,
                0.0,
                0.0,
                0.03178183361887932,
                0.027680952101945877,
                0.033176131546497345,
                0.046052902936935425,
                0.07742464542388916,
                0.11543981730937958,
                0.14148041605949402,
                0.15784293413162231,
                0.13180233538150787,
                0.08271478116512299,
                0.049702685326337814,
                0.027557924389839172,
                0.018125897273421288,
                0.011851548217236996,
                0.010252203792333603,
                0.007422595750540495,
                0.005372154992073774,
                0.0045109698548913,
                0.0036087757907807827,
                0.0035267581697553396,
                0.0018864056328311563,
                0.0024605290964245796,
                0.0022964938543736935,
                0.0018453967059031129,
                0.0010662291897460818,
                0.0009842115687206388,
                0.00045109697384759784,
                0.0007791675161570311,
                0.00020504408166743815,
                0.00020504408166743815,
                0.00020504408166743815,
                0.00012302644609007984,
                0.0,
                0.00012302644609007984,
                4.100881778867915e-05,
                0.0,
                0.0,
                0.0,
                0.0,
                0.0,
                0.0,
            ]
        )

        torch.cuda.manual_seed(11042)
        sample = torch.multinomial(freqs, 1000, True)
        self.assertNotEqual(freqs[sample].min(), 0)

        p = torch.zeros(3421, 2, device="cuda", dtype=torch.float)
        p[:, 1] = 1
        torch.cuda.manual_seed(5214)
        r = torch.multinomial(p, 1)
        self.assertNotEqual(r.min().item(), 0)

        # test corner case from Issue #13867
        torch.cuda.manual_seed(33)
        probs = torch.randn(1000000, device="cuda").clamp(min=0) * 3e-5
        samples = probs.multinomial(1000000, replacement=True)
        self.assertGreater(probs[samples].min().item(), 0)

    def _spawn_test_multinomial_invalid_probs_cuda(self, probs):
        import subprocess

        try:
            p = subprocess.Popen(
                [
                    sys.executable,
                    "-c",
                    f"""\
import sys
import torch
from torch import inf, nan
try:
    with torch.random.fork_rng(devices=[0]):
        torch.multinomial(torch.tensor({probs}).to('cuda'), 2, replacement=True)
        torch.cuda.synchronize()
    sys.exit(-1) # Should not be reached
except RuntimeError as e:
    sys.exit(-2)
""",
                ],
                stdout=subprocess.PIPE,
                stderr=subprocess.PIPE,
                universal_newlines=True,
            )
            out, err = p.communicate(timeout=10)
            p.wait(timeout=10)
        except subprocess.TimeoutExpired as e:
            p.kill()
            out, err = p.communicate()
        expected_messages = [
            "device-side assert triggered",  # CUDA
            "Assertion",  # CUDA
            "HSA_STATUS_ERROR_EXCEPTION",  # ROCm
            "Device-side assertion",  # ROCm
        ]
        self.assertTrue(any(msg in out or msg in err for msg in expected_messages))

    @slowTest
    @unittest.skipIf(TEST_WITH_ROCM, "ROCm doesn't support device side asserts")
    @unittest.skipIf(
        NO_MULTIPROCESSING_SPAWN,
        "Disabled for environments that \
                     don't support multiprocessing with spawn start method",
    )
    def test_multinomial_invalid_probs_cuda(self):
        self._spawn_test_multinomial_invalid_probs_cuda([1.0, -1.0, 1.0])
        self._spawn_test_multinomial_invalid_probs_cuda([1.0, inf, 1.0])
        self._spawn_test_multinomial_invalid_probs_cuda([1.0, -inf, 1.0])
        self._spawn_test_multinomial_invalid_probs_cuda([1.0, 1.0, nan])

    @staticmethod
    def _mute_init():
        os.dup2(os.open(os.devnull, os.O_WRONLY), sys.stderr.fileno())

    def _spawn_method(self, method, arg):
        ctx = torch.multiprocessing.get_context("spawn")
        with ctx.Pool(1, initializer=self._mute_init) as pool:
            errors = pool.map(method, [arg])
            for e in errors:
                if "device-side assert triggered" not in str(e):
                    self.fail(e)

    @staticmethod
    def _test_index_bounds_cuda(idx):
        x = torch.arange(10, device="cuda")
        try:
            y = x[torch.tensor([idx])]
            return f"x[torch.tensor([{idx})]={y}"
        except RuntimeError as err:
            return err

    @slowTest
    @unittest.skipIf(
        NO_MULTIPROCESSING_SPAWN,
        "Disabled for environments that \
                     don't support multiprocessing with spawn start method",
    )
    @skipIfRocm
    def test_index_out_of_bounds_exception_cuda(self):
        test_method = TestCuda._test_index_bounds_cuda
        # Test in-bound access works fine
        self.assertEqual(
            test_method(1), "x[torch.tensor([1)]=tensor([1], device='cuda:0')"
        )
        # Test that indexing out of bounds causes assert
        self._spawn_method(test_method, 11)

    @slowTest
    @unittest.skipIf(not TEST_LARGE_TENSOR, "not enough memory")
    @serialTest()
    def test_huge_index(self):
        src = torch.empty(15000000, 45, device="cuda", dtype=torch.long).random_(
            0, 2**22
        )
        idx = torch.randperm(src.shape[0], device="cuda")
        res = src[idx]
        res_cpu = src.cpu()[idx.cpu()]
        self.assertEqual(res.cpu(), res_cpu)

    def test_randint_randomness_for_large_range(self) -> None:
        # For large ranges, randint generation is slightly different. This lead to a subtle bug where some Philox
        # offsets were not calculated correctly, resulting in reused random states.
        # See https://github.com/pytorch/pytorch/issues/125224
        size = 1_000_000
        high = 6_000_000_000  # Keep this above 2**32

        def run(dev: torch.device) -> int:
            # Measure how many unique numbers are generated in 2 consecutive calls to randint. If random states are
            # reused, this will yield fewer unique numbers.
            gen = torch.Generator(device=dev)
            gen.manual_seed(0)
            t1 = torch.randint(
                0, high, [size], device=dev, generator=gen, dtype=torch.int64
            )
            t2 = torch.randint(
                0, high, [size], device=dev, generator=gen, dtype=torch.int64
            )
            return torch.stack([t1, t2]).unique().shape[0]

        # Use CPU as reference. The results should not deviate too much.
        assert abs(run(torch.device("cuda")) - run(torch.device("cpu"))) < 10_000

    @parametrize("dtype", [torch.float32, torch.double])
    def test_random_no_reused_random_states(self, dtype: torch.dtype) -> None:
        # Test if random states do not overlap between consecutive rand/randn calls.
        # See https://github.com/pytorch/pytorch/issues/125224

        def run(func, dev: torch.device, dtype: torch.dtype) -> int:
            # Measure how many unique numbers are generated in 2 consecutive calls. If random states are
            # reused, this will yield fewer unique numbers.
            size = 1000000
            gen = torch.Generator(device=dev)
            gen.manual_seed(0)
            t1 = func((size,), device=dev, generator=gen, dtype=dtype)
            t2 = func((size,), device=dev, generator=gen, dtype=dtype)
            return torch.stack([t1, t2]).unique().shape[0]

        # Use CPU as reference. The results should not deviate too much.
        for func in [torch.rand, torch.randn]:
            deviation = abs(
                run(func, torch.device("cuda"), dtype)
                - run(func, torch.device("cpu"), dtype)
            )
            assert deviation < 50_000, deviation

    def test_min_max_inits(self):
        # Testing if THC_reduceAll received the correct index initialization.
        # This affects the result of THC_reduceAll operations at extreme values
        x = torch.cuda.ByteTensor([0])
        y = torch.cuda.ByteTensor([255])
        expected = torch.cuda.LongTensor([0])[0]

        _, v = x.max(dim=0)
        self.assertEqual(v, expected)

        _, v = y.min(dim=0)
        self.assertEqual(v, expected)

    def test_nvtx(self):
        # Just making sure we can see the symbols
        torch.cuda.nvtx.range_push("foo")
        torch.cuda.nvtx.mark("bar")
        torch.cuda.nvtx.range_pop()
        range_handle = torch.cuda.nvtx.range_start("range_start")
        torch.cuda.nvtx.range_end(range_handle)

    def test_bincount_ext(self):
        # ensure CUDA code coverage
        input_size = (100000,)
        w = torch.randn(input_size, dtype=torch.double, device="cuda")
        w_cpu = w.cpu()
        # test shared memory impl
        t = torch.randint(50, input_size, dtype=torch.int8, device="cuda")
        self.assertEqual(t.cpu().bincount(), t.bincount())
        self.assertEqual(t.cpu().bincount(w_cpu), t.bincount(w))
        # test global memory impl
        #   see `CUDAHistogramMemoryType` in SummaryOps.cu
        #   50000 * sizeof(int64_t) == 390 KiB, which should exceed smem of any known GPU
        t = torch.randint(50000, input_size, dtype=torch.int64, device="cuda")
        self.assertEqual(t.cpu().bincount(), t.bincount())
        self.assertEqual(t.cpu().bincount(w_cpu), t.bincount(w))

        t = torch.zeros([10], dtype=torch.int32, device="cuda")
        # 35488 * 65536 as int32 would cause overflow to negative value
        # giving negative bin offset
        t[0] = 35488
        counted = t.bincount(minlength=65536)
        self.assertEqual(torch.sum(counted), 10)

    def test_tiny_half_norm_(self):
        a = torch.arange(25).cuda().float()
        a /= 100000000
        b = a.half()
        self.assertGreater(b.norm().item(), 0)

    def test_norm_type_conversion(self):
        a = torch.ones(65536).cuda().half()
        self.assertEqual(a.norm(p=0, dtype=torch.float32), 65536)

    def test_cuda_memory_leak_detection_propagates_errors(self):
        with self.assertRaisesRegex(
            RuntimeError, r"The size of tensor a \(3\) must match"
        ):
            with self.assertLeaksNoCudaTensors():
                x = torch.randn(3, 1, device="cuda")
                y = torch.randn(2, 1, device="cuda")
                z = x + y

    @unittest.skipIf(not TEST_MEDIUM_TENSOR, "not enough memory")
    @serialTest()
    def test_cuda_kernel_loop_overflow(self):
        # Issue #24309: In extreme cases, the loop variable could overflow and continue
        # the kernel loop with a negative index, causing a RuntimeError (invalid write):
        x = torch.randn(1, 1, 1, 2**30 + 1, dtype=torch.float16, device="cuda")
        expected = x[0, 0, 0, 2**30]
        y = torch.nn.functional.avg_pool2d(x, kernel_size=1)
        torch.cuda.synchronize()
        self.assertEqual(y[0, 0, 0, 2**30], expected)

    @unittest.skipIf(not TEST_LARGE_TENSOR, "not enough memory")
    @gcIfJetson
    @serialTest()
    def test_cuda_kernel_loop_overflow_large(self):
        # Make sure input.numel() > INT_MAX is handled:
        x = torch.randn(1, 1, 1, 2**31, dtype=torch.float16, device="cuda")
        with self.assertRaisesRegex(RuntimeError, "integer out of range"):
            y = torch.nn.functional.avg_pool2d(x, kernel_size=1)

        # Issue #24309: In extreme cases, the loop variable could overflow and continue
        # the kernel loop with a negative index, causing a RuntimeError (invalid write):
        x = torch.randn(1, 1, 1, 2**31 - 1, dtype=torch.float16, device="cuda")
        expected = x[0, 0, 0, 2**31 - 2]
        y = torch.nn.functional.avg_pool2d(x, kernel_size=1)
        torch.cuda.synchronize()
        self.assertEqual(y[0, 0, 0, 2**31 - 2], expected)

    # this might create a reference cycle on self...
    def _make_multiply_in_stream(self):
        class MultiplyInStream(torch.autograd.Function):
            @staticmethod
            def forward(ctx, x, val):
                ctx.val = val
                ctx.stream = torch.cuda.current_stream()
                return x * val

            @staticmethod
            def backward(ctx, grad):
                self.assertEqual(torch.cuda.current_stream(), ctx.stream)
                # delays the operation in the background stream
                torch.cuda._sleep(1000 * 5000)
                return grad * ctx.val, None

        return MultiplyInStream

    @skipCUDANonDefaultStreamIf(True)
    def test_streaming_backwards_sync(self):
        default_stream = torch.cuda.current_stream()
        stream = torch.cuda.Stream()

        MultiplyInStream = self._make_multiply_in_stream()

        # Tests using grads outside the backward() stream context
        # See "Stream semantics of backward passes" on https://pytorch.org/docs/stable/notes/cuda.html
        x = torch.randn(5, 5, device="cuda", requires_grad=True)
        with torch.cuda.stream(stream):
            stream.wait_stream(default_stream)
            output = MultiplyInStream.apply(x, 2)
            output.sum().backward()
        # sync needed
        default_stream.wait_stream(stream)
        self.assertEqual(x.grad, torch.ones_like(x) * 2)
        self.assertEqual(torch.cuda.current_stream(), default_stream)

        # Tests that using grads in the same stream context as backward()
        # is safe regardless what streams bwd ops ran on
        bwd_ambient_stream = torch.cuda.Stream()
        x = torch.randn(5, 5, device="cuda", requires_grad=True)
        with torch.cuda.stream(stream):
            stream.wait_stream(default_stream)
            output = MultiplyInStream.apply(x, 3)
        with torch.cuda.stream(bwd_ambient_stream):
            bwd_ambient_stream.wait_stream(stream)
            output.sum().backward()
            # x was first used on "stream" so its AccumulateGrad leaf should run on "stream".
            # The end of backward() should have synced "bwd_ambient_stream" with "stream"
            # so it should be safe to use x.grad here without any syncs.
            self.assertEqual(x.grad, torch.ones_like(x) * 3)
            self.assertEqual(torch.cuda.current_stream(), bwd_ambient_stream)

    # Skip the test for ROCm as per https://github.com/pytorch/pytorch/issues/53190
    @skipIfRocm(msg="flakey on ROCm https://github.com/pytorch/pytorch/issues/53190")
    def test_streaming_backwards_multiple_streams(self):
        MultiplyInStream = self._make_multiply_in_stream()

        class StreamModel(torch.nn.Module):
            def __init__(self) -> None:
                super().__init__()
                self.event = torch.cuda.Event()
                self.stream0 = torch.cuda.Stream()
                self.stream1 = torch.cuda.Stream()

            def forward(self, x, x_first_use_on_ambient):
                if x_first_use_on_ambient:
                    x0 = x.clone()
                self.stream0.wait_stream(torch.cuda.current_stream())
                self.stream1.wait_stream(torch.cuda.current_stream())
                with torch.cuda.stream(self.stream0):
                    if not x_first_use_on_ambient:
                        x0 = x.clone()
                    y0 = MultiplyInStream.apply(x0, 2)
                    self.event.record(stream=torch.cuda.current_stream())

                with torch.cuda.stream(self.stream1):
                    y1 = MultiplyInStream.apply(x, 3)
                    self.stream1.wait_event(self.event)
                    return y0 + y1

        stream = torch.cuda.Stream()

        for x_first_use_on_ambient in (True, False):
            # the out_of_place=False, iters=1 case stresses if proper syncs are inserted
            # when grads are initially None and stolen by backward ops.
            for out_of_place, iters in ((True, 1), (False, 1), (False, 5)):
                with torch.cuda.stream(stream):
                    x = torch.randn(5, 5, device="cuda", requires_grad=True)
                    model = StreamModel().cuda()
                    x.register_hook(
                        lambda grad: self.assertEqual(
                            torch.cuda.current_stream(),
                            stream if x_first_use_on_ambient else model.stream0,
                        )
                    )
                    for p in model.parameters():
                        self.assertTrue(p.grad is None)
                    for i in range(iters):
                        loss = model(x, x_first_use_on_ambient).sum()
                        if out_of_place:
                            x_grad = torch.autograd.grad((loss,), (x,))[0]
                        else:
                            loss.backward()
                # See "Stream semantics of backward passes" on https://pytorch.org/docs/stable/notes/cuda.html
                torch.cuda.current_stream().wait_stream(stream)

                if out_of_place:
                    self.assertEqual(x_grad, torch.ones_like(x) * 5 * iters)
                else:
                    self.assertEqual(x.grad, torch.ones_like(x) * 5 * iters)

    def test_streaming_backwards_sync_graph_root(self):
        # This function tests if bwd ops running on a side stream properly sync with the GraphRoot.
        # The potential bug it targets is a race condition. The test uses multiple trials and
        # torch.cuda._sleep such that if the race condition exists, the test will almost certainly fail,
        # but there's a chance it may spuriously pass. Passing does not guarantee the backend is bug-free,
        # but failure does guarantee there is a bug.
        fwd_bwd_op_stream = torch.cuda.Stream()
        bwd_ambient_stream = torch.cuda.Stream()
        # We need these streams to be different otherwise the test is meaningless.
        self.assertTrue(fwd_bwd_op_stream != bwd_ambient_stream)

        size = int(1e3)

        a = torch.full((size,), 2.0, device="cuda", requires_grad=True)
        b = torch.full((size,), 3.0, device="cuda", requires_grad=True)

        # I don't think we need any manual record_streams below.
        # a and b remain in scope for the entire test.
        # c and grad remain in scope for each iteration, and there's a full sync between iterations.
        for trial in range(5):
            torch.cuda.synchronize()
            a.grad = b.grad = None
            with torch.cuda.stream(fwd_bwd_op_stream):
                c = a * b

            with torch.cuda.stream(bwd_ambient_stream):
                torch.cuda.synchronize()
                # Long-running dummy kernel on bwd_ambient_stream delays filling of grad
                torch.cuda._sleep(int(50 * get_cycles_per_ms()))
                # Fills grad on bwd_ambient_stream
                grad = torch.full((size,), float(trial + 1), device="cuda")

                # Bwd ops still run on fwd_bwd_ops_stream, so the following will likely fail if
                # bwd ops don't sync with bwd_ambient_stream before consuming grad.
                torch.autograd.backward(tensors=c, grad_tensors=grad)

                # See https://github.com/pytorch/pytorch/issues/47028
                # assertEquals below run on bwd_ambient_stream, so this test may also fail
                # if backward() fails to sync with bwd_ambient_stream at the end.
                # Synchronizing here works around the issue until a proper fix can be made.
                torch.cuda.synchronize()
                with torch.no_grad():
                    self.assertEqual(a.grad, grad * b)
                    self.assertEqual(b.grad, grad * a)

    def test_streaming_backwards_callback(self):
        # Tests if autograd callbacks sync properly with respect to leaf streams and
        # the user-facing stream surrounding backward(). If it fails, first suspect is
        # sync logic where  "final_callbacks_" are called in torch/csrc/autograd/engine.cpp
        MultiplyInStream = self._make_multiply_in_stream()

        size = int(1e3)
        a = torch.full((size,), 1, device="cuda", dtype=torch.float, requires_grad=True)
        b = torch.full((size,), 1, device="cuda", dtype=torch.float, requires_grad=True)

        s0 = torch.cuda.Stream()
        s1 = torch.cuda.Stream()
        s2 = torch.cuda.Stream()

        stash = []

        # sets up a nontrivial structure of leaf streams
        s0.wait_stream(torch.cuda.current_stream())
        with torch.cuda.stream(s0):
            c = MultiplyInStream.apply(a, 2)

        s1.wait_stream(torch.cuda.current_stream())
        with torch.cuda.stream(s1):
            d = MultiplyInStream.apply(b, 3)
            s1.wait_stream(s0)
            e = c * d

            def clone_leaf_grads():
                stash.append(a.grad.clone())
                stash.append(b.grad.clone())

            # Use a hook on e to install the callback
            e.register_hook(
                lambda grad: torch.autograd.Variable._execution_engine.queue_callback(
                    clone_leaf_grads
                )
            )

        s2.wait_stream(s1)
        with torch.cuda.stream(s2):
            e.sum().backward()
            # The autograd engine should sync s2 with all leaf streams then run the callback clone_leaf_grads on s2.
            # If those things happened properly, checking the values of the cloned grads on s2 should be safe:
            self.assertEqual(stash[0], torch.full_like(a, 6))
            self.assertEqual(stash[1], torch.full_like(a, 6))

    @unittest.skipIf(
        TEST_WITH_ROCM,
        "In ROCm, kernel asserts are disabled due to performance overhead",
    )
    def test_fixed_cuda_assert_async(self):
        with self.assertRaisesRegex(
            RuntimeError, "Boolean value of Tensor with no values is ambiguous"
        ):
            torch._assert_async(torch.tensor([], device="cuda"))
        with self.assertRaisesRegex(
            RuntimeError,
            "Boolean value of Tensor with more than one value is ambiguous",
        ):
            torch._assert_async(torch.tensor([0, 0], device="cuda"))

        torch._assert_async(torch.tensor(1, device="cuda"))
        torch._assert_async(torch.tensor(0.1, device="cuda"))
        torch._assert_async(torch.tensor(-0.1, device="cuda"))
        torch._assert_async(torch.tensor(True, device="cuda"))
        torch._assert_async(torch.tensor(0 + 0.1j, device="cuda"))

        fail_stmts = [
            "torch._assert_async(torch.tensor(0, device='cuda'))",
            "torch._assert_async(torch.tensor(0.0, device='cuda'))",
            "torch._assert_async(torch.tensor(False, device='cuda'))",
            "torch._assert_async(torch.tensor(0 + 0j, device='cuda'))",
        ]

        import subprocess

        for stmt in fail_stmts:
            with self.subTest(stmt=stmt):
                r = subprocess.call(
                    [
                        sys.executable,
                        "-c",
                        f"""\
import torch

{stmt}
torch.cuda.synchronize()
""",
                    ]
                )
                self.assertTrue(r != 0)

    @unittest.skipIf(TEST_CUDAMALLOCASYNC, "FAIL")
    def test_cublas_multiple_threads_same_device(self):
        # Note, these parameters should be very carefully tuned
        # Too small number makes it hard for the racing condition
        # to happen, while too large number sometimes cause hang
        size = 1024
        num_threads = 2
        trials = 3
        test_iters = 100

        weight = torch.ones((size, size), device="cuda")
        results = {}
        barrier = threading.Barrier(num_threads)

        def _worker(t):
            my_stream = torch.cuda.Stream()
            # Hard sync so we don't need to worry about creating and using tensors
            # across streams or the fact that default streams are thread-local.
            # Those issues are not the target of this test.
            torch.cuda.synchronize()
            # Line up threads to increase likelihood of race conditions.
            barrier.wait()
            with torch.cuda.stream(my_stream):
                for i in range(test_iters):
                    # If all threads are sharing the same cublas handle,
                    # the following sequence may occur:
                    # thread 0 calls cublasSetStream()
                    # thread 1 calls cublasSetStream()
                    # thread 0 launches its raw gemm, which it thinks is in
                    #          its own stream, but is actually in thread 1's stream.
                    # thread 0 enqueues its div_, which IS is its own stream,
                    #          but actually now races with its gemm.
                    results[t] = torch.mm(results[t], weight)
                    results[t].div_(float(size))
            torch.cuda.synchronize()

        for _ in range(trials):
            for t in range(num_threads):
                results[t] = torch.ones((size, size), device="cuda")

            threads = [
                threading.Thread(target=_worker, args=(t,)) for t in range(num_threads)
            ]

            for thread in threads:
                thread.start()
            for thread in threads:
                thread.join()

            for t in range(num_threads):
                self.assertEqual(results[t].sum().item(), size * size)

    # Test is flaky on Windows (https://github.com/pytorch/pytorch/issues/57401)
    @unittest.skipIf(IS_WINDOWS, "Test is flaky on Windows (see issue 57401)")
    @unittest.skipIf(not TEST_CUDNN, "CUDNN not available")
    @skipIfRocm
    def test_cudnn_multiple_threads_same_device(self):
        # This function is intended to test the lazy creation and reuse of per-thread
        # cudnn handles on each device in aten/src/ATen/cudnn/Handles.cpp.
        # Failure here likely indicates something wrong with that logic.
        weight = torch.ones((1, 1, 2, 2), device="cuda")

        results = {}

        num_threads = 2
        trials = 3
        test_iters = 1000
        barrier = threading.Barrier(num_threads)

        with torch.backends.cudnn.flags(enabled=True):

            def _worker(t):
                my_stream = torch.cuda.Stream()
                # Hard sync so we don't need to worry about creating and using tensors
                # across streams or the fact that default streams are thread-local.
                # Those issues are not the target of this test.
                torch.cuda.synchronize()
                # Line up threads to increase likelihood of race conditions.
                barrier.wait()
                with torch.cuda.stream(my_stream):
                    for _ in range(test_iters):
                        # If all threads are sharing the same cudnn handle,
                        # the following sequence may occur:
                        # thread 0 calls setCuDNNStreamToCurrent()
                        # thread 1 calls setCuDNNStreamToCurrent()
                        # thread 0 launches its raw convolution, which it thinks is in
                        #          its own stream, but is actually in thread 1's stream.
                        # thread 0 enqueues its div_, which IS is its own stream,
                        #          but now races with its convolution.
                        results[t] = torch.nn.functional.conv2d(
                            results[t], weight, padding=0
                        )
                        results[t].div_(4.0)
                torch.cuda.synchronize()

            for _ in range(trials):
                for t in range(num_threads):
                    results[t] = torch.ones((1, 1, 2048, 2048), device="cuda")

                threads = [
                    threading.Thread(target=_worker, args=(t,))
                    for t in range(num_threads)
                ]

                for thread in threads:
                    thread.start()
                for thread in threads:
                    thread.join()

                for t in range(num_threads):
                    self.assertEqual(
                        results[t].sum().item(),
                        (2048 - test_iters) * (2048 - test_iters),
                    )

    def test_cusparse_multiple_threads_same_device(self):
        size = 1024
        num_threads = 2
        trials = 3
        test_iters = 500

        def ones_sparse(size):
            a = torch.arange(size, device="cuda")
            indices = torch.cartesian_prod(a, a).t()
            values = torch.ones(size * size, device="cuda")
            return torch.sparse_coo_tensor(indices, values)

        weight = ones_sparse(size)
        results = {}
        barrier = threading.Barrier(num_threads)

        def _worker(t):
            my_stream = torch.cuda.Stream()
            # Hard sync so we don't need to worry about creating and using tensors
            # across streams or the fact that default streams are thread-local.
            # Those issues are not the target of this test.
            torch.cuda.synchronize()
            # Line up threads to increase likelihood of race conditions.
            barrier.wait()
            with torch.cuda.stream(my_stream):
                for i in range(test_iters):
                    # If all threads are sharing the same cublas handle,
                    # the following sequence may occur:
                    # thread 0 calls cublasSetStream()
                    # thread 1 calls cublasSetStream()
                    # thread 0 launches its raw gemm, which it thinks is in
                    #          its own stream, but is actually in thread 1's stream.
                    # thread 0 enqueues its div_, which IS is its own stream,
                    #          but actually now races with its gemm.
                    results[t] = weight.mm(results[t])
                    results[t].div_(float(size))
            torch.cuda.synchronize()

        for _ in range(trials):
            for t in range(num_threads):
                results[t] = torch.ones((size, size), device="cuda")

            threads = [
                threading.Thread(target=_worker, args=(t,)) for t in range(num_threads)
            ]

            for thread in threads:
                thread.start()
            for thread in threads:
                thread.join()

            for t in range(num_threads):
                self.assertEqual(results[t].sum().item(), size * size)

    @slowTest
    @unittest.skipIf(not TEST_LARGE_TENSOR, "not enough memory")
    @serialTest()
    def test_max_large_axis(self):
        x = torch.zeros(2**32, device="cuda", dtype=torch.int8)
        x[-1] = 1
        val, idx = x.max(0)
        self.assertEqual(val, 1)
        self.assertEqual(idx, x.shape[0] - 1)

    @unittest.skipIf(not TEST_NUMPY, "Numpy not found")
    def test_to_numpy(self):
        self.assertRaises(TypeError, lambda: torch.empty(1, device="cuda").numpy())

    def test_graph_is_current_stream_capturing(self):
        self.assertFalse(torch.cuda.is_current_stream_capturing())

        if TEST_CUDA and (not TEST_WITH_ROCM):
            s = torch.cuda.Stream()
            with torch.cuda.stream(s):
                g = torch.cuda.CUDAGraph()
                self.assertFalse(torch.cuda.is_current_stream_capturing())
                g.capture_begin()
                self.assertTrue(torch.cuda.is_current_stream_capturing())
                g.capture_end()

    @unittest.skipIf(
        not TEST_CUDA_GRAPH, "CUDA >= 11.0 or ROCM >= 5.3 required for graphs"
    )
    def test_graph_capture_simple(self):
        s = torch.cuda.Stream()

        with torch.cuda.stream(s):
            a = torch.full((1000,), 1, device="cuda")
            g = torch.cuda.CUDAGraph()
            torch.cuda.empty_cache()
            g.capture_begin()
            b = a
            for _ in range(10):
                b = b + 1
            g.capture_end()
        torch.cuda.current_stream().wait_stream(s)

        g.replay()

        self.assertTrue(b.sum().item() == 11000.0)

    @unittest.skipIf(
        not TEST_CUDA_GRAPH, "CUDA >= 11.0 or ROCM >= 5.3 required for graphs"
    )
    def test_graphsafe_set_get_rng_state(self):
        # Define a function to create generator states, with optional graph registration
        def create_states(generator):
            """Initializes generator states and registers them with a CUDA graph if provided."""
            # Ensure the CUDA generator is initialized
            torch.rand(1, device="cuda")
            generator.manual_seed(0)

            # Save the current state of the generator
            old_state = generator.graphsafe_get_state()
            # Create and save a cloned state of the generator
            new_state = generator.clone_state()
            # Return the original generator and its two states
            return generator, old_state, new_state

        def register_states_to_graph(generator_state, graph):
            generator, old_state, new_state = generator_state
            graph.register_generator_state(old_state)
            graph.register_generator_state(new_state)

        # Define a function to perform specific RNG actions using the generator's states
        def perform_random_generation_steps(generator_state):
            generator, old_state, new_state = generator_state
            random_values = []

            # Generate random numbers with the new generator state
            generator.graphsafe_set_state(new_state)
            random_values.append(torch.rand(5, device="cuda", generator=generator))

            # Generate random numbers twice with the old generator state
            generator.graphsafe_set_state(old_state)
            random_values.extend(
                [torch.rand(5, device="cuda", generator=generator) for _ in range(2)]
            )

            return random_values

        # Define a function to retrieve the final offsets of the original and new generator states
        def get_final_offsets_of_states(generator_state):
            generator, old_state, new_state = generator_state
            old_state_offset = old_state.get_offset()
            new_state_offset = new_state.get_offset()
            return old_state_offset, new_state_offset

        # Set up and test a new CUDA generator
        generator = torch.Generator(device="cuda")
        generator_state = create_states(generator)

        # Set up and test the default CUDA generator with a CUDA Graph
        g = torch.cuda.CUDAGraph()
        s = torch.cuda.Stream()
        default_generator = torch.cuda.default_generators[0]
        default_generator_state = create_states(default_generator)
        register_states_to_graph(default_generator_state, g)

        # Perform random number generation within a CUDA graph
        with torch.cuda.stream(s):
            g.capture_begin()
            graphed_random_values = perform_random_generation_steps(
                default_generator_state
            )
            g.capture_end()

        # Synchronize the streams and replay the graph
        torch.cuda.current_stream().wait_stream(s)
        for _ in range(3):
            random_values = perform_random_generation_steps(generator_state)
            g.replay()
            offset = get_final_offsets_of_states(generator_state)
            graph_offset = get_final_offsets_of_states(default_generator_state)

            # Compare the final offsets of states for both generators to ensure consistency
            self.assertTrue(offset == graph_offset)
            # Compare the states generated outside and inside the graph
            self.assertEqual(random_values, graphed_random_values)

    @unittest.skipIf(
        not TEST_CUDA_GRAPH, "CUDA >= 11.0 or ROCM >= 5.3 required for graphs"
    )
    def test_memory_stats_of_multiple_generators_and_graphs(self):
        # Function to clear CUDA cache and collect garbage
        def clear_cuda_cache():
            gc.collect()
            torch.cuda.empty_cache()

        # Executes a simple graph task which includes capturing and executing a random number generation within a CUDA graph.
        def simple_graph_task(graph):
            s = torch.cuda.Stream()
            with torch.cuda.stream(s):
                graph.capture_begin()
                torch.rand(1, device="cuda")
                graph.capture_end()
            torch.cuda.current_stream().wait_stream(s)
            graph.replay()  # Replays the captured operations

        def get_memory_stats():
            stats = torch.cuda.memory_stats()
            num_blocks = stats["active.all.current"]
            total_size = stats["active_bytes.all.current"]
            return num_blocks, total_size

        def test(num_graphs, num_generators):
            baseline = get_memory_stats()
            baseline_num_blocks, baseline_total_size = baseline

            # Allocate CUDA graphs
            graphs = [torch.cuda.CUDAGraph() for _ in range(num_graphs)]

            # Allocate and manage generator states
            default_generator = torch.cuda.default_generators[0]
            generators = [default_generator.graphsafe_get_state()]

            # Starts from 1 as one state is already added
            for _ in range(1, num_generators):
                generators.append(default_generator.clone_state())

            for graph in graphs:
                for generator_state in generators:
                    graph.register_generator_state(generator_state)
                simple_graph_task(graph)

            # Assert conditions after graph tasks
            num_blocks, total_size = get_memory_stats()
            # The allocated blocks should only be proportional to the number of generators
            expected_blocks_diff = 2 * num_generators
            expected_size_diff = 2 * 512 * num_generators  # Each block's size is 512

            self.assertTrue(
                (num_blocks - baseline_num_blocks) == expected_blocks_diff,
                "Unexpected number of active blocks.",
            )
            self.assertTrue(
                (total_size - baseline_total_size) == expected_size_diff,
                "Unexpected total memory size.",
            )

            # Cleanup graphs and clear CUDA cache
            while graphs:
                graph = graphs.pop()
                del graph
            clear_cuda_cache()

            # Assert that memory stats return to baseline after cleanup
            self.assertTrue(
                get_memory_stats() == baseline,
                "Memory stats do not match baseline after cleanup.",
            )

        # Running the test function with different parameters
        test(1, 1)
        test(3, 2)
        test(10, 20)

    @unittest.skipIf(
        not TEST_CUDA_GRAPH, "CUDA >= 11.0 or ROCM >= 5.3 required for graphs"
    )
    def test_graph_capture_reset_recapture(self):
        s = torch.cuda.Stream()

        with torch.cuda.stream(s):
            a = torch.full((1000,), 1, device="cuda")
            g = torch.cuda.CUDAGraph()
            torch.cuda.empty_cache()
            g.capture_begin()
            b = a
            for _ in range(10):
                b = b + 1
            g.capture_end()
        torch.cuda.current_stream().wait_stream(s)

        g.replay()

        self.assertTrue(b.sum().item() == 11000.0)

        g.reset()

        with torch.cuda.stream(s):
            g.capture_begin()
            b.fill_(2.0)
            for _ in range(10):
                b = b + 2
            g.capture_end()
        torch.cuda.current_stream().wait_stream(s)

        g.replay()
        self.assertTrue(b.sum().item() == 22000.0)

        g.reset()
        del g

    @unittest.skipIf(
        not TEST_CUDA_GRAPH, "CUDA >= 11.0 or ROCM >= 5.3 required for graphs"
    )
    def test_graph_debugdump(self):
        torch.cuda.empty_cache()
        x = torch.randn(10240000, device="cuda")
        y = torch.rand_like(x)
        g = torch.cuda.CUDAGraph()
        g.enable_debug_mode()
        s0 = torch.cuda.Stream()
        s1 = torch.cuda.Stream()
        s0.wait_stream(torch.cuda.current_stream())
        with torch.cuda.stream(s0):
            g.capture_begin()
            z = x + y
            with torch.cuda.stream(s1):
                s1.wait_stream(s0)
                w = z + y
            s0.wait_stream(s1)
            g.capture_end()
        s0.synchronize()
        torch.cuda.synchronize()
        with tempfile.TemporaryDirectory() as tempdir:
            g.debug_dump(os.path.join(tempdir, "out_multi_stream.dot"))

    @unittest.skipIf(
        not TEST_CUDA_GRAPH, "CUDA >= 11.0 or ROCM >= 5.3 required for graphs"
    )
    def test_graph_error(self):
        # We need to run this test in a separate thread as the error we trigger
        # puts the cuda context in a bad state
        script = """
import torch

g = torch.cuda.CUDAGraph()
try:
    g.capture_begin()
except RuntimeError as e:
    if "CUDA graphs must be captured on a non-default stream." in str(e):
        exit(0)
    else:
        exit(1)
exit(2)
"""
        try:
            a = subprocess.check_output(
                [sys.executable, "-c", script],
                stderr=subprocess.STDOUT,
                # On Windows, opening the subprocess with the default CWD makes `import torch`
                # fail, so just set CWD to this script's directory
                cwd=os.path.dirname(os.path.realpath(__file__)),
            )
        except subprocess.CalledProcessError as e:
            if e.returncode == 1:
                self.assertTrue(
                    False,
                    "Error raise by starting capture without a stream is not the expected one",
                )
            elif e.returncode == 2:
                self.assertTrue(
                    False,
                    "Error raised by starting capture without a stream was not caught",
                )

    @unittest.skipIf(
        (not TEST_CUDA) or TEST_WITH_ROCM or int(torch.version.cuda.split(".")[0]) < 11,
        "CUDA >= 11.0 required for graphs",
    )
    def test_graph_warn_if_has_zero_nodes(self):
        with warnings.catch_warnings(record=True) as caught:
            g = torch.cuda.CUDAGraph()
            s = torch.cuda.Stream()
            with torch.cuda.stream(s):
                g.capture_begin()
                g.capture_end()
        self.assertTrue(
            any("The CUDA Graph is empty" in str(w.message) for w in caught)
        )

    @unittest.skipIf(
        not TEST_CUDA_GRAPH, "CUDA >= 11.0 or ROCM >= 5.3 required for graphs"
    )
    @unittest.skipIf(
        IS_JETSON, "oom reporting has issues on jetson igx due to partial nvml support"
    )
    def test_graph_capture_oom(self):
        oom_regex = (
            "would exceed allowed memory" if TEST_CUDAMALLOCASYNC else "out of memory"
        )
        with self.assertRaisesRegex(RuntimeError, oom_regex):
            with torch.cuda.graph(torch.cuda.CUDAGraph()):
                torch.zeros(2**40, device="cuda")

    @unittest.skipIf(
        not TEST_CUDA_GRAPH, "CUDA >= 11.0 or ROCM >= 5.3 required for graphs"
    )
    @serialTest()
    def test_repeat_graph_capture_cublas_workspace_memory(self):
        (x, y, z) = 1024, 512, 64
        a = torch.rand((x, y), device="cuda")
        b = torch.rand((y, z), device="cuda")

        # warmup
        torch.mm(a, b)

        free_bytes_before, total_bytes = torch.cuda.mem_get_info()
        used_gb_before = (total_bytes - free_bytes_before) / 1e9

        for i in range(100):
            torch_graph = torch.cuda.CUDAGraph()
            with torch.cuda.graph(torch_graph):
                torch.mm(a, b)
            torch_graph.replay()

        free_bytes_after, _ = torch.cuda.mem_get_info()
        used_gb_after = (total_bytes - free_bytes_after) / 1e9

        self.assertFalse(used_gb_before + 0.1 < used_gb_after)

    @unittest.skipIf(
        not TEST_CUDA_GRAPH, "CUDA >= 11.0 or ROCM >= 5.3 required for graphs"
    )
    def test_graph_rng_functional(self):
        ops_with_kwargs = (
            (torch.nn.functional.dropout, {"p": 0.1}),
            (torch.nn.functional.rrelu, {"training": True}),
        )
        size = 10000

        def run(op, kwargs):
            a = torch.randn((size,), device="cuda", dtype=torch.float)

            # Control
            torch.cuda.manual_seed(5)
            eager_out = a
            for _ in range(6):
                eager_out = op(eager_out, **kwargs)

            graph_in = a.clone()
            stream = torch.cuda.Stream()
            stream.wait_stream(torch.cuda.current_stream())
            with torch.cuda.stream(stream):
                torch.cuda.manual_seed(5)

                g = torch.cuda.CUDAGraph()
                torch.cuda.empty_cache()
                g.capture_begin()
                graph_out = graph_in
                for _ in range(2):
                    graph_out = op(graph_out, **kwargs)
                g.capture_end()
            torch.cuda.current_stream().wait_stream(stream)

            # Runs a graphed->eager->graphed sequence of RNG ops.
            # replay() plays 2 invocations of the op, so the sequence has 6
            # invocations total, matching Control.
            # replay() reads from graph_in and writes to graph_out.
            g.replay()
            out = op(graph_out, **kwargs)
            out = op(out, **kwargs)
            graph_in.copy_(out)
            g.replay()

            # If replay() updated RNG state correctly, graph_out
            # should now hold data equal to eager_out.
            try:
                self.assertEqual(eager_out, graph_out)
            except Exception as e:
                raise RuntimeError("Failed on ", op) from e

            # Do the same operations varying seeds
            seeds = [6, 128, 9999]

            for seed in seeds:
                torch.cuda.manual_seed(seed)
                graph_in.copy_(a)
                for _ in range(3):
                    g.replay()

                # If the random seed was not updated then the graph would
                # generate the same output as in previous check.
                try:
                    self.assertNotEqual(eager_out, graph_out)
                except Exception as e:
                    raise RuntimeError("Failed on ", op) from e

                # Now repeat the same operations in non-graphed mode.
                torch.cuda.manual_seed(seed)
                for _ in range(3):
                    eager_out.copy_(a)
                    eager_out = op(eager_out, **kwargs)
                    eager_out = op(eager_out, **kwargs)

                # In the end, graph_out and eager_out must be equal
                # as they went under the same set of operations.
                try:
                    self.assertEqual(eager_out, graph_out)
                except Exception as e:
                    raise RuntimeError("Failed on ", op) from e

            # We hold references to all tensors used across streams up til this sync,
            # so no need to call record_stream on those tensors.
            torch.cuda.synchronize()

        for op, kwargs in ops_with_kwargs:
            run(op, kwargs)

    @unittest.skipIf(
        not TEST_CUDA_GRAPH, "CUDA >= 11.0 or ROCM >= 5.3 required for graphs"
    )
    def test_graph_rng_distributions(self):
        size = 10000
        input = torch.rand((size,), device="cuda", dtype=torch.float)
        alloc = torch.empty((size,), device="cuda", dtype=torch.float)

        # Torch ops to test with sample args (tuple) and kwargs (dict)
        torch_with_args = (
            ("bernoulli", (input.clone(),), {}),
            # multinomial uses some uncapturable CUDA calls.
            # TODO: reenable multinomial tests if/when the implementation is capturable.
            # ("multinomial", (input.clone(), size, True), {}),
            # ("multinomial", (input.clone(), size // 2, False), {}),
            # TODO: reenable normal test, where std is a device
            # tensor, when graph test failures are fixed
            # ("normal", (input.clone() + 1, input.clone()), {}),
            ("normal", (input.clone() + 1, 1.0), {}),
            ("poisson", (input.clone(),), {}),
            ("rand", (size,), {"device": "cuda", "dtype": torch.float}),
            ("randint", (0, 3, (size,)), {"device": "cuda", "dtype": torch.float}),
            ("randn", (size,), {"device": "cuda", "dtype": torch.float}),
        )

        # Tensor methods to test with sample args (tuple)
        tensor_with_args = (
            ("bernoulli_", (input.clone(),)),
            ("cauchy_", ()),
            ("exponential_", ()),
            ("geometric_", (0.3,)),
            ("log_normal_", ()),
            ("normal_", ()),
            ("random_", ()),
            ("uniform_", ()),
        )

        def run(module, op, args, kwargs):
            torch.cuda.manual_seed(5)

            # Each path runs a dummy op to increment the state a bit before creating controls.
            if module == "torch":
                dummy = getattr(torch, op)(*args, **kwargs)
                control1 = getattr(torch, op)(*args, **kwargs)
                control2 = getattr(torch, op)(*args, **kwargs)
            else:
                dummy = alloc.clone()
                control1 = alloc.clone()
                control2 = alloc.clone()
                getattr(dummy, op)(*args)
                getattr(control1, op)(*args)
                getattr(control2, op)(*args)

            stream = torch.cuda.Stream()
            stream.wait_stream(torch.cuda.current_stream())
            with torch.cuda.stream(stream):
                torch.cuda.manual_seed(5)

                g = torch.cuda.CUDAGraph()
                torch.cuda.empty_cache()
                if module == "torch":
                    g.capture_begin()
                    t1 = getattr(torch, op)(*args, **kwargs)
                    t2 = getattr(torch, op)(*args, **kwargs)
                    g.capture_end()
                else:
                    t1 = alloc.clone()
                    t2 = alloc.clone()
                    g.capture_begin()
                    getattr(t1, op)(*args)
                    getattr(t2, op)(*args)
                    g.capture_end()
            torch.cuda.current_stream().wait_stream(stream)

            if not TEST_CUDAMALLOCASYNC:
                # Makes sure values haven't been populated yet
                # (in other words, makes sure capture didn't actually run ops).
                # We can only try this with the native allocator, for which captured
                # addresses are already backed by cudaMalloced memory.
                # If we try it with cudaMallocAsync, CUDA won't event consider
                # the captured addresses allocated until replay(), and if we
                # access them before replay() we get IMAs.
                try:
                    self.assertNotEqual(control1, t1)
                    self.assertNotEqual(control2, t2)
                except Exception as e:
                    raise RuntimeError("Failed on " + module + "." + op) from e

            # Set a new seed to check if graph would use it
            for seed in [6, 314, 271]:
                torch.cuda.manual_seed(seed)
                # Runs a dummy op prelude, as for controls, to make sure replay()
                # picks up the dummy op's state increment.
                if module == "torch":
                    dummy = getattr(torch, op)(*args, **kwargs)
                    control1 = getattr(torch, op)(*args, **kwargs)
                    control2 = getattr(torch, op)(*args, **kwargs)
                else:
                    getattr(dummy, op)(*args)
                    getattr(control1, op)(*args)
                    getattr(control2, op)(*args)

                torch.cuda.manual_seed(seed)
                if module == "torch":
                    dummy = getattr(torch, op)(*args, **kwargs)
                else:
                    getattr(dummy, op)(*args)

                # see above comment on TEST_CUDAMALLOCASYNC
                if not TEST_CUDAMALLOCASYNC:
                    t1.copy_(alloc)
                    t2.copy_(alloc)

                # Runs RNG ops that fill t1 and t2.
                g.replay()

                try:
                    self.assertEqual(control1, t1)
                    self.assertEqual(control2, t2)
                except Exception as e:
                    raise RuntimeError("Failed on " + module + "." + op) from e

            # We hold references to all tensors used across streams up til this sync,
            # so no need to call record_stream on those tensors.
            torch.cuda.synchronize()

        for op_with_args in torch_with_args:
            run("torch", *op_with_args)

        for meth_with_args in tensor_with_args:
            # Adds an empty dict for kwargs, which none of the Tensor methods use
            run("Tensor", *(meth_with_args + ({},)))

    @unittest.skipIf(
        not TEST_CUDA_GRAPH, "CUDA >= 11.0 or ROCM >= 5.3 required for graphs"
    )
    def test_graph_two_successive(self):
        torch.cuda.empty_cache()

        size = 1000
        kSmallBuffer = 2097152

        def func_with_temps(t, val):
            x = t.clone() + val
            y = t.clone() + val
            return x + y

        s = torch.cuda.Stream()

        for share_mem in ("Don't share", "via pool()", "via graph_pool_handle()"):
            g0 = torch.cuda.CUDAGraph()
            g1 = torch.cuda.CUDAGraph()

            a = torch.ones((size,), device="cuda")

            s.wait_stream(torch.cuda.current_stream())
            with torch.cuda.stream(s):
                g0_args = (
                    (torch.cuda.graph_pool_handle(),)
                    if share_mem == "via graph_pool_handle()"
                    else ()
                )
                g0.capture_begin(*g0_args)
                b = a.clone()
                for _ in range(5):
                    b = func_with_temps(b, 1)
                g0.capture_end()

                g1_args = (g0.pool(),) if share_mem == "via pool()" else g0_args
                g1.capture_begin(*g1_args)
                for _ in range(5):
                    b = func_with_temps(b, 1)
                g1.capture_end()
            torch.cuda.current_stream().wait_stream(s)

            # mixes unrelated eager ops with replays
            c = a.clone()
            for _ in range(2):
                c = func_with_temps(c, 3)
            g0.replay()
            for _ in range(2):
                c = func_with_temps(c, 3)
            g1.replay()
            for _ in range(2):
                c = func_with_temps(c, 3)

            self.assertEqual(b.sum().item(), size * 3070)
            self.assertEqual(c.sum().item(), size * 442)

            if not TEST_CUDAMALLOCASYNC:
                # These stat checks are specific to the native allocator.
                if share_mem != "Don't share":
                    self.assertEqual(
                        reserved_no_sharing  # noqa: F821
                        - torch.cuda.memory_stats()["reserved_bytes.all.current"],
                        kSmallBuffer,
                    )
                else:
                    reserved_no_sharing = torch.cuda.memory_stats()[
                        "reserved_bytes.all.current"
                    ]

            del a, b, c, g0, g1
            # Tensors used across streams (a and b) were held until just now, so no need to call record_stream on them.
            torch.cuda.synchronize()
            torch.cuda.empty_cache()

    @unittest.skipIf(
        (not TEST_CUDA_GRAPH)
        or IS_WINDOWS
        or (  # appears to still be broken on Windows as of 11.4+
            torch.version.cuda
            and int(torch.version.cuda.split(".")[0]) == 11
            and int(torch.version.cuda.split(".")[1]) < 4
        ),
        "Graph bindings disallow concurrent replay for CUDA < 11.4, see "
        + "https://github.com/pytorch/pytorch/pull/57556",
    )
    @unittest.skipIf(
        not TEST_CUDA_GRAPH, "CUDA >= 11.0 or ROCM >= 5.3 required for graphs"
    )
    def test_graph_concurrent_replay(self):
        torch.cuda.empty_cache()

        size = 1000000  # largeish to help expose race conditions

        def func_with_temps(t, val):
            x = t.clone() + val
            y = t.clone() + val
            return x + y

        s = torch.cuda.Stream()

        for share_mem in ("Don't share", "via pool()", "via graph_pool_handle()"):
            g0 = torch.cuda.CUDAGraph()
            g1 = torch.cuda.CUDAGraph()

            s0 = torch.cuda.Stream()
            s1 = torch.cuda.Stream()

            a = torch.ones((size,), device="cuda")

            s.wait_stream(torch.cuda.current_stream())
            with torch.cuda.stream(s):
                g0_args = (
                    (torch.cuda.graph_pool_handle(),)
                    if share_mem == "via graph_pool_handle()"
                    else ()
                )
                g0.capture_begin(*g0_args)
                b = a.clone()
                for _ in range(5):
                    b = func_with_temps(b, 1)
                g0.capture_end()

                g1_args = (g0.pool(),) if share_mem == "via pool()" else g0_args
                g1.capture_begin(*g1_args)
                c = a.clone()
                for _ in range(5):
                    c = func_with_temps(c, 2)
                g1.capture_end()

            # To reproduce data corruption, I need g0 and g1's kernels to run concurrently.
            # But replay() (especially cudaGraphLaunch) can incur significant CPU overhead.
            # The following pattern helps align device-side execution of g0 and g1's kernels.
            torch.cuda.synchronize()
            with torch.cuda.stream(s0):
                torch.cuda._sleep(1000000)
                s1.wait_stream(s0)
                g0.replay()
            with torch.cuda.stream(s1):
                g1.replay()
            torch.cuda.current_stream().wait_stream(s0)
            torch.cuda.current_stream().wait_stream(s1)

            if (not TEST_CUDAMALLOCASYNC) and (share_mem != "Don't share"):
                # If we used the native allocator and shared mempools,
                # we expect the concurrent replays corrupted each other.
                self.assertNotEqual(b.sum().item(), size * 94)
                self.assertNotEqual(c.sum().item(), size * 156)
            else:
                # If we EITHER
                #   - used the native allocator without sharing mempools, OR
                #   - used cudaMallocAsync, which ignores graph pool-sharing hints and should always be safe
                # we don't expect memory corruption.
                self.assertEqual(b.sum().item(), size * 94)
                self.assertEqual(c.sum().item(), size * 156)

            del a, b, c, g0, g1
            # Tensors used across streams (a, b, c) were held until just now, so no need to call record_stream on them.
            torch.cuda.synchronize()
            torch.cuda.empty_cache()

    @unittest.skipIf(
        not TEST_CUDA_GRAPH, "CUDA >= 11.0 or ROCM >= 5.3 required for graphs"
    )
    def test_graph_three_successive(self):
        torch.cuda.empty_cache()

        size = 1000

        s = torch.cuda.Stream()

        for share_mem in ("Don't share", "via pool()", "via graph_pool_handle()"):
            a = torch.ones((size,), device="cuda")

            g0 = torch.cuda.CUDAGraph()
            g1 = torch.cuda.CUDAGraph()
            g2 = torch.cuda.CUDAGraph()

            s.wait_stream(torch.cuda.current_stream())
            with torch.cuda.stream(s):
                g0_args = (
                    (torch.cuda.graph_pool_handle(),)
                    if share_mem == "via graph_pool_handle()"
                    else ()
                )
                g0.capture_begin(*g0_args)
                b = a.clone()
                c = b + 1
                d = b + 2
                g0.capture_end()

                args = (g0.pool(),) if share_mem == "via pool()" else g0_args

                g1.capture_begin(*args)
                e = c + 3
                del c
                g1.capture_end()

                g2.capture_begin(*args)
                f = d + 4
                g2.capture_end()
            torch.cuda.current_stream().wait_stream(s)

            # Tests that replaying in capture order is valid
            g0.replay()
            g1.replay()
            g2.replay()

            self.assertEqual(e.sum().item(), size * 5)
            self.assertEqual(f.sum().item(), size * 7)

            # Tests that replaying as g0, g2, g1 is only valid if they don't share a pool
            g0.replay()
            g2.replay()
            g1.replay()

            expect_corruption = (not TEST_CUDAMALLOCASYNC) and (
                share_mem != "Don't share"
            )
            # If we used the native allocator and shared mempools, g2's capture should have reused c's memory for f.
            # We replayed g2 then g1, so we expect g1's captured "e = c + 3" mistakenly filled e with "f's vals + 3".
            self.assertEqual(
                e.sum().item(), size * (7 + 3) if expect_corruption else size * 5
            )
            self.assertEqual(f.sum().item(), size * 7)

            del a, b, d, e, f, g0, g1, g2
            # Tensors used across streams (a, e, f) were held until just now, so no need to call record_stream on them.
            torch.cuda.synchronize()
            torch.cuda.empty_cache()

    @unittest.skipIf(
        (not TEST_CUDA_GRAPH) or TEST_CUDAMALLOCASYNC,
        "CUDA >= 11.0 or ROCM >= 5.3 required for graphs",
    )
    def test_graph_memory_stats_and_use_result_after_destroy_graph(self):
        kSmallSize = 1048576
        kSmallBuffer = 2097152
        kLargeBuffer = 20971520
        kMinLargeAlloc = 10485760
        kRoundLarge = 2097152

        elem = 4

        # this was annoying to write but stresses the expectations pretty rigorously
        cases = (
            (512 // elem, 1, kSmallBuffer, kSmallBuffer, "small_pool"),
            (kSmallSize // elem, 2, 2 * kSmallBuffer, kSmallBuffer, "small_pool"),
            ((kSmallSize + 512) // elem, 1, kLargeBuffer, kLargeBuffer, "large_pool"),
            (
                (kMinLargeAlloc - 512) // elem,
                2,
                2 * kLargeBuffer,
                kLargeBuffer,
                "large_pool",
            ),
            (
                (kMinLargeAlloc + 512) // elem,
                3,
                3
                * (
                    kRoundLarge
                    * ((kMinLargeAlloc + 512 + kRoundLarge - 1) // kRoundLarge)
                ),
                kRoundLarge * ((kMinLargeAlloc + 512 + kRoundLarge - 1) // kRoundLarge),
                "large_pool",
            ),
        )

        stats_to_check = ("segment.", "reserved_bytes.", "active.", "active_bytes.")

        gc.collect()
        torch.cuda.empty_cache()

        s = torch.cuda.Stream()

        for (
            numel,
            delta_cudaMallocs,
            delta_cudaMalloc_bytes,
            delta_cudaMalloc_bytes_post_del_g,
            pool_string,
        ) in cases:
            if pool_string == "small_pool":
                delta_active_blocks = 3  # one from "b" plus a sneaky two from CUDAGraph's one-element rng seed and offset holders
                delta_active_bytes = (
                    numel * elem + 1024
                )  # + 1024 for CUDAGraph's rng seed and offset holders each
            else:
                delta_active_blocks = 1  # We only check the large pool, which isn't affected by rng offset holder
                delta_active_bytes = numel * elem

            g = torch.cuda.CUDAGraph()
            s.wait_stream(torch.cuda.current_stream())
            with torch.cuda.stream(s):
                # Allocation stat estimates assume input is created on the same stream as capture_begin()
                # (in other words, the same stream silo as the rng offset holder, which is not allocated from the
                # capture's private pool).
                a = torch.ones((numel,), device="cuda")

                precapture_stats = torch.cuda.memory_stats()

                g.capture_begin()
                b = a.clone()
                for _ in range(5):
                    b = b.clone() + 1
                g.capture_end()
            torch.cuda.current_stream().wait_stream(s)

            gc.collect()

            postcapture_stats = torch.cuda.memory_stats()

            expecteds = (
                delta_cudaMallocs,
                delta_cudaMalloc_bytes,
                delta_active_blocks,
                delta_active_bytes,
            )
            # Double checks replay and stats before and after a call to empty_cache
            for i in range(2):
                for stat, expected in zip(stats_to_check, expecteds):
                    stat = stat + pool_string + ".current"
                    current = postcapture_stats[stat] - precapture_stats[stat]

                    # There will only ever be one expandable segment in each of the small and large pools. The way the
                    # bookeeping is done in the allocator means that we never increment the number of segments.
                    if self.expandable_segments and "segment" in stat:
                        expected = 0
                    # These two cases hit an edge case where the PyTorch allocator won't immediately unmap part of an
                    # expandable segment (and as a result reduce the number of reserved bytes) if the block to unmap is
                    # smaller than the page size
                    if (
                        self.expandable_segments
                        and "reserved" in stat
                        and (numel == cases[3][0] or numel == cases[4][0])
                    ):
                        expected = 2 * kLargeBuffer

                    self.assertEqual(
                        current,
                        expected,
                        "Pre to post capture delta of "
                        + stat
                        + f" = {current}, expected = {expected}, numel = {numel}",
                    )

                g.replay()
                self.assertEqual(b.sum().item(), 6 * numel)
                if i == 0:
                    torch.cuda.empty_cache()

            del g
            gc.collect()
            torch.cuda.empty_cache()
            postdel_stats = torch.cuda.memory_stats()

            # Uses graph result b after graph has been deleted
            self.assertEqual(b.sum().item(), 6 * numel)

            # b should be the only live reference remaining from the graph's private pool
            expecteds = (1, delta_cudaMalloc_bytes_post_del_g, 1, numel * elem)
            for stat, expected in zip(stats_to_check, expecteds):
                stat = stat + pool_string + ".current"
                current = postdel_stats[stat] - precapture_stats[stat]

                # There will only ever be one expandable segment in each of the small and large pools. The way the
                # bookeeping is done in the allocator means that we never increment the number of segments.
                if self.expandable_segments and "segment" in stat:
                    expected = 0
                # These two cases hit an edge case where the PyTorch allocator won't immediately unmap part of an
                # expandable segment (and as a result reduce the number of reserved bytes) if the block to unmap is
                # smaller than the page size
                if (
                    self.expandable_segments
                    and "reserved" in stat
                    and numel == cases[3][0]
                ):
                    expected = 2 * kLargeBuffer
                if (
                    self.expandable_segments
                    and "reserved" in stat
                    and numel == cases[4][0]
                ):
                    expected = kLargeBuffer

                self.assertEqual(
                    current,
                    expected,
                    "Pre capture to post graph delete delta of "
                    + stat
                    + f" = {current}, expected = {expected}, numel = {numel}",
                )

            # del a, b before the next case is essential, otherwise overwriting a and b in the next case
            # can throw off its allocation/deallocation counts.
            del a, b
            # Tensors used across streams (a and b) were held until just now, so no need to call record_stream on them.
            torch.cuda.synchronize()
            torch.cuda.empty_cache()

    @unittest.skipIf(
        not TEST_CUDA_GRAPH, "CUDA >= 11.0 or ROCM >= 5.3 required for graphs"
    )
    def test_graph_record_stream(self):
        # Makes sure graph capture defers attempting to reclaim allocations used across streams. See
        # "Q. Why skip process_events if a capture might be underway?" in c10/cuda/CUDACachingAllocator.cpp
        torch.cuda.empty_cache()

        potential_problem = torch.zeros((3,), device="cuda")
        a = torch.zeros((3,), device="cuda")
        s0 = torch.cuda.Stream()
        s1 = torch.cuda.Stream()
        s2 = torch.cuda.Stream()
        g = torch.cuda.CUDAGraph()

        torch.cuda.synchronize()
        with torch.cuda.stream(s0):
            potential_problem.record_stream(s0)
            torch.cuda._sleep(TestCuda.FIFTY_MIL_CYCLES)
            potential_problem.fill_(1.0)
        del potential_problem

        with torch.cuda.stream(s1):
            g.capture_begin()
            # potential_problem's allocation should still be outstanding. if DeviceCachingAllocator::malloc
            # mistakenly calls process_events, it will trigger cudaEventQueries on potential_problem's end-of-life
            # event, which will cause the capture to error.
            b = a.clone()

            # Let's also see what happens if we record_stream on a tensor during capture.
            s2.wait_stream(s1)
            with torch.cuda.stream(s2):
                b.fill_(1.0)
                b.record_stream(s2)  # dummy record_stream
                del b
            s1.wait_stream(s2)
            g.capture_end()
        torch.cuda.synchronize()

        # dummy allocation triggers process_events, Hopefully successfully processes b's end-of-life event.
        c = torch.zeros((3,), device="cuda")

    @skipIfRocm
    @unittest.skipIf(
        not TEST_CUDA_GRAPH, "CUDA >= 11.0 or ROCM >= 5.3 required for graphs"
    )
    # If this test is the first in the process to try cudnn rnns with dropout, it'll initialize
    # DropoutState's long-lived internal buffer. Calling code perceives this (correct) behavior
    # as a memory leak unless we skip the leak check.
    @skipCUDAMemoryLeakCheckIf(True)
    @serialTest()
    def test_graph_cudnn_dropout(self):
        # Tests the interaction of cuda graph capture with DropoutState's syncs in ATen/native/cudnn/RNN.cpp.
        # In particular, if user runs a sequence of captured and noncaptured cudnn rnns, DropoutState should
        # avoid syncing noncapturing streams with captured events or vice versa.
        torch.cuda.empty_cache()

        model = torch.nn.LSTM(512, 512, 2, dropout=0.5).cuda()
        x = torch.ones(100, 192, 512, device="cuda")

        y = model(x)

        g = torch.cuda.CUDAGraph()
        s = torch.cuda.Stream()
        s.wait_stream(torch.cuda.current_stream())
        with torch.cuda.stream(s):
            g.capture_begin()
            y = model(x)
            g.capture_end()
        torch.cuda.current_stream().wait_stream(s)

        g.replay()

        y = model(x)

    @unittest.skipIf(
        not TEST_CUDA_GRAPH, "CUDA >= 11.0 or ROCM >= 5.3 required for graphs"
    )
    @parametrize(
        "with_amp,cache_enabled,allow_unused_input",
        [
            subtest((False, False, True), decorators=[skipIfRocm]),
            subtest((True, False, True), decorators=[skipIfRocm]),
            subtest((True, True, True), decorators=[unittest.expectedFailure]),
            subtest((False, False, False), decorators=[unittest.expectedFailure]),
        ],
        name_fn=lambda x, y, z: "{}{}{}".format(
            {True: "with_amp", False: "without_amp"}[x],
            {True: "_cache_enabled", False: "_cache_disabled"}[y] if x else "",
            {True: "_allow_unused_input", False: "_not_allow_unused_input"}[z],
        ),
    )
    @serialTest()
    def test_graph_make_graphed_callables(
        self, with_amp, cache_enabled, allow_unused_input
    ):
        torch.manual_seed(5)
        torch.cuda.manual_seed(5)

        N, D_in, H, D_out = 640, 4096, 2048, 1024

        class MLP1(torch.nn.Module):
            def __init__(self, D_in: int, H: int, D_out: int):
                super().__init__()
                self.net_1 = torch.nn.Sequential(
                    torch.nn.Linear(D_in, H), torch.nn.Dropout(p=0.1)
                ).cuda()
                self.net_2 = torch.nn.Sequential(
                    torch.nn.Linear(H, D_out), torch.nn.Dropout(p=0.2)
                ).cuda()

            def forward(self, input_dict: dict):
                x = input_dict["x"]
                return self.net_2(self.net_1(x))

        class MLP2(torch.nn.Module):
            def __init__(self, D_in: int, H: int, D_out: int):
                super().__init__()
                self.net_1 = torch.nn.Sequential(
                    torch.nn.Linear(D_in, H), torch.nn.Dropout(p=0.1)
                ).cuda()
                self.net_2 = torch.nn.Sequential(
                    torch.nn.Linear(H, D_out), torch.nn.Dropout(p=0.2)
                ).cuda()

            def forward(self, x):
                return self.net_2(self.net_1(x))

        class ParameterlessModule(torch.nn.Module):
            def forward(self, x):
                idx = (
                    torch.arange(x.size(0), device=x.device)
                    .view(-1, 1)
                    .repeat(1, x.size(1))
                )
                return {"output": torch.gather(x, 0, idx)}

        models = []
        for _ in range(2):
            model_section1 = MLP1(D_in, H, H).cuda()
            model_section2 = MLP2(H, H, D_out).cuda()
            model_section3 = ParameterlessModule().cuda()
            models.append(
                torch.nn.Sequential(model_section1, model_section2, model_section3)
            )

        model_graphed = models[0]
        model_control = models[1]

        model_graphed.load_state_dict(model_control.state_dict())

        opt_graphed = torch.optim.SGD(model_graphed.parameters(), lr=0.1)
        opt_control = torch.optim.SGD(model_control.parameters(), lr=0.1)

        x = torch.randn(N, D_in, device="cuda")
        h = torch.randn(N, H, device="cuda", requires_grad=True)
        h2 = torch.randn(N, D_out, device="cuda", requires_grad=True)
        unused_input = torch.randn(N, H, device="cuda", requires_grad=True)
        y_pred = torch.randn(N, D_out, device="cuda", requires_grad=True)
        y = torch.randn(N, D_out, device="cuda")

        loss_fn_control = torch.nn.functional.mse_loss
        relu_control = torch.nn.functional.relu

        # This is a good stress test. It graphs four callables: two Modules and two python functions.
        with torch.amp.autocast(
            device_type="cuda", enabled=with_amp, cache_enabled=cache_enabled
        ):
            (
                model_graphed[0],
                model_graphed[1],
                model_graphed[2],
                relu_graphed,
                loss_fn_graphed,
            ) = torch.cuda.make_graphed_callables(
                (
                    model_graphed[0],
                    model_graphed[1],
                    model_graphed[2],
                    relu_control,
                    loss_fn_control,
                ),
                (
                    ({"x": x, "unused_input": unused_input},),
                    (h,),
                    (h2,),
                    (y_pred,),
                    (y_pred, y),
                ),
                allow_unused_input=allow_unused_input,
            )

        real_inputs = [torch.rand_like(x) for _ in range(10)]
        real_targets = [torch.rand_like(y) for _ in range(10)]

        for m, opt, relu, loss_fn in zip(
            (model_graphed, model_control),
            (opt_graphed, opt_control),
            (relu_graphed, relu_control),
            (loss_fn_graphed, loss_fn_control),
        ):
            # Resets RNC states before iterations for graphed and ungraphed models,
            # so dropout math should be bitwise identical for both.
            torch.manual_seed(5)
            torch.cuda.manual_seed(5)
            for data, target in zip(real_inputs, real_targets):
                opt.zero_grad(set_to_none=True)
                with torch.amp.autocast(
                    device_type="cuda", enabled=with_amp, cache_enabled=cache_enabled
                ):
                    y_pred = m({"x": data, "unused_input": unused_input})["output"]
                    y_pred = relu(y_pred)
                    loss = loss_fn(y_pred, target)
                    loss.backward()
                opt.step()

        for p, pc in zip(model_graphed.parameters(), model_control.parameters()):
            self.assertEqual(p, pc)

        # We graphed the models in training mode. Eval should still run ungraphed.
        model_graphed.eval()
        model_control.eval()
        self.assertEqual(
            model_graphed({"x": real_inputs[0]}), model_control({"x": real_inputs[0]})
        )

    @unittest.skipIf(
        not TEST_CUDA_GRAPH, "CUDA >= 11.0 or ROCM >= 5.3 required for graphs"
    )
    @parametrize(
        "with_amp,cache_enabled,allow_unused_input",
        [
            subtest((False, False, True), decorators=[skipIfRocm]),
            subtest((True, False, True), decorators=[skipIfRocm]),
            subtest((True, True, True), decorators=[unittest.expectedFailure]),
            subtest((False, False, False), decorators=[skipIfRocm]),
        ],
        name_fn=lambda x, y, z: "{}{}{}".format(
            {True: "with_amp", False: "without_amp"}[x],
            {True: "_cache_enabled", False: "_cache_disabled"}[y] if x else "",
            {True: "_allow_unused_input", False: "_not_allow_unused_input"}[z],
        ),
    )
    @serialTest()
    def test_graph_make_graphed_callables_parameterless_nograd_module(
        self, with_amp, cache_enabled, allow_unused_input
    ):
        torch.manual_seed(5)
        torch.cuda.manual_seed(5)

        N, D_in, H, D_out = 640, 4096, 2048, 1024

        class ParameterlessModule(torch.nn.Module):
            def forward(self, input_dict: dict):
                x = input_dict["x"]
                idx = (
                    torch.arange(x.size(0), device=x.device)
                    .view(-1, 1)
                    .repeat(1, x.size(1))
                )
                return {"output": torch.gather(x, 0, idx)}

        models = []
        for _ in range(2):
            model_section1 = ParameterlessModule().cuda()
            models.append(torch.nn.Sequential(model_section1))

        model_graphed = models[0]
        model_control = models[1]

        model_graphed.load_state_dict(model_control.state_dict())

        x = torch.randn(N, D_in, device="cuda", requires_grad=False)
        unused_input = torch.randn(N, H, device="cuda", requires_grad=False)
        y_pred = torch.randn(N, D_in, device="cuda", requires_grad=False)
        y = torch.randn(N, D_in, device="cuda")

        # This is a good stress test. It graphs four callables: two Modules and two python functions.
        with torch.amp.autocast(
            device_type="cuda", enabled=with_amp, cache_enabled=cache_enabled
        ):
            model_graphed[0] = torch.cuda.make_graphed_callables(
                model_graphed[0],
                ({"x": x, "unused_input": unused_input},),
                allow_unused_input=allow_unused_input,
            )

        real_inputs = [torch.rand_like(x, requires_grad=True) for _ in range(10)]
        real_targets = [torch.rand_like(y) for _ in range(10)]

        for m in (model_graphed, model_control):
            # Resets RNC states before iterations for graphed and ungraphed models,
            # so dropout math should be bitwise identical for both.
            torch.manual_seed(5)
            torch.cuda.manual_seed(5)
            for data, _ in zip(real_inputs, real_targets):
                with torch.amp.autocast(
                    device_type="cuda", enabled=with_amp, cache_enabled=cache_enabled
                ):
                    out = m({"x": data, "unused_input": unused_input})["output"]

        # We graphed the models in training mode. Eval should still run ungraphed.
        model_graphed.eval()
        model_control.eval()
        self.assertEqual(
            model_graphed({"x": real_inputs[0]}), model_control({"x": real_inputs[0]})
        )

    @unittest.skipIf(
        not TEST_CUDA_GRAPH, "CUDA >= 11.0 or ROCM >= 5.3 required for graphs"
    )
    def test_graph_make_graphed_callables_same_pool(self):
        torch.manual_seed(5)
        torch.cuda.manual_seed(5)
        models = []
        num_models = 3
        for _ in range(num_models):
            models.append(
                torch.nn.Sequential(
                    torch.nn.Linear(32, 128),
                    torch.nn.ReLU(),
                    torch.nn.Linear(128, 128),
                ).cuda()
            )
        # we will reuse the same pool for all graph captures
        mempool = torch.cuda.graph_pool_handle()
        graphed_models = []
        for model in models:
            x = torch.randn([64, 32], device="cuda")
            graphed_model = deepcopy(model)
            graphed_model = torch.cuda.make_graphed_callables(
                graphed_model, (x,), pool=mempool
            )
            graphed_models.append(graphed_model)

        for model, graphed_model in zip(models, graphed_models):
            x = torch.randn([64, 32], device="cuda")
            y = model(x)
            yg = graphed_model(x)
            l = y.norm()
            lg = yg.norm()
            l.backward()
            lg.backward()

            self.assertEqual(y, yg)
            self.assertEqual(l, lg)
            for p, pg in zip(model.parameters(), graphed_model.parameters()):
                self.assertEqual(p, pg)
                self.assertEqual(p.grad, pg.grad)
                self.assertNotEqual(p.data_ptr(), pg.data_ptr())
                self.assertNotEqual(p.grad.data_ptr(), pg.grad.data_ptr())

    def _test_graphed_optimizer(
        self, steps_warmup, steps_train, optimizer_ctor, kwargs
    ):
        for actually_do_graphs in (True, False):
            params = [torch.randn((i + 5, i + 5), device="cuda") for i in range(2)] + [
                torch.randn((), device="cuda")
            ]
            params_control = [p.clone().requires_grad_() for p in params]
            params_graphed = [p.clone().requires_grad_() for p in params]

            grads = [
                [torch.randn_like(p) for p in params]
                for _ in range(steps_warmup + steps_train)
            ]

            # Control (capturable=False)

            opt = optimizer_ctor(params_control, capturable=False, **kwargs)

            for i in range(steps_warmup + steps_train):
                for j, p in enumerate(params_control):
                    p.grad = grads[i][j]
                opt.step()

            # capturable=True

            opt = optimizer_ctor(params_graphed, capturable=True, **kwargs)

            for i in range(steps_warmup):
                for j, p in enumerate(params_graphed):
                    p.grad = grads[i][j]
                opt.step()

            if actually_do_graphs:
                g = torch.cuda.CUDAGraph()
                with torch.cuda.graph(g):
                    opt.step()

            for i in range(steps_train):
                if actually_do_graphs:
                    for j, p in enumerate(params_graphed):
                        p.grad.copy_(grads[i + steps_warmup][j])
                    g.replay()
                else:
                    # Passing capturable=True to the constructor and running without graphs should still be
                    # numerically correct, even if it's not ideal for performance.
                    for j, p in enumerate(params_graphed):
                        p.grad = grads[i + steps_warmup][j]
                    opt.step()

            for p_control, p_graphed in zip(params_control, params_graphed):
                self.assertEqual(p_control, p_graphed)

    @unittest.skipIf(
        not TEST_CUDA_GRAPH, "CUDA >= 11.0 or ROCM >= 5.3 required for graphs"
    )
    def test_graph_optims_with_explicitly_capturable_param_groups(self):
        # mimicking `_test_graphed_optimizer` maladroitly to pass two param_groups to optimizer.__init__
        n_warmup, n_replay = 3, 2
        for optimizer, second_param_group_capturable in product(
            (
                torch.optim.Adam,
                torch.optim.AdamW,
                torch.optim.ASGD,
                torch.optim.Adamax,
                torch.optim.NAdam,
                torch.optim.RAdam,
                torch.optim.Adadelta,
                torch.optim.RMSprop,
                torch.optim.Rprop,
            ),
            (True, False),
        ):
            ref_p1, param1 = (
                torch.nn.Parameter(torch.ones(1, device="cuda")) for _ in range(2)
            )
            ref_p2, param2 = (
                torch.nn.Parameter(torch.ones(1, device="cuda")) for _ in range(2)
            )
            grads1, grads2 = (
                [torch.randn_like(param1) for _ in range(n_warmup + n_replay)]
                for _ in range(2)
            )
            ref_grads1, ref_grads2 = (
                [t.clone() for t in tensors] for tensors in (grads1, grads2)
            )
            params = [
                {"params": [param1], "capturable": True},
                {"params": [param2], "capturable": second_param_group_capturable},
            ]
            opt = optimizer(params)
            opt_ = optimizer(
                [
                    {"params": [ref_p1], "capturable": False},
                    {"params": [ref_p2], "capturable": False},
                ]
            )

            for i in range(n_warmup + n_replay):
                ref_p1.grad = ref_grads1[i]
                ref_p2.grad = ref_grads2[i]
                opt_.step()

            for i in range(n_warmup):
                param1.grad = grads1[i]
                param2.grad = grads2[i]
                opt.step()

            g = torch.cuda.CUDAGraph()
            if not second_param_group_capturable:
                with self.assertRaisesRegex(RuntimeError, "Attempting CUDA graph"):
                    with torch.cuda.graph(g):
                        opt.step()
            else:
                with torch.cuda.graph(g):
                    opt.step()

                for i in range(n_replay):
                    param1.grad.copy_(grads1[n_warmup + i])
                    param2.grad.copy_(grads2[n_warmup + i])
                    g.replay()
                self.assertEqual(ref_p1, param1)
                self.assertEqual(ref_p2, param2)

    @unittest.skipIf(
        not TEST_CUDA_GRAPH, "CUDA >= 11.0 or ROCM >= 5.3 required for graphs"
    )
    def test_cuda_graph_error_options(self):
        def fn():
            x = torch.zeros([2000], device="cuda")
            y = x + x + x
            return y

        mem = None

        def raw_malloc():
            global mem
            mem = None
            stream = torch.cuda.Stream()
            try:
                with torch.cuda.stream(stream):
                    mem = torch.cuda.caching_allocator_alloc(1024)
            except BaseException:
                if mem is None:
                    return
            try:
                torch.cuda.caching_allocator_delete(mem)
                mem = None
                return None
            except BaseException:
                pass

        def throws_on_cuda_event(capture_error_mode):
            graph = torch.cuda.CUDAGraph()
            torch.cuda.synchronize()
            stream = torch.cuda.Stream()
            stream.wait_stream(torch.cuda.current_stream())
            with torch.cuda.stream(stream):
                fn()
            stream.synchronize()
            torch.cuda.current_stream().wait_stream(stream)
            torch.cuda.synchronize()
            try:
                with torch.cuda.graph(
                    graph, stream=stream, capture_error_mode=capture_error_mode
                ):
                    out = fn()
                    thread = threading.Thread(target=raw_malloc)
                    thread.start()
                    thread.join()
            except Exception:
                if mem is not None:
                    torch.cuda.caching_allocator_delete(mem)
                return True

            return False

        self.assertFalse(throws_on_cuda_event("thread_local"))
        self.assertFalse(throws_on_cuda_event("relaxed"))

        # Exception would Corrupt Process and make other tests fail
        # self.assertTrue(throws_on_cuda_event("global"))

    @unittest.skipIf(
        not TEST_CUDA_GRAPH, "CUDA >= 11.0 or ROCM >= 5.3 required for graphs"
    )
    def test_cuda_graph_allocator_propagates_stream(self):
        segments = torch.cuda.memory_snapshot()
        existing_pools = {s["segment_pool_id"] for s in segments}
        x = torch.randn(10240000, device="cuda")
        y = torch.rand_like(x)
        g = torch.cuda.CUDAGraph()
        s0 = torch.cuda.Stream()
        s1 = torch.cuda.Stream()
        s0.wait_stream(torch.cuda.current_stream())
        with torch.cuda.stream(s0):
            g.capture_begin()
            z = x + y
        with torch.cuda.stream(s1):
            s1.wait_stream(s0)
            w = z + y
        s0.wait_stream(s1)
        with torch.cuda.stream(s0):
            g.capture_end()
        segments = torch.cuda.memory_snapshot()
        x = [
            s["segment_pool_id"]
            for s in segments
            if s["segment_pool_id"] not in existing_pools
        ]
        self.assertEqual(len(x), 2)
        self.assertEqual(x[0], x[1])

    def test_batch_norm_gather_stats(self):
        input = torch.randn(1, 3, 3, 3, device="cuda")
        mean, invstd = torch.batch_norm_gather_stats(
            input,
            mean=torch.ones(2, 3, device="cuda"),
            invstd=torch.ones(2, 3, device="cuda"),
            running_mean=None,
            running_var=None,
            momentum=0.1,
            eps=1e-5,
            count=2,
        )
        self.assertEqual(mean, torch.ones(3, device="cuda"))
        self.assertEqual(invstd, torch.ones(3, device="cuda"))

    def test_matmul_memory_use(self):
        def get_max_used():
            torch.cuda.synchronize()
            val = torch.cuda.max_memory_allocated()
            torch.cuda.reset_peak_memory_stats()
            return val

        a = torch.rand(1, 32, 32, device="cuda")
        b = torch.rand(24, 32, 1, device="cuda")

        get_max_used()

        torch.matmul(a, b)

        matmul_mem = get_max_used()

        a = a.expand(24, 32, 32)
        torch.matmul(a, b)

        matmul_expand_mem = get_max_used()

        torch.bmm(a, b)

        bmm_mem = get_max_used()

        self.assertEqual(matmul_expand_mem, matmul_mem)
        self.assertEqual(bmm_mem, matmul_mem)

    @unittest.skipIf(not TEST_WITH_ROCM, "ROCm-only test")
    def test_rocm_backward_pass_guard(self):
        # The test exercises a ROCm-specific feature.

        class MyFunction(torch.autograd.Function):
            @staticmethod
            def forward(ctx, tensor, constant):
                self.assertFalse(torch._C._rocm_is_backward_pass())
                ctx.constant = constant
                return tensor * constant

            @staticmethod
            def backward(ctx, grad_output):
                self.assertTrue(torch._C._rocm_is_backward_pass())
                return grad_output * ctx.constant, None

        class MyModule(torch.nn.Module):
            def __init__(self) -> None:
                super().__init__()
                self.a = torch.nn.Parameter(torch.randn(()))

            def forward(self, x):
                return MyFunction.apply(x, self.a)

        model = MyModule()
        criterion = torch.nn.MSELoss(reduction="sum")
        optimizer = torch.optim.SGD(model.parameters(), lr=1e-6)

        x = torch.randn(5, 5)
        result = model(x)
        loss = criterion(result, x)
        optimizer.zero_grad()
        loss.backward()
        optimizer.step()

    def test_matmul_device_mismatch(self):
        cpu = torch.rand((10, 10))
        cuda = cpu.cuda()
        with self.assertRaisesRegex(
            RuntimeError, "Expected all tensors to be on the same device"
        ):
            cpu @ cuda
        with self.assertRaisesRegex(
            RuntimeError, "Expected all tensors to be on the same device"
        ):
            cuda @ cpu

        for s, m1, m2 in product((cpu, cuda), repeat=3):
            if s.device == m1.device == m2.device:
                torch.addmm(s, m1, m2)
            else:
                with self.assertRaisesRegex(
                    RuntimeError, "Expected all tensors to be on the same device"
                ):
                    torch.addmm(s, m1, m2)

    @unittest.skipIf(TEST_MULTIGPU, "Testing on one GPU is sufficient")
    def test_lazy_init(self):
        """Validate that no CUDA calls are made during `import torch` call"""

        def check_output(script: str) -> str:
            return (
                subprocess.check_output([sys.executable, "-c", script])
                .decode("ascii")
                .strip()
            )

        VISIBLE_DEVICES = (
            "HIP_VISIBLE_DEVICES" if TEST_WITH_ROCM else "CUDA_VISIBLE_DEVICES"
        )
        test_script = f"import os; import torch;os.environ['{VISIBLE_DEVICES}']='32';print(torch.cuda.device_count())"
        rc = check_output(test_script)
        self.assertEqual(rc, "0")
        if not TEST_WITH_ROCM:
            # Check that `cuInit` was not called during the import
            # By using ctypes and calling cuDeviceCountGet() and expect CUDA_ERROR_NOT_INITIALIZED == 3
            # See https://github.com/pytorch/pytorch/issues/116276 for more details
            libcuda_name = "libcuda.so.1" if not IS_WINDOWS else "nvcuda.dll"
            cuda_driver_api_call = (
                f"ctypes.CDLL('{libcuda_name}').cuDeviceGetCount(ctypes.byref(x))"
            )
            rc = check_output(
                f"import torch; import ctypes;x=ctypes.c_int(-1);print({cuda_driver_api_call})"
            )
            self.assertEqual(rc, "3")

    @unittest.skipIf(not TEST_WITH_ROCM, "not relevant for CUDA testing")
    def test_hip_device_count(self):
        """Validate device_count works with both CUDA/HIP visible devices"""
        test_script = """\
import torch
import os
print(f"{torch.cuda.device_count()}")
"""
        custom_envs = [
            {"CUDA_VISIBLE_DEVICES": "0", "HIP_VISIBLE_DEVICES": None},
            {"CUDA_VISIBLE_DEVICES": None, "HIP_VISIBLE_DEVICES": "0"},
            {"CUDA_VISIBLE_DEVICES": "0,1,2,3", "HIP_VISIBLE_DEVICES": "0"},
        ]

        for env_config in custom_envs:
            env = os.environ.copy()
            for key, value in env_config.items():
                if value is None:
                    env.pop(key, None)
                else:
                    env[key] = value
            r = (
                subprocess.check_output([sys.executable, "-c", test_script], env=env)
                .decode("ascii")
                .strip()
            )
            self.assertEqual("1", r)

    @unittest.skipIf(not TEST_MULTIGPU, "requires multiple devices")
    def test_device_count_not_cached_pre_init(self):
        visible_devices = (
            "HIP_VISIBLE_DEVICES" if torch.version.hip else "CUDA_VISIBLE_DEVICES"
        )
        test_script = f"""\
import torch
import os
r1 = torch.cuda.device_count()
os.environ['{visible_devices}'] = '0'
r2 = torch.cuda.device_count()
torch.empty(10, device='cuda')
print(f"{{r1}}, {{r2}}")
"""

        r = (
            subprocess.check_output([sys.executable, "-c", test_script])
            .decode("ascii")
            .strip()
        )

        x = torch.cuda.device_count()
        self.assertEqual(f"{x}, 1", r)

    @unittest.skip("Disabling as USE_CUFILE=0 by default in builds")
    def test_gds_fails_in_ci(self):
        if IS_WINDOWS or TEST_WITH_ROCM:
            error_msg = "is not supported on this platform"
        else:
            error_msg = "cuFileHandleRegister failed"
        with TemporaryFileName() as f:
            with self.assertRaisesRegex(RuntimeError, error_msg):
                file = torch.cuda.gds._GdsFile(f, os.O_CREAT | os.O_RDWR)


@unittest.skipIf(not TEST_CUDA, "CUDA not available, skipping tests")
@torch.testing._internal.common_utils.markDynamoStrictTest
class TestCudaMallocAsync(TestCase):
    @unittest.skipIf(
        TEST_CUDAMALLOCASYNC, "setContextRecorder not supported by CUDAMallocAsync"
    )
    def test_memory_snapshot(self):
        try:
            torch.cuda.memory.empty_cache()
            torch.cuda.memory._record_memory_history("state", stacks="python")
            # make x the second block in a segment
            torch.rand(2 * 311, 411, device="cuda")
            unused = torch.rand(310, 410, device="cuda")
            x = torch.rand(311, 411, device="cuda")

            # create a bunch of tensors that all will tile into the
            # same segment to  exercise the history merging code
            # 512B is the minimum block size,
            # so we allocate all the tensors to this size to make sure
            # they tile evenly
            tensors = [torch.rand(128, device="cuda") for _ in range(1000)]
            while tensors:
                del tensors[randint(0, len(tensors) - 1)]

            # exercise the history trimming code
            torch.rand(128 * 5, device="cuda")

            ss = torch.cuda.memory._snapshot()
            found_it = False
            for seg in ss["segments"]:
                self.assertTrue("frames" in seg)
                for b in seg["blocks"]:
                    if b["requested_size"] == 311 * 411 * 4:
                        self.assertTrue("test_cuda" in b["frames"][0]["filename"])
                        found_it = True
                        self.assertEqual(x.untyped_storage().data_ptr(), b["address"])
            self.assertTrue(found_it)

            if not IS_WINDOWS:
                with tempfile.NamedTemporaryFile() as f:
                    torch.cuda.memory._save_segment_usage(f.name)
                    with open(f.name) as f2:
                        self.assertTrue("test_cuda.py" in f2.read())
            del unused
            del x
            torch.cuda.empty_cache()
            ss = torch.cuda.memory._snapshot()
            self.assertTrue(
                ss["device_traces"][0][-1]["action"]
                in ("segment_free", "segment_unmap")
            )

        finally:
            torch.cuda.memory._record_memory_history(None)

    @unittest.skipIf(IS_ARM64 or not IS_LINUX, "x86 linux only cpp unwinding")
    def test_direct_traceback(self):
        from torch._C._profiler import gather_traceback, symbolize_tracebacks  # @manual

        c = gather_traceback(True, True, True)
        (r,) = symbolize_tracebacks([c])
        r = str(r)
        self.assertTrue("test_cuda.py" in r)
        self.assertTrue("unwind" in r)

    @unittest.skipIf(
        TEST_CUDAMALLOCASYNC, "setContextRecorder not supported by CUDAMallocAsync"
    )
    @unittest.skipIf(IS_ARM64 or not IS_LINUX, "cpp contexts are x86 linux only")
    def test_memory_snapshot_with_cpp(self):
        try:
            torch.cuda.memory.empty_cache()
            torch.cuda.memory._record_memory_history("state", stacks="all")
            x = torch.rand(311, 411, device="cuda")

            ss = torch.cuda.memory._snapshot()["segments"]
            found_it = False
            for seg in ss:
                for b in seg["blocks"]:
                    if b["requested_size"] == 311 * 411 * 4:
                        self.assertTrue("::rand" in str(b["frames"]))
                        found_it = True
            self.assertTrue(found_it)

        finally:
            torch.cuda.memory._record_memory_history(None)

    @skipIfRocm
    def test_memory_profiler_viz(self):
        with torch.profiler.profile(
            with_stack=True, profile_memory=True, record_shapes=True
        ) as prof:
            x = torch.rand(128, 128, device="cuda")
            x * x + x * x
        plot = profile_plot(prof)
        plot = json.dumps(_profile_to_snapshot(prof))
        self.assertTrue("test_cuda.py" in plot)
        self.assertTrue("test_memory_profiler_viz" in plot)
        self.assertTrue("category" in plot)

    @unittest.skipIf(
        TEST_CUDAMALLOCASYNC, "setContextRecorder not supported by CUDAMallocAsync"
    )
    @unittest.skipIf(IS_ARM64 or not IS_LINUX, "cpp contexts are x86 linux only")
    def test_cycles(self):
        fired = False

        def observer(html):
            nonlocal fired
            fired = True
            self.assertTrue("torch.Tensor" in html)
            self.assertTrue("test_cuda" in html)
            self.assertTrue("cell_contents" in html)

        disarm = observe_tensor_cycles(observer)

        def noop():
            pass

        try:

            def create():
                x = torch.empty(3, 4, device="cuda")

                def foo(p):
                    if p:
                        return foo(not p)
                    else:
                        return x

                return foo

            create()
            gc.collect()
            # the callback has to run outside of the collect
            # call so it doesn't actual fire until the next
            # method call after a gc.collect
            noop()
            self.assertTrue(fired)
        finally:
            disarm()

    @unittest.skipIf(
        TEST_CUDAMALLOCASYNC, "setContextRecorder not supported by CUDAMallocAsync"
    )
    @unittest.skipIf(IS_ARM64 or not IS_LINUX, "cpp contexts are x86 linux only")
    def test_memory_plots(self):
        for context, stacks in (
            ("all", "all" if IS_LINUX else "python"),
            ("all", "python"),
            (None, "python"),
        ):
            try:
                torch.cuda.memory.empty_cache()
                torch.cuda.memory._record_memory_history(
                    "all", context=context, stacks=stacks
                )

                def run():
                    x = torch.rand(128, 128, device="cuda")
                    x * x + x * x

                run()
                cpp = stacks == "all"
                record_context = context is not None
                ss = torch.cuda.memory._snapshot()

                tplot = trace_plot(ss)
                splot = segment_plot(ss)
                text = json.dumps(ss)

                self.assertTrue(record_context == ("test_memory_plots" in text))
                self.assertTrue(cpp == ("::rand" in text))
                self.assertTrue(str(128 * 128 * 4) in text)

            finally:
                torch.cuda.memory._record_memory_history(None)

    @unittest.skipIf(
        TEST_CUDAMALLOCASYNC, "setContextRecorder not supported by CUDAMallocAsync"
    )
    @unittest.skipIf(IS_ARM64 or not IS_LINUX, "cpp contexts are x86 linux only")
    def test_memory_plots_free_stack(self):
        for context in ["alloc", "all", "state"]:
            try:
                torch.cuda.memory.empty_cache()
                torch.cuda.memory._record_memory_history(context=context)
                x = None

                def thealloc():
                    nonlocal x
                    x = torch.rand(3, 4, device="cuda")

                def thefree():
                    nonlocal x
                    del x

                thealloc()
                thefree()
                ss = json.dumps(torch.cuda.memory._snapshot())
                self.assertTrue(("thefree" in ss) == (context == "all"))
                self.assertTrue(("thealloc" in ss) == (context != "state"))
            finally:
                torch.cuda.memory._record_memory_history(None)

    @unittest.skipIf(
        TEST_CUDAMALLOCASYNC, "setContextRecorder not supported by CUDAMallocAsync"
    )
    @unittest.skipIf(IS_ARM64 or not IS_LINUX, "cpp contexts are x86 linux only")
    def test_memory_plots_history_context(self):
        try:
            torch.cuda.memory.empty_cache()
            x = None

            def should_capture1():
                nonlocal x
                x = torch.rand(4, 4, device="cuda")

            def should_not_capture():
                nonlocal x
                x = torch.rand(3, 4, device="cuda")

            def should_capture2():
                nonlocal x
                x = torch.rand(4, 4, device="cuda")

            # Recording with context and python call stacks should capture the call stack.
            torch.cuda.memory._record_memory_history(context="all", stacks="python")
            should_capture1()
            # Recording with context=None should not capture the call stack.
            torch.cuda.memory._record_memory_history(context=None)
            should_not_capture()
            # Recording with context and python call stacks should capture the call stack.
            torch.cuda.memory._record_memory_history(context="all", stacks="python")
            should_capture2()

            ss = json.dumps(torch.cuda.memory._snapshot())
            self.assertTrue("should_capture1" in ss)
            self.assertTrue("should_not_capture" not in ss)
            self.assertTrue("should_capture2" in ss)
        finally:
            torch.cuda.memory._record_memory_history(None)

    @unittest.skipIf(
        TEST_CUDAMALLOCASYNC, "setContextRecorder not supported by CUDAMallocAsync"
    )
    @unittest.skipIf(IS_ARM64 or not IS_LINUX, "cpp contexts are x86 linux only")
    def test_memory_plots_free_segment_stack(self):
        for context in ["alloc", "all", "state"]:
            try:
                torch.cuda.memory.empty_cache()
                torch.cuda.memory._record_memory_history(context=context)
                x = torch.rand(3, 4, device="cuda")
                del x
                torch.cuda.memory.empty_cache()

                ss = json.dumps(torch.cuda.memory._snapshot())
                self.assertTrue(("empty_cache" in ss) == (context == "all"))
            finally:
                torch.cuda.memory._record_memory_history(None)

    @unittest.skipIf(
        TEST_CUDAMALLOCASYNC, "setContextRecorder not supported by CUDAMallocAsync"
    )
    def test_memory_snapshot_script(self):
        try:
            torch.cuda.memory.empty_cache()
            torch.cuda.memory._record_memory_history("state", stacks="python")

            @torch.jit.script
            def foo():
                return torch.rand(311, 411, device="cuda")

            x = foo()

            ss = torch.cuda.memory._snapshot()["segments"]
            found_it = False
            for seg in ss:
                for b in seg["blocks"]:
                    if b["requested_size"] == 311 * 411 * 4:
                        self.assertTrue(b["frames"][0]["name"] == "foo")
                        found_it = True
            self.assertTrue(found_it)

        finally:
            torch.cuda.memory._record_memory_history(None)

    def test_max_split_expandable(self):
        torch.cuda.memory.empty_cache()
        mb = 1024 * 1024
        _, all_memory = torch.cuda.memory.mem_get_info()
        total_allowed = 120 * mb
        fraction_allowed = total_allowed / all_memory
        assert int(fraction_allowed * all_memory) == total_allowed
        torch.cuda.memory.set_per_process_memory_fraction(fraction_allowed)

        def alloc(n):
            return torch.ones(n * mb, dtype=torch.int8, device="cuda")

        torch.cuda.memory._set_allocator_settings(
            "expandable_segments:False,max_split_size_mb:40"
        )
        a = alloc(40)
        torch.cuda.memory._set_allocator_settings(
            "expandable_segments:True,max_split_size_mb:40"
        )
        b = alloc(40)
        torch.cuda.memory._set_allocator_settings(
            "expandable_segments:False,max_split_size_mb:40"
        )
        c = alloc(40)
        with self.assertRaises(torch.OutOfMemoryError):
            alloc(40)
        del a, b, c
        # force release_cached_blocks to run with some expandable segments in the free list
        alloc(120)

    def test_garbage_collect_expandable(self):
        torch.cuda.memory.empty_cache()
        mb = 1024 * 1024
        _, all_memory = torch.cuda.memory.mem_get_info()
        total_allowed = 120 * mb
        fraction_allowed = total_allowed / all_memory
        assert int(fraction_allowed * all_memory) == total_allowed
        torch.cuda.memory.set_per_process_memory_fraction(fraction_allowed)

        def alloc(n):
            return torch.ones(n * mb, dtype=torch.int8, device="cuda")

        torch.cuda.memory._set_allocator_settings(
            "expandable_segments:False,garbage_collection_threshold:0.5"
        )
        a = alloc(40)
        torch.cuda.memory._set_allocator_settings(
            "expandable_segments:True,garbage_collection_threshold:0.5"
        )
        b = alloc(40)
        del a, b
        # causes GC to run. The expandable segment block will be split
        # so GC would not attempt to free it anyway, but this at least makes sure
        # expandable_segment blocks can be in the free list when this is called.
        alloc(80)

    def test_allocator_settings(self):
        def power2_div(size, div_factor):
            pow2 = 1
            while pow2 < size:
                pow2 = pow2 * 2
            if pow2 == size:
                return pow2
            step = pow2 / 2 / div_factor
            ret = pow2 / 2
            while ret < size:
                ret = ret + step
            return ret

        torch.cuda.memory.empty_cache()
        key_allocated = (
            "active_bytes.all.allocated"
            if not TEST_CUDAMALLOCASYNC
            else "allocated_bytes.all.current"
        )
        key_requested = "requested_bytes.all.allocated"

        nelems = 21 * 1024 * 1024
        nbytes = 4 * nelems  # floats are 4 bytes

        nelems_big = 100 * 1024 * 1024
        nbytes_big = 4 * nelems_big  # floats are 4 bytes

        start_mem = torch.cuda.memory_stats()[key_allocated]
        torch.cuda.memory._set_allocator_settings("")
        x = torch.rand(nelems, device="cuda")

        # test roundup_power2_divisions single value syntax
        reg_mem = torch.cuda.memory_stats()[key_allocated]
        start_requested = torch.cuda.memory_stats()[key_requested]
        torch.cuda.memory._set_allocator_settings("roundup_power2_divisions:4")
        y = torch.rand(nelems, device="cuda")

        pow2_div4_mem = torch.cuda.memory_stats()[key_allocated]
        current_requested = torch.cuda.memory_stats()[key_requested]

        self.assertTrue(reg_mem - start_mem == nbytes)
        if not TEST_CUDAMALLOCASYNC:
            # not supported with the cudaMallocAsync backend
            self.assertTrue(pow2_div4_mem - reg_mem == power2_div(nbytes, 4))
            self.assertTrue(current_requested - start_requested == nbytes)

        torch.cuda.memory._set_allocator_settings("garbage_collection_threshold:0.5")
        torch.cuda.memory._set_allocator_settings(
            "garbage_collection_threshold:0.5,max_split_size_mb:40"
        )

        # should have reset the power2 divisions now
        torch.cuda.memory.empty_cache()
        start_mem = torch.cuda.memory_stats()[key_allocated]
        z = torch.rand(nelems, device="cuda")
        reg_mem = torch.cuda.memory_stats()[key_allocated]
        self.assertTrue(reg_mem - start_mem == nbytes)

        # roundup_power2_divisions knob array syntax
        torch.cuda.memory.empty_cache()
        torch.cuda.memory._set_allocator_settings(
            "garbage_collection_threshold:0.5,roundup_power2_divisions:[64:8,128:2,256:2,512:2,1024:1,>:1]"
        )
        start_mem = torch.cuda.memory_stats()[key_allocated]
        w = torch.rand(nelems, device="cuda")

        pow2_div8_mem = torch.cuda.memory_stats()[key_allocated]
        if not TEST_CUDAMALLOCASYNC:
            # not supported with the cudaMallocAsync backend
            self.assertTrue(pow2_div8_mem - start_mem == power2_div(nbytes, 8))

        torch.cuda.memory.empty_cache()
        start_mem = torch.cuda.memory_stats()[key_allocated]
        v = torch.rand(nelems_big, device="cuda")

<<<<<<< HEAD
    def test_cachingAllocator_raw_alloc(self):
        # Test that raw_alloc respects the setting that
        # activates/deactivates the caching allocator

        # Helper function that calls raw_alloc and returns
        # relevant field in data structure
        def requested_bytes_alloc_stats(raw_alloc_size, stream):
            start = torch.cuda.memory_stats()["requested_bytes.all.allocated"]
            torch._C._cuda_cudaCachingAllocator_raw_alloc(raw_alloc_size, stream)
            finish = torch.cuda.memory_stats()["requested_bytes.all.allocated"]
            return finish - start

        torch.cuda.empty_cache()
        device = torch._C._cuda_getDevice()
        stream = torch._C._cuda_getCurrentRawStream(device)
        torch._C._cuda_resetAccumulatedMemoryStats(device)

        # size of allocation
        raw_alloc_size = 1024 * 1024  # 1 MB

        try:
            # Deactivate the caching allocator
            torch.cuda.enable_cache(False)

            # For a deactivated caching allocator, result is zero
            cuda_alloc_size = requested_bytes_alloc_stats(raw_alloc_size, stream)
            self.assertEqual(cuda_alloc_size, 0)

        finally:
            # Make sure we get back to the default state that is
            # an activated caching allocator
            torch.cuda.enable_cache(True)

            # For an active caching allocator, result matches raw_alloc_size
            cuda_alloc_size = requested_bytes_alloc_stats(raw_alloc_size, stream)
            self.assertEqual(cuda_alloc_size, raw_alloc_size)

    @unittest.skip("Disabling as USE_CUFILE=0 by default in builds")
    def test_gds_fails_in_ci(self):
        if IS_WINDOWS or TEST_WITH_ROCM:
            error_msg = "is not supported on this platform"
        else:
            error_msg = "cuFileHandleRegister failed"
        with TemporaryFileName() as f:
            with self.assertRaisesRegex(RuntimeError, error_msg):
                file = torch.cuda.gds._GdsFile(f, os.O_CREAT | os.O_RDWR)
=======
        pow2_div2_mem = torch.cuda.memory_stats()[key_allocated]
        if not TEST_CUDAMALLOCASYNC:
            # not supported with the cudaMallocAsync backend
            self.assertTrue(pow2_div2_mem - start_mem == power2_div(nbytes_big, 2))
>>>>>>> df1eef97

        torch.cuda.memory.empty_cache()
        torch.cuda.memory._set_allocator_settings("release_lock_on_cudamalloc:True")
        start_mem = torch.cuda.memory_stats()[key_allocated]
        w = torch.rand(nelems, device="cuda")
        reg_mem = torch.cuda.memory_stats()[key_allocated]
        self.assertTrue(reg_mem - start_mem == nbytes)

        with self.assertRaises(RuntimeError):
            torch.cuda.memory._set_allocator_settings("foo:1,bar:2")

        with self.assertRaises(RuntimeError):
            torch.cuda.memory._set_allocator_settings(
                "garbage_collection_threshold:1.2"
            )

        with self.assertRaises(RuntimeError):
            torch.cuda.memory._set_allocator_settings("max_split_size_mb:2")

        with self.assertRaises(RuntimeError):
            torch.cuda.memory._set_allocator_settings("release_lock_on_cudamalloc:none")

        with self.assertRaises(RuntimeError):
            torch.cuda.memory._set_allocator_settings(
                "pinned_use_cuda_host_register:none"
            )

        with self.assertRaises(RuntimeError):
            torch.cuda.memory._set_allocator_settings(
                "pinned_num_register_threads:none"
            )

        with self.assertRaises(RuntimeError):
            torch.cuda.memory._set_allocator_settings(
                "pinned_num_register_threads:1024"
            )

    @parametrize("max_split_size_mb_setting", [False, True])
    def test_raises_oom(self, max_split_size_mb_setting):
        if max_split_size_mb_setting:
            # CudaCachingAllocator does early return when searching available blocks
            # if max_split_size_mb is not set
            # Setting this triggers more parts of the code
            torch.cuda.memory._set_allocator_settings("max_split_size_mb:1024")
            torch.cuda.memory.empty_cache()
        with self.assertRaises(torch.cuda.OutOfMemoryError):
            torch.empty(1024 * 1024 * 1024 * 1024, device="cuda")

    @unittest.skipIf(
        not (IS_LINUX and os.uname().machine == "x86_64"), "cpp traces only on linux"
    )
    @unittest.skipIf(
        TEST_CUDAMALLOCASYNC, "setContextRecorder not supported by CUDAMallocAsync"
    )
    def test_cpp_memory_snapshot_pickle(self):
        from torch.utils.cpp_extension import load_inline

        source = """
        #include <torch/csrc/cuda/memory_snapshot.h>
        py::object do_snapshot() {
            std::string data = torch::cuda::_memory_snapshot_pickled();
            return py::bytes(data);
        }
        void record(bool e, bool ctx) {
            torch::cuda::_record_memory_history(e, ctx, 10, ctx, ctx);
        }
        """
        m = load_inline(
            name="snapshot", cpp_sources=[source], functions=["do_snapshot", "record"]
        )
        for ctx in (False, True):
            try:
                m.record(True, ctx)

                @torch.jit.script
                def the_script_fn():
                    return torch.rand(311, 411, device="cuda")

                def run():
                    t = the_script_fn()
                    return pickle.loads(m.do_snapshot())

                mem = run()
                found = False
                for s in mem["segments"]:
                    for b in s["blocks"]:
                        if b["state"] == "active_allocated":
                            if b["requested_size"] == 311 * 411 * 4:
                                if ctx:
                                    frame_text = str(b["frames"])
                                    # C++ frame
                                    self.assertTrue("::rand" in frame_text)
                                    # script frame
                                    self.assertTrue("the_script_fn" in frame_text)
                                    # python frame
                                    self.assertTrue("case.py" in frame_text)
                                found = True
                last_action = mem["device_traces"][0][-1]
                self.assertTrue(last_action["action"] == "alloc")
                self.assertTrue(last_action["size"] == 311 * 411 * 4)
                self.assertTrue(found)
            finally:
                m.record(False, False)

    @unittest.skipIf(TEST_CUDAMALLOCASYNC, "temporarily disabled")
    def test_notifies_oom(self):
        x = False

        def cb(device, alloc, device_alloc, device_free):
            nonlocal x
            x = True

        torch._C._cuda_attach_out_of_memory_observer(cb)
        with self.assertRaises(torch.cuda.OutOfMemoryError):
            torch.empty(1024 * 1024 * 1024 * 1024, device="cuda")
        self.assertTrue(x)

    def test_allocator_fuzz(self):
        # fuzz
        state = random.getstate()
        random.seed(123)
        N = 10000
        try:
            mem = []
            total = 0
            c = 0

            def alloc():
                nonlocal total, c
                b = random.randrange(2 * 1024 * 1024 // 4, 20 * 1024 * 1024 // 4)
                mem.append((c, torch.full((b,), c, dtype=torch.int32, device="cuda")))
                c += 1
                total += b

            def free():
                nonlocal total
                idx = random.randrange(0, len(mem))
                v, x = mem.pop(idx)
                assert torch.all(v == x)
                total -= x.numel()

            choices = [alloc, free, torch.cuda.memory.empty_cache]
            for i in range(N):
                while total >= 1024 * 1024 * 1024 / (4 * 10):
                    free()
                (action,) = random.choices(choices, weights=[1, 1 if mem else 0, 0.1])
                action()
        finally:
            random.setstate(state)

    @unittest.skipIf(TEST_PYNVML, "pynvml is not available")
    def test_nvml_get_handler(self):
        if not torch.version.hip:
            self.assertTrue(torch.cuda._get_pynvml_handler() is not None)
        else:
            self.assertTrue(torch.cuda._get_amdsmi_handler() is not None)

    @unittest.skipIf(TEST_PYNVML, "pynvml is not available")
    def test_temperature(self):
        self.assertTrue(0 <= torch.cuda.temperature() <= 150)

    @unittest.skipIf(TEST_PYNVML, "pynvml is not available")
    def test_power_draw(self):
        self.assertTrue(torch.cuda.power_draw() >= 0)

    @unittest.skipIf(TEST_PYNVML, "pynvml is not available")
    def test_clock_speed(self):
        self.assertTrue(torch.cuda.clock_rate() >= 0)


MIN_BLOCK_SIZE = 512
SMALL_SIZE = 1048576
SMALL_BUFFER = 2097152
LARGE_BUFFER = 20971520


def get_cudagraph_segments(pool_id):
    segments = torch.cuda.memory_snapshot()
    return [segment for segment in segments if segment["segment_pool_id"] == pool_id]


def get_all_cudagraph_segments():
    segments = torch.cuda.memory_snapshot()
    return [segment for segment in segments if segment["segment_pool_id"] != (0, 0)]


def cudagraphify(fn, inputs, pool=None):
    if not TEST_CUDA_GRAPH:
        raise unittest.SkipTest("cuda graph test is skipped")

    torch.cuda.synchronize()
    stream = torch.cuda.Stream()
    stream.wait_stream(torch.cuda.current_stream())
    with torch.cuda.stream(stream):
        fn(*inputs)
    stream.synchronize()
    torch.cuda.current_stream().wait_stream(stream)
    torch.cuda.synchronize()

    graph = torch.cuda.CUDAGraph()
    with torch.cuda.graph(graph, stream=stream, pool=pool):
        static_outputs = fn(*inputs)

    return graph, static_outputs


def int8_cuda(size):
    return torch.ones([size], device="cuda", dtype=torch.uint8)


def live_blocks(pool_id):
    blocks = 0
    seg = get_cudagraph_segments(pool_id)
    for segment in get_cudagraph_segments(pool_id):
        for block in segment["blocks"]:
            blocks += block["state"] == "active_allocated"
    return blocks


def tensor_metadata(x):
    return {
        "nbytes": x.untyped_storage().nbytes(),
        "data_ptr": x.untyped_storage().data_ptr(),
        "size": x.shape,
        "stride": x.stride(),
        "dtype": x.dtype,
        "device": x.device,
        "storage_offset": x.storage_offset(),
    }


def reconstruct_from_tensor_metadata(metadata):
    s = torch._C._construct_storage_from_data_pointer(
        metadata["data_ptr"], metadata["device"], metadata["nbytes"]
    )
    t = torch.empty([0], device=metadata["device"], dtype=metadata["dtype"])
    t.set_(
        source=s,
        storage_offset=metadata["storage_offset"],
        size=metadata["size"],
        stride=metadata["stride"],
    )
    return t


@unittest.skipIf(not TEST_CUDA or TEST_CUDAMALLOCASYNC or TEST_WITH_ROCM, "NYI")
@torch.testing._internal.common_utils.markDynamoStrictTest
class TestBlockStateAbsorption(TestCase):
    @property
    def expandable_segments(self):
        return EXPANDABLE_SEGMENTS

    def checkCheckpointedBlock(self, before_block, after_block):
        for field in ("size", "state"):
            self.assertEqual(before_block[field], after_block[field])

    def checkCheckpointedState(self, before_segments, after_segments):
        # after may contain additional segments, but all of the segments in before
        # should be exactly equivalent to after
        after_ptr_to_segment = {
            segment["address"]: segment for segment in after_segments
        }

        for before_segment in before_segments:
            self.assertTrue(before_segment["address"] in after_ptr_to_segment)
            after_segment = after_ptr_to_segment[before_segment["address"]]

            for field in (
                "device",
                "total_size",
                "allocated_size",
                "active_size",
                "segment_type",
                "segment_pool_id",
            ):
                self.assertEqual(before_segment[field], after_segment[field])

            self.assertEqual(
                len(before_segment["blocks"]), len(after_segment["blocks"])
            )
            for before_block, after_block in zip(
                before_segment["blocks"], after_segment["blocks"]
            ):
                self.checkCheckpointedBlock(before_block, after_block)

    @staticmethod
    def setCheckpointPoolState(
        device, state, stale_storages_ptr, storages_deleters=None
    ):
        stale_storages_ptr = [t.untyped_storage()._cdata for t in stale_storages_ptr]
        storages_deleters = (
            []
            if not storages_deleters
            else [t.untyped_storage()._cdata for t in storages_deleters]
        )
        torch._C._cuda_setCheckpointPoolState(
            device, state, stale_storages_ptr, storages_deleters
        )

    def checkFunction(self, fn, inputs, pool=None):
        graph, outputs = cudagraphify(fn, inputs, pool=pool)

        pool_id = graph.pool()
        device = outputs[0].device.index

        segments_before_checkpoint = get_cudagraph_segments(pool_id)

        state = torch._C._cuda_getCheckpointState(device, pool_id)
        self.setCheckpointPoolState(device, state, [], [])

        self.checkCheckpointedState(
            segments_before_checkpoint, get_cudagraph_segments(pool_id)
        )

    def setUp(self):
        super().setUp()
        self.segment_length = len(get_all_cudagraph_segments())

    def tearDown(self):
        torch.cuda.synchronize()
        gc.collect()
        torch.cuda.empty_cache()

        self.assertEqual(len(get_all_cudagraph_segments()), self.segment_length)

        super().tearDown()

    def test_simple(self):
        def foo():
            x = torch.zeros([SMALL_SIZE * 8], device="cuda", dtype=torch.uint8)
            x = x + x
            x1 = int8_cuda(SMALL_SIZE) + int8_cuda(SMALL_SIZE) + int8_cuda(SMALL_SIZE)
            y = int8_cuda(SMALL_SIZE) + x1
            z = int8_cuda(SMALL_SIZE)
            return x, y, z

        self.checkFunction(foo, [])

    def test_allocated_in_middle_of_segment(self):
        def foo():
            small_buffers = [int8_cuda(MIN_BLOCK_SIZE) for _ in range(11)]
            return small_buffers[5].add_(2)

        self.checkFunction(foo, [])

    def test_multiple_middle_allocations(self):
        def foo():
            small_buffers = [int8_cuda(MIN_BLOCK_SIZE) for _ in range(11)]
            return small_buffers[5], small_buffers[8]

        self.checkFunction(foo, [])

    def test_middle_allocations_contiguous(self):
        def foo():
            small_buffers = [int8_cuda(MIN_BLOCK_SIZE) for _ in range(11)]
            return small_buffers[5], small_buffers[6]

        self.checkFunction(foo, [])

    def test_additional_free_following_checkpoint(self):
        def foo():
            return (int8_cuda(MIN_BLOCK_SIZE),)

        def foo2():
            return (int8_cuda(MIN_BLOCK_SIZE),)

        graph, outputs = cudagraphify(foo, [])
        pool_id = graph.pool()

        segments_before_checkpoint = get_cudagraph_segments(pool_id)

        state = torch._C._cuda_getCheckpointState(outputs[0].device.index, pool_id)

        graph2, outputs2 = cudagraphify(foo2, [], pool=graph.pool())

        self.setCheckpointPoolState(outputs[0].device.index, state, outputs2, [])

        del outputs2

        self.checkCheckpointedState(
            segments_before_checkpoint, get_cudagraph_segments(pool_id)
        )

    # TODO: re-enable
    # def test_additional_free_error(self):
    #     def foo():
    #         return int8_cuda(MIN_BLOCK_SIZE),

    #     def foo2():
    #         return int8_cuda(MIN_BLOCK_SIZE),

    #     graph, outputs = cudagraphify(foo, [])
    #     pool_id = graph.pool()

    #     segments_before_checkpoint = get_cudagraph_segments(pool_id)

    #     state = torch._C._cuda_getCheckpointState(outputs[0].device.index, pool_id)

    # graph2, outputs2 = cudagraphify(foo2, [], pool=graph.pool())
    # with self.assertRaisesRegex(Exception, "being manually freed must be passed"):
    #     self.setCheckpointPoolState(outputs[0].device.index, state, [], [])

    def test_tensor_dies_after_checkpoint(self):
        def foo():
            return int8_cuda(MIN_BLOCK_SIZE), int8_cuda(MIN_BLOCK_SIZE)

        graph, outputs = cudagraphify(foo, [])
        pool_id = graph.pool()
        device = outputs[0].device.index

        segments_before_checkpoint = get_cudagraph_segments(pool_id)
        state = torch._C._cuda_getCheckpointState(outputs[0].device.index, pool_id)

        output_data_ptrs = [output.data_ptr() for output in outputs]

        del outputs

        self.setCheckpointPoolState(device, state, [], [])

        self.assertEqual(live_blocks(pool_id), 2)
        torch._C._cuda_cudaCachingAllocator_raw_delete(output_data_ptrs[0])
        self.assertEqual(live_blocks(pool_id), 1)
        torch._C._cuda_cudaCachingAllocator_raw_delete(output_data_ptrs[1])
        self.assertEqual(live_blocks(pool_id), 0)

    def test_assigning_back_deleter_fns_to_tensor(self):
        def foo(x):
            return (
                int8_cuda(SMALL_BUFFER) + x,
                int8_cuda(SMALL_BUFFER) + x,
                int8_cuda(LARGE_BUFFER) + x,
            )

        inp = torch.tensor([1], device="cuda")
        graph, outputs = cudagraphify(foo, [inp])
        pool_id = graph.pool()
        graph.replay()

        device = outputs[0].device.index

        for i in range(len(outputs)):
            self.assertTrue(outputs[i].mean(dtype=torch.float) == 2)

        state = torch._C._cuda_getCheckpointState(outputs[0].device.index, pool_id)

        output_ptrs = [output.untyped_storage().data_ptr() for output in outputs]
        ten_metadata = [tensor_metadata(t) for t in outputs]

        self.assertEqual(live_blocks(pool_id), 3)

        del outputs

        self.assertEqual(live_blocks(pool_id), 0)

        reconstructed_tensors = [
            reconstruct_from_tensor_metadata(metadata) for metadata in ten_metadata
        ]

        for i in range(len(reconstructed_tensors)):
            self.assertTrue(reconstructed_tensors[i].mean(dtype=torch.float) == 2)

        inp.add_(1)
        graph.replay()

        for i in range(len(reconstructed_tensors)):
            self.assertTrue(reconstructed_tensors[i].mean(dtype=torch.float) == 3)

        self.setCheckpointPoolState(
            device, state, [], [reconstructed_tensors[0], reconstructed_tensors[1]]
        )

        self.assertEqual(live_blocks(pool_id), 3)

        reconstructed_tensors[0] = None
        self.assertEqual(live_blocks(pool_id), 2)

        reconstructed_tensors[1] = None
        self.assertEqual(live_blocks(pool_id), 1)

        # should not change, we did not pass it in to swap data ptrs
        reconstructed_tensors[2] = None
        self.assertEqual(live_blocks(pool_id), 1)

        torch._C._cuda_cudaCachingAllocator_raw_delete(output_ptrs[2])

        self.assertEqual(live_blocks(pool_id), 0)

    @skipIfNoTorchVision
    def test_resnet(self):
        import torchvision

        m = torchvision.models.resnet50()
        m.eval()
        m = m.cuda()

        inp = torch.rand([1, 3, 255, 255], device="cuda")
        self.checkFunction(m, [inp])

    def test_check_pool_live_allocations(self):
        def foo():
            return torch.ones([4], device="cuda")

        pool = torch.cuda.graph_pool_handle()
        graph, outputs = cudagraphify(foo, [], pool=pool)

        index = outputs[0].device.index

        def check(live_dps):
            return torch._C._cuda_checkPoolLiveAllocations(index, pool, live_dps)

        self.assertTrue(check({outputs[0].data_ptr()}))

        self.assertFalse(check({outputs[0].data_ptr(), 0}))
        self.assertFalse(check(set()))

        del outputs
        self.assertTrue(check(set()))

    def test_allocate_in_thread_to_pool(self):
        def foo():
            return torch.rand([4], device="cuda")

        pool = torch.cuda.graph_pool_handle()
        graph, outputs = cudagraphify(foo, [], pool=pool)
        device = outputs[0].device.index
        del outputs

        @contextlib.contextmanager
        def _use_cuda_memory_pool_manager(device, mem_pool):
            """
            Context manager to use cuda graph pool for new allocations. If you use this manager
            all cudagraph tensors in use should be reflected in the allocator or they will be overwritten.
            existing_graph should already have been used in a capture, and the mem_pool must already exist.
            """
            torch.cuda.synchronize()
            stream = torch.cuda.Stream()
            stream.wait_stream(torch.cuda.current_stream())
            stream_context = torch.cuda.stream(stream)
            stream_context.__enter__()
            torch._C._cuda_beginAllocateCurrentStreamToPool(device, mem_pool)
            try:
                yield
            finally:
                torch._C._cuda_endAllocateCurrentStreamToPool(device, mem_pool)
                torch._C._cuda_releasePool(device, mem_pool)
                stream_context.__exit__(None, None, None)

        segments = get_cudagraph_segments(pool)
        self.assertEqual(len(get_cudagraph_segments(pool)), 1)

        def use_pool():
            def alloc_three():
                a = int8_cuda(LARGE_BUFFER)
                b = int8_cuda(LARGE_BUFFER)
                c = a + b

            with _use_cuda_memory_pool_manager(device, pool):
                # three allocations
                for _ in range(10):
                    alloc_three()

            # three more allocations not in pool
            alloc_three()

        def no_pool():
            # two allocations
            for _ in range(10):
                a = int8_cuda(LARGE_BUFFER)
                b = int8_cuda(LARGE_BUFFER)
                del a, b

        graph_thread = threading.Thread(target=use_pool)
        no_graph_thread = threading.Thread(target=no_pool)
        graph_thread.start()
        no_graph_thread.start()

        graph_thread.join()
        no_graph_thread.join()

        self.assertEqual(
            len(get_cudagraph_segments(pool)), 2 if self.expandable_segments else 4
        )

        del graph

        torch.cuda.synchronize()
        gc.collect()
        torch.cuda.empty_cache()

        self.assertEqual(len(get_cudagraph_segments(pool)), 0)

    def test_no_triton_on_import(self):
        """Test that Trition is not imported on first GPU use"""
        script = "import sys; import torch; torch.rand(2, device='cuda'); print('triton' in sys.modules)"

        rc = (
            subprocess.check_output(
                [sys.executable, "-c", script],
                # On Windows, opening the subprocess with the default CWD makes `import torch`
                # fail, so just set CWD to this script's directory
                cwd=os.path.dirname(os.path.realpath(__file__)),
            )
            .strip()
            .decode("ascii")
        )
        self.assertEqual(rc, "False", "Triton was imported when importing torch!")


@unittest.skipIf(not TEST_CUDA, "CUDA not available, skipping tests")
class TestMemPool(TestCase):
    def test_mempool_id(self):
        pool1 = torch.cuda.graph_pool_handle()
        pool2 = torch.cuda.MemPool().id

        # first value of id in a user created pool is always zero
        self.assertEqual(pool1[0] == 0, pool2[0] == 0)

        # each call to torch.cuda.graph_pool_handle() or torch.cuda.MemPool()
        # increments the id
        self.assertTrue(abs(pool2[1] - pool1[1]) > 0)

    def test_mempool_with_allocator(self):
        pool = torch.cuda.MemPool()

        # MemPool doesn't have an allocator by default
        self.assertEqual(pool.allocator, None)

        from torch.utils.cpp_extension import load_inline

        dummy_allocator_source = """
        #include <torch/extension.h>
        #include <ATen/cuda/Exceptions.h>
        #include <cuda_runtime_api.h>

        extern "C" {
          C10_EXPORT int called_dummy_alloc = 0;
          C10_EXPORT int called_dummy_free = 0;

          // Note that windows needs __declspec(dllexport): https://stackoverflow.com/a/24575865
          C10_EXPORT void* dummy_alloc(size_t size, int device, void* stream) {
            called_dummy_alloc = 123;
            void* ptr;
            C10_CUDA_CHECK(cudaMallocManaged(&ptr, size));
            return ptr;
          }

          C10_EXPORT void dummy_free(void* ptr, size_t size, int device, void* stream) {
            called_dummy_free = 321;
            C10_CUDA_CHECK(cudaFree(ptr));
          }
        }
        """
        dummy_allocator_libname = "dummy_allocator"
        dummy_allocator = load_inline(
            name=dummy_allocator_libname,
            cpp_sources=dummy_allocator_source,
            is_python_module=False,
            keep_intermediates=False,
            verbose=True,
            with_cuda=True,
        )
        allocator = torch.cuda.memory.CUDAPluggableAllocator(
            dummy_allocator,
            "dummy_alloc",
            "dummy_free",
        )
        pool = torch.cuda.MemPool(allocator.allocator())

        # pool should point to the same allocator as the one passed into it
        self.assertEqual(allocator.allocator(), pool.allocator)

        # no allocations happened yet, so called_dummy_alloc should be 0
        alloc_lib = ctypes.CDLL(dummy_allocator)
        called_dummy_alloc = ctypes.c_int.in_dll(alloc_lib, "called_dummy_alloc")
        self.assertEqual(called_dummy_alloc.value, 0)

        with torch.cuda.use_mem_pool(pool):
            out = torch.randn(1, device="cuda")

        # called_dummy_alloc should be 123 if dummy_alloc was used to allocate
        # out tensor
        self.assertEqual(called_dummy_alloc.value, 123)

    def test_mempool_context(self):
        active_pool = torch.cuda.MemPoolContext.active_pool()

        # there is no active pool if none was made active
        self.assertEqual(active_pool, None)

        pool = torch.cuda.MemPool()
        ctx = torch.cuda.MemPoolContext(pool)
        active_pool = torch.cuda.MemPoolContext.active_pool()

        # pool was made active
        self.assertEqual(active_pool, pool)

        del ctx
        active_pool = torch.cuda.MemPoolContext.active_pool()

        # ctx was deleted, so active pool is the previous one
        self.assertEqual(active_pool, None)

    def test_mempool_multithread(self):
        pool_ids = []
        active_pool_ids = []

        def create_mempool_and_make_active():
            pool = torch.cuda.MemPool()
            pool_ids.extend([pool.id])

            ctx = torch.cuda.MemPoolContext(pool)
            active_pool = torch.cuda.MemPoolContext.active_pool()
            active_pool_ids.extend([active_pool.id])
            del ctx

        num_threads = 4
        threads = [
            threading.Thread(target=create_mempool_and_make_active)
            for t in range(num_threads)
        ]
        for thread in threads:
            thread.start()
        for thread in threads:
            thread.join()

        # each thread should create a unique mempool, since
        # mempool id creation is atomic
        self.assertEqual(len(set(pool_ids)), 4)

        # each thread should have different active mempool, since
        # the pointer to the mempool is thread local
        self.assertEqual(len(set(active_pool_ids)), 4)


@unittest.skipIf(not TEST_CUDA, "CUDA not available, skipping tests")
@torch.testing._internal.common_utils.markDynamoStrictTest
class TestCudaOptims(TestCase):
    # These tests will be instantiate with instantiate_device_type_tests
    # to apply the new OptimizerInfo structure.

    @onlyCUDA
    @unittest.skipIf(
        not TEST_CUDA_GRAPH, "CUDA >= 11.0 or ROCM >=5.3 required for graphs"
    )
    @optims(
        [optim for optim in optim_db if optim.has_capturable_arg],
        dtypes=[torch.float32],
    )
    def test_graph_optims(self, device, dtype, optim_info):
        optim_cls = optim_info.optim_cls
        all_optim_inputs = _get_optim_inputs_including_global_cliquey_kwargs(
            device, dtype, optim_info, skip=("differentiable",)
        )

        steps_warmup = 3
        steps_train = 2

        for optim_input in all_optim_inputs:
            kwargs = optim_input.kwargs

            # lr as a Tensor is not supported when capturable=False and foreach=True for torch.optim.adam
            # and torch.optim.adamw
            kwargs["lr"] = 0.1

            for actually_do_graphs in (True, False):
                params = [
                    torch.randn((i + 5, i + 5), device=device) for i in range(2)
                ] + [torch.randn((), device=device)]
                params_control = [p.clone().requires_grad_() for p in params]
                params_graphed = [p.clone().requires_grad_() for p in params]

                grads = [
                    [torch.randn_like(p) for p in params]
                    for _ in range(steps_warmup + steps_train)
                ]

                # Control (capturable=False)
                kwargs["capturable"] = False

                opt = optim_cls(params_control, **kwargs)
                for i in range(steps_warmup + steps_train):
                    for j, p in enumerate(params_control):
                        p.grad = grads[i][j]
                    opt.step()

                # capturable=True
                kwargs["capturable"] = True
                opt = optim_cls(params_graphed, **kwargs)

                for i in range(steps_warmup):
                    for j, p in enumerate(params_graphed):
                        p.grad = grads[i][j]
                    opt.step()

                if actually_do_graphs:
                    g = torch.cuda.CUDAGraph()
                    with torch.cuda.graph(g):
                        opt.step()

                for i in range(steps_train):
                    if actually_do_graphs:
                        for j, p in enumerate(params_graphed):
                            p.grad.copy_(grads[i + steps_warmup][j])
                        g.replay()
                    else:
                        # Passing capturable=True to the constructor and running without graphs should still be
                        # numerically correct, even if it's not ideal for performance.
                        for j, p in enumerate(params_graphed):
                            p.grad = grads[i + steps_warmup][j]
                        opt.step()

                for p_control, p_graphed in zip(params_control, params_graphed):
                    self.assertEqual(p_control, p_graphed)

    @onlyCUDA
    @unittest.skipIf(
        not TEST_CUDA_GRAPH, "CUDA >= 11.0 or ROCM >= 5.3 required for graphs"
    )
    @optims(
        [
            optim
            for optim in optim_db
            if "fused" in optim.supported_impls and "cuda" in optim.supports_fused_on
        ],
        dtypes=[torch.float32],
    )
    def test_graph_scaling_fused_optimizers(self, device, dtype, optim_info):
        optim_cls = optim_info.optim_cls

        steps_warmup = 3
        steps_train = 2

        optim_inputs = optim_info.optim_inputs_func(device=device)

        for optim_input in optim_inputs:
            kwargs = optim_input.kwargs
            kwargs["fused"] = True

            for actually_do_graphs in (
                (True, False) if optim_info.has_capturable_arg else (True,)
            ):
                params = [torch.randn((i + 5, i + 5), device=device) for i in range(2)]
                params_control = [p.clone().requires_grad_() for p in params]
                params_graphed = [p.clone().requires_grad_() for p in params]

                # `GradScaler` in-place updates gradients thus it's necessary to duplicate gradients.
                grads = [
                    [torch.randn_like(p) for p in params]
                    for _ in range(steps_warmup + steps_train)
                ]
                with torch.no_grad():
                    grads_control = [[g.clone() for g in gs] for gs in grads]
                    grads_graphed = [[g.clone() for g in gs] for gs in grads]

                # Gradient Scaler
                scaler_for_control = torch.cuda.amp.GradScaler(init_scale=128.0)
                with torch.no_grad():
                    scaler_for_control._lazy_init_scale_growth_tracker(device)

                scaler_for_graphed = torch.cuda.amp.GradScaler()
                scaler_for_graphed.load_state_dict(scaler_for_control.state_dict())
                with torch.no_grad():
                    scaler_for_graphed._lazy_init_scale_growth_tracker(device)

                # Control (capturable=False)
                if optim_info.has_capturable_arg:
                    kwargs["capturable"] = False
                opt = optim_cls(params_control, **kwargs)

                for i in range(steps_warmup + steps_train):
                    for j, p in enumerate(params_control):
                        p.grad = grads_control[i][j]
                    scaler_for_control.step(opt)
                    scaler_for_control.update()

                # capturable=True
                if optim_info.has_capturable_arg:
                    kwargs["capturable"] = True
                opt = optim_cls(params_graphed, **kwargs)

                for i in range(steps_warmup):
                    for j, p in enumerate(params_graphed):
                        p.grad = grads_graphed[i][j]
                    scaler_for_graphed.step(opt)
                    scaler_for_graphed.update()

                if actually_do_graphs:
                    g = torch.cuda.CUDAGraph()
                    with torch.cuda.graph(g):
                        scaler_for_graphed.step(opt)
                        scaler_for_graphed.update()

                for i in range(steps_train):
                    if actually_do_graphs:
                        for j, p in enumerate(params_graphed):
                            p.grad.copy_(grads_graphed[i + steps_warmup][j])
                        g.replay()
                    else:
                        # Passing capturable=True to the constructor and running without graphs should still be
                        # numerically correct, even if it's not ideal for performance.
                        for j, p in enumerate(params_graphed):
                            p.grad = grads_graphed[i + steps_warmup][j]
                        scaler_for_graphed.step(opt)
                        scaler_for_graphed.update()

                for p_control, p_graphed in zip(params_control, params_graphed):
                    self.assertEqual(p_control, p_graphed)

    @onlyNativeDeviceTypes
    @optims(
        [optim for optim in optim_db if "fused" in optim.supported_impls],
        dtypes=[torch.float32],
    )
    def test_grad_scaling_autocast_fused_optimizers(self, device, dtype, optim_info):
        device = device.split(":")[0]
        if device not in optim_info.supports_fused_on:
            self.skipTest(
                f"{device} is not supported for fused on {optim_info.optim_cls.__name__}"
            )
        optim_inputs = optim_info.optim_inputs_func(device=device)
        optim_cls = optim_info.optim_cls
        for optim_input in optim_inputs:
            for _separate_unscale in (True, False):
                kwargs = optim_input.kwargs
                kwargs["fused"] = True
                torch.manual_seed(20)
                (
                    mod_control,
                    mod_scaling,
                    opt_control,
                    opt_scaling,
                    data,
                    loss_fn,
                    _,
                ) = _create_scaling_case(
                    optimizer_ctor=optim_cls, optimizer_kwargs=kwargs, device=device
                )
                optimizer_kwargs = deepcopy(kwargs)
                optimizer_kwargs["fused"] = False
                if "lr" not in kwargs:
                    # _create_scaling_case will set lr = 1.0 if optimizer_kwargs do not set lr
                    optimizer_kwargs["lr"] = 1.0
                opt_control = optim_cls(mod_control.parameters(), **optimizer_kwargs)
                scaler_scaling = torch.amp.GradScaler(device, init_scale=128.0)
                scaler_control = torch.amp.GradScaler(device, init_scale=128.0)
                tracker = TensorTracker()
                for input, target in data:
                    opt_control.zero_grad()
                    with torch.autocast(device_type=device, dtype=torch.half):
                        output_control = mod_control(input)
                        loss_control = loss_fn(output_control, target)
                    scaler_control.scale(loss_control).backward()
                    scaler_control.step(opt_control)
                    scaler_control.update()

                    opt_scaling.zero_grad()
                    with torch.autocast(device_type=device, dtype=torch.half):
                        output_scaling = mod_scaling(input)
                        loss_scaling = loss_fn(output_scaling, target)
                    scaler_scaling.scale(loss_scaling).backward()
                    if _separate_unscale:
                        scaler_scaling.unscale_(opt_scaling)
                    scaler_scaling.step(opt_scaling)
                    scaler_scaling.update()

                    tracker.add(loss_control)
                    tracker.pop_check_set(loss_scaling, self)
                    for param_control, param_scaling in zip(
                        mod_control.parameters(), mod_scaling.parameters()
                    ):
                        tracker.add(param_control.grad)
                        tracker.pop_check_set(param_scaling.grad, self)
                        tracker.add(param_control)
                        tracker.pop_check_set(param_scaling, self)

                        state_control, state_scaling = (
                            opt_control.state[param_control],
                            opt_scaling.state[param_scaling],
                        )

                        for k in state_control:
                            actual = state_scaling[k]
                            if k == "step":
                                actual = actual.squeeze()
                            tracker.add(state_control[k])
                            tracker.pop_check_set(actual, self)

    @onlyCUDA
    @parametrize("in_place_unscale", [False, True])
    @optims(
        [optim for optim in optim_db if "cuda" in optim.supports_fused_on],
        dtypes=[torch.float32],
    )
    def test_grad_scaler_with_preset_grad_scale(
        self, device, dtype, optim_info, in_place_unscale
    ):
        weight = torch.ones((5, 5), device="cuda", requires_grad=True)
        weight.grad = torch.full_like(weight, fill_value=15)
        opt = optim_info.optim_cls([weight], lr=0.1, fused=True)
        scaler = torch.amp.GradScaler(init_scale=5)

        # simulate scaling a loss
        scaler.scale(torch.ones(5))

        if in_place_unscale:
            scaler.unscale_(opt)
            # the gradient should have been divided in-place
            self.assertEqual(weight.grad, torch.full_like(weight, fill_value=3))

        # the user sets a `grad_scale` value which should be fused with the optimizer step
        opt.grad_scale = torch.Tensor([3]).cuda()
        scaler.step(opt)

        # check that the user's grad_scale was respected (i.e. the gradient was divided by 5 * 3)
        self.assertEqual(weight.grad, torch.full_like(weight, fill_value=1))

    @onlyCUDA
    @unittest.skipIf(
        not TEST_CUDA_GRAPH, "CUDA >= 11.0 or ROCM >= 5.3 required for graphs"
    )
    @parametrize("foreach, fused", [(False, False), (True, False), (False, True)])
    @optims(
        [
            optim
            for optim in optim_db
            if "foreach" in optim.supported_impls and "cuda" in optim.supports_fused_on
        ],
        dtypes=[torch.float32],
    )
    def test_graph_grad_scaling(self, device, dtype, optim_info, foreach, fused):
        torch.cuda.empty_cache()

        scaler = torch.amp.GradScaler(device="cuda", init_scale=4.0)
        g = torch.cuda.CUDAGraph()
        s = torch.cuda.Stream()

        weight = torch.ones((100,), device="cuda", requires_grad=True)
        opt = optim_info.optim_cls([weight], lr=0.1, foreach=foreach, fused=fused)
        static_input = torch.ones_like(weight)
        static_grad = torch.ones_like(weight)

        # warmup
        s = torch.cuda.Stream()
        s.wait_stream(torch.cuda.current_stream())
        with torch.cuda.stream(s):
            loss = (weight.half() * static_input).sum()
            scaler.scale(loss).backward()
        torch.cuda.current_stream().wait_stream(s)

        opt.zero_grad(set_to_none=True)

        # capture
        with torch.cuda.stream(s):
            g.capture_begin()
            loss = (weight.half() * static_input).sum()
            scaler.scale(loss).backward()
            g.capture_end()

        input_vals = [5, 20000, 5, 40000]
        # If the scale gets updated properly, these are the scale, growth tracker,
        # and grad values we expect.
        expected_scales = [4, 2, 2, 1]
        expected_growth_trackers = [1, 0, 1, 0]
        expected_grad_vals = [5 * 4, float("inf"), 5 * 2, float("inf")]

        for data, scale, growth_tracker, grad_val in zip(
            input_vals, expected_scales, expected_growth_trackers, expected_grad_vals
        ):
            static_input.fill_(data)
            g.replay()
            self.assertEqual(weight.grad, torch.full_like(weight.grad, grad_val))
            scaler.step(opt)
            scaler.update()
            self.assertEqual(scaler._scale, scale)
            self.assertEqual(scaler._growth_tracker, growth_tracker)


@unittest.skipIf(not TEST_CUDA, "CUDA not available, skipping tests")
class TestGDS(TestCase):
    def _get_tmp_dir_fs_type(self):
        my_path = os.path.realpath("/tmp")
        root_type = ""
        for part in psutil.disk_partitions():
            if part.mountpoint == "/":
                root_type = part.fstype
                continue
            if part.mountpoint == my_path:
                return part.fstype
        return root_type

    @unittest.skip("Disabling as USE_CUFILE=0 by default in builds")
    def test_gds_read_write_tensors(self):
        if self._get_tmp_dir_fs_type() not in ("ext4", "xfs"):
            self.skipTest("GPUDirect Storage requires ext4/xfs for local filesystem")
        src1 = torch.randn(1024, device="cuda")
        src2 = torch.randn(2, 1024, device="cuda")
        torch.cuda.gds._gds_register_buffer(src1.untyped_storage())
        torch.cuda.gds._gds_register_buffer(src2.untyped_storage())
        dest1 = torch.empty(1024, device="cuda")
        dest2 = torch.empty(2, 1024, device="cuda")
        with TemporaryFileName() as f:
            file = torch.cuda.gds._GdsFile(f, os.O_CREAT | os.O_RDWR)
            file.save_storage(src1.untyped_storage(), offset=0)
            file.save_storage(src2.untyped_storage(), offset=src1.nbytes)
            file.load_storage(dest1.untyped_storage(), offset=0)
            file.load_storage(dest2.untyped_storage(), offset=src1.nbytes)
        self.assertEqual(src1, dest1)
        self.assertEqual(src2, dest2)
        torch.cuda.gds._gds_deregister_buffer(src1.untyped_storage())
        torch.cuda.gds._gds_deregister_buffer(src2.untyped_storage())


@unittest.skipIf(not TEST_CUDA, "CUDA not available, skipping tests")
class TestCudaAutocast(TestAutocast):
    def setUp(self):
        super().setUp()
        self.autocast_lists = AutocastTestLists(torch.device("cuda:0"))

    def tearDown(self):
        del self.autocast_lists
        super().tearDown()

    @unittest.skipIf(not TEST_CUDNN, "CUDNN not available")
    def test_autocast_torch_fp16(self):
        with torch.backends.cudnn.flags(enabled=True, deterministic=True):
            for op_with_args in self.autocast_lists.torch_fp16:
                skip_test = False
                op, args = op_with_args[0], op_with_args[1]
                if len(op_with_args) == 3:
                    skip_test = op_with_args[2]  # TEST_WITH_ROCM
                if not skip_test:
                    self._run_autocast_outofplace(
                        op, args, torch.float16, device="cuda", amp_dtype=torch.float16
                    )

    @unittest.skipIf(not TEST_CUDNN, "CUDNN not available")
    def test_autocast_torch_bf16(self):
        with torch.backends.cudnn.flags(enabled=True, deterministic=True):
            for op_with_args in self.autocast_lists.torch_fp16:
                skip_test = False
                op, args = op_with_args[0], op_with_args[1]
                if len(op_with_args) == 3:
                    skip_test = op_with_args[2]  # TEST_WITH_ROCM
                should_error_from_cudnn = "cudnn" in op and (
                    "TORCH_CUDNN_V8_API_DISABLED" in os.environ
                    and int(os.environ["TORCH_CUDNN_V8_API_DISABLED"])
                    or torch.cuda.get_device_capability() < (8, 0)
                )
                should_error_from_not_implemented = should_error_from_cudnn
                if not skip_test:
                    if should_error_from_not_implemented:
                        with self.assertRaises(
                            RuntimeError,
                            msg=str(op) + " should not be supported for bfloat16!",
                        ):
                            self._run_autocast_outofplace(
                                op, args, torch.bfloat16, device="cuda"
                            )
                    else:
                        if torch.cuda.is_bf16_supported():
                            self._run_autocast_outofplace(
                                op, args, torch.bfloat16, device="cuda"
                            )
                        else:
                            with self.assertRaisesRegex(
                                RuntimeError, "Device does not support bfloat16"
                            ):
                                self._run_autocast_outofplace(
                                    op, args, torch.bfloat16, device="cuda"
                                )

    @unittest.skipIf(not TEST_CUDNN, "CUDNN not available")
    def test_autocast_torch_fp32(self):
        for op_with_args in self.autocast_lists.torch_fp32:
            op, args, maybe_kwargs = self.args_maybe_kwargs(op_with_args)
            self._run_autocast_outofplace(
                op,
                args,
                torch.float32,
                device="cuda",
                add_kwargs=maybe_kwargs,
                amp_dtype=torch.float16,
            )

    @unittest.skipIf(not TEST_CUDNN, "CUDNN not available")
    def test_autocast_torch_need_autocast_promote(self):
        for op, args in self.autocast_lists.torch_need_autocast_promote:
            self._run_autocast_outofplace(
                op, args, torch.float32, device="cuda", amp_dtype=torch.float16
            )

    @unittest.skipIf(not TEST_CUDNN, "CUDNN not available")
    def test_autocast_torch_expect_builtin_promote(self):
        for op, args, out_type in self.autocast_lists.torch_expect_builtin_promote:
            self._run_autocast_outofplace(
                op,
                args,
                torch.float32,
                device="cuda",
                out_type=out_type,
                amp_dtype=torch.float16,
            )

    @unittest.skipIf(not TEST_CUDNN, "CUDNN not available")
    def test_autocast_nn_fp16(self):
        with torch.backends.cudnn.flags(enabled=True, deterministic=True):
            for op, args in self.autocast_lists.nn_fp16:
                self._run_autocast_outofplace(
                    op,
                    args,
                    torch.float16,
                    device="cuda",
                    module=torch._C._nn,
                    amp_dtype=torch.float16,
                )

    @unittest.skipIf(not TEST_CUDNN, "CUDNN not available")
    def test_autocast_nn_bf16(self):
        with torch.backends.cudnn.flags(enabled=True, deterministic=True):
            for op, args in self.autocast_lists.nn_fp16:
                if torch.cuda.is_bf16_supported():
                    self._run_autocast_outofplace(
                        op, args, torch.bfloat16, device="cuda", module=torch._C._nn
                    )
                else:
                    with self.assertRaisesRegex(
                        RuntimeError, "Device does not support bfloat16"
                    ):
                        self._run_autocast_outofplace(
                            op, args, torch.bfloat16, device="cuda", module=torch._C._nn
                        )

    @unittest.skipIf(not TEST_CUDNN, "CUDNN not available")
    def test_autocast_nn_fp32(self):
        for op, args in self.autocast_lists.nn_fp32:
            self._run_autocast_outofplace(
                op,
                args,
                torch.float32,
                device="cuda",
                module=torch._C._nn,
                amp_dtype=torch.float16,
            )

    @unittest.skipIf(not TEST_CUDNN, "CUDNN not available")
    def test_autocast_linalg_fp16(self):
        with torch.backends.cudnn.flags(enabled=True, deterministic=True):
            for op, args in self.autocast_lists.linalg_fp16:
                self._run_autocast_outofplace(
                    op,
                    args,
                    torch.float16,
                    device="cuda",
                    module=torch._C._linalg,
                    amp_dtype=torch.float16,
                )

    @unittest.skipIf(not TEST_CUDNN, "CUDNN not available")
    def test_autocast_methods_fp16(self):
        with torch.backends.cudnn.flags(enabled=True, deterministic=True):
            for op, args in self.autocast_lists.methods_fp16:
                self._run_autocast_outofplace(
                    op,
                    args,
                    torch.float16,
                    device="cuda",
                    module=None,
                    amp_dtype=torch.float16,
                )

    @unittest.skipIf(not TEST_CUDNN, "CUDNN not available")
    def test_autocast_methods_fp32(self):
        for op, args in self.autocast_lists.methods_fp32:
            self._run_autocast_outofplace(
                op,
                args,
                torch.float32,
                device="cuda",
                module=None,
                amp_dtype=torch.float16,
            )

    @unittest.skipIf(not TEST_CUDNN, "CUDNN not available")
    def test_autocast_methods_expect_builtin_promote(self):
        for op, args, out_type in self.autocast_lists.methods_expect_builtin_promote:
            self._run_autocast_outofplace(
                op,
                args,
                torch.float32,
                device="cuda",
                module=None,
                out_type=out_type,
                amp_dtype=torch.float16,
            )

    def test_autocast_banned(self):
        with torch.autocast("cuda"):
            for op, args, module in self.autocast_lists.banned:
                with self.assertRaises(RuntimeError):
                    getattr(module, op)(*args)

    def test_autocast_ignored_types(self):
        with torch.autocast("cuda"):
            for ignore_type in (torch.double, torch.int32):
                a_ignore = torch.ones((8, 8), dtype=ignore_type, device="cuda:0")
                b_ignore = torch.ones((8, 8), dtype=ignore_type, device="cuda:0")
                c_16 = torch.ones((8, 8), dtype=torch.float16, device="cuda:0")

                # Tests if CastPolicy::fp16 ops ignore double and int
                # Currently, no ops belonging to this policy support integer inputs.
                if ignore_type is torch.double:
                    with self.assertRaises(RuntimeError):
                        torch.mm(a_ignore, c_16)
                    with torch.autocast("cuda", enabled=False):
                        type_no_autocast = torch.mm(a_ignore, b_ignore).dtype
                    self.assertTrue(
                        torch.mm(a_ignore, b_ignore).dtype is type_no_autocast
                    )

                # Tests if CastPolicy::fp32 ops ignore double and int
                with torch.autocast("cuda", enabled=False):
                    type_no_autocast = torch.pow(a_ignore, 2.0).dtype
                self.assertTrue(torch.pow(a_ignore, 2.0).dtype is type_no_autocast)

                # Tests if CastPolicy::fp32_set_opt_dtype ops ignore double and int
                with torch.autocast("cuda", enabled=False):
                    type_no_autocast = torch.sum(a_ignore).dtype
                self.assertTrue(torch.sum(a_ignore).dtype is type_no_autocast)

                # Tests if CastPolicy::fp32_append_dtype ops ignore double and int
                # Currently, no ops belonging to this policy support integer inputs.
                if ignore_type is torch.double:
                    with torch.autocast("cuda", enabled=False):
                        type_no_autocast = torch.norm(a_ignore).dtype
                    self.assertTrue(torch.norm(a_ignore).dtype is type_no_autocast)

    def test_autocast_custom_enabled(self):
        class MyMM(torch.autograd.Function):
            @staticmethod
            @torch.amp.custom_fwd(device_type="cuda")
            def forward(ctx, a, b):
                self.assertTrue(a.dtype is torch.float32)
                self.assertTrue(b.dtype is torch.float32)
                self.assertTrue(torch.is_autocast_enabled())
                ctx.save_for_backward(a, b)
                return a.mm(b)

            @staticmethod
            @torch.amp.custom_bwd(device_type="cuda")
            def backward(ctx, grad):
                self.assertTrue(torch.is_autocast_enabled())
                a, b = ctx.saved_tensors
                a_grad, b_grad = grad.mm(b.t()), a.t().mm(grad)
                self.assertTrue(a_grad.dtype is dtype and b_grad.dtype is dtype)
                return a_grad, b_grad

        mymm = MyMM.apply

        x = torch.randn((8, 8), device="cuda", dtype=torch.float32, requires_grad=True)
        y = torch.randn((8, 8), device="cuda", dtype=torch.float32, requires_grad=True)

        dtypes = (torch.float16, torch.bfloat16) if TEST_BF16 else (torch.float16,)
        for dtype in dtypes:
            with torch.cuda.amp.autocast(dtype=dtype):
                output = mymm(x, y)
                self.assertTrue(output.dtype is dtype)
                loss = output.sum()
            loss.backward()

    def test_autocast_custom_cast_inputs(self):
        class MyMM(torch.autograd.Function):
            @staticmethod
            @torch.amp.custom_fwd(device_type="cuda", cast_inputs=torch.float32)
            def forward(ctx, a, container, expect_type):
                b = container[1][0]
                self.assertTrue(a.dtype is expect_type)
                self.assertTrue(b.dtype is expect_type)
                self.assertFalse(torch.is_autocast_enabled())
                ctx.save_for_backward(a, b)
                return a.mm(b)

            @staticmethod
            @torch.amp.custom_bwd(device_type="cuda")
            def backward(ctx, grad):
                self.assertFalse(torch.is_autocast_enabled())
                a, b = ctx.saved_tensors
                return grad.mm(b.t()), None, None

        mymm = MyMM.apply

        x = torch.randn((8, 8), device="cuda", dtype=torch.float16, requires_grad=True)
        # Puts one input tensor in a nested container.  y's contained Tensor won't receive a gradient,
        # because torch.autograd.Function can't hand gradients back to non-Tensor forward arguments.
        # Sets requires_grad=False explicitly so we don't lie about expecting a gradient.
        y = (
            0,
            {
                0: torch.randn(
                    (8, 8), device="cuda", dtype=torch.float16, requires_grad=False
                )
            },
        )

        with torch.autocast("cuda"):
            output = mymm(x, y, torch.float32)
            self.assertTrue(output.dtype is torch.float32)
            loss = output.sum()
        loss.backward()

        # Tests if custom_fwd becomes a no-op when mymm runs outside an autocast-enabled region.
        output = mymm(x, y, torch.float16)
        self.assertTrue(output.dtype is torch.float16)
        loss = output.sum()
        loss.backward()

    def test_autocast_custom_deprecated_warning(self):
        with warnings.catch_warnings(record=True) as w:

            class MyMM(torch.autograd.Function):
                @staticmethod
                @torch.cuda.amp.custom_fwd(cast_inputs=torch.float32)
                def forward(ctx, x, y):
                    ctx.save_for_backward(x, y)
                    self.assertFalse(torch.is_autocast_enabled())
                    return x + y

                @staticmethod
                @torch.cuda.amp.custom_bwd
                def backward(ctx, grad):
                    _, _ = ctx.saved_tensors
                    self.assertFalse(torch.is_autocast_enabled())
                    return grad, grad

        self.assertRegex(
            str(w[0].message), r"`torch.cuda.amp.custom_fwd\(args...\)` is deprecated."
        )
        self.assertRegex(
            str(w[1].message), r"`torch.cuda.amp.custom_bwd\(args...\)` is deprecated."
        )

        mymm = MyMM.apply
        x = torch.randn(3, 3, requires_grad=True)
        y = torch.randn(3, 3, requires_grad=True)
        with torch.amp.autocast("cuda"):
            output = mymm(x, y)
            loss = output.sum()
        loss.backward()

    def test_autocast_cat_jit(self):
        # Reported at https://github.com/pytorch/pytorch/issues/38958

        class Model(torch.nn.Module):
            def forward(self):
                a = torch.randn(1)
                b = torch.randn(1)
                c = torch.cat((a, b), 0)
                d = torch.stack([c, c], 0)
                return d

        # The JIT here doesn't really matter, we just need to call
        # cat via the boxed API
        model = Model()
        model_jit_script = torch.jit.script(model)

        with torch.autocast("cuda", enabled=True):
            model()
            model_jit_script()

    # cudnn RNNs require special backend handling (weights are cast to FP16 and reflattened)
    # so they get a dedicated test.
    # Despite the large number of RNN cases it tries, the test takes < 15 seconds on a Titan V (similar to V100).
    @unittest.skipIf(not TEST_CUDNN, "CUDNN not available")
    def test_autocast_rnn(self):
        with torch.backends.cudnn.flags(enabled=True, deterministic=True):
            # seq, batch, features, hidden size
            clses = ("RNN", "GRU", "LSTM")
            T, B, F, H = 3, 4, 5, 6
            dtypes = (torch.float16, torch.float32)
            input_layouts = ("seq_first", "batch_first", "packed")

            for (
                cls,
                num_layers,
                bias,
                input_layout,
                bidirectional,
                try_nonpreflattened_weights,
                input_dtype,
                hidden_dtype,
                weight_dtype,
            ) in product(
                clses,
                (1, 2),
                (True, False),
                input_layouts,
                (True, False),
                (True, False),
                dtypes,
                dtypes,
                dtypes,
            ):
                if input_layout == "seq_first":
                    batch_first = False
                    x = torch.randn((T, B, F), device="cuda", dtype=input_dtype)
                elif input_layout == "batch_first":
                    batch_first = True
                    x = torch.randn((B, T, F), device="cuda", dtype=input_dtype)
                elif input_layout == "packed":
                    batch_first = False
                    x = torch.nn.utils.rnn.pack_padded_sequence(
                        torch.randn((T, B, F), device="cuda", dtype=input_dtype),
                        lengths=(3, 2, 1, 3),
                        enforce_sorted=False,
                    )

                rnn = (
                    getattr(torch.nn, cls)(
                        F,
                        H,
                        num_layers=num_layers,
                        bidirectional=bidirectional,
                        bias=bias,
                        batch_first=batch_first,
                    )
                    .cuda()
                    .to(dtype=weight_dtype)
                )

                if try_nonpreflattened_weights:
                    for p in rnn.parameters():
                        with torch.no_grad():
                            p.set_(p.clone())

                h = torch.randn(
                    (num_layers * (2 if bidirectional else 1), B, H),
                    device="cuda",
                    dtype=hidden_dtype,
                )
                if cls == "LSTM":
                    c = torch.randn(
                        (num_layers * (2 if bidirectional else 1), B, H),
                        device="cuda",
                        dtype=hidden_dtype,
                    )
                    h = (h, c)

                with torch.autocast("cuda"):
                    out, h_out = rnn(x, h)
                out = out.data if input_layout == "packed" else out
                self.assertEqual(out.dtype, torch.float16)
                # Autocast wrapper requires at::_cudnn_rnn is autograd-exposed.  This check can't guarantee
                # at::_cudnn_rnn is autograd-exposed, but if it fires, it indicates some funny business has
                # occurred and we should double check that at::_cudnn_rnn remains autograd-exposed.
                self.assertEqual(
                    out.grad_fn.name(),
                    "MiopenRnnBackward0" if torch.version.hip else "CudnnRnnBackward0",
                )
                out.sum().backward()
                grads = [p.grad.clone() for p in rnn.parameters()]

                rnn.zero_grad()

                if cls == "LSTM":
                    out_control, h_out_control = rnn.to(dtype=torch.float16)(
                        x.half(), (h[0].half(), h[1].half())
                    )
                else:
                    out_control, h_out_control = rnn.to(dtype=torch.float16)(
                        x.half(), h.half()
                    )
                out_control = (
                    out_control.data if input_layout == "packed" else out_control
                )
                out_control.sum().backward()
                grads_control = [p.grad.clone() for p in rnn.parameters()]

                # Compares with default tolerances, even for FP16 execution.  Barring nondeterminism,
                # autocast and control results should be bitwise identical.
                self.assertEqual(out, out_control)

                if cls == "LSTM":
                    self.assertTrue(
                        h_out[0].dtype is torch.float16
                        and h_out[1].dtype is torch.float16
                    )
                    self.assertEqual(h_out[0], h_out_control[0])
                    self.assertEqual(h_out[1], h_out_control[1])
                else:
                    self.assertEqual(h_out.dtype, torch.float16)
                    self.assertEqual(h_out, h_out_control)
                for grad, grad_control in zip(grads, grads_control):
                    self.assertEqual(grad.half(), grad_control)

    def test_autocast_cache_leak(self):
        # Reported at https://github.com/pytorch/pytorch/issues/48049
        # Test is used to check, if autocast recaches the same parameters
        # when executed in a `torch.no_grad()` block.

        linear = torch.nn.Linear(10, 10).to("cuda")
        data = torch.randn(1, 10, device="cuda")

        with torch.autocast("cuda"):
            with torch.no_grad():
                out = linear(data)
                first_iter_mem = torch.cuda.memory_allocated()
                for _ in range(3):
                    out = linear(data)
                self.assertTrue(first_iter_mem == torch.cuda.memory_allocated())

    def test_autocast_checkpointing(self):
        model = torch.nn.Sequential(
            torch.nn.Linear(8, 8), torch.nn.Linear(8, 8), torch.nn.Linear(8, 8)
        ).cuda()
        input = torch.rand(
            (8, 8), device="cuda", dtype=torch.float16, requires_grad=True
        )
        for reentrant in (True, False):
            with torch.autocast("cuda"):
                output = checkpoint_sequential(model, 2, input, use_reentrant=reentrant)
            self.assertTrue(output.requires_grad)
            self.assertTrue(output.dtype is torch.float16)
            output.sum().backward()

    def test_cuda_autocast_deprecated_warning(self):
        with self.assertWarnsRegex(
            FutureWarning,
            r"`torch.cuda.amp.autocast\(args...\)` is deprecated. Please use `torch.amp.autocast\('cuda', args...\)` instead.",
        ):
            with torch.cuda.amp.autocast():
                _ = torch.ones(10)


instantiate_parametrized_tests(TestCuda)
instantiate_parametrized_tests(TestCudaMallocAsync)
instantiate_device_type_tests(TestCudaOptims, globals())

if __name__ == "__main__":
    run_tests()<|MERGE_RESOLUTION|>--- conflicted
+++ resolved
@@ -3706,7 +3706,47 @@
         start_mem = torch.cuda.memory_stats()[key_allocated]
         v = torch.rand(nelems_big, device="cuda")
 
-<<<<<<< HEAD
+        pow2_div2_mem = torch.cuda.memory_stats()[key_allocated]
+        if not TEST_CUDAMALLOCASYNC:
+            # not supported with the cudaMallocAsync backend
+            self.assertTrue(pow2_div2_mem - start_mem == power2_div(nbytes_big, 2))
+
+        torch.cuda.memory.empty_cache()
+        torch.cuda.memory._set_allocator_settings("release_lock_on_cudamalloc:True")
+        start_mem = torch.cuda.memory_stats()[key_allocated]
+        w = torch.rand(nelems, device="cuda")
+        reg_mem = torch.cuda.memory_stats()[key_allocated]
+        self.assertTrue(reg_mem - start_mem == nbytes)
+
+        with self.assertRaises(RuntimeError):
+            torch.cuda.memory._set_allocator_settings("foo:1,bar:2")
+
+        with self.assertRaises(RuntimeError):
+            torch.cuda.memory._set_allocator_settings(
+                "garbage_collection_threshold:1.2"
+            )
+
+        with self.assertRaises(RuntimeError):
+            torch.cuda.memory._set_allocator_settings("max_split_size_mb:2")
+
+        with self.assertRaises(RuntimeError):
+            torch.cuda.memory._set_allocator_settings("release_lock_on_cudamalloc:none")
+
+        with self.assertRaises(RuntimeError):
+            torch.cuda.memory._set_allocator_settings(
+                "pinned_use_cuda_host_register:none"
+            )
+
+        with self.assertRaises(RuntimeError):
+            torch.cuda.memory._set_allocator_settings(
+                "pinned_num_register_threads:none"
+            )
+
+        with self.assertRaises(RuntimeError):
+            torch.cuda.memory._set_allocator_settings(
+                "pinned_num_register_threads:1024"
+            )
+
     def test_cachingAllocator_raw_alloc(self):
         # Test that raw_alloc respects the setting that
         # activates/deactivates the caching allocator
@@ -3743,58 +3783,6 @@
             # For an active caching allocator, result matches raw_alloc_size
             cuda_alloc_size = requested_bytes_alloc_stats(raw_alloc_size, stream)
             self.assertEqual(cuda_alloc_size, raw_alloc_size)
-
-    @unittest.skip("Disabling as USE_CUFILE=0 by default in builds")
-    def test_gds_fails_in_ci(self):
-        if IS_WINDOWS or TEST_WITH_ROCM:
-            error_msg = "is not supported on this platform"
-        else:
-            error_msg = "cuFileHandleRegister failed"
-        with TemporaryFileName() as f:
-            with self.assertRaisesRegex(RuntimeError, error_msg):
-                file = torch.cuda.gds._GdsFile(f, os.O_CREAT | os.O_RDWR)
-=======
-        pow2_div2_mem = torch.cuda.memory_stats()[key_allocated]
-        if not TEST_CUDAMALLOCASYNC:
-            # not supported with the cudaMallocAsync backend
-            self.assertTrue(pow2_div2_mem - start_mem == power2_div(nbytes_big, 2))
->>>>>>> df1eef97
-
-        torch.cuda.memory.empty_cache()
-        torch.cuda.memory._set_allocator_settings("release_lock_on_cudamalloc:True")
-        start_mem = torch.cuda.memory_stats()[key_allocated]
-        w = torch.rand(nelems, device="cuda")
-        reg_mem = torch.cuda.memory_stats()[key_allocated]
-        self.assertTrue(reg_mem - start_mem == nbytes)
-
-        with self.assertRaises(RuntimeError):
-            torch.cuda.memory._set_allocator_settings("foo:1,bar:2")
-
-        with self.assertRaises(RuntimeError):
-            torch.cuda.memory._set_allocator_settings(
-                "garbage_collection_threshold:1.2"
-            )
-
-        with self.assertRaises(RuntimeError):
-            torch.cuda.memory._set_allocator_settings("max_split_size_mb:2")
-
-        with self.assertRaises(RuntimeError):
-            torch.cuda.memory._set_allocator_settings("release_lock_on_cudamalloc:none")
-
-        with self.assertRaises(RuntimeError):
-            torch.cuda.memory._set_allocator_settings(
-                "pinned_use_cuda_host_register:none"
-            )
-
-        with self.assertRaises(RuntimeError):
-            torch.cuda.memory._set_allocator_settings(
-                "pinned_num_register_threads:none"
-            )
-
-        with self.assertRaises(RuntimeError):
-            torch.cuda.memory._set_allocator_settings(
-                "pinned_num_register_threads:1024"
-            )
 
     @parametrize("max_split_size_mb_setting", [False, True])
     def test_raises_oom(self, max_split_size_mb_setting):
