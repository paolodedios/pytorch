--- conflicted
+++ resolved
@@ -276,25 +276,17 @@
         l_mod_buffers_buf_ = L_mod_buffers_buf_
 
         subgraph_0 = self.subgraph_0
-<<<<<<< HEAD
-        invoke_subgraph = torch.ops.higher_order.invoke_subgraph(subgraph_0, 'subgraph_0', l_x_, l_y_, l_mod_buffers_buf_);  subgraph_0 = None
-        getitem: "f32[8]" = invoke_subgraph[0];  invoke_subgraph = None
-        subgraph_1 = self.subgraph_0
-        invoke_subgraph_1 = torch.ops.higher_order.invoke_subgraph(subgraph_1, 'subgraph_0', l_x_, l_y_, l_mod_buffers_buf_);  subgraph_1 = l_x_ = l_y_ = l_mod_buffers_buf_ = None
-        getitem_1: "f32[8]" = invoke_subgraph_1[0];  invoke_subgraph_1 = None
-=======
         invoke_subgraph = torch.ops.higher_order.invoke_subgraph(subgraph_0, 'subgraph_0', l_mod_buffers_buf_, l_x_, l_y_);  subgraph_0 = None
         getitem_8: "f32[8]" = invoke_subgraph[0];  invoke_subgraph = None
         subgraph_1 = self.subgraph_0
         invoke_subgraph_1 = torch.ops.higher_order.invoke_subgraph(subgraph_1, 'subgraph_0', l_mod_buffers_buf_, l_x_, l_y_);  subgraph_1 = l_mod_buffers_buf_ = l_x_ = l_y_ = None
         getitem_9: "f32[8]" = invoke_subgraph_1[0];  invoke_subgraph_1 = None
->>>>>>> 015826fc
 
         add: "f32[8]" = getitem_8 + getitem_9;  getitem_8 = getitem_9 = None
         return (add,)
 
     class subgraph_0(torch.nn.Module):
-        def forward(self, l_x_: "f32[8]", l_y_: "f32[8]", l_mod_buffers_buf_: "f32[8]"):
+        def forward(self, l_mod_buffers_buf_: "f32[8]", l_x_: "f32[8]", l_y_: "f32[8]"):
             add_: "f32[8]" = l_mod_buffers_buf_.add_(1);  add_ = None
 
             mul: "f32[8]" = torch.mul(l_x_, l_y_);  l_x_ = l_y_ = None
@@ -306,11 +298,11 @@
             )
         self.assertExpectedInline(
             str(fw_schema[0]),
-            """invoke_subgraph(Any subgraph, str identifier, Tensor arg0, Tensor arg1, Tensor(a4!) arg2) -> ((Tensor))""",
+            """invoke_subgraph(Any subgraph, str identifier, Tensor(a2!) arg0, Tensor arg1, Tensor arg2) -> ((Tensor))""",
         )
         self.assertExpectedInline(
             str(fw_schema[1]),
-            """invoke_subgraph(Any subgraph, str identifier, Tensor arg0, Tensor arg1, Tensor(a4!) arg2) -> ((Tensor))""",
+            """invoke_subgraph(Any subgraph, str identifier, Tensor(a2!) arg0, Tensor arg1, Tensor arg2) -> ((Tensor))""",
         )
         self.assertEqual(res, ref)
         self.assertEqual(mod.buf, mod_ref.buf)
@@ -820,6 +812,129 @@
             ignore_empty_lines=True,
         )
 
+    def test_no_raise_on_reparameterize_module(self):
+        mod = torch.nn.Linear(10, 10)
+        params = dict(mod.named_parameters())
+        buffers = dict(mod.named_buffers())
+        params_and_buffers = {
+            **dict(params),
+            **dict(buffers),
+        }
+
+        @nested_compile_region
+        def gn(x):
+            return torch.func.functional_call(
+                mod, parameter_and_buffer_dicts=params_and_buffers, args=(x,)
+            )
+
+        def fn(x):
+            return gn(x) + gn(x)
+
+        x = torch.randn(10, 10)
+        ref = fn(x)
+        backend = AotEagerAndRecordGraphs()
+        opt_fn = torch.compile(fn, backend=backend, fullgraph=True)
+        with mock.patch(
+            "torch._dynamo.variables.higher_order_ops.InvokeSubgraphHigherOrderVariable.allow_side_effects",
+            False,
+        ):
+            res = opt_fn(x)
+
+        self.assertEqual(ref, res)
+
+        if not TEST_WITH_CROSSREF:
+            self.assertExpectedInline(
+                normalize_gm(backend.graphs[0].print_readable(print_output=False)),
+                """\
+class GraphModule(torch.nn.Module):
+    def forward(self, L_x_: "f32[10, 10]", L_gn_closure_0_cell_contents_closure_0_cell_contents_modules_mod_parameters_weight_: "f32[10, 10]", L_gn_closure_0_cell_contents_closure_0_cell_contents_modules_mod_parameters_bias_: "f32[10]"):
+        l_x_ = L_x_
+        l_gn_closure_0_cell_contents_closure_0_cell_contents_modules_mod_parameters_weight_ = L_gn_closure_0_cell_contents_closure_0_cell_contents_modules_mod_parameters_weight_
+        l_gn_closure_0_cell_contents_closure_0_cell_contents_modules_mod_parameters_bias_ = L_gn_closure_0_cell_contents_closure_0_cell_contents_modules_mod_parameters_bias_
+
+        subgraph_0 = self.subgraph_0
+        invoke_subgraph = torch.ops.higher_order.invoke_subgraph(subgraph_0, 'subgraph_0', l_x_, l_gn_closure_0_cell_contents_closure_0_cell_contents_modules_mod_parameters_weight_, l_gn_closure_0_cell_contents_closure_0_cell_contents_modules_mod_parameters_bias_);  subgraph_0 = None
+        getitem: "f32[10, 10]" = invoke_subgraph[0];  invoke_subgraph = None
+        subgraph_1 = self.subgraph_0
+        invoke_subgraph_1 = torch.ops.higher_order.invoke_subgraph(subgraph_1, 'subgraph_0', l_x_, l_gn_closure_0_cell_contents_closure_0_cell_contents_modules_mod_parameters_weight_, l_gn_closure_0_cell_contents_closure_0_cell_contents_modules_mod_parameters_bias_);  subgraph_1 = l_x_ = l_gn_closure_0_cell_contents_closure_0_cell_contents_modules_mod_parameters_weight_ = l_gn_closure_0_cell_contents_closure_0_cell_contents_modules_mod_parameters_bias_ = None
+        getitem_1: "f32[10, 10]" = invoke_subgraph_1[0];  invoke_subgraph_1 = None
+
+        add: "f32[10, 10]" = getitem + getitem_1;  getitem = getitem_1 = None
+        return (add,)
+
+    class subgraph_0(torch.nn.Module):
+        def forward(self, l_x_: "f32[10, 10]", l_gn_closure_0_cell_contents_closure_0_cell_contents_modules_mod_parameters_weight_: "f32[10, 10]", l_gn_closure_0_cell_contents_closure_0_cell_contents_modules_mod_parameters_bias_: "f32[10]"):
+            linear: "f32[10, 10]" = torch._C._nn.linear(l_x_, l_gn_closure_0_cell_contents_closure_0_cell_contents_modules_mod_parameters_weight_, l_gn_closure_0_cell_contents_closure_0_cell_contents_modules_mod_parameters_bias_);  l_x_ = l_gn_closure_0_cell_contents_closure_0_cell_contents_modules_mod_parameters_weight_ = l_gn_closure_0_cell_contents_closure_0_cell_contents_modules_mod_parameters_bias_ = None
+            return (linear,)
+""",
+            )
+
+        self.assertExpectedInline(
+            normalize_gm(backend.fw_graphs[0].print_readable(print_output=False)),
+            """\
+class GraphModule(torch.nn.Module):
+    def forward(self, primals_1: "f32[10, 10]", primals_2: "f32[10, 10]", primals_3: "f32[10]"):
+        partitioned_fw_subgraph_0_0 = self.partitioned_fw_subgraph_0_0
+        invoke_subgraph_4 = torch.ops.higher_order.invoke_subgraph(partitioned_fw_subgraph_0_0, 'partitioned_fw_subgraph_0_0', primals_1, primals_2, primals_3);  partitioned_fw_subgraph_0_0 = None
+        getitem_10: "f32[10, 10]" = invoke_subgraph_4[1]
+        getitem: "f32[10, 10]" = invoke_subgraph_4[0];  invoke_subgraph_4 = None
+        partitioned_fw_subgraph_0_1 = self.partitioned_fw_subgraph_0_0
+        invoke_subgraph_6 = torch.ops.higher_order.invoke_subgraph(partitioned_fw_subgraph_0_1, 'partitioned_fw_subgraph_0_0', primals_1, primals_2, primals_3);  partitioned_fw_subgraph_0_1 = primals_1 = primals_2 = primals_3 = None
+        getitem_11: "f32[10, 10]" = invoke_subgraph_6[1]
+        getitem_1: "f32[10, 10]" = invoke_subgraph_6[0];  invoke_subgraph_6 = None
+        add: "f32[10, 10]" = torch.ops.aten.add.Tensor(getitem, getitem_1);  getitem = getitem_1 = None
+        return (add, getitem_10, getitem_11)
+    class partitioned_fw_subgraph_0_0(torch.nn.Module):
+        def forward(self, primals_0: "f32[10, 10]", primals_1: "f32[10, 10]", primals_2: "f32[10]"):
+            t: "f32[10, 10]" = torch.ops.aten.t.default(primals_1);  primals_1 = None
+            addmm: "f32[10, 10]" = torch.ops.aten.addmm.default(primals_2, primals_0, t);  primals_2 = t = None
+            return (addmm, primals_0)""",
+            ignore_empty_lines=True,
+        )
+
+    def test_raise_with_reparameterize_but_module_mutation(self):
+        foo = 0
+
+        class Mod(torch.nn.Module):
+            def __init__(self):
+                super().__init__()
+                self.linear = torch.nn.Linear(10, 10)
+
+            def forward(self, x):
+                nonlocal foo
+                foo = 1
+                return self.linear(x)
+
+        mod = Mod()
+        params = dict(mod.named_parameters())
+        buffers = dict(mod.named_buffers())
+        params_and_buffers = {
+            **dict(params),
+            **dict(buffers),
+        }
+
+        @nested_compile_region
+        def gn(x):
+            return torch.func.functional_call(
+                mod, parameter_and_buffer_dicts=params_and_buffers, args=(x,)
+            )
+
+        def fn(x):
+            return gn(x) + gn(x)
+
+        x = torch.randn(10, 10)
+        backend = AotEagerAndRecordGraphs()
+        opt_fn = torch.compile(fn, backend=backend, fullgraph=True)
+        with mock.patch(
+            "torch._dynamo.variables.higher_order_ops.InvokeSubgraphHigherOrderVariable.allow_side_effects",
+            False,
+        ):
+            with self.assertRaisesRegex(
+                RuntimeError,
+                r"Higher Order Operator: torch\.ops\.higher_order\.invoke_subgraph",
+            ):
+                opt_fn(x)
+
     def test_dce(self):
         @nested_compile_region
         def gn(x):
