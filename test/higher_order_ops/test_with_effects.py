--- conflicted
+++ resolved
@@ -27,6 +27,7 @@
 )
 from torch._higher_order_ops.torchbind import enable_torchbind_tracing
 from torch.fx.experimental.proxy_tensor import make_fx
+from torch.fx.node import has_side_effect
 from torch.testing import FileCheck
 from torch.testing._internal.common_cuda import SM70OrLater, SM80OrLater
 from torch.testing._internal.common_quantization import skipIfNoDynamoSupport
@@ -871,7 +872,6 @@
         finally:
             handle.destroy()
 
-<<<<<<< HEAD
     @unittest.skipIf(not TEST_CUDA, "triton")
     def test_export_invoke_subgraph(self):
         with torch.library._scoped_library("mylib", "FRAGMENT") as lib:
@@ -890,6 +890,7 @@
                 return
 
             record_memory.register_effect(_EffectType.ORDERED)
+            has_side_effect(torch.ops.mylib.record_memory.default)
 
             class N(torch.nn.Module):
                 def __init__(self):
@@ -1011,8 +1012,6 @@
     return (addmm_1,)""",  # noqa: B950
                 )
 
-=======
->>>>>>> 771be8c0
 
 if __name__ == "__main__":
     run_tests()