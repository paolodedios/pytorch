# Owner(s): ["oncall: distributed"]

# To run:
# python test/distributed/test_nvshmem.py


import torch
import torch.distributed as dist
import torch.distributed._symmetric_memory as symm_mem
from torch.distributed.device_mesh import init_device_mesh
from torch.testing._internal.common_distributed import (
    MultiProcContinuousTest,
    skip_if_lt_x_gpu,
)
from torch.testing._internal.common_utils import (
    instantiate_parametrized_tests,
    parametrize,
    requires_cuda_p2p_access,
    run_tests,
    skip_but_pass_in_sandcastle_if,
    skipIfRocm,
)


# Decorator
def requires_nvshmem():
    return skip_but_pass_in_sandcastle_if(
        not symm_mem.is_nvshmem_available(),
        "test_nvshmem requires NVSHMEM, skipping tests",
    )


# So that tests are written in device-agnostic way
device_type = "cuda"
device_module = torch.get_device_module(device_type)


@requires_nvshmem()
@requires_cuda_p2p_access()
class NVSHMEMSymmetricMemoryTest(MultiProcContinuousTest):
    def _init_device(self) -> None:
        # TODO: relieve this (seems to hang if without)
        device_module.set_device(self.device)
        # Set NVSHMEM as SymmMem backend
        symm_mem.set_backend("NVSHMEM")

    @property
    def device(self) -> torch.device:
        return torch.device(device_type, self.rank)

    @skipIfRocm
    def test_alloc(self) -> None:
        self._init_device()

        group_name = dist.group.WORLD.group_name
        symm_mem.enable_symm_mem_for_group(group_name)

        dtype = torch.float
        numel = 1024

        def foo():
            inp = symm_mem.empty(numel, dtype=dtype, device=self.device)
            symm_mem.rendezvous(inp, group=group_name)

        foo()

        out = symm_mem.empty(numel, dtype=dtype, device=self.device)
        symm_mem.rendezvous(out, group=group_name)

    @skipIfRocm
    def test_alloc_without_device_context(self) -> None:
        # Set NVSHMEM as SymmMem backend
        symm_mem.set_backend("NVSHMEM")
        group_name = dist.group.WORLD.group_name
        symm_mem.enable_symm_mem_for_group(group_name)

        dtype = torch.float
        numel = 1024
        out = symm_mem.empty(numel, dtype=dtype, device=self.device)
        self.assertEqual(out.device, self.device)
        symm_mem.rendezvous(out, group=group_name)

    @skipIfRocm
    def test_mempool_tensor_factory(self) -> None:
        """
        Test the effectiveness of MemPool on tensor factory ops.
        """
        self._init_device()
        group_name = dist.group.WORLD.group_name
        symm_mem.enable_symm_mem_for_group(group_name)

        dtype = torch.float
        numel = 1024
        src_rank = 0

        allocator = symm_mem.get_mempool_allocator(self.device)
        mempool = torch.cuda.MemPool(allocator)

        with torch.cuda.use_mem_pool(mempool):
            if self.rank == src_rank:
                tensor = torch.arange(numel, dtype=dtype, device=self.device)
            else:
                tensor = torch.zeros(numel, dtype=dtype, device=self.device)

        symm_mem.rendezvous(tensor, group=group_name)
        torch.ops.symm_mem.nvshmem_broadcast(tensor, src_rank, group_name)
        self.assertEqual(tensor, torch.arange(numel, dtype=dtype, device=self.device))

    @skipIfRocm
    def test_mempool_tensor_w_collective(self) -> None:
        """
        Test the effectiveness of MemPool on tensor factory ops.
        """
        self._init_device()
        group_name = dist.group.WORLD.group_name
        symm_mem.enable_symm_mem_for_group(group_name)

        dtype = torch.float
        numel = 1024

        allocator = symm_mem.get_mempool_allocator(self.device)
        mempool = torch.cuda.MemPool(allocator)

        with torch.cuda.use_mem_pool(mempool):
            tensor = torch.ones(numel, dtype=dtype, device=self.device)

        symm_mem.rendezvous(tensor, group=group_name)
        dist.all_reduce(tensor)
        self.assertEqual(
            tensor, torch.ones(numel, dtype=dtype, device=self.device) * self.world_size
        )

    @skipIfRocm
    def test_mempool_compute_ops(self) -> None:
        """
        Apply MemPool context to a compute op that creates input to collective.
        """
        self._init_device()
        group_name = dist.group.WORLD.group_name
        symm_mem.enable_symm_mem_for_group(group_name)

        dtype = torch.float
        dim = 1024
        w = torch.ones(dim, dim, dtype=dtype, device=self.device)
        x0 = torch.ones(1, dim, dtype=dtype, device=self.device)

        allocator = symm_mem.get_mempool_allocator(self.device)
        mempool = torch.cuda.MemPool(allocator)

        with torch.cuda.use_mem_pool(mempool):
            x = x0 + self.rank
            y = torch.mm(x, w)

        # y should be a symm tensor
        torch.ops.symm_mem.nvshmem_broadcast(y, 0, group_name)
        expected = torch.mm(x0, w)
        self.assertEqual(y, expected)

    @skipIfRocm
    def test_handle_offset(self) -> None:
        """
        Test if handle offset is correctly set.
        """
        self._init_device()
        group_name = dist.group.WORLD.group_name
        symm_mem.enable_symm_mem_for_group(group_name)

        dtype = torch.float
        numel = 1024
        allocator = symm_mem.get_mempool_allocator(self.device)
        mempool = torch.cuda.MemPool(allocator)

        with torch.cuda.use_mem_pool(mempool):
            x0 = torch.empty(numel, dtype=dtype, device=self.device)
            x1 = torch.empty_like(x0)

        hdl0 = symm_mem.rendezvous(x0, group=group_name)
        hdl1 = symm_mem.rendezvous(x1, group=group_name)
        self.assertEqual(hdl0.offset, 0)
        self.assertEqual(hdl1.offset, x0.untyped_storage().nbytes())

    def test_get_remote_tensor(self) -> None:
        """
        Get a remote tensor and use regular aten ops to write to it.
        """
        self._init_device()
        group_name = dist.group.WORLD.group_name
        symm_mem.enable_symm_mem_for_group(group_name)

        dtype = torch.float
        numel = 1024
        allocator = symm_mem.get_mempool_allocator(self.device)
        mempool = torch.cuda.MemPool(allocator)

        with torch.cuda.use_mem_pool(mempool):
            # src data stores my rank
            x = torch.empty(numel, dtype=dtype, device=self.device).fill_(self.rank)
            y = torch.empty_like(x)

        hdl_y = symm_mem.rendezvous(y, group=group_name)
        peer = (self.rank + 1) % self.world_size  # Shifting pattern
        y_remote = hdl_y.get_remote_tensor(peer, y.size(), y.dtype)
        y_remote.copy_(x)
        dist.barrier()
        # Expecting data from -1 rank
        expected = torch.empty(numel, dtype=dtype, device=self.device).fill_(
            (self.rank - 1) % self.world_size
        )
        self.assertEqual(y, expected)

    def test_get_remote_tensors(self) -> None:
        """
        Get all remote tensors
        """
        self._init_device()
        group_name = dist.group.WORLD.group_name
        symm_mem.enable_symm_mem_for_group(group_name)

        my_tensor = symm_mem.empty(1, device=self.device).fill_(self.rank)
        remote_tensors = torch.ops.symm_mem.get_remote_tensors(my_tensor, group_name)
        dist.barrier()

        for peer, tensor in enumerate(remote_tensors):
            self.assertEqual(tensor, peer)

    @skipIfRocm
    def test_nvshmem_put(self) -> None:
        self._init_device()
        group_name = dist.group.WORLD.group_name
        symm_mem.enable_symm_mem_for_group(group_name)

        dtype = torch.float
        numel = 1024
        tensor = symm_mem.empty(numel, dtype=dtype, device=self.device).fill_(self.rank)
        hdl = symm_mem.rendezvous(tensor, group=group_name)
        signal_pad = hdl.get_signal_pad(self.rank)
        signal_val = 5

        if self.rank == 0:
            torch.ops.symm_mem.nvshmem_put_with_signal(
                tensor, signal_pad, signal_val, 1
            )
        elif self.rank == 1:
            torch.ops.symm_mem.nvshmem_wait_for_signal(signal_pad, signal_val, 0)
            torch.testing.assert_close(
                tensor, torch.zeros(numel, dtype=dtype, device=self.device)
            )

    @skipIfRocm
    def test_nvshmem_get(self) -> None:
        self._init_device()
        group_name = dist.group.WORLD.group_name
        symm_mem.enable_symm_mem_for_group(group_name)

        dtype = torch.float
        numel = 1024
        tensor = symm_mem.empty(numel, dtype=dtype, device=self.device).fill_(self.rank)
        symm_mem.rendezvous(tensor, group=group_name)

        if self.rank == 0:
            torch.ops.symm_mem.nvshmem_get(tensor, 1)
            # TODO: remove after we have wait_signal
            dist.barrier()
            torch.testing.assert_close(
                tensor, torch.ones(numel, dtype=dtype, device=self.device)
            )
        else:
            # handle.wait_signal(src_rank=0)
            # TODO: remove after we have wait_signal
            dist.barrier()


def get_occurrence_numbers(tensor):
    """
    Transform tensor to show which occurrence each element is.

    Example: tensor([1, 2, 1, 3, 1, 2]) -> tensor([1, 1, 2, 1, 3, 2])
    """
    device = tensor.device
    # Get unique values and their inverse mapping
    unique_vals, inverse = torch.unique(tensor, return_inverse=True)

    # Create a tensor to count occurrences for each unique value
    n_unique = len(unique_vals)
    n_elements = len(tensor)

    # Create a matrix where each row corresponds to a unique value
    # and columns correspond to positions in the original tensor
    indicator_matrix = torch.zeros(
        n_unique, n_elements, dtype=torch.float, device=device
    )
    indicator_matrix[inverse, torch.arange(n_elements)] = 1.0

    # Cumulative sum along columns gives us occurrence numbers
    occurrence_counts = torch.cumsum(indicator_matrix, dim=1) - indicator_matrix

    # Extract the occurrence number for each position
    result = occurrence_counts[inverse, torch.arange(n_elements, device=device)]

    return result.long()


@instantiate_parametrized_tests
@requires_nvshmem()
@requires_cuda_p2p_access()
class NVSHMEMAll2AllTest(MultiProcContinuousTest):
    def _init_device(self) -> None:
        # TODO: relieve this (seems to hang if without)
        device_module.set_device(self.device)
        # Set NVSHMEM as SymmMem backend
        symm_mem.set_backend("NVSHMEM")

    @property
    def device(self) -> torch.device:
        return torch.device(device_type, self.rank)

    @skipIfRocm
    def test_nvshmem_all_to_all(self) -> None:
        self._init_device()

        group_name = dist.group.WORLD.group_name
        symm_mem.enable_symm_mem_for_group(group_name)

        dtype = torch.float
        numel_per_peer = 10
        numel = self.world_size * numel_per_peer
        inp = symm_mem.empty(numel, dtype=dtype, device=self.device).fill_(self.rank)
        out = symm_mem.empty(numel, dtype=dtype, device=self.device).fill_(-1)

        symm_mem.rendezvous(inp, group=group_name)
        symm_mem.rendezvous(out, group=group_name)
        torch.ops.symm_mem.nvshmem_all_to_all(inp, out, group_name)

        expected = torch.cat(
            [
                torch.empty(numel_per_peer, dtype=dtype, device=self.device).fill_(i)
                for i in range(self.world_size)
            ]
        )
        torch.testing.assert_close(out, expected)

    @skipIfRocm
    def test_all_to_all_vdev(self) -> None:
        self._init_device()

        group_name = dist.group.WORLD.group_name
        symm_mem.enable_symm_mem_for_group(group_name)

        dtype = torch.float
        # Number of elements for a peer is random between [0, k)
        k = 10
        inp_splits = torch.randint(k, (self.world_size,), device=self.device)
        inp_numel = inp_splits.sum().item()
        # Exchange input splits to get output splits
        out_splits = torch.zeros_like(inp_splits)
        dist.all_to_all_single(out_splits, inp_splits)
        out_numel = out_splits.sum().item()

        # Max number of input elements (must be a constant across ranks for symmetric memory allocation)
        max_inp_numel = k * self.world_size
        # Max number of output elements (must be a constant across ranks for symmetric memory allocation)
        overflow_factor = self.world_size  # worst case: one rank receives all data
        max_out_numel = max_inp_numel * overflow_factor

        inp = symm_mem.empty(max_inp_numel, dtype=dtype, device=self.device).copy_(
            torch.randn(max_inp_numel, dtype=dtype, device=self.device)
        )
        out = symm_mem.empty(max_out_numel, dtype=dtype, device=self.device).fill_(-1)
        in_splits = symm_mem.empty(
            self.world_size, dtype=torch.int64, device=self.device
        )
        out_splits_offsets = symm_mem.empty(
            (2, self.world_size), dtype=torch.int64, device=self.device
        )
        # Row 0 is input splits
        in_splits.copy_(inp_splits)

        # Sync all ranks to ensure remote tensors are allocated
        dist.barrier()

        torch.ops.symm_mem.all_to_all_vdev(
            inp, out, in_splits, out_splits_offsets, group_name
        )

        # Check input splits (row 0) -- should not change
        torch.testing.assert_close(in_splits, inp_splits)

        # Check output splits (row 1)
        torch.testing.assert_close(out_splits_offsets[0], out_splits)

        # Check output offsets (row 2)
        out_offsets = torch.cumsum(out_splits, dim=0)  # inclusive scan
        # output offsets from `all_to_all_vdev` is exclusive scan
        self.assertEqual(out_splits_offsets[1][0], 0)
        torch.testing.assert_close(out_splits_offsets[1][1:], out_offsets[:-1])

        # Check data
        expected = torch.empty(out_numel, dtype=dtype, device=self.device)
        dist.all_to_all_single(
            expected, inp[:inp_numel], out_splits.tolist(), inp_splits.tolist()
        )
        torch.testing.assert_close(out[:out_numel], expected)

    @skipIfRocm
    @parametrize("align", [1, 8, 16])  # `major_align` of output
    def test_all_to_all_vdev_2d(self, align: int) -> None:
        torch.manual_seed(42 + self.rank)
        self._init_device()

        group_name = dist.group.WORLD.group_name
        symm_mem.enable_symm_mem_for_group(group_name)

        dtype = torch.float
        # Number of experts per rank
        ne = 8
        nsplits = ne * self.world_size

        # Number of elements for an expert is random between [0, k)
        k = 10
        inp_splits = torch.randint(k, (nsplits,), dtype=torch.int64, device=self.device)

        # Exchange input splits to get output splits
        out_splits = torch.zeros_like(inp_splits)
        dist.all_to_all_single(out_splits, inp_splits)
        # We do a .t() here because there is a rank-major to expert-major shuffle
        out_splits_t = out_splits.reshape(self.world_size, ne).t()

        # Actual number of input elements
        inp_numel = inp_splits.sum().item()
        # Actual number of output elements
        out_numel = out_splits.sum().item()
        # Max number of input elements (must be a constant across ranks for symmetric memory allocation)
        max_inp_numel = k * nsplits
        # Max number of output elements (must be a constant across ranks for symmetric memory allocation)
        overflow_factor = self.world_size  # worst case: one rank receives all data
        max_out_numel = max_inp_numel * overflow_factor

        inp = symm_mem.empty(max_inp_numel, dtype=dtype, device=self.device).copy_(
            torch.randn(max_inp_numel, dtype=dtype, device=self.device)
        )
        out = symm_mem.empty(max_out_numel, dtype=dtype, device=self.device).fill_(-1)
        in_splits = symm_mem.empty(
            nsplits, dtype=torch.int64, device=self.device
        ).copy_(inp_splits)
        # 2 rows: output splits, output offsets
        # Initializing all values to -1 to check if they are updated
        out_splits_offsets = symm_mem.empty(
            (2, nsplits), dtype=torch.int64, device=self.device
        ).fill_(-1)

        # Sync all ranks to ensure remote tensors are allocated
        dist.barrier()

        torch.ops.symm_mem.all_to_all_vdev_2d(
            inp, out, in_splits, out_splits_offsets, group_name, major_align=align
        )
        received_out_splits = out_splits_offsets[0]
        received_out_offsets = out_splits_offsets[1]

        # Check input splits (row 0) -- should not change
        torch.testing.assert_close(in_splits, inp_splits)

        # Check output splits (row 1)
        torch.testing.assert_close(received_out_splits, out_splits_t.reshape(-1))

        # Check output offsets (row 2)
        out_split_list = out_splits_t.tolist()
        for i in range(ne):
            expert_sum = 0
            for j in range(self.world_size):
                expert_sum += out_split_list[i][j]
            # Align up expert_sum
            expert_sum_aligned = (expert_sum + align - 1) // align * align
            # If 0, make it at least `align` (bc cutlass currently does not support empty bins)
            expert_sum_aligned = max(expert_sum_aligned, align)
            # last element absorbs the padding
            out_split_list[i][-1] += expert_sum_aligned - expert_sum

        out_splits_padded = torch.tensor(out_split_list, device=self.device).reshape(-1)
        out_offsets = torch.cumsum(out_splits_padded, dim=0)  # inclusive scan
        # Make it exclusive scan because that's what `all_to_all_vdev_2d` returns
        out_offsets = torch.cat(
            [torch.zeros(1, device=self.device), out_offsets[:-1]]
        ).to(torch.int64)
        torch.testing.assert_close(received_out_offsets, out_offsets)

        # Check data
        expected = torch.empty(out_numel, dtype=dtype, device=self.device)
        inp_splits_rank = inp_splits.reshape(self.world_size, ne).sum(1)
        out_splits_rank = out_splits.reshape(self.world_size, ne).sum(1)
        dist.all_to_all_single(
            expected,
            inp[:inp_numel],
            out_splits_rank.tolist(),
            inp_splits_rank.tolist(),
        )
        # We still need to shuffle `expected`
        out_offsets = torch.cumsum(out_splits, dim=0)  # inclusive scan
        result_list = []
        for j in range(ne):
            for i in range(self.world_size):
                chunk_id = i * ne + j
                offset = out_offsets[chunk_id]
                chunk = expected[offset - out_splits[chunk_id] : offset]
                result_list.append(chunk)

        # Do a chunk-wise comparison
        for c, chunk in enumerate(result_list):
            start = received_out_offsets[c].item()
            split = received_out_splits[c].item()
            received_chunk = out[start : start + split]
            torch.testing.assert_close(received_chunk, chunk)

    @skipIfRocm
    def test_all_to_all_vdev_2d_offset(self) -> None:
        torch.manual_seed(42 + self.rank)
        self._init_device()

        group_name = dist.group.WORLD.group_name
        symm_mem.enable_symm_mem_for_group(group_name)

        dtype = torch.float
        # Number of experts per rank
        ne = 8
        nsplits = ne * self.world_size

        # Number of elements for an expert is random between [0, k)
        k = 10
        inp_splits = torch.randint(k, (nsplits,), dtype=torch.int64, device=self.device)
        # Each split up align to k, as the offset, i.e. [0, k, 2k, 3k, ...]
        inp_offsets = torch.arange(
            0, k * nsplits, k, dtype=torch.int64, device=self.device
        )

        # Max number of input elements (must be a constant across ranks for symmetric memory allocation)
        # Remember that we up-align each input split to k?
        max_inp_numel = k * nsplits
        # Max number of output elements (must be a constant across ranks for symmetric memory allocation)
        overflow_factor = self.world_size  # worst case: one rank receives all data
        max_out_numel = max_inp_numel * overflow_factor

        inp = symm_mem.empty(max_inp_numel, dtype=dtype, device=self.device).copy_(
            torch.randn(max_inp_numel, dtype=dtype, device=self.device)
        )
        out = symm_mem.empty(max_out_numel, dtype=dtype, device=self.device).fill_(-1)
        # 2 rows: input splits, input offsets
        in_splits_offsets = symm_mem.empty(
            (2, nsplits), dtype=torch.int64, device=self.device
        )
        # 2 rows: output splits, output offsets
        # Initializing all values to -1 to check if they are updated
        out_splits_offsets = symm_mem.empty(
            (2, nsplits), dtype=torch.int64, device=self.device
        ).fill_(-1)

        # Row 0 is input splits
        in_splits_offsets[0].copy_(inp_splits)
        # Row 1 is input offsets
        in_splits_offsets[1].copy_(inp_offsets)

        # Sync all ranks to ensure remote tensors are allocated
        dist.barrier()

        torch.ops.symm_mem.all_to_all_vdev_2d_offset(
            inp, out, in_splits_offsets, out_splits_offsets, group_name
        )
        received_out_splits = out_splits_offsets[0]
        received_out_offsets = out_splits_offsets[1]

        # Check input splits and offsets -- should not change
        torch.testing.assert_close(in_splits_offsets[0], inp_splits)
        torch.testing.assert_close(in_splits_offsets[1], inp_offsets)

        # Check output splits (row 1)
        # Exchange input splits to get output splits
        out_splits = torch.zeros_like(inp_splits)
        # First need to transpose the input splits
        inp_splits_t = inp_splits.reshape(ne, self.world_size).t().contiguous()
        dist.all_to_all_single(out_splits, inp_splits_t)
        torch.testing.assert_close(received_out_splits, out_splits)

        # Check output offsets (row 2)
        out_offsets = torch.cumsum(out_splits, dim=0)  # inclusive scan
        # output offsets from `all_to_all_vdev_2d_offset` is exclusive scan
        self.assertEqual(received_out_offsets[0], 0)
        torch.testing.assert_close(received_out_offsets[1:], out_offsets[:-1])

        # Check data
        # Let's "squeeze" the padding out of the input data first
        inp_chunks = []  # (ne, nranks)
        for i in range(ne):
            inp_chunks_e = []  # (nranks,)
            for j in range(self.world_size):
                chunk_id = i * self.world_size + j
                offset = in_splits_offsets[1][chunk_id]
                chunk = inp[offset : offset + inp_splits[chunk_id]]
                inp_chunks_e.append(chunk)
            inp_chunks.append(inp_chunks_e)

        # Transpose the 2D input chunks
        inp_chunks_t = list(zip(*inp_chunks))
        # Now it is (nranks, ne), concatenate the e's
        inp_chunks_t = [torch.cat(row) for row in inp_chunks_t]

        # Create empty output tensors -- each tensor is data to be received from a peer
        out_splits = out_splits.reshape(self.world_size, ne)
        # Sum the split sizes of all experts, per peer
        receive_size_per_peer = out_splits.sum(1)
        out_chunks = []  # (nranks,)
        for i in range(self.world_size):
            out_chunks.append(
                torch.empty(
                    receive_size_per_peer[i].item(), dtype=dtype, device=self.device
                )
            )

        # All-to-all
        dist.all_to_all(out_chunks, inp_chunks_t)

        # Concatenate the output chunks received from all peers
        out_expected = torch.cat(out_chunks)
        # Actual number of output elements
        out_numel = out_splits.sum().item()
        self.assertEqual(out_expected.shape[0], out_numel)

        # Check data
        torch.testing.assert_close(out_expected, out[:out_numel])

    @skipIfRocm
    def test_make_a2a_exchange_plan(self) -> None:
        self._init_device()

        group_name = dist.group.WORLD.group_name
        symm_mem.enable_symm_mem_for_group(group_name)

        # Number of elements for a peer is random between [0, k)
        k = 10
        orig_inp_splits = torch.randint(k, (self.world_size,), device=self.device)

        # Create symm_mem tensors
        in_splits = symm_mem.empty(
            self.world_size, dtype=torch.int64, device=self.device
        )
        src_offsets = symm_mem.empty(
            self.world_size, dtype=torch.int64, device=self.device
        )
        out_splits = symm_mem.empty(
            self.world_size, dtype=torch.int64, device=self.device
        )
        dst_offsets = symm_mem.empty(
            self.world_size, dtype=torch.int64, device=self.device
        )

        in_splits.copy_(orig_inp_splits)

        # Sync all ranks to ensure remote tensors are allocated
        dist.barrier()

        symm_mem.make_a2a_exchange_plan(
            in_splits, src_offsets, out_splits, dst_offsets, group_name
        )

        # Check input splits -- should not change
        torch.testing.assert_close(in_splits, orig_inp_splits)

        # Check output splits
        # Exchange input splits to get output splits
        expected_out_splits = torch.zeros_like(orig_inp_splits)
        dist.all_to_all_single(expected_out_splits, orig_inp_splits)
        torch.testing.assert_close(expected_out_splits, out_splits)

        # Check src offsets
        orig_src_offsets = torch.cumsum(orig_inp_splits, dim=0)  # inclusive scan
        # Make it exclusive
        orig_src_offsets = torch.cat(
            [torch.zeros(1, device=self.device), orig_src_offsets[:-1]]
        ).to(torch.int64)
        expected_src_offsets = torch.empty_like(orig_src_offsets)
        dist.all_to_all_single(expected_src_offsets, orig_src_offsets)
        torch.testing.assert_close(src_offsets, expected_src_offsets)

        # Check dst offsets
        expected_dst_offsets = torch.cumsum(
            expected_out_splits, dim=0
        )  # inclusive scan
        self.assertEqual(dst_offsets[0], 0)
        torch.testing.assert_close(dst_offsets[1:], expected_dst_offsets[:-1])

    @skipIfRocm
    def test_a2a_with_exchange_plan(self) -> None:
        self._init_device()

        group_name = dist.group.WORLD.group_name
        symm_mem.enable_symm_mem_for_group(group_name)

        # Number of elements for a peer is random between [0, k)
        k = 10
        orig_inp_splits = torch.randint(k, (self.world_size,), device=self.device)

        # Create splits and offsets
        in_splits = symm_mem.empty(
            self.world_size, dtype=torch.int64, device=self.device
        )
        src_offsets = symm_mem.empty(
            self.world_size, dtype=torch.int64, device=self.device
        )
        out_splits = symm_mem.empty(
            self.world_size, dtype=torch.int64, device=self.device
        )
        dst_offsets = symm_mem.empty(
            self.world_size, dtype=torch.int64, device=self.device
        )

        # Create data
        # Max number of input elements (must be a constant across ranks for symmetric memory allocation)
        max_inp_numel = k * self.world_size
        # Max number of output elements (must be a constant across ranks for symmetric memory allocation)
        overflow_factor = self.world_size  # worst case: one rank receives all data
        max_out_numel = max_inp_numel * overflow_factor
        dtype = torch.float
        inp = symm_mem.empty(max_inp_numel, dtype=dtype, device=self.device).copy_(
            torch.randn(max_inp_numel, dtype=dtype, device=self.device)
        )
        out = symm_mem.empty(max_out_numel, dtype=dtype, device=self.device).fill_(-1)

        in_splits.copy_(orig_inp_splits)

        # Sync all ranks to ensure remote tensors are allocated
        dist.barrier()

        # Create exchange plan
        plan = symm_mem.make_a2a_exchange_plan(
            in_splits, src_offsets, out_splits, dst_offsets, group_name
        )

        # Prepare expected output
        inp_numel = in_splits.sum().item()
        out_numel = out_splits.sum().item()
        expected = torch.empty(out_numel, dtype=dtype, device=self.device)
        dist.all_to_all_single(
            expected, inp[:inp_numel], out_splits.tolist(), in_splits.tolist()
        )

        # Exchange data with plan
        # Loop a couple times to ensure the plan is reusable
        for _ in range(3):
            symm_mem.all_to_all_v(inp, out, plan, group_name)
            torch.testing.assert_close(out[:out_numel], expected)

    @skipIfRocm
    @parametrize("align", [1])  # `major_align` of output
    def test_make_a2a_2d_exchange_plan(self, align: int) -> None:
        self._init_device()
        group_name = dist.group.WORLD.group_name
        symm_mem.enable_symm_mem_for_group(group_name)

        # Number of experts per rank
        ne = 8
        nsplits = ne * self.world_size

        # Number of elements for an expert is random between [0, k)
        k = 10
        orig_inp_splits = torch.randint(
            k, (nsplits,), dtype=torch.int64, device=self.device
        )

        # Create symm_mem tensors
        in_splits = symm_mem.empty(nsplits, dtype=torch.int64, device=self.device)
        src_offsets = symm_mem.empty(nsplits, dtype=torch.int64, device=self.device)
        out_splits = symm_mem.empty(
            nsplits, dtype=torch.int64, device=self.device
        ).fill_(0)
        dst_offsets = symm_mem.empty(
            nsplits, dtype=torch.int64, device=self.device
        ).fill_(0)

        in_splits.copy_(orig_inp_splits)

        # Sync all ranks to ensure remote tensors are allocated
        dist.barrier()

        plan = symm_mem.make_a2a_2d_exchange_plan(
            in_splits, src_offsets, out_splits, dst_offsets, group_name
        )

        # Exchange input splits to get output splits
        expected_out_splits = torch.zeros_like(orig_inp_splits)
        dist.all_to_all_single(expected_out_splits, orig_inp_splits)
        # We do a .t() here because there is a rank-major to expert-major shuffle
        expected_out_splits = expected_out_splits.reshape(self.world_size, ne).t()
        torch.testing.assert_close(plan.out_splits, expected_out_splits.reshape(-1))

        # Check dst offsets
        out_split_list = expected_out_splits.tolist()
        for i in range(ne):
            expert_sum = 0
            for j in range(self.world_size):
                expert_sum += out_split_list[i][j]
            # # Align up expert_sum
            # expert_sum_aligned = (expert_sum + align - 1) // align * align
            # # If 0, make it at least `align` (bc cutlass currently does not support empty bins)
            # expert_sum_aligned = max(expert_sum_aligned, align)
            # # last element absorbs the padding
            # out_split_list[i][-1] += expert_sum_aligned - expert_sum

        out_splits_padded = torch.tensor(out_split_list, device=self.device).reshape(-1)
        out_offsets = torch.cumsum(out_splits_padded, dim=0)  # inclusive scan
        # Make it exclusive scan because that's what `all_to_all_vdev_2d` returns
        out_offsets = torch.cat(
            [torch.zeros(1, device=self.device), out_offsets[:-1]]
        ).to(torch.int64)
        expected_dst_offsets = torch.empty(
            nsplits, dtype=torch.int64, device=self.device
        )
        dist.all_to_all_single(
            expected_dst_offsets,
            out_offsets.reshape(ne, self.world_size).t().contiguous(),
        )
        torch.testing.assert_close(
            expected_dst_offsets,
            plan.dst_offsets,
            msg=f"""
            Expecting
            {expected_dst_offsets}
            Got
            {plan.dst_offsets}""",
        )

    @skipIfRocm
    def test_all_to_all_v_2d_index_push(self) -> None:
        self._init_device()
        group_name = dist.group.WORLD.group_name
        symm_mem.enable_symm_mem_for_group(group_name)

        # Number of experts per rank
        ne = 4
        tot_experts = ne * self.world_size

        # Create topk indices of shape (n_tokens, topk)
        topk = 2
        n_tokens = 128
        topk_indices = torch.randint(
            tot_experts, (n_tokens, topk), dtype=torch.int64, device=self.device
        )

        # Convert indices to splits
        orig_inp_splits = torch.histc(
            topk_indices,
            bins=tot_experts,
        )

        # Create symm_mem tensors
        in_splits = symm_mem.empty(
            tot_experts, dtype=torch.int64, device=self.device
        ).copy_(orig_inp_splits)
        src_offsets = symm_mem.empty(tot_experts, dtype=torch.int64, device=self.device)
        out_splits = symm_mem.empty(
            tot_experts, dtype=torch.int64, device=self.device
        ).fill_(0)
        dst_offsets = symm_mem.empty(
            tot_experts, dtype=torch.int64, device=self.device
        ).fill_(0)

        # Sync all ranks to ensure remote tensors are allocated
        dist.barrier()

        plan = symm_mem.make_a2a_2d_exchange_plan(
            in_splits, src_offsets, out_splits, dst_offsets, group_name
        )

        # Create data
        max_out_tokens = n_tokens * self.world_size
        dtype = torch.float
        hid_dim = 1024
        inp = symm_mem.empty(n_tokens, hid_dim, dtype=dtype, device=self.device).copy_(
            torch.randn(n_tokens, hid_dim, dtype=dtype, device=self.device)
        )
        out = symm_mem.empty(
            max_out_tokens, hid_dim, dtype=dtype, device=self.device
        ).fill_(-1)

        # Figure out rank of each token in its expert chunk
        occurrences = get_occurrence_numbers(topk_indices.view(-1))

        # Number of CUDA blocks (random choice)
        n_blocks = 2
        # Evenly spread token to CUDA blocks
        tokens_per_block = n_tokens // n_blocks
        # Start offset of each CUDA block
        b_start = torch.arange(
            0, n_tokens, tokens_per_block, dtype=torch.int64, device=self.device
        )
        # Number of tokens for each CUDA block
        b_len = torch.full(
            (n_blocks,), tokens_per_block, dtype=torch.int64, device=self.device
        )
        # Ready signal for each CUDA block. In this test we set all tokens as ready in one shot
        b_head = b_start + b_len

        dist.barrier()

        torch.ops.symm_mem._all_to_all_v_2d_index_push(
            inp,
            out,
            topk_indices,
            occurrences,
            plan.dst_offsets,
            group_name,
            b_start,
            b_len,
            b_head,
        )

        # Check data using all_to_all_vdev_2d
        # Token sequence is inflated topk times
        expanded_seqlen = n_tokens * topk
        sorted_indices = torch.argsort(topk_indices.view(-1))
        expanded_inp = symm_mem.empty(
            expanded_seqlen, hid_dim, dtype=dtype, device=self.device
        ).copy_(inp[sorted_indices // topk])
        overflow = 2
        expected_out = symm_mem.empty(
            expanded_seqlen * overflow, hid_dim, dtype=dtype, device=self.device
        )
        out_splits_offsets = symm_mem.empty(
            (2, tot_experts), dtype=torch.int64, device=self.device
        )
        dist.barrier()
        torch.ops.symm_mem.all_to_all_vdev_2d(
            expanded_inp, expected_out, in_splits, out_splits_offsets, group_name
        )

        # Check data
        out_len = out_splits_offsets[1][-1] + out_splits_offsets[0][-1]
        torch.testing.assert_close(out[:out_len], expected_out[:out_len])


# Help function used by multiple tests
def dispatch_then_combine(device, align: int, group) -> None:
    """
    Shuffle the tokens, then combine them, and check if the combined data is
    exactly the same as the original input data
    """
    group_name = group.group_name
    symm_mem.enable_symm_mem_for_group(group_name)

    dtype = torch.float
    # Number of experts per rank
    ne = 8
    nsplits = ne * group.size()

    # Number of elements for an expert is random between [0, k)
    k = 10
    inp_splits = torch.randint(k, (nsplits,), dtype=torch.int64, device=device)

    # Actual number of input elements
    inp_numel = inp_splits.sum().item()
    # Max number of input elements (must be a constant across ranks for symmetric memory allocation)
    max_inp_numel = k * nsplits
    # Max number of output elements (must be a constant across ranks for symmetric memory allocation)
    overflow_factor = group.size()  # worst case: one rank receives all data
    max_out_numel = max_inp_numel * overflow_factor

    # Buffers for shuffle
    inp = symm_mem.empty(max_inp_numel, dtype=dtype, device=device).copy_(
        torch.randn(max_inp_numel, dtype=dtype, device=device)
    )
    out = symm_mem.empty(max_out_numel, dtype=dtype, device=device).fill_(-1)
    in_splits = symm_mem.empty(nsplits, dtype=torch.int64, device=device).copy_(
        inp_splits
    )
    # 2 rows: output splits, output offsets
    # Initializing all values to -1 to check if they are updated
    out_splits_offsets = symm_mem.empty(
        (2, nsplits), dtype=torch.int64, device=device
    ).fill_(-1)

    # Buffers for combine
    combine_out = symm_mem.empty(max_out_numel, dtype=dtype, device=device).fill_(-1)
    # 2 rows: output splits, output offsets
    # Initializing all values to -1 to check if they are updated
    combine_out_splits_offsets = symm_mem.empty(
        (2, nsplits), dtype=torch.int64, device=device
    ).fill_(-1)

    # Wait for all ranks to finish tensor allocation before accessing them
    torch.cuda.synchronize(device)
    dist.barrier(group=group)

    # Shuffle the tokens
    torch.ops.symm_mem.all_to_all_vdev_2d(
        inp, out, in_splits, out_splits_offsets, group_name, major_align=align
    )

    # Combine the tokens
    # `out_splits_offsets` from shuffle is exactly the `input_splits_offsets` for combine
    # `out` data from shuffle is exactly the `input` data for combine
    torch.ops.symm_mem.all_to_all_vdev_2d_offset(
        out, combine_out, out_splits_offsets, combine_out_splits_offsets, group_name
    )

    # Assert the combined data is exactly the same as the original input data
    torch.testing.assert_close(combine_out[:inp_numel], inp[:inp_numel])

    # Assert the combined out splits are exactly the same as the original input splits
    torch.testing.assert_close(combine_out_splits_offsets[0], inp_splits)

    # Assert the combined out offsets are exactly the same as the original input offsets
    inp_offsets = torch.cumsum(inp_splits, dim=0)  # inclusive scan
    # Make it exclusive scan because that's what `all_to_all_vdev_2d_offset` returns
    inp_offsets = torch.cat([torch.zeros(1, device=device), inp_offsets[:-1]]).to(
        torch.int64
    )
    torch.testing.assert_close(combine_out_splits_offsets[1], inp_offsets)

    # Wait for all ranks to finish accessing tensors before freeing them
    dist.barrier(group=group)
    torch.cuda.synchronize(device)


@instantiate_parametrized_tests
@requires_nvshmem()
@requires_cuda_p2p_access()
class DispatchCombineTest(MultiProcContinuousTest):
    def _init_device(self) -> None:
        # TODO: relieve this (seems to hang if without)
        device_module.set_device(self.device)
        # Set NVSHMEM as SymmMem backend
        symm_mem.set_backend("NVSHMEM")

    @property
    def device(self) -> torch.device:
        return torch.device(device_type, self.rank)

    @skipIfRocm
    @parametrize("align", [1, 8, 16])  # `major_align` of output
    def test_dispatch_combine(self, align: int) -> None:
        """
        Test dispatch-and-combine over World group
        """
        torch.manual_seed(42 + self.rank)
        self._init_device()
        dispatch_then_combine(self.device, align, dist.group.WORLD)


@instantiate_parametrized_tests
@requires_nvshmem()
@requires_cuda_p2p_access()
class DispatchCombineInSubgroups(MultiProcContinuousTest):
    def _init_device(self) -> None:
        # TODO: relieve this (seems to hang if without)
        device_module.set_device(self.device)
        # Set NVSHMEM as SymmMem backend
        symm_mem.set_backend("NVSHMEM")

    @property
    def device(self) -> torch.device:
        return torch.device(device_type, self.rank)

    @skipIfRocm
    # TODO: FIXIT. Currently, `MultiProcContinuousTest` treats the skip code as a
    # failure
    @skip_if_lt_x_gpu(4)
    def test_dispatch_combine_subgroup(self) -> None:
        """
        Test dispatch-and-combine over concurrent subgroups
        """
        torch.manual_seed(42 + self.rank)
        self._init_device()
        symm_mem.enable_symm_mem_for_group(dist.group.WORLD.group_name)
        # Test on two concurrent subgroups
        ngroups = 2
        subgroup_size = self.world_size // ngroups
        dm = init_device_mesh(
            device_type, (ngroups, subgroup_size), mesh_dim_names=("dp", "ep")
        )
        subgroup = dm.get_group("ep")
        dispatch_then_combine(self.device, align=8, group=subgroup)


<<<<<<< HEAD
@requires_nvshmem()
@requires_cuda_p2p_access()
class HierarchicalTest(MultiProcContinuousTest):
=======
@instantiate_parametrized_tests
@requires_nvshmem()
@requires_cuda_p2p_access()
class NVSHMEMTileCommTest(MultiProcContinuousTest):
>>>>>>> 6f4220ae
    def _init_device(self) -> None:
        # TODO: relieve this (seems to hang if without)
        device_module.set_device(self.device)
        # Set NVSHMEM as SymmMem backend
        symm_mem.set_backend("NVSHMEM")

<<<<<<< HEAD
    def init_mesh(self) -> None:
        # Arrange gpus into [nnodes, ranks_per_node] mesh
        ranks_per_node = 2
        nnodes = self.world_size // ranks_per_node
        self.dm = init_device_mesh(
            device_type, (nnodes, ranks_per_node), mesh_dim_names=("inter", "intra")
        )
        self.inter_group = self.dm.get_group("inter")
        self.intra_group = self.dm.get_group("intra")
        symm_mem.enable_symm_mem_for_group(dist.group.WORLD.group_name)
        symm_mem.enable_symm_mem_for_group(self.inter_group.group_name)
        symm_mem.enable_symm_mem_for_group(self.intra_group.group_name)

=======
>>>>>>> 6f4220ae
    @property
    def device(self) -> torch.device:
        return torch.device(device_type, self.rank)

<<<<<<< HEAD
    def test_rail_dispatch(self) -> None:
        """
        Test rail-wise dispatch
        """
        self._init_device()
        self.init_mesh()
        torch.manual_seed(42)
        dtype = torch.float

        seqlen = 512
        hid_dim = 1024
        inp = torch.randn((seqlen, hid_dim), dtype=dtype, device=self.device)

        nnodes = self.inter_group.size()
        # Limit token routing to half of the nodes
        topk_nodes = nnodes // 2
        # Create some synthetic token choices for sending to which nodes
        topk_node_idx = torch.randint(
            nnodes, (seqlen, topk_nodes), dtype=torch.int64, device=self.device
        )
        # Convert indices to splits
        splits = torch.histc(topk_node_idx, bins=nnodes, min=0, max=nnodes - 1)
        sorted_indices = torch.argsort(topk_node_idx.view(-1))
        expanded_inp = inp[sorted_indices // topk_nodes]
        expanded_seqlen = seqlen * topk_nodes

        # Max number of output tokens (must be a constant across ranks for symmetric memory allocation)
        overflow_factor = nnodes  # worst case: one rank receives all data
        max_out_len = expanded_seqlen * overflow_factor

        inp = symm_mem.empty(
            (expanded_seqlen, hid_dim), dtype=dtype, device=self.device
        ).copy_(expanded_inp)
        out = symm_mem.empty(
            (max_out_len, hid_dim), dtype=dtype, device=self.device
        ).fill_(-1)
        in_splits = symm_mem.empty(nnodes, dtype=torch.int64, device=self.device).copy_(
            splits
        )
        out_splits_offsets = symm_mem.empty(
            (2, nnodes), dtype=torch.int64, device=self.device
        )

        # Sync all ranks to ensure remote tensors are allocated
        dist.barrier()

        torch.ops.symm_mem.all_to_all_vdev(
            inp, out, in_splits, out_splits_offsets, self.inter_group.group_name
        )

=======
    @skipIfRocm
    @parametrize("tile_size", [32, 128, 512])
    @parametrize("dtype", [torch.float, torch.half, torch.bfloat16])
    def test_tile_reduce(self, tile_size: int, dtype: torch.dtype) -> None:
        full_size = 1024
        assert tile_size <= full_size

        self._init_device()
        group_name = dist.group.WORLD.group_name
        symm_mem.enable_symm_mem_for_group(group_name)

        full_inp = symm_mem.empty(
            full_size, full_size, dtype=dtype, device=self.device
        ).fill_(self.rank)
        full_out = symm_mem.empty(
            full_size, full_size, dtype=dtype, device=self.device
        ).fill_(0)

        slice_ut = slice(tile_size, 2 * tile_size)
        inp_tile = full_inp[slice_ut, slice_ut]
        out_tile = full_out[slice_ut, slice_ut]

        # Reduce the tile
        root = 0
        torch.ops.symm_mem.tile_reduce(inp_tile, out_tile, root, group_name)

        # Check data
        expected = torch.zeros_like(full_out)
        expected_tile = expected[slice_ut, slice_ut]
        if self.rank == root:
            expected_tile.fill_(self.world_size * (self.world_size - 1) / 2)

        torch.testing.assert_close(full_out, expected)

    @skipIfRocm
    @parametrize("tile_size", [32, 128, 512])
    @parametrize(
        "root_ratio", [1, 2]
    )  # 1: all ranks are roots, 2: half of ranks are roots
    @parametrize("dtype", [torch.float, torch.half, torch.bfloat16])
    def test_multi_root_tile_reduce(
        self, tile_size: int, root_ratio: int, dtype: torch.dtype
    ) -> None:
        full_size = 2048
        num_slices_col = 2  # number of tiles on column dimension
        num_slices_row = (
            self.world_size // num_slices_col
        )  # number of tiles on row dimension
        assert tile_size * num_slices_col <= full_size
        assert tile_size * num_slices_row <= full_size

        self._init_device()
        group_name = dist.group.WORLD.group_name
        symm_mem.enable_symm_mem_for_group(group_name)

        full_inp = symm_mem.empty(
            full_size, full_size, dtype=dtype, device=self.device
        ).fill_(self.rank)
        full_out = symm_mem.empty(
            full_size, full_size, dtype=dtype, device=self.device
        ).fill_(0)

        # Get range of each slice in terms of element indices
        slices_row = [
            slice(s * tile_size, (s + 1) * tile_size) for s in range(num_slices_row)
        ]
        slices_col = [
            slice(s * tile_size, (s + 1) * tile_size) for s in range(num_slices_col)
        ]

        # Active roots, can be a subset of all ranks
        num_active_roots = self.world_size // root_ratio
        active_roots = list(range(num_active_roots))

        # Map rank to slice indices (e.g. rank 0 -> (0, 0), rank 1 -> (0, 1), rank 2 -> (1, 0), rank 3 -> (1, 1))
        map_rank_to_slices = lambda r: (  # noqa: E731
            slices_row[r // num_slices_col],
            slices_col[r % num_slices_col],
        )
        # Populate input tiles
        input_tiles_ij = [map_rank_to_slices(r) for r in active_roots]
        input_tiles = [
            full_inp[slice_i, slice_j] for (slice_i, slice_j) in input_tiles_ij
        ]
        # My output tile (i.e. the one that I will reduce)
        out_tile_ij = map_rank_to_slices(self.rank)
        out_tile = full_out[out_tile_ij[0], out_tile_ij[1]]

        # Reduce the tiles
        torch.ops.symm_mem.multi_root_tile_reduce(
            input_tiles, out_tile, active_roots, group_name
        )

        # Check data
        expected = torch.zeros_like(full_out)
        expected_tile = expected[out_tile_ij[0], out_tile_ij[1]]
        if self.rank in active_roots:
            expected_tile.fill_(self.world_size * (self.world_size - 1) / 2)
        torch.testing.assert_close(full_out, expected)

>>>>>>> 6f4220ae

if __name__ == "__main__":
    run_tests()<|MERGE_RESOLUTION|>--- conflicted
+++ resolved
@@ -1078,94 +1078,20 @@
         dispatch_then_combine(self.device, align=8, group=subgroup)
 
 
-<<<<<<< HEAD
-@requires_nvshmem()
-@requires_cuda_p2p_access()
-class HierarchicalTest(MultiProcContinuousTest):
-=======
 @instantiate_parametrized_tests
 @requires_nvshmem()
 @requires_cuda_p2p_access()
 class NVSHMEMTileCommTest(MultiProcContinuousTest):
->>>>>>> 6f4220ae
     def _init_device(self) -> None:
         # TODO: relieve this (seems to hang if without)
         device_module.set_device(self.device)
         # Set NVSHMEM as SymmMem backend
         symm_mem.set_backend("NVSHMEM")
 
-<<<<<<< HEAD
-    def init_mesh(self) -> None:
-        # Arrange gpus into [nnodes, ranks_per_node] mesh
-        ranks_per_node = 2
-        nnodes = self.world_size // ranks_per_node
-        self.dm = init_device_mesh(
-            device_type, (nnodes, ranks_per_node), mesh_dim_names=("inter", "intra")
-        )
-        self.inter_group = self.dm.get_group("inter")
-        self.intra_group = self.dm.get_group("intra")
-        symm_mem.enable_symm_mem_for_group(dist.group.WORLD.group_name)
-        symm_mem.enable_symm_mem_for_group(self.inter_group.group_name)
-        symm_mem.enable_symm_mem_for_group(self.intra_group.group_name)
-
-=======
->>>>>>> 6f4220ae
     @property
     def device(self) -> torch.device:
         return torch.device(device_type, self.rank)
 
-<<<<<<< HEAD
-    def test_rail_dispatch(self) -> None:
-        """
-        Test rail-wise dispatch
-        """
-        self._init_device()
-        self.init_mesh()
-        torch.manual_seed(42)
-        dtype = torch.float
-
-        seqlen = 512
-        hid_dim = 1024
-        inp = torch.randn((seqlen, hid_dim), dtype=dtype, device=self.device)
-
-        nnodes = self.inter_group.size()
-        # Limit token routing to half of the nodes
-        topk_nodes = nnodes // 2
-        # Create some synthetic token choices for sending to which nodes
-        topk_node_idx = torch.randint(
-            nnodes, (seqlen, topk_nodes), dtype=torch.int64, device=self.device
-        )
-        # Convert indices to splits
-        splits = torch.histc(topk_node_idx, bins=nnodes, min=0, max=nnodes - 1)
-        sorted_indices = torch.argsort(topk_node_idx.view(-1))
-        expanded_inp = inp[sorted_indices // topk_nodes]
-        expanded_seqlen = seqlen * topk_nodes
-
-        # Max number of output tokens (must be a constant across ranks for symmetric memory allocation)
-        overflow_factor = nnodes  # worst case: one rank receives all data
-        max_out_len = expanded_seqlen * overflow_factor
-
-        inp = symm_mem.empty(
-            (expanded_seqlen, hid_dim), dtype=dtype, device=self.device
-        ).copy_(expanded_inp)
-        out = symm_mem.empty(
-            (max_out_len, hid_dim), dtype=dtype, device=self.device
-        ).fill_(-1)
-        in_splits = symm_mem.empty(nnodes, dtype=torch.int64, device=self.device).copy_(
-            splits
-        )
-        out_splits_offsets = symm_mem.empty(
-            (2, nnodes), dtype=torch.int64, device=self.device
-        )
-
-        # Sync all ranks to ensure remote tensors are allocated
-        dist.barrier()
-
-        torch.ops.symm_mem.all_to_all_vdev(
-            inp, out, in_splits, out_splits_offsets, self.inter_group.group_name
-        )
-
-=======
     @skipIfRocm
     @parametrize("tile_size", [32, 128, 512])
     @parametrize("dtype", [torch.float, torch.half, torch.bfloat16])
@@ -1266,7 +1192,82 @@
             expected_tile.fill_(self.world_size * (self.world_size - 1) / 2)
         torch.testing.assert_close(full_out, expected)
 
->>>>>>> 6f4220ae
+@requires_nvshmem()
+@requires_cuda_p2p_access()
+class HierarchicalTest(MultiProcContinuousTest):
+    def _init_device(self) -> None:
+        # TODO: relieve this (seems to hang if without)
+        device_module.set_device(self.device)
+        # Set NVSHMEM as SymmMem backend
+        symm_mem.set_backend("NVSHMEM")
+
+    def init_mesh(self) -> None:
+        # Arrange gpus into [nnodes, ranks_per_node] mesh
+        ranks_per_node = 2
+        nnodes = self.world_size // ranks_per_node
+        self.dm = init_device_mesh(
+            device_type, (nnodes, ranks_per_node), mesh_dim_names=("inter", "intra")
+        )
+        self.inter_group = self.dm.get_group("inter")
+        self.intra_group = self.dm.get_group("intra")
+        symm_mem.enable_symm_mem_for_group(dist.group.WORLD.group_name)
+        symm_mem.enable_symm_mem_for_group(self.inter_group.group_name)
+        symm_mem.enable_symm_mem_for_group(self.intra_group.group_name)
+
+    @property
+    def device(self) -> torch.device:
+        return torch.device(device_type, self.rank)
+
+    def test_rail_dispatch(self) -> None:
+        """
+        Test rail-wise dispatch
+        """
+        self._init_device()
+        self.init_mesh()
+        torch.manual_seed(42)
+        dtype = torch.float
+
+        seqlen = 512
+        hid_dim = 1024
+        inp = torch.randn((seqlen, hid_dim), dtype=dtype, device=self.device)
+
+        nnodes = self.inter_group.size()
+        # Limit token routing to half of the nodes
+        topk_nodes = nnodes // 2
+        # Create some synthetic token choices for sending to which nodes
+        topk_node_idx = torch.randint(
+            nnodes, (seqlen, topk_nodes), dtype=torch.int64, device=self.device
+        )
+        # Convert indices to splits
+        splits = torch.histc(topk_node_idx, bins=nnodes, min=0, max=nnodes - 1)
+        sorted_indices = torch.argsort(topk_node_idx.view(-1))
+        expanded_inp = inp[sorted_indices // topk_nodes]
+        expanded_seqlen = seqlen * topk_nodes
+
+        # Max number of output tokens (must be a constant across ranks for symmetric memory allocation)
+        overflow_factor = nnodes  # worst case: one rank receives all data
+        max_out_len = expanded_seqlen * overflow_factor
+
+        inp = symm_mem.empty(
+            (expanded_seqlen, hid_dim), dtype=dtype, device=self.device
+        ).copy_(expanded_inp)
+        out = symm_mem.empty(
+            (max_out_len, hid_dim), dtype=dtype, device=self.device
+        ).fill_(-1)
+        in_splits = symm_mem.empty(nnodes, dtype=torch.int64, device=self.device).copy_(
+            splits
+        )
+        out_splits_offsets = symm_mem.empty(
+            (2, nnodes), dtype=torch.int64, device=self.device
+        )
+
+        # Sync all ranks to ensure remote tensors are allocated
+        dist.barrier()
+
+        torch.ops.symm_mem.all_to_all_vdev(
+            inp, out, in_splits, out_splits_offsets, self.inter_group.group_name
+        )
+
 
 if __name__ == "__main__":
     run_tests()