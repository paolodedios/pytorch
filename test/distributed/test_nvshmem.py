# Owner(s): ["oncall: distributed"]

# To run:
# python test/distributed/test_nvshmem.py


import torch
import torch.distributed as dist
import torch.distributed._symmetric_memory as symm_mem
from torch.testing._internal.common_distributed import MultiProcContinousTest
from torch.testing._internal.common_utils import (
    instantiate_parametrized_tests,
    parametrize,
    requires_cuda_p2p_access,
    run_tests,
    skip_but_pass_in_sandcastle_if,
    skipIfRocm,
)


# Decorator
def requires_nvshmem():
    return skip_but_pass_in_sandcastle_if(
        not symm_mem.is_nvshmem_available(),
        "test_nvshmem requires NVSHMEM, skipping tests",
    )


# So that tests are written in device-agnostic way
device_type = "cuda"
device_module = torch.get_device_module(device_type)


@instantiate_parametrized_tests
@requires_nvshmem()
@requires_cuda_p2p_access()
class NVSHMEMSymmetricMemoryTest(MultiProcContinousTest):
    def _init_device(self) -> None:
        # TODO: relieve this (seems to hang if without)
        device_module.set_device(self.device)
        # NOTE: required for nvshmem allocation
        torch.empty(1, device=self.device)
        # Set NVSHMEM as SymmMem backend
        symm_mem.set_backend("NVSHMEM")

    @property
    def device(self) -> torch.device:
        return torch.device(device_type, self.rank)

    @skipIfRocm
    def test_alloc(self) -> None:
        self._init_device()

        group_name = dist.group.WORLD.group_name
        symm_mem.enable_symm_mem_for_group(group_name)

        dtype = torch.float
        numel = 1024

        def foo():
            inp = symm_mem.empty(numel, dtype=dtype, device=self.device)
            symm_mem.rendezvous(inp, group=group_name)

        foo()

        out = symm_mem.empty(numel, dtype=dtype, device=self.device)
        symm_mem.rendezvous(out, group=group_name)

    @skipIfRocm
    def test_nvshmem_put(self) -> None:
        self._init_device()
        group_name = dist.group.WORLD.group_name
        symm_mem.enable_symm_mem_for_group(group_name)

        dtype = torch.float
        numel = 1024
        tensor = symm_mem.empty(numel, dtype=dtype, device=self.device).fill_(self.rank)
        symm_mem.rendezvous(tensor, group=group_name)

        if self.rank == 0:
            torch.ops.symm_mem.nvshmem_put(tensor, 1)
            # TODO: remove after we have wait_signal
            dist.barrier()
        elif self.rank == 1:
            # handle.wait_signal(src_rank=0)
            # TODO: remove after we have wait_signal
            dist.barrier()
            torch.testing.assert_close(
                tensor, torch.zeros(numel, dtype=dtype, device=self.device)
            )
        else:
            dist.barrier()

    @skipIfRocm
    def test_nvshmem_get(self) -> None:
        self._init_device()
        group_name = dist.group.WORLD.group_name
        symm_mem.enable_symm_mem_for_group(group_name)

        dtype = torch.float
        numel = 1024
        tensor = symm_mem.empty(numel, dtype=dtype, device=self.device).fill_(self.rank)
        symm_mem.rendezvous(tensor, group=group_name)

        if self.rank == 0:
            torch.ops.symm_mem.nvshmem_get(tensor, 1)
            # TODO: remove after we have wait_signal
            dist.barrier()
            torch.testing.assert_close(
                tensor, torch.ones(numel, dtype=dtype, device=self.device)
            )
        else:
            # handle.wait_signal(src_rank=0)
            # TODO: remove after we have wait_signal
            dist.barrier()

    @skipIfRocm
    def test_nvshmem_all_to_all(self) -> None:
        self._init_device()

        group_name = dist.group.WORLD.group_name
        symm_mem.enable_symm_mem_for_group(group_name)

        dtype = torch.float
        numel_per_peer = 10
        numel = self.world_size * numel_per_peer
        inp = symm_mem.empty(numel, dtype=dtype, device=self.device).fill_(self.rank)
        out = symm_mem.empty(numel, dtype=dtype, device=self.device).fill_(-1)

        symm_mem.rendezvous(inp, group=group_name)
        symm_mem.rendezvous(out, group=group_name)
        torch.ops.symm_mem.nvshmem_all_to_all(inp, out, group_name)

        expected = torch.cat(
            [
                torch.empty(numel_per_peer, dtype=dtype, device=self.device).fill_(i)
                for i in range(self.world_size)
            ]
        )
        torch.testing.assert_close(out, expected)

    @skipIfRocm
    def test_all_to_all_vdev(self) -> None:
        self._init_device()

        group_name = dist.group.WORLD.group_name
        symm_mem.enable_symm_mem_for_group(group_name)

        dtype = torch.float
        # Number of elements for a peer is random between [0, k)
        k = 10
        inp_splits = torch.randint(k, (self.world_size,), device=self.device)
        inp_numel = inp_splits.sum().item()
        # Exchange input splits to get output splits
        out_splits = torch.zeros_like(inp_splits)
        dist.all_to_all_single(out_splits, inp_splits)
        out_numel = out_splits.sum().item()

        # Max number of input elements (must be a constant across ranks for symmetric memory allocation)
        max_inp_numel = k * self.world_size
        # Max number of output elements (must be a constant across ranks for symmetric memory allocation)
        overflow_factor = self.world_size  # worst case: one rank receives all data
        max_out_numel = max_inp_numel * overflow_factor

        inp = symm_mem.empty(max_inp_numel, dtype=dtype, device=self.device).fill_(
            self.rank
        )
        out = symm_mem.empty(max_out_numel, dtype=dtype, device=self.device).fill_(-1)
        in_out_splits = symm_mem.empty(
            (3, self.world_size), dtype=torch.int64, device=self.device
        )
        # Row 0 is input splits
        in_out_splits[0].copy_(inp_splits)

        torch.ops.symm_mem.all_to_all_vdev(inp, out, in_out_splits, group_name)

        # Check input splits (row 0) -- should not change
        torch.testing.assert_close(in_out_splits[0], inp_splits)

        # Check output splits (row 1)
        torch.testing.assert_close(in_out_splits[1], out_splits)

        # Check output offsets (row 2)
        out_offsets = torch.cumsum(out_splits, dim=0)  # inclusive scan
        # output offsets from `all_to_all_vdev` is exclusive scan
        self.assertEqual(in_out_splits[2][0], 0)
        torch.testing.assert_close(in_out_splits[2][1:], out_offsets[:-1])

        # Check data
        expected = torch.empty(out_numel, dtype=dtype, device=self.device)
        dist.all_to_all_single(
            expected, inp[:inp_numel], out_splits.tolist(), inp_splits.tolist()
        )
        torch.testing.assert_close(out[:out_numel], expected)

    @skipIfRocm
    @parametrize("align", [1, 8, 16])  # `major_align` of output
    def test_all_to_all_vdev_2d(self, align: int) -> None:
        torch.manual_seed(42 + self.rank)
        self._init_device()

        group_name = dist.group.WORLD.group_name
        symm_mem.enable_symm_mem_for_group(group_name)

        dtype = torch.float
        # Number of experts per rank
        ne = 8
        nsplits = ne * self.world_size

        # Number of elements for an expert is random between [0, k)
        k = 10
        inp_splits = torch.randint(k, (nsplits,), dtype=torch.int64, device=self.device)

        # Exchange input splits to get output splits
        out_splits = torch.zeros_like(inp_splits)
        dist.all_to_all_single(out_splits, inp_splits)
        # We do a .t() here because there is a rank-major to expert-major shuffle
        out_splits_t = out_splits.reshape(self.world_size, ne).t()

        # Actual number of input elements
        inp_numel = inp_splits.sum().item()
        # Actual number of output elements
        out_numel = out_splits.sum().item()
        # Max number of input elements (must be a constant across ranks for symmetric memory allocation)
        max_inp_numel = k * nsplits
        # Max number of output elements (must be a constant across ranks for symmetric memory allocation)
        overflow_factor = self.world_size  # worst case: one rank receives all data
        max_out_numel = max_inp_numel * overflow_factor

        inp = symm_mem.empty(max_inp_numel, dtype=dtype, device=self.device).fill_(
            self.rank
        )
        out = symm_mem.empty(max_out_numel, dtype=dtype, device=self.device).fill_(-1)
<<<<<<< HEAD
        in_splits = symm_mem.empty(
            nsplits, dtype=torch.int64, device=self.device
        ).copy_(inp_splits)
        # 2 rows: output splits, output offsets
        # Initiallizing all values to -1 to check if they are updated
        out_splits_offsets = symm_mem.empty(
            (2, nsplits), dtype=torch.int64, device=self.device
=======
        # 3 rows: input splits, output splits, output offsets
        # Initializing all values to -1 to check if they are updated
        in_out_splits = symm_mem.empty(
            (3, nsplits), dtype=torch.int64, device=self.device
>>>>>>> 826f12b8
        ).fill_(-1)

        torch.ops.symm_mem.all_to_all_vdev_2d(
            inp, out, in_splits, out_splits_offsets, group_name, major_align=align
        )
        received_out_splits = out_splits_offsets[0]
        received_out_offsets = out_splits_offsets[1]

        # Check input splits (row 0) -- should not change
        torch.testing.assert_close(in_splits, inp_splits)

        # Check output splits (row 1)
        torch.testing.assert_close(received_out_splits, out_splits_t.reshape(-1))

        # Check output offsets (row 2)
        out_split_list = out_splits_t.tolist()
        for i in range(ne):
            expert_sum = 0
            for j in range(self.world_size):
                expert_sum += out_split_list[i][j]
            # Align up expert_sum
            expert_sum_aligned = (expert_sum + align - 1) // align * align
            # If 0, make it at least `align` (bc cutlass currently does not support empty bins)
            expert_sum_aligned = max(expert_sum_aligned, align)
            # last element absorbs the padding
            out_split_list[i][-1] += expert_sum_aligned - expert_sum

        out_splits_padded = torch.tensor(out_split_list, device=self.device).reshape(-1)
        out_offsets = torch.cumsum(out_splits_padded, dim=0)  # inclusive scan
        # Make it exclusive scan because that's what `all_to_all_vdev_2d` returns
        out_offsets = torch.cat(
            [torch.zeros(1, device=self.device), out_offsets[:-1]]
        ).to(torch.int64)
        torch.testing.assert_close(received_out_offsets, out_offsets)

        # Check data
        expected = torch.empty(out_numel, dtype=dtype, device=self.device)
        inp_splits_rank = inp_splits.reshape(self.world_size, ne).sum(1)
        out_splits_rank = out_splits.reshape(self.world_size, ne).sum(1)
        dist.all_to_all_single(
            expected,
            inp[:inp_numel],
            out_splits_rank.tolist(),
            inp_splits_rank.tolist(),
        )
        # We still need to shuffle `expected`
        out_offsets = torch.cumsum(out_splits, dim=0)  # inclusive scan
        result_list = []
        for j in range(ne):
            for i in range(self.world_size):
                chunk_id = i * ne + j
                offset = out_offsets[chunk_id]
                chunk = expected[offset - out_splits[chunk_id] : offset]
                result_list.append(chunk)

        # Do a chunk-wise comparison
        for c, chunk in enumerate(result_list):
            start = received_out_offsets[c].item()
            split = received_out_splits[c].item()
            received_chunk = out[start : start + split]
            torch.testing.assert_close(received_chunk, chunk)


if __name__ == "__main__":
    run_tests()<|MERGE_RESOLUTION|>--- conflicted
+++ resolved
@@ -231,7 +231,6 @@
             self.rank
         )
         out = symm_mem.empty(max_out_numel, dtype=dtype, device=self.device).fill_(-1)
-<<<<<<< HEAD
         in_splits = symm_mem.empty(
             nsplits, dtype=torch.int64, device=self.device
         ).copy_(inp_splits)
@@ -239,12 +238,6 @@
         # Initiallizing all values to -1 to check if they are updated
         out_splits_offsets = symm_mem.empty(
             (2, nsplits), dtype=torch.int64, device=self.device
-=======
-        # 3 rows: input splits, output splits, output offsets
-        # Initializing all values to -1 to check if they are updated
-        in_out_splits = symm_mem.empty(
-            (3, nsplits), dtype=torch.int64, device=self.device
->>>>>>> 826f12b8
         ).fill_(-1)
 
         torch.ops.symm_mem.all_to_all_vdev_2d(
