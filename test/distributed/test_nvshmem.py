--- conflicted
+++ resolved
@@ -1079,7 +1079,121 @@
         dispatch_then_combine(self.device, align=8, group=subgroup)
 
 
-<<<<<<< HEAD
+@instantiate_parametrized_tests
+@requires_nvshmem()
+@requires_cuda_p2p_access()
+class NVSHMEMTileCommTest(MultiProcContinuousTest):
+    def _init_device(self) -> None:
+        # TODO: relieve this (seems to hang if without)
+        device_module.set_device(self.device)
+        # Set NVSHMEM as SymmMem backend
+        symm_mem.set_backend("NVSHMEM")
+
+    @property
+    def device(self) -> torch.device:
+        return torch.device(device_type, self.rank)
+
+    @skipIfRocm
+    @parametrize("tile_size", [32, 128, 512])
+    @parametrize("dtype", [torch.float, torch.half, torch.bfloat16])
+    def test_tile_reduce(self, tile_size: int, dtype: torch.dtype) -> None:
+        full_size = 1024
+        assert tile_size <= full_size
+
+        self._init_device()
+        group_name = dist.group.WORLD.group_name
+        symm_mem.enable_symm_mem_for_group(group_name)
+
+        full_inp = symm_mem.empty(
+            full_size, full_size, dtype=dtype, device=self.device
+        ).fill_(self.rank)
+        full_out = symm_mem.empty(
+            full_size, full_size, dtype=dtype, device=self.device
+        ).fill_(0)
+
+        slice_ut = slice(tile_size, 2 * tile_size)
+        inp_tile = full_inp[slice_ut, slice_ut]
+        out_tile = full_out[slice_ut, slice_ut]
+
+        # Reduce the tile
+        root = 0
+        torch.ops.symm_mem.tile_reduce(inp_tile, out_tile, root, group_name)
+
+        # Check data
+        expected = torch.zeros_like(full_out)
+        expected_tile = expected[slice_ut, slice_ut]
+        if self.rank == root:
+            expected_tile.fill_(self.world_size * (self.world_size - 1) / 2)
+
+        torch.testing.assert_close(full_out, expected)
+
+    @skipIfRocm
+    @parametrize("tile_size", [32, 128, 512])
+    @parametrize(
+        "root_ratio", [1, 2]
+    )  # 1: all ranks are roots, 2: half of ranks are roots
+    @parametrize("dtype", [torch.float, torch.half, torch.bfloat16])
+    def test_multi_root_tile_reduce(
+        self, tile_size: int, root_ratio: int, dtype: torch.dtype
+    ) -> None:
+        full_size = 2048
+        num_slices_col = 2  # number of tiles on column dimension
+        num_slices_row = (
+            self.world_size // num_slices_col
+        )  # number of tiles on row dimension
+        assert tile_size * num_slices_col <= full_size
+        assert tile_size * num_slices_row <= full_size
+
+        self._init_device()
+        group_name = dist.group.WORLD.group_name
+        symm_mem.enable_symm_mem_for_group(group_name)
+
+        full_inp = symm_mem.empty(
+            full_size, full_size, dtype=dtype, device=self.device
+        ).fill_(self.rank)
+        full_out = symm_mem.empty(
+            full_size, full_size, dtype=dtype, device=self.device
+        ).fill_(0)
+
+        # Get range of each slice in terms of element indices
+        slices_row = [
+            slice(s * tile_size, (s + 1) * tile_size) for s in range(num_slices_row)
+        ]
+        slices_col = [
+            slice(s * tile_size, (s + 1) * tile_size) for s in range(num_slices_col)
+        ]
+
+        # Active roots, can be a subset of all ranks
+        num_active_roots = self.world_size // root_ratio
+        active_roots = list(range(num_active_roots))
+
+        # Map rank to slice indices (e.g. rank 0 -> (0, 0), rank 1 -> (0, 1), rank 2 -> (1, 0), rank 3 -> (1, 1))
+        map_rank_to_slices = lambda r: (  # noqa: E731
+            slices_row[r // num_slices_col],
+            slices_col[r % num_slices_col],
+        )
+        # Populate input tiles
+        input_tiles_ij = [map_rank_to_slices(r) for r in active_roots]
+        input_tiles = [
+            full_inp[slice_i, slice_j] for (slice_i, slice_j) in input_tiles_ij
+        ]
+        # My output tile (i.e. the one that I will reduce)
+        out_tile_ij = map_rank_to_slices(self.rank)
+        out_tile = full_out[out_tile_ij[0], out_tile_ij[1]]
+
+        # Reduce the tiles
+        torch.ops.symm_mem.multi_root_tile_reduce(
+            input_tiles, out_tile, active_roots, group_name
+        )
+
+        # Check data
+        expected = torch.zeros_like(full_out)
+        expected_tile = expected[out_tile_ij[0], out_tile_ij[1]]
+        if self.rank in active_roots:
+            expected_tile.fill_(self.world_size * (self.world_size - 1) / 2)
+        torch.testing.assert_close(full_out, expected)
+
+
 class HierRouter(nn.Module):
     def __init__(self, hid_dim, n_experts, topk_experts, n_groups, topk_groups):
         super().__init__()
@@ -1117,19 +1231,12 @@
 @requires_nvshmem()
 @requires_cuda_p2p_access()
 class HierarchicalA2ATest(MultiProcContinuousTest):
-=======
-@instantiate_parametrized_tests
-@requires_nvshmem()
-@requires_cuda_p2p_access()
-class NVSHMEMTileCommTest(MultiProcContinuousTest):
->>>>>>> bfddfde5
     def _init_device(self) -> None:
         # TODO: relieve this (seems to hang if without)
         device_module.set_device(self.device)
         # Set NVSHMEM as SymmMem backend
         symm_mem.set_backend("NVSHMEM")
 
-<<<<<<< HEAD
     def init_mesh(self) -> None:
         # Arrange gpus into [nnodes, ranks_per_node] mesh
         ranks_per_node = device_module.device_count()
@@ -1147,13 +1254,10 @@
         symm_mem.enable_symm_mem_for_group(self.inter_group.group_name)
         symm_mem.enable_symm_mem_for_group(self.intra_group.group_name)
 
-=======
->>>>>>> bfddfde5
     @property
     def device(self) -> torch.device:
         return torch.device(device_type, self.rank)
 
-<<<<<<< HEAD
     def test_rail_dispatch(self) -> None:
         """
         Test rail-wise dispatch, this is a 1D all-to-all-v over "network"
@@ -1451,107 +1555,6 @@
                 )
 
         verify()
-=======
-    @skipIfRocm
-    @parametrize("tile_size", [32, 128, 512])
-    @parametrize("dtype", [torch.float, torch.half, torch.bfloat16])
-    def test_tile_reduce(self, tile_size: int, dtype: torch.dtype) -> None:
-        full_size = 1024
-        assert tile_size <= full_size
-
-        self._init_device()
-        group_name = dist.group.WORLD.group_name
-        symm_mem.enable_symm_mem_for_group(group_name)
-
-        full_inp = symm_mem.empty(
-            full_size, full_size, dtype=dtype, device=self.device
-        ).fill_(self.rank)
-        full_out = symm_mem.empty(
-            full_size, full_size, dtype=dtype, device=self.device
-        ).fill_(0)
-
-        slice_ut = slice(tile_size, 2 * tile_size)
-        inp_tile = full_inp[slice_ut, slice_ut]
-        out_tile = full_out[slice_ut, slice_ut]
-
-        # Reduce the tile
-        root = 0
-        torch.ops.symm_mem.tile_reduce(inp_tile, out_tile, root, group_name)
-
-        # Check data
-        expected = torch.zeros_like(full_out)
-        expected_tile = expected[slice_ut, slice_ut]
-        if self.rank == root:
-            expected_tile.fill_(self.world_size * (self.world_size - 1) / 2)
-
-        torch.testing.assert_close(full_out, expected)
-
-    @skipIfRocm
-    @parametrize("tile_size", [32, 128, 512])
-    @parametrize(
-        "root_ratio", [1, 2]
-    )  # 1: all ranks are roots, 2: half of ranks are roots
-    @parametrize("dtype", [torch.float, torch.half, torch.bfloat16])
-    def test_multi_root_tile_reduce(
-        self, tile_size: int, root_ratio: int, dtype: torch.dtype
-    ) -> None:
-        full_size = 2048
-        num_slices_col = 2  # number of tiles on column dimension
-        num_slices_row = (
-            self.world_size // num_slices_col
-        )  # number of tiles on row dimension
-        assert tile_size * num_slices_col <= full_size
-        assert tile_size * num_slices_row <= full_size
-
-        self._init_device()
-        group_name = dist.group.WORLD.group_name
-        symm_mem.enable_symm_mem_for_group(group_name)
-
-        full_inp = symm_mem.empty(
-            full_size, full_size, dtype=dtype, device=self.device
-        ).fill_(self.rank)
-        full_out = symm_mem.empty(
-            full_size, full_size, dtype=dtype, device=self.device
-        ).fill_(0)
-
-        # Get range of each slice in terms of element indices
-        slices_row = [
-            slice(s * tile_size, (s + 1) * tile_size) for s in range(num_slices_row)
-        ]
-        slices_col = [
-            slice(s * tile_size, (s + 1) * tile_size) for s in range(num_slices_col)
-        ]
-
-        # Active roots, can be a subset of all ranks
-        num_active_roots = self.world_size // root_ratio
-        active_roots = list(range(num_active_roots))
-
-        # Map rank to slice indices (e.g. rank 0 -> (0, 0), rank 1 -> (0, 1), rank 2 -> (1, 0), rank 3 -> (1, 1))
-        map_rank_to_slices = lambda r: (  # noqa: E731
-            slices_row[r // num_slices_col],
-            slices_col[r % num_slices_col],
-        )
-        # Populate input tiles
-        input_tiles_ij = [map_rank_to_slices(r) for r in active_roots]
-        input_tiles = [
-            full_inp[slice_i, slice_j] for (slice_i, slice_j) in input_tiles_ij
-        ]
-        # My output tile (i.e. the one that I will reduce)
-        out_tile_ij = map_rank_to_slices(self.rank)
-        out_tile = full_out[out_tile_ij[0], out_tile_ij[1]]
-
-        # Reduce the tiles
-        torch.ops.symm_mem.multi_root_tile_reduce(
-            input_tiles, out_tile, active_roots, group_name
-        )
-
-        # Check data
-        expected = torch.zeros_like(full_out)
-        expected_tile = expected[out_tile_ij[0], out_tile_ij[1]]
-        if self.rank in active_roots:
-            expected_tile.fill_(self.world_size * (self.world_size - 1) / 2)
-        torch.testing.assert_close(full_out, expected)
->>>>>>> bfddfde5
 
 
 if __name__ == "__main__":
