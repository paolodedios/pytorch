--- conflicted
+++ resolved
@@ -577,7 +577,98 @@
             graph_str
         )
 
-<<<<<<< HEAD
+    def test_can_bucket_with_multiple_hiding_nodes(self):
+        """
+        Test that collectives with multiple hiding nodes CAN bucket.
+
+        Graph structure:
+        ag1_start -> ag2_start -> mm1 -> mm2 -> mm3 -> ag1_wait -> ag2_wait
+
+        Where:
+        - ag1 is hidden by mm1 and mm2
+        - ag2 is hidden by mm2 and mm3
+        - Both collectives share mm2 as a hiding node
+        """
+
+        def func(a, b):
+            group_name = "0"
+            group_size = 1
+
+            # Start both collectives
+            ag1 = torch.ops._c10d_functional.all_gather_into_tensor(
+                a, group_size, group_name
+            )
+            ag2 = torch.ops._c10d_functional.all_gather_into_tensor(
+                b, group_size, group_name
+            )
+
+            # Three compute operations that hide the collectives
+            mm1 = torch.mm(a, a)
+            mm2 = torch.mm(b, b)
+            mm3 = torch.mm(a + b, a + b)
+
+            # Wait for both
+            ag1_out = torch.ops._c10d_functional.wait_tensor(ag1)
+            ag2_out = torch.ops._c10d_functional.wait_tensor(ag2)
+
+            return ag1_out.sum() + ag2_out.sum() + mm1.sum() + mm2.sum() + mm3.sum()
+
+        # Use fake mode to trace without executing
+        with FakeTensorMode():
+            a = torch.ones(4, 4, device=self.device)
+            b = torch.ones(4, 4, device=self.device) * 2
+
+            # Trace with make_fx
+            traced = make_fx(func)(a, b)
+
+        # Find nodes using find_nodes
+        ag1, ag2 = traced.graph.find_nodes(
+            op="call_function",
+            target=torch.ops._c10d_functional.all_gather_into_tensor.default,
+        )
+        mm1, mm2, mm3 = traced.graph.find_nodes(
+            op="call_function", target=torch.ops.aten.mm.default
+        )
+
+        # Manually annotate hiding relationships with multiple hiding nodes
+        hiding_annotations = {
+            ag1: [mm1, mm2],  # ag1 is hidden by mm1 and mm2
+            ag2: [mm2, mm3],  # ag2 is hidden by mm2 and mm3
+        }
+
+        # Build collective info and ancestors
+        collective_info = build_collective_info(traced.graph, hiding_annotations)
+        node_ancestors = compute_ancestors(traced.graph)
+        scheduled = OrderedSet(traced.graph.nodes)
+
+        # Verify hiding_nodes are correctly set
+        self.assertEqual(len(collective_info[ag1].hiding_nodes), 2)
+        self.assertIn(mm1, collective_info[ag1].hiding_nodes)
+        self.assertIn(mm2, collective_info[ag1].hiding_nodes)
+        self.assertEqual(len(collective_info[ag2].hiding_nodes), 2)
+        self.assertIn(mm2, collective_info[ag2].hiding_nodes)
+        self.assertIn(mm3, collective_info[ag2].hiding_nodes)
+
+        # Run bucketing
+        from torch._inductor.fx_passes.overlap_preserving_bucketer import (
+            OverlapPreservingBucketer,
+        )
+
+        bucketer = OverlapPreservingBucketer(
+            traced.graph,
+            collective_info,
+            node_ancestors,
+            scheduled,
+        )
+        bucketer.bucket_collectives()
+
+        FileCheck().check_count(
+            "all_gather_into_tensor_out", 1, exactly=False
+        ).check_count("torch.ops.aten.mm.default", 3, exactly=True).run(
+            str(traced.graph)
+        )
+
+
     def test_split_mm(self):
         def func(a, b):
             a = a * 2
@@ -596,9 +687,9 @@
 
         gm = make_fx(func, tracing_mode="fake")(*inps)
 
-        from torch._inductor.fx_passes.decompose_mm import split_mms
-
-        split_mms(gm, 16, 4)
+        from torch._inductor.fx_passes.decompose_mm import split_mm
+
+        split_mm(gm, 4, [4])
         graph_str = str(gm.graph)
         FileCheck().check_count(
             "torch.ops.aten.mm",
@@ -620,9 +711,9 @@
         inps = _inps()
 
         gm = make_fx(func, tracing_mode="fake")(*inps)
-        from torch._inductor.fx_passes.decompose_mm import split_mms
-
-        split_mms(gm, 16, 4)
+        from torch._inductor.fx_passes.decompose_mm import split_mm
+
+        split_mm(gm, 16, [4])
         graph_str = str(gm.graph)
         FileCheck().check_count(
             "torch.ops.aten.mm",
@@ -630,7 +721,7 @@
             exactly=True,
         ).run(graph_str)
 
-    def test_mm_pw_rs(self):
+    def test_split_mm_pw_rs(self):
         # permute_89: "bf16[16032, 16384][1, 16032]cuda:0"
         # cat_33: "bf16[16384, 8192][8192, 1]cuda:0"
         # mm_57: "bf16[16032, 8192][8192, 1]cuda:0" = torch.ops.aten.mm.default(permute_89, cat_33);  permute_89 = cat_33 = None
@@ -666,7 +757,7 @@
         from torch._inductor.fx_passes.decompose_mm import split_mm_rs
 
         num_chunks = 2
-        split_mm_rs(gm, 1, num_chunks)
+        split_mm_rs(gm, 1, [num_chunks])
         graph_str = str(gm.graph)
         FileCheck().check_count(
             "torch.ops.aten.mm",
@@ -684,7 +775,7 @@
             exactly=True,
         ).run(graph_str)
 
-    def test_mm_split_cat_rs(self):
+    def test_split_mm_cat_rs(self):
         # add_29: "bf16[2, 8192, 1024][8388608, 1024, 1]cuda:0"
         # permute_87: "bf16[3584, 8192][1, 3584]cuda:0"
         # view_198: "bf16[16384, 3584][3584, 1]cuda:0"
@@ -754,7 +845,7 @@
         from torch._inductor.fx_passes.decompose_mm import split_mm_rs
 
         num_chunks = 2
-        split_mm_rs(gm, 16384, num_chunks)
+        split_mm_rs(gm, 8192, [num_chunks])
         graph_str = str(gm.graph)
         FileCheck().check_count(
             "torch.ops.aten.mm",
@@ -767,98 +858,6 @@
             num_chunks,
             exactly=True,
         ).run(graph_str)
-=======
-    def test_can_bucket_with_multiple_hiding_nodes(self):
-        """
-        Test that collectives with multiple hiding nodes CAN bucket.
-
-        Graph structure:
-        ag1_start -> ag2_start -> mm1 -> mm2 -> mm3 -> ag1_wait -> ag2_wait
-
-        Where:
-        - ag1 is hidden by mm1 and mm2
-        - ag2 is hidden by mm2 and mm3
-        - Both collectives share mm2 as a hiding node
-        """
-
-        def func(a, b):
-            group_name = "0"
-            group_size = 1
-
-            # Start both collectives
-            ag1 = torch.ops._c10d_functional.all_gather_into_tensor(
-                a, group_size, group_name
-            )
-            ag2 = torch.ops._c10d_functional.all_gather_into_tensor(
-                b, group_size, group_name
-            )
-
-            # Three compute operations that hide the collectives
-            mm1 = torch.mm(a, a)
-            mm2 = torch.mm(b, b)
-            mm3 = torch.mm(a + b, a + b)
-
-            # Wait for both
-            ag1_out = torch.ops._c10d_functional.wait_tensor(ag1)
-            ag2_out = torch.ops._c10d_functional.wait_tensor(ag2)
-
-            return ag1_out.sum() + ag2_out.sum() + mm1.sum() + mm2.sum() + mm3.sum()
-
-        # Use fake mode to trace without executing
-        with FakeTensorMode():
-            a = torch.ones(4, 4, device=self.device)
-            b = torch.ones(4, 4, device=self.device) * 2
-
-            # Trace with make_fx
-            traced = make_fx(func)(a, b)
-
-        # Find nodes using find_nodes
-        ag1, ag2 = traced.graph.find_nodes(
-            op="call_function",
-            target=torch.ops._c10d_functional.all_gather_into_tensor.default,
-        )
-        mm1, mm2, mm3 = traced.graph.find_nodes(
-            op="call_function", target=torch.ops.aten.mm.default
-        )
-
-        # Manually annotate hiding relationships with multiple hiding nodes
-        hiding_annotations = {
-            ag1: [mm1, mm2],  # ag1 is hidden by mm1 and mm2
-            ag2: [mm2, mm3],  # ag2 is hidden by mm2 and mm3
-        }
-
-        # Build collective info and ancestors
-        collective_info = build_collective_info(traced.graph, hiding_annotations)
-        node_ancestors = compute_ancestors(traced.graph)
-        scheduled = OrderedSet(traced.graph.nodes)
-
-        # Verify hiding_nodes are correctly set
-        self.assertEqual(len(collective_info[ag1].hiding_nodes), 2)
-        self.assertIn(mm1, collective_info[ag1].hiding_nodes)
-        self.assertIn(mm2, collective_info[ag1].hiding_nodes)
-        self.assertEqual(len(collective_info[ag2].hiding_nodes), 2)
-        self.assertIn(mm2, collective_info[ag2].hiding_nodes)
-        self.assertIn(mm3, collective_info[ag2].hiding_nodes)
-
-        # Run bucketing
-        from torch._inductor.fx_passes.overlap_preserving_bucketer import (
-            OverlapPreservingBucketer,
-        )
-
-        bucketer = OverlapPreservingBucketer(
-            traced.graph,
-            collective_info,
-            node_ancestors,
-            scheduled,
-        )
-        bucketer.bucket_collectives()
-
-        FileCheck().check_count(
-            "all_gather_into_tensor_out", 1, exactly=False
-        ).check_count("torch.ops.aten.mm.default", 3, exactly=True).run(
-            str(traced.graph)
-        )
->>>>>>> 96486a35
 
 
 if __name__ == "__main__":
