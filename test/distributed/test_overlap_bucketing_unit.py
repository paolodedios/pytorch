# Owner(s): ["module: inductor"]
import unittest
from unittest.mock import patch

import torch
import torch._dynamo
import torch._dynamo.logging
import torch._dynamo.test_case
import torch.distributed as dist
import torch.fx as fx

# for some reason importing functional collectives after dynamo breaks collectives handling!
from torch._C import FileCheck
<<<<<<< HEAD
from torch._dynamo.utils import same
from torch._inductor.fx_passes.decompose_mm import (
    _trace_fn_mm_rs_scatter,
    _trace_fn_mm_rs_scatter_view3d,
    _ViewOp,
)
=======
from torch._dynamo.utils import counters
>>>>>>> 5778f6ff
from torch._inductor.test_case import TestCase as InductorTestCase
from torch._subclasses.fake_tensor import FakeTensorMode
from torch.fx.experimental.proxy_tensor import make_fx
from torch.testing._internal.common_distributed import requires_accelerator_dist_backend
from torch.testing._internal.common_utils import (
    instantiate_parametrized_tests,
    parametrize,
    run_tests,
)
from torch.testing._internal.inductor_utils import HAS_GPU
from torch.utils._ordered_set import OrderedSet
from torch.utils._python_dispatch import TorchDispatchMode


# flake8: noqa: B950
# Owner(s): ["module: inductor"]


aten = torch.ops.aten

from torch.testing._internal.common_fsdp import get_devtype


device_type = str(get_devtype())


import torch
import torch._dynamo
import torch._dynamo.logging
import torch._dynamo.test_case


class _TestReduceScatterMode(TorchDispatchMode):
    def __init__(self, group_size: int):
        self.group_size = group_size

    def __torch_dispatch__(self, func, types, args=(), kwargs=None):
        kwargs = kwargs or {}
        if func in (
            torch.ops._c10d_functional.reduce_scatter_tensor.default,
            torch.ops._c10d_functional.reduce_scatter_tensor,
        ):
            # args[0] is the input tensor
            input_tensor = args[0]
            # Simulate reduce_scatter by taking first chunk (rank 0's portion)
            scatter_dim = 0  # reduce_scatter on dim 0
            chunk_size = input_tensor.shape[scatter_dim] // self.group_size
            output = input_tensor.narrow(scatter_dim, 0, chunk_size).clone()
            return output
        # Check for wait_tensor (used after async collectives)
        if func in (
            torch.ops._c10d_functional.wait_tensor.default,
            torch.ops._c10d_functional.wait_tensor,
        ):
            # Just return the input tensor as-is
            return args[0]

        return func(*args, **kwargs)


# for some reason importing functional collectives after dynamo breaks collectives handling!


@requires_accelerator_dist_backend(["nccl", "xccl"])
def build_collective_info(graph, hiding_annotations):
    """
    Build CollectiveInfo dict from manual hiding annotations.

    hiding_annotations: dict mapping collective_start -> hiding_compute_node(s)
                        Can be a single node or a list/OrderedSet of nodes
    """
    from torch._inductor.fx_passes.overlap_scheduling import CollectiveInfo

    collective_info = {}

    # Find all collective starts and their corresponding waits
    start_to_wait = {}
    for node in graph.nodes:
        if node.op == "call_function" and "wait_tensor" in str(node.target):
            wait_input = node.args[0]
            if isinstance(wait_input, fx.Node):
                start_to_wait[wait_input] = node

    # Build CollectiveInfo for each collective
    for start_node, wait_node in start_to_wait.items():
        hiding_annotation = hiding_annotations.get(start_node)

        # Convert to OrderedSet
        hiding_nodes = OrderedSet()
        if hiding_annotation is not None:
            if isinstance(hiding_annotation, list | OrderedSet):
                hiding_nodes = OrderedSet(hiding_annotation)
            else:
                hiding_nodes = OrderedSet([hiding_annotation])

        # Estimate size and time
        size_bytes = 16 * 4  # 4x4 tensor of floats
        estimated_time_ms = 1.0  # Dummy time
        exposed_time_ms = 0.0 if hiding_nodes else 1.0  # Hidden if has hiding_nodes

        collective_info[start_node] = CollectiveInfo(
            start_node=start_node,
            wait_node=wait_node,
            size_bytes=size_bytes,
            estimated_time_ms=estimated_time_ms,
            exposed_time_ms=exposed_time_ms,
            hiding_nodes=hiding_nodes,
        )

    return collective_info


@requires_accelerator_dist_backend()
@unittest.skipIf(not HAS_GPU, "Inductor+gpu needs triton and recent GPU arch")
@instantiate_parametrized_tests
class TestOverlapPreservingBucketing(InductorTestCase):
    """
    Unit tests for overlap-preserving bucketing pass.
    """

    @classmethod
    def setUpClass(cls):
        super().setUpClass()
        from torch.testing._internal.distributed.fake_pg import FakeStore

        store = FakeStore()
        dist.init_process_group(backend="fake", rank=0, world_size=2, store=store)
        cls.device = "cuda"

    @classmethod
    def tearDownClass(cls):
        super().tearDownClass()
        dist.destroy_process_group()

    def test_can_bucket_independent_collectives(self):
        """
        Test that independent collectives with separate hiding nodes CAN bucket.

        Graph structure:
        ag1_start -> ag2_start -> mm1 (hides ag1) -> mm2 (hides ag2) -> ag1_wait -> ag2_wait
        """

        def func(a, b):
            group_name = "0"
            group_size = 1

            # Start both collectives
            ag1 = torch.ops._c10d_functional.all_gather_into_tensor(
                a, group_size, group_name
            )
            ag2 = torch.ops._c10d_functional.all_gather_into_tensor(
                b, group_size, group_name
            )

            # Independent compute that can hide both
            mm1 = torch.mm(a, a)
            mm2 = torch.mm(b, b)

            # Wait for both
            ag1_out = torch.ops._c10d_functional.wait_tensor(ag1)
            ag2_out = torch.ops._c10d_functional.wait_tensor(ag2)

            return ag1_out.sum() + ag2_out.sum() + mm1.sum() + mm2.sum()

        # Use fake mode to trace without executing
        with FakeTensorMode():
            a = torch.ones(4, 4, device=self.device)
            b = torch.ones(4, 4, device=self.device) * 2

            # Trace with make_fx
            traced = make_fx(func)(a, b)

        # Find nodes using find_nodes
        ag1, ag2 = traced.graph.find_nodes(
            op="call_function",
            target=torch.ops._c10d_functional.all_gather_into_tensor.default,
        )
        mm1, mm2 = traced.graph.find_nodes(
            op="call_function", target=torch.ops.aten.mm.default
        )

        # Manually annotate hiding relationships
        hiding_annotations = {
            ag1: mm1,  # mm1 hides ag1
            ag2: mm2,  # mm2 hides ag2
        }

        # Build collective info and scheduled
        collective_info = build_collective_info(traced.graph, hiding_annotations)
        scheduled = OrderedSet(traced.graph.nodes)

        # Run bucketing
        from torch._inductor.fx_passes.overlap_preserving_bucketer import (
            OverlapPreservingBucketer,
        )

        bucketer = OverlapPreservingBucketer(
            traced.graph,
            collective_info,
            scheduled,
        )
        bucketer.bucket_collectives()

        # Verify: should have 1 bucketed collective (all_gather_into_tensor_out)
        graph_str = str(traced.graph)
        FileCheck().check_count("all_gather_into_tensor_out", 1, exactly=False).run(
            graph_str
        )

    def test_cant_bucket_nested_hiding_intervals(self):
        """
        Test that nested hiding intervals prevent bucketing.

        Graph structure:
        ag1_start -> ag2_start -> mm2 (hides ag2) -> ag2_wait -> mm1 (hides ag1) -> ag1_wait

        ag2's hiding interval is nested inside ag1's hiding interval.
        """

        def func(a, b):
            group_name = "0"
            group_size = 1

            # ag1 starts first
            ag1 = torch.ops._c10d_functional.all_gather_into_tensor(
                a, group_size, group_name
            )

            # ag2 starts (inside ag1's interval)
            ag2 = torch.ops._c10d_functional.all_gather_into_tensor(
                b, group_size, group_name
            )

            # mm2 hides ag2
            mm2 = torch.mm(b[:2, :2], b[:2, :2])

            # ag2 waits (still inside ag1's interval)
            ag2_out = torch.ops._c10d_functional.wait_tensor(ag2)

            # mm1 uses ag2's result and hides ag1
            mm1 = torch.mm(a + ag2_out[:4, :4], a)

            # ag1 waits last
            ag1_out = torch.ops._c10d_functional.wait_tensor(ag1)

            return ag1_out.sum() + ag2_out.sum() + mm1.sum() + mm2.sum()

        # Use fake mode to trace without executing
        with FakeTensorMode():
            a = torch.ones(4, 4, device=self.device)
            b = torch.ones(4, 4, device=self.device) * 2

            # Trace with make_fx
            traced = make_fx(func)(a, b)

        # Find nodes using find_nodes
        ag1, ag2 = traced.graph.find_nodes(
            op="call_function",
            target=torch.ops._c10d_functional.all_gather_into_tensor.default,
        )
        mm_nodes = traced.graph.find_nodes(
            op="call_function", target=torch.ops.aten.mm.default
        )
        # mm2 is the first mm, mm1 is the second (based on graph order)
        mm2 = mm_nodes[0]
        mm1 = mm_nodes[1]

        # Manually annotate hiding relationships
        hiding_annotations = {
            ag1: mm1,  # mm1 hides ag1
            ag2: mm2,  # mm2 hides ag2
        }

        # Build collective info and scheduled
        collective_info = build_collective_info(traced.graph, hiding_annotations)
        scheduled = OrderedSet(traced.graph.nodes)

        # Run bucketing
        from torch._inductor.fx_passes.overlap_preserving_bucketer import (
            OverlapPreservingBucketer,
        )

        bucketer = OverlapPreservingBucketer(
            traced.graph,
            collective_info,
            scheduled,
        )
        bucketer.bucket_collectives()

        # Verify: nested hiding intervals should prevent bucketing
        # Should have 2 separate all_gathers, not 1 bucketed one
        graph_str = str(traced.graph)
        FileCheck().check_count("all_gather_into_tensor", 2, exactly=False).run(
            graph_str
        )

    @parametrize("final_mm_hidden", (True, False))
    def test_cant_bucket_ag_with_rs_hiding_interval_between(self, final_mm_hidden):
        """
        Test that all_gathers can't bucket when a reduce_scatter's hiding interval is between them.

        Graph structure:
        ag1_start -> mm1 (hides ag1) -> ag1_wait ->
        rs_start -> mm2 (hides rs) -> rs_wait ->

        if final_mm_hidden:
            ag2_start -> mm3 (hides ag2) -> ag2_wait

        if final_mm_hidden:
            Bucketing ag1 and ag2 would require moving one of them, which would break hiding relationships:
            - Moving ag2 earlier would break ag2's hiding by mm3
            - Moving ag1 later would break ag1's hiding by mm1
            - The rs hiding interval creates an obstacle between them

        otherwise, we can bucket
        """

        def func(a, b, c):
            group_name = dist.distributed_c10d._get_default_group().group_name
            group_size = 1

            # First all_gather
            ag1 = torch.ops._c10d_functional.all_gather_into_tensor(
                a, group_size, group_name
            )
            mm1 = torch.mm(a, a)  # hides ag1
            ag1_out = torch.ops._c10d_functional.wait_tensor(ag1)

            # Reduce scatter in between
            rs = torch.ops._c10d_functional.reduce_scatter_tensor(
                b, "sum", group_size, group_name
            )
            mm2 = torch.mm(b[:4, :4], b[:4, :4])  # hides rs
            rs_out = torch.ops._c10d_functional.wait_tensor(rs)

            # Second all_gather
            ag2 = torch.ops._c10d_functional.all_gather_into_tensor(
                c, group_size, group_name
            )
            mm3 = torch.mm(c, c)  # hides ag2
            ag2_out = torch.ops._c10d_functional.wait_tensor(ag2)

            return ag1_out.sum() + rs_out.sum() + ag2_out.sum(), mm1, mm2, mm3

        # Use fake mode to trace without executing
        with FakeTensorMode():
            a = torch.ones(4, 4, device=self.device)
            b = torch.ones(8, 4, device=self.device)
            c = torch.ones(4, 4, device=self.device)

            # Trace with make_fx
            traced = make_fx(func)(a, b, c)

        ag1, ag2 = traced.graph.find_nodes(
            op="call_function",
            target=torch.ops._c10d_functional.all_gather_into_tensor.default,
        )
        (rs,) = traced.graph.find_nodes(
            op="call_function",
            target=torch.ops._c10d_functional.reduce_scatter_tensor.default,
        )
        mm1, mm2, mm3 = traced.graph.find_nodes(
            op="call_function", target=torch.ops.aten.mm.default
        )

        # Manually annotate hiding relationships
        hiding_annotations = {
            ag1: mm1,  # mm1 hides ag1
            # rs: mm2,   # mm2 hides rs
            ag2: mm3,
        }
        if final_mm_hidden:
            hiding_annotations[rs] = mm2

        # Build collective info and scheduled
        collective_info = build_collective_info(traced.graph, hiding_annotations)
        scheduled = OrderedSet(traced.graph.nodes)

        # Run bucketing logic to find buckets (without applying them, which would require process groups)
        from torch._inductor.fx_passes.overlap_preserving_bucketer import (
            OverlapPreservingBucketer,
        )

        bucketer = OverlapPreservingBucketer(
            traced.graph,
            collective_info,
            scheduled,
        )

        bucketer.bucket_collectives()

        graph_str = str(traced.graph)

        # check order of mms preserved
        FileCheck().check("%mm").check("%mm_1").check("%mm_2").run(graph_str)

        if final_mm_hidden:
            # Should NOT bucket - 2 separate all_gathers
            # Count all_gather node names (works even when wrapped in control_deps)
            FileCheck().check_count("%all_gather_into_tensor", 2, exactly=False).run(
                graph_str
            )
        else:
            # Should bucket - 1 bucketed all_gather (all_gather_into_tensor_out)
            FileCheck().check_count(
                "%all_gather_into_tensor_out", 1, exactly=False
            ).run(graph_str)

    def test_can_bucket_all_reduce(self):
        """
        Test that all_reduce operations CAN bucket together.

        Graph structure:
        ar1_start -> ar2_start -> mm1 (hides ar1) -> mm2 (hides ar2) -> ar1_wait -> ar2_wait
        """

        def func(a, b):
            group_name = "0"

            # Start both all_reduce operations
            ar1 = torch.ops._c10d_functional.all_reduce(a, "sum", group_name)
            ar2 = torch.ops._c10d_functional.all_reduce(b, "sum", group_name)

            # Independent compute that can hide both
            mm1 = torch.mm(a, a)
            mm2 = torch.mm(b, b)

            # Wait for both
            ar1_out = torch.ops._c10d_functional.wait_tensor(ar1)
            ar2_out = torch.ops._c10d_functional.wait_tensor(ar2)

            return ar1_out.sum() + ar2_out.sum() + mm1.sum() + mm2.sum()

        # Use fake mode to trace without executing
        with FakeTensorMode():
            a = torch.ones(4, 4, device=self.device)
            b = torch.ones(4, 4, device=self.device) * 2

            # Trace with make_fx
            traced = make_fx(func)(a, b)

        # Find nodes
        ar1, ar2 = traced.graph.find_nodes(
            op="call_function",
            target=torch.ops._c10d_functional.all_reduce.default,
        )
        mm1, mm2 = traced.graph.find_nodes(
            op="call_function", target=torch.ops.aten.mm.default
        )

        # For all_reduce, start_node == wait_node (no separate wait)
        hiding_annotations = {
            ar1: mm1,
            ar2: mm2,
        }

        # Build collective info
        collective_info = build_collective_info(traced.graph, hiding_annotations)
        scheduled = OrderedSet(traced.graph.nodes)

        # Run bucketing
        from torch._inductor.fx_passes.overlap_preserving_bucketer import (
            OverlapPreservingBucketer,
        )

        bucketer = OverlapPreservingBucketer(
            traced.graph,
            collective_info,
            scheduled,
        )
        bucketer.bucket_collectives()

        # Verify: should have 1 bucketed all_reduce
        # After bucketing, there should be only one all_reduce node (the bucketed one)
        graph_str = str(traced.graph)
        FileCheck().check_count("%all_reduce", 1, exactly=True).check_count(
            "%mm", 2
        ).run(graph_str)

    def test_can_bucket_multidtype_collectives(self):
        """
        Test that all_gathers with different dtypes CAN bucket together.

        Graph structure:
        ag1_float32 -> mm1 (hides ag1) -> ag1_wait
        ag2_bfloat16 -> mm2 (hides ag2) -> ag2_wait
        """

        def func(a, b):
            group_name = "0"
            group_size = 1

            # Start both collectives with different dtypes
            ag1 = torch.ops._c10d_functional.all_gather_into_tensor(
                a,
                group_size,
                group_name,  # float32
            )
            ag2 = torch.ops._c10d_functional.all_gather_into_tensor(
                b,
                group_size,
                group_name,  # bfloat16
            )

            # Independent compute that can hide both
            mm1 = torch.mm(a, a)
            mm2 = torch.mm(b.float(), b.float())

            # Wait for both
            ag1_out = torch.ops._c10d_functional.wait_tensor(ag1)
            ag2_out = torch.ops._c10d_functional.wait_tensor(ag2)

            return ag1_out.sum() + ag2_out.sum() + mm1.sum() + mm2.sum()

        # Use fake mode to trace without executing
        with FakeTensorMode():
            a = torch.ones(4, 4, device=self.device, dtype=torch.float32)
            b = torch.ones(4, 4, device=self.device, dtype=torch.bfloat16)

            # Trace with make_fx
            traced = make_fx(func)(a, b)

        # Find nodes using find_nodes
        ag1, ag2 = traced.graph.find_nodes(
            op="call_function",
            target=torch.ops._c10d_functional.all_gather_into_tensor.default,
        )
        mm_nodes = traced.graph.find_nodes(
            op="call_function", target=torch.ops.aten.mm.default
        )
        mm1 = mm_nodes[0]
        mm2 = mm_nodes[1]

        # Manually annotate hiding relationships
        hiding_annotations = {
            ag1: mm1,  # mm1 hides ag1
            ag2: mm2,  # mm2 hides ag2
        }

        # Build collective info and scheduled
        collective_info = build_collective_info(traced.graph, hiding_annotations)
        scheduled = OrderedSet(traced.graph.nodes)

        # Run bucketing with multidtype mode
        from torch._inductor.fx_passes.overlap_preserving_bucketer import (
            OverlapPreservingBucketer,
        )

        bucketer = OverlapPreservingBucketer(
            traced.graph,
            collective_info,
            scheduled,
            bucket_mode="custom_ops_multidtype",
        )
        bucketer.bucket_collectives()

        # Verify: should have 1 bucketed collective (all_gather_into_tensor_out)
        # even though dtypes are different
        graph_str = str(traced.graph)
        FileCheck().check_count("all_gather_into_tensor_out", 1, exactly=False).run(
            graph_str
        )

    def test_can_bucket_with_multiple_hiding_nodes(self):
        """
        Test that collectives with multiple hiding nodes CAN bucket.

        Graph structure:
        ag1_start -> ag2_start -> mm1 -> mm2 -> mm3 -> ag1_wait -> ag2_wait

        Where:
        - ag1 is hidden by mm1 and mm2
        - ag2 is hidden by mm2 and mm3
        - Both collectives share mm2 as a hiding node
        """

        def func(a, b):
            group_name = "0"
            group_size = 1

            # Start both collectives
            ag1 = torch.ops._c10d_functional.all_gather_into_tensor(
                a, group_size, group_name
            )
            ag2 = torch.ops._c10d_functional.all_gather_into_tensor(
                b, group_size, group_name
            )

            # Three compute operations that hide the collectives
            mm1 = torch.mm(a, a)
            mm2 = torch.mm(b, b)
            mm3 = torch.mm(a + b, a + b)

            # Wait for both
            ag1_out = torch.ops._c10d_functional.wait_tensor(ag1)
            ag2_out = torch.ops._c10d_functional.wait_tensor(ag2)

            return ag1_out.sum() + ag2_out.sum() + mm1.sum() + mm2.sum() + mm3.sum()

        # Use fake mode to trace without executing
        with FakeTensorMode():
            a = torch.ones(4, 4, device=self.device)
            b = torch.ones(4, 4, device=self.device) * 2

            # Trace with make_fx
            traced = make_fx(func)(a, b)

        # Find nodes using find_nodes
        ag1, ag2 = traced.graph.find_nodes(
            op="call_function",
            target=torch.ops._c10d_functional.all_gather_into_tensor.default,
        )
        mm1, mm2, mm3 = traced.graph.find_nodes(
            op="call_function", target=torch.ops.aten.mm.default
        )

        # Manually annotate hiding relationships with multiple hiding nodes
        hiding_annotations = {
            ag1: [mm1, mm2],  # ag1 is hidden by mm1 and mm2
            ag2: [mm2, mm3],  # ag2 is hidden by mm2 and mm3
        }

        # Build collective info and scheduled
        collective_info = build_collective_info(traced.graph, hiding_annotations)
        scheduled = OrderedSet(traced.graph.nodes)

        # Verify hiding_nodes are correctly set
        self.assertEqual(len(collective_info[ag1].hiding_nodes), 2)
        self.assertIn(mm1, collective_info[ag1].hiding_nodes)
        self.assertIn(mm2, collective_info[ag1].hiding_nodes)
        self.assertEqual(len(collective_info[ag2].hiding_nodes), 2)
        self.assertIn(mm2, collective_info[ag2].hiding_nodes)
        self.assertIn(mm3, collective_info[ag2].hiding_nodes)

        # Run bucketing
        from torch._inductor.fx_passes.overlap_preserving_bucketer import (
            OverlapPreservingBucketer,
        )

        bucketer = OverlapPreservingBucketer(
            traced.graph,
            collective_info,
            scheduled,
        )
        bucketer.bucket_collectives()

        FileCheck().check_count(
            "all_gather_into_tensor_out", 1, exactly=False
        ).check_count("torch.ops.aten.mm.default", 3, exactly=True).run(
            str(traced.graph)
        )

    def test_can_bucket_with_convert_dtype_as_hiding_nodes(self):
        """
        Test that all_gathers can bucket when convert_element_type ops ARE the hiding nodes.

        Graph structure:
        ag1_start -> convert1 (hides ag1) -> ag1_wait -> ag2_start -> convert2 (hides ag2) -> ag2_wait

        The convert_element_type ops ARE hiding nodes - no matmuls.
        This tests that dependencies are transferred correctly when convert nodes are erased.
        """

        def func(a, b, c):
            group_name = "0"
            group_size = 1

            ag1 = torch.ops._c10d_functional.all_gather_into_tensor(
                a, group_size, group_name
            )
            b = torch.ops.prims.convert_element_type.default(b, torch.float16)
            ag1_out = torch.ops._c10d_functional.wait_tensor(ag1)

            ag2 = torch.ops._c10d_functional.all_gather_into_tensor(
                b, group_size, group_name
            )
            ag3 = torch.ops._c10d_functional.all_gather_into_tensor(
                c, group_size, group_name
            )

            mm = ag1_out @ ag1_out

            ag2_out = torch.ops._c10d_functional.wait_tensor(ag2)
            ag3_out = torch.ops._c10d_functional.wait_tensor(ag3)

            return ag1_out, ag2_out, ag3_out, mm

        with FakeTensorMode():
            a = torch.ones(4, 4, device=self.device, dtype=torch.float32)
            b = torch.ones(4, 4, device=self.device, dtype=torch.float32)
            c = torch.ones(4, 4, device=self.device, dtype=torch.float32)

            traced = make_fx(func)(a, b, c)

        # Find nodes
        ag1, ag2, ag3 = traced.graph.find_nodes(
            op="call_function",
            target=torch.ops._c10d_functional.all_gather_into_tensor.default,
        )
        convert1 = traced.graph.find_nodes(
            op="call_function",
            target=torch.ops.prims.convert_element_type.default,
        )[0]
        mm = traced.graph.find_nodes(
            op="call_function",
            target=torch.ops.aten.mm.default,
        )[0]

        hiding_annotations = {
            ag1: convert1,
            ag2: mm,
            ag3: mm,
        }

        # Build collective info and scheduled
        collective_info = build_collective_info(traced.graph, hiding_annotations)
        scheduled = OrderedSet(traced.graph.nodes)

        # Run bucketing
        from torch._inductor.fx_passes.overlap_preserving_bucketer import (
            OverlapPreservingBucketer,
        )

        bucketer = OverlapPreservingBucketer(
            traced.graph,
            collective_info,
            scheduled,
        )
        bucketer.bucket_collectives()

        graph_str = str(traced.graph)

        f = FileCheck()
        f.check_count("%all_gather_into_tensor", 1, exactly=True)
        f.check("pre_bucket_all_gather").check("wait_tensor").check(
            "%all_gather_into_tensor_out"
        ).run(graph_str)

    def test_split_mm(self):
        def func(a, b):
            a = a * 2
            b = b * 3
            mm = torch.mm(a, b)
            mm = mm * 2
            return mm

        def _inps():
            return torch.randn(16, 8, device=self.device), torch.randn(
                8, 4, device=self.device
            )

        inps = _inps()
        ref_out = func(*inps)

        gm = make_fx(func, tracing_mode="fake")(*inps)

        from torch._inductor.fx_passes.decompose_mm import split_mm

        split_mm(gm, 4, [4])
        graph_str = str(gm.graph)
        FileCheck().check_count(
            "torch.ops.aten.mm",
            4,
            exactly=True,
        ).run(graph_str)
        out = gm(*inps)

        self.assertTrue(same(out, ref_out))

    def test_split_mm_noncont(self):
        # Non contiguous matmuls are not split
        def func(a, b):
            return torch.mm(a, b)

        def _inps():
            return torch.empty_strided((16, 8), (1, 8)), torch.randn(8, 4)

        inps = _inps()

        gm = make_fx(func, tracing_mode="fake")(*inps)
        from torch._inductor.fx_passes.decompose_mm import split_mm

        split_mm(gm, 16, [4])
        graph_str = str(gm.graph)
        FileCheck().check_count(
            "torch.ops.aten.mm",
            1,
            exactly=True,
        ).run(graph_str)

    def test_split_mm_pw_rs(self):
        # permute_89: "bf16[16032, 16384][1, 16032]cuda:0"
        # cat_33: "bf16[16384, 8192][8192, 1]cuda:0"
        # mm_57: "bf16[16032, 8192][8192, 1]cuda:0" = torch.ops.aten.mm.default(permute_89, cat_33);  permute_89 = cat_33 = None
        # convert_element_type_275: "f32[16032, 8192][8192, 1]cuda:0" = torch.ops.prims.convert_element_type.default(mm_57, torch.float32);  mm_57 = None
        # reduce_scatter_tensor_8: "f32[1002, 8192][8192, 1]cuda:0" = torch.ops._c10d_functional.reduce_scatter_tensor.default(convert_element_type_275, 'sum', 16, '1');  convert_element_type_275 = None
        # wait_tensor_126: "f32[1002, 8192][8192, 1]cuda:0" = torch.ops._c10d_functional.wait_tensor.default(reduce_scatter_tensor_8);  reduce_scatter_tensor_8 = None
        def func(permute_89, cat_33):
            mm_57 = torch.ops.aten.mm.default(permute_89, cat_33)
            convert_element_type_275 = torch.ops.prims.convert_element_type.default(
                mm_57, torch.float32
            )
            reduce_scatter_tensor_8 = (
                torch.ops._c10d_functional.reduce_scatter_tensor.default(
                    convert_element_type_275, "sum", 16, "1"
                )
            )
            wait_tensor_126 = torch.ops._c10d_functional.wait_tensor.default(
                reduce_scatter_tensor_8
            )
            return wait_tensor_126

        def inps():
            return (
                torch.randn(16032, 16384, dtype=torch.bfloat16, device=self.device),
                torch.randn(16384, 8192, dtype=torch.bfloat16, device=self.device),
            )

        fake_tensor_mode = FakeTensorMode()
        with fake_tensor_mode:
            ins = inps()
            gm = make_fx(func)(*ins)

        from torch._inductor.fx_passes.decompose_mm import _split_mm_rs

        num_chunks = 2
        _split_mm_rs(gm, [num_chunks], 1)
        graph_str = str(gm.graph)
        FileCheck().check_count(
            "torch.ops.aten.mm",
            num_chunks,
            exactly=True,
        ).run(graph_str)
        FileCheck().check_count(
            "torch.ops.prims.convert_element_type.default",
            num_chunks,
            exactly=True,
        ).run(graph_str)
        FileCheck().check_count(
            "torch.ops._c10d_functional.reduce_scatter_tensor.default",
            num_chunks,
            exactly=True,
        ).run(graph_str)

    @patch.object(
        torch._inductor.config.aten_distributed_optimizations,
        "split_matmul_reducescatter_split_cat",
        True,
    )
    @patch.object(
        torch._inductor.config.aten_distributed_optimizations,
        "split_matmul_reducescatter_with_views",
        True,
    )
    def test_split_mm_cat_rs(self):
        # add_29: "bf16[2, 8192, 1024][8388608, 1024, 1]cuda:0"
        # permute_87: "bf16[3584, 8192][1, 3584]cuda:0"
        # view_198: "bf16[16384, 3584][3584, 1]cuda:0"
        # mm_55: "bf16[16384, 8192][8192, 1]cuda:0" = torch.ops.aten.mm.default(view_198, permute_87)
        # view_199: "bf16[2, 8192, 8192][67108864, 8192, 1]cuda:0" = torch.ops.aten.reshape.default(mm_55, [2, 8192, 8192]);  mm_55 = None
        # split_33 = torch.ops.aten.split.Tensor(view_199, 1024, 2);  view_199 = None
        # getitem_336: "bf16[2, 8192, 1024][67108864, 8192, 1]cuda:0" = split_33[0]
        # getitem_337: "bf16[2, 8192, 1024][67108864, 8192, 1]cuda:0" = split_33[1]
        # getitem_338: "bf16[2, 8192, 1024][67108864, 8192, 1]cuda:0" = split_33[2]
        # getitem_339: "bf16[2, 8192, 1024][67108864, 8192, 1]cuda:0" = split_33[3]
        # getitem_340: "bf16[2, 8192, 1024][67108864, 8192, 1]cuda:0" = split_33[4]
        # getitem_341: "bf16[2, 8192, 1024][67108864, 8192, 1]cuda:0" = split_33[5]
        # getitem_342: "bf16[2, 8192, 1024][67108864, 8192, 1]cuda:0" = split_33[6]
        # getitem_343: "bf16[2, 8192, 1024][67108864, 8192, 1]cuda:0" = split_33[7];  split_33 = None
        # cat_32: "bf16[16, 8192, 1024][8388608, 1024, 1]cuda:0" = torch.ops.aten.cat.default([getitem_336, getitem_337, getitem_338, getitem_339, getitem_340, getitem_341, getitem_342, getitem_343]);  getitem_336 = getitem_337 = getitem_338 = getitem_339 = getitem_340 = getitem_341 = getitem_342 = getitem_343 = None
        # reduce_scatter_tensor_7: "bf16[2, 8192, 1024][8388608, 1024, 1]cuda:0" = torch.ops._c10d_functional.reduce_scatter_tensor.default(cat_32, 'sum', 8, '9');  cat_32 = None
        # wait_tensor_121: "bf16[2, 8192, 1024][8388608, 1024, 1]cuda:0" = torch.ops._c10d_functional.wait_tensor.default(reduce_scatter_tensor_7);  reduce_scatter_tensor_7 = None
        # add_31: "bf16[2, 8192, 1024][8388608, 1024, 1]cuda:0" = torch.ops.aten.add.Tensor(add_29, wait_tensor_121);  add_29 = wait_tensor_121 = None

        def func(add_29, permute_87, view_198):
            mm_55 = torch.ops.aten.mm.default(view_198, permute_87)
            view_199 = torch.ops.aten.reshape.default(mm_55, [2, 8192, 8192])
            split_33 = torch.ops.aten.split.Tensor(view_199, 1024, 2)
            getitem_336 = split_33[0]
            getitem_337 = split_33[1]
            getitem_338 = split_33[2]
            getitem_339 = split_33[3]
            getitem_340 = split_33[4]
            getitem_341 = split_33[5]
            getitem_342 = split_33[6]
            getitem_343 = split_33[7]
            cat_32 = torch.ops.aten.cat.default(
                [
                    getitem_336,
                    getitem_337,
                    getitem_338,
                    getitem_339,
                    getitem_340,
                    getitem_341,
                    getitem_342,
                    getitem_343,
                ]
            )
            reduce_scatter_tensor_7 = (
                torch.ops._c10d_functional.reduce_scatter_tensor.default(
                    cat_32, "sum", 8, "9"
                )
            )
            wait_tensor_121 = torch.ops._c10d_functional.wait_tensor.default(
                reduce_scatter_tensor_7
            )
            add_31 = torch.ops.aten.add.Tensor(add_29, wait_tensor_121)
            return add_31

        def inps():
            return (
                torch.randn(2, 8192, 1024, dtype=torch.bfloat16, device=self.device),
                torch.randn(3584, 8192, dtype=torch.bfloat16, device=self.device),
                torch.randn(16384, 3584, dtype=torch.bfloat16, device=self.device),
            )

        fake_tensor_mode = FakeTensorMode()
        with fake_tensor_mode:
            ins = inps()
            gm = make_fx(func)(*ins)

        from torch._inductor.fx_passes.decompose_mm import _split_mm_rs

        num_chunks = 2
        _split_mm_rs(gm, [num_chunks], 8192)
        graph_str = str(gm.graph)
        FileCheck().check_count(
            "torch.ops.aten.mm",
            num_chunks,
            exactly=True,
        ).run(graph_str)

        FileCheck().check_count(
            "torch.ops._c10d_functional.reduce_scatter_tensor.default",
            num_chunks,
            exactly=True,
        ).run(graph_str)

    @parametrize("group_size", [2, 4])
    @parametrize("num_chunks", [2, 4])
    def test_split_mm_trace_fn(self, group_size: int, num_chunks: int):
        def _original_mm_rs_pattern(
            a: torch.Tensor,
            b: torch.Tensor,
            group_size: int,
        ) -> torch.Tensor:
            mm = torch.mm(a, b)
            return torch.ops._c10d_functional.wait_tensor.default(
                torch.ops._c10d_functional.reduce_scatter_tensor.default(
                    mm, "sum", group_size, ""
                )
            )

        M, K, N = 64, 128, 1024
        a = torch.randn(M, K, device=self.device)
        b = torch.randn(K, N, device=self.device)
        with _TestReduceScatterMode(group_size=group_size):
            expected = _original_mm_rs_pattern(a, b, group_size=group_size)
            result = _trace_fn_mm_rs_scatter(
                a, b, num_chunks, expected, "sum", group_size, "", 0, group_size, []
            )
        torch.testing.assert_close(result, expected, atol=1e-4, rtol=1e-4)

    @parametrize("group_size", [2, 4])
    @parametrize("num_chunks", [2, 4])
    @parametrize("scatter_dim", [1, 2])
    def test_split_mm_trace_fn_non0_view3d(
        self, group_size: int, num_chunks: int, scatter_dim: int
    ):
        def _original_mm_rs_pattern(
            a: torch.Tensor,
            b: torch.Tensor,
            group_size: int,
            scatter_dim: int,
            orig_split_num_chunks: int,
        ) -> torch.Tensor:
            m1, m2, k = a.shape
            a = a.flatten(0, -2)
            mm = torch.mm(a, b)
            mm = mm.reshape(m1, m2, -1)
            mm_chunks = mm.chunk(orig_split_num_chunks, dim=scatter_dim)
            cat = torch.cat(mm_chunks)
            return torch.ops._c10d_functional.wait_tensor.default(
                torch.ops._c10d_functional.reduce_scatter_tensor.default(
                    cat, "sum", group_size, ""
                )
            )

        M1, M2, K, N = 8, 16, 128, 256
        a = torch.randn(M1, M2, K, device=self.device)
        b = torch.randn(K, N, device=self.device)
        with _TestReduceScatterMode(group_size=group_size):
            expected = _original_mm_rs_pattern(
                a,
                b,
                group_size=group_size,
                scatter_dim=scatter_dim,
                orig_split_num_chunks=group_size,
            )
            graph = None
            view_node = torch.fx.Node(
                graph,
                "",
                "call_function",
                torch.ops.aten.reshape.default,
                (None, (M1, M2, -1)),
                {},
            )
            result = _trace_fn_mm_rs_scatter_view3d(
                a,
                b,
                num_chunks,
                expected,
                "sum",
                group_size,
                "",
                scatter_dim,
                group_size,
                [_ViewOp(view_node, chunk_dim=0)],
            )
        torch.testing.assert_close(result, expected, atol=1e-4, rtol=1e-4)


@requires_accelerator_dist_backend(["nccl", "xccl"])
@unittest.skipIf(not HAS_GPU, "Inductor+gpu needs triton and recent GPU arch")
class TestCrossPGOverlap(InductorTestCase):
    """
    Tests for cross-PG overlap scheduling.
    """

    @classmethod
    def setUpClass(cls):
        super().setUpClass()
        from torch.testing._internal.distributed.fake_pg import FakeStore

        store = FakeStore()
        dist.init_process_group(backend="fake", rank=0, world_size=2, store=store)
        cls.device = "cuda"

        # Create two separate process groups for cross-PG testing
        cls.pg1 = dist.new_group(ranks=[0, 1])
        cls.pg2 = dist.new_group(ranks=[0, 1])
        cls.pg1_name = cls.pg1.group_name
        cls.pg2_name = cls.pg2.group_name

    @classmethod
    def tearDownClass(cls):
        super().tearDownClass()
        dist.destroy_process_group(cls.pg1)
        dist.destroy_process_group(cls.pg2)
        dist.destroy_process_group()

    def test_cross_pg_prefetch_during_exposed_wait(self):
        """
        Test that ag2 on PG2 gets prefetched during exposed wait of ag1 on PG1.
        """
        pg1_name = self.pg1_name
        pg2_name = self.pg2_name

        def func(a, b):
            group_size = 1

            # First collective on PG1
            ag1 = torch.ops._c10d_functional.all_gather_into_tensor(
                a, group_size, pg1_name
            )
            ag1_out = torch.ops._c10d_functional.wait_tensor(ag1)
            mm1 = torch.mm(ag1_out[:4, :4], ag1_out[:4, :4])

            # Second collective on PG2
            ag2 = torch.ops._c10d_functional.all_gather_into_tensor(
                b, group_size, pg2_name
            )
            ag2_out = torch.ops._c10d_functional.wait_tensor(ag2)
            mm2 = torch.mm(ag2_out[:4, :4], ag2_out[:4, :4])

            return mm1 + mm2

        with FakeTensorMode():
            a = torch.ones(4, 4, device=self.device)
            b = torch.ones(4, 4, device=self.device) * 2

            traced = make_fx(func)(a, b)

        # Find nodes
        ag1, ag2 = traced.graph.find_nodes(
            op="call_function",
            target=torch.ops._c10d_functional.all_gather_into_tensor.default,
        )
        wait1, wait2 = traced.graph.find_nodes(
            op="call_function",
            target=torch.ops._c10d_functional.wait_tensor.default,
        )
        mm1, mm2 = traced.graph.find_nodes(
            op="call_function", target=torch.ops.aten.mm.default
        )

        def custom_runtime(node: fx.Node, override_size: int | None) -> float | None:
            if "all_gather" in str(node.target):
                return 10.0
            return 0.0

        # Run overlap scheduler
        from torch._inductor.fx_passes.overlap_scheduling import OverlapScheduler

        scheduler = OverlapScheduler(
            traced,
            max_in_flight_gb=5.0,
            max_compute_pre_fetch=200,
            collective_bucketing=False,
            insert_overlap_deps=False,
            compute_overlap_multipler=1.0,
            max_coll_distance=200,
            custom_runtime_estimation=custom_runtime,
            collective_estimator="analytical",
        )
        out = scheduler.run()
        FileCheck().check("%all_gather_into_tensor").check(
            "%all_gather_into_tensor"
        ).check("%wait_tensor").run(str(out.graph))

        self.assertEqual(counters["inductor"]["overlap_scheduling_exposed"], 1)


if __name__ == "__main__":
    run_tests()<|MERGE_RESOLUTION|>--- conflicted
+++ resolved
@@ -11,16 +11,12 @@
 
 # for some reason importing functional collectives after dynamo breaks collectives handling!
 from torch._C import FileCheck
-<<<<<<< HEAD
-from torch._dynamo.utils import same
+from torch._dynamo.utils import counters, same
 from torch._inductor.fx_passes.decompose_mm import (
     _trace_fn_mm_rs_scatter,
     _trace_fn_mm_rs_scatter_view3d,
     _ViewOp,
 )
-=======
-from torch._dynamo.utils import counters
->>>>>>> 5778f6ff
 from torch._inductor.test_case import TestCase as InductorTestCase
 from torch._subclasses.fake_tensor import FakeTensorMode
 from torch.fx.experimental.proxy_tensor import make_fx
