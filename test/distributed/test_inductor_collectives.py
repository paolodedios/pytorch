# Owner(s): ["module: dynamo"]
import datetime
import functools
import unittest
from collections import Counter
from typing import Optional
from unittest.mock import patch

import torch
import torch._dynamo
import torch._dynamo.logging
import torch._dynamo.test_case
import torch.distributed as c10d

# for some reason importing functional collectives after dynamo breaks collectives handling!
import torch.distributed._functional_collectives as _functional_collectives
from torch._C import FileCheck
from torch._dynamo.testing import CompileCounter
from torch._dynamo.utils import same
from torch._inductor.comms import (
    _reorder_communication_preserving_peak_memory_internal,
    ReorderInfo,
    sink_waits_iterative,
)
from torch._inductor.compile_fx import compile_fx as inductor_compile_fx
from torch._inductor.scheduler import BaseSchedulerNode
from torch._inductor.utils import run_and_get_triton_code
from torch.distributed.distributed_c10d import GroupMember
from torch.fx.experimental.proxy_tensor import make_fx
from torch.testing._internal.common_cuda import SM80OrLater
from torch.testing._internal.common_distributed import (
    _dynamo_dist_per_rank_init,
    DynamoDistributedMultiProcTestCase,
    DynamoDistributedSingleProcTestCase,
    MultiProcessTestCase,
    requires_accelerator_dist_backend,
    skip_if_lt_x_gpu,
)
from torch.testing._internal.common_utils import (
    instantiate_parametrized_tests,
    parametrize,
<<<<<<< HEAD
    skipIfRocm,
=======
>>>>>>> 73eb4511
    skipIfXpu,
    TEST_XPU,
    xfailIf,
)
from torch.testing._internal.inductor_utils import HAS_GPU
from torch.utils._python_dispatch import TorchDispatchMode


def _tolist_with_constrain_as_size(tensor):
    lst = tensor.tolist()
    for elem in lst:
        torch._check_is_size(elem)
    return lst


@requires_accelerator_dist_backend(["nccl", "xccl"])
@instantiate_parametrized_tests
class TestCollectivesMultiProc(DynamoDistributedMultiProcTestCase):
    """
    Run correctness checks in multi-proc runner, mark with minimum # GPUs to run under
    """

    device = acc.type if (acc := torch.accelerator.current_accelerator()) else "cpu"

    def get_world_trs(self):
        return {
            "tag": "",
            "ranks": list(range(self.world_size)),
            "group_size": self.world_size,
        }

    @property
    def world_size(self) -> int:
        # hack: no matter whether we have 2 or 3 or 4 gpus, just run on 2
        # works around issue with skipif<2 and workers with unpredictable #s gpu
        return 2

    @unittest.skipIf(not HAS_GPU, "Inductor+gpu needs triton and recent GPU arch")
    @skip_if_lt_x_gpu(2)
    def test_broadcast_inductor(self):
        """
        Testing if broadcast works correctly when using inductor
        """

        def example(tensor, src, *, tag, ranks, group_size):
            res = torch.ops.c10d_functional.broadcast(
                tensor, src, tag, ranks, group_size
            )
            res = torch.ops.c10d_functional.wait_tensor(res)
            return res

        def compile(func, example_inputs):
            graph = make_fx(func)(*example_inputs)
            return inductor_compile_fx(graph, example_inputs)

        with _dynamo_dist_per_rank_init(self.rank, self.world_size):
            example = functools.partial(
                example,
                **self.get_world_trs(),
            )
            t = torch.randn(4, 4, device=self.device)
            inputs = (
                t if self.rank == 0 else torch.zeros(4, 4, device=self.device),
                0,
            )
            eager_out = example(*inputs)
            self.assertTrue(same(t, eager_out))

            compiled_func = compile(example, inputs)
            compiled_out = compiled_func(*inputs)
            self.assertTrue(same(eager_out, compiled_out))

    @unittest.skipIf(not HAS_GPU, "Inductor+gpu needs triton and recent GPU arch")
    @skip_if_lt_x_gpu(2)
    def test_allreduce_inductor(self):
        """
        This is matmul/cat/allreduce is a pattern we aim to optimize.
        """

        def matmul_cat_col(a, b, c, d, e, f, *, tag, ranks, group_size):
            x = torch.matmul(a, b)
            y = torch.matmul(c, d)
            z = torch.cat((x, y))
            ar = torch.ops.c10d_functional.all_reduce(z, "sum", tag, ranks, group_size)
            g = torch.matmul(e, f)
            ar = torch.ops.c10d_functional.wait_tensor(ar)
            out = torch.add(ar, g.repeat(2, 1))
            return (out,)

        def compile(func, example_inputs):
            graph = make_fx(func)(*example_inputs)
            return inductor_compile_fx(graph, example_inputs)

        with _dynamo_dist_per_rank_init(self.rank, self.world_size):
            matmul_cat_col = functools.partial(
                matmul_cat_col,
                **self.get_world_trs(),
            )
            inputs = (torch.ones(4, 4, device=self.device) + self.rank,) * 6

            eager_out = matmul_cat_col(*inputs)
            compiled_matmul_cat_col = compile(matmul_cat_col, inputs)
            inductor_out = compiled_matmul_cat_col(*inputs)
            self.assertTrue(same(eager_out, inductor_out, tol=0.001))

    @unittest.skipIf(not HAS_GPU, "Inductor+gpu needs triton and recent GPU arch")
    @skip_if_lt_x_gpu(2)
    def test_allreduce_inductor_cudagraph_trees(self):
        """
        Tests whether cudagraph trees support all_reduce from nccl
        """
        import torch.distributed as dist

        # dist.all_reduce is an inplace op in eager mode but a functionanlized op in compiled mode.
        # so we define eager_func and func separately for the same semantic.
        def eager_func(x):
            y = x * x
            dist.all_reduce(y, op=dist.ReduceOp.SUM)
            x = torch.nn.functional.silu(x)
            return x * y

        def func(x):
            y = x * x
            y = dist.all_reduce(y, op=dist.ReduceOp.SUM)
            x = torch.nn.functional.silu(x)
            return x * y

        options = {
            "triton.cudagraphs": True,
            "triton.cudagraph_trees": True,
        }

        with _dynamo_dist_per_rank_init(self.rank, self.world_size):
            compiled_func = torch.compile(
                func, backend="inductor", fullgraph=True, options=options, dynamic=None
            )

            for nelem in [1024, 2048, 4096]:
                # CI (Tesla T4) does not support bfloat16 compilation natively,
                # using float
                x = torch.randn(nelem, device=self.device, dtype=torch.float)
                golden_out = eager_func(x)

                for _ in range(3):
                    compiled_out = compiled_func(x)
                    self.assertEqual(golden_out, compiled_out)

    def test_c10d_functional_tagged_pt2_compliant(self):
        op = torch.ops._c10d_functional.all_reduce.default
        self.assertIn(torch.Tag.pt2_compliant_tag, op.tags)
        op = torch.ops.c10d_functional.all_reduce.default
        self.assertIn(torch.Tag.pt2_compliant_tag, op.tags)

    @unittest.skipIf(not HAS_GPU, "Inductor+gpu needs triton and recent GPU arch")
    @skip_if_lt_x_gpu(2)
    def test_eager_allreduce_inductor_wait(self):
        def eager_func(a, b, c, d, *, tag, ranks, group_size):
            x = torch.matmul(a, b)
            y = torch.matmul(c, d)
            z = torch.cat((x, y))
            ar = torch.ops.c10d_functional.all_reduce(z, "sum", tag, ranks, group_size)
            return ar

        def inductor_func(ar, e, f):
            g = torch.matmul(e, f)
            ar = torch.ops.c10d_functional.wait_tensor(ar)
            out = torch.add(ar, g.repeat(2, 1))
            return (out,)

        def compile(func, example_inputs):
            graph = make_fx(func)(*example_inputs)
            return inductor_compile_fx(graph, example_inputs)

        with _dynamo_dist_per_rank_init(self.rank, self.world_size):
            eager_func = functools.partial(
                eager_func,
                **self.get_world_trs(),
            )
            eager_inputs = (torch.ones(4, 4, device=self.device) + self.rank,) * 4
            inductor_inputs = (torch.ones(4, 4, device=self.device) + self.rank,) * 2

            eager_out = inductor_func(eager_func(*eager_inputs), *inductor_inputs)
            compiled_inductor_func = compile(
                inductor_func, [eager_func(*eager_inputs)] + list(inductor_inputs)
            )
            inductor_out = compiled_inductor_func(
                eager_func(*eager_inputs), *inductor_inputs
            )
            print(f"eager_out, {eager_out}")
            print(f"inductor_out, {inductor_out}")
            self.assertTrue(same(eager_out, inductor_out, tol=0.001))

    @unittest.skipIf(not HAS_GPU, "Inductor+gpu needs triton and recent GPU arch")
    @skip_if_lt_x_gpu(2)
    def test_inductor_allreduce_eager_wait(self):
        def inductor_func(a, b, c, d, *, tag, ranks, group_size):
            x = torch.matmul(a, b)
            y = torch.matmul(c, d)
            z = torch.cat((x, y))
            ar = torch.ops.c10d_functional.all_reduce(z, "sum", tag, ranks, group_size)
            return ar

        def eager_func(ar, e, f):
            g = torch.matmul(e, f)
            ar = torch.ops.c10d_functional.wait_tensor(ar)
            out = torch.add(ar, g.repeat(2, 1))
            return (out,)

        def compile(func, example_inputs):
            graph = make_fx(func)(*example_inputs)
            return inductor_compile_fx(graph, example_inputs)

        with _dynamo_dist_per_rank_init(self.rank, self.world_size):
            inductor_func = functools.partial(
                inductor_func,
                **self.get_world_trs(),
            )
            inductor_inputs = (torch.ones(4, 4, device=self.device) + self.rank,) * 4
            eager_inputs = (torch.ones(4, 4, device=self.device) + self.rank,) * 2

            eager_out = eager_func(inductor_func(*inductor_inputs), *eager_inputs)
            compiled_inductor_func = compile(inductor_func, inductor_inputs)
            inductor_out = eager_func(
                compiled_inductor_func(*inductor_inputs), *eager_inputs
            )
            self.assertTrue(same(eager_out, inductor_out, tol=0.001))

    @unittest.skipIf(not HAS_GPU, "Inductor+gpu needs triton and recent GPU arch")
    @skip_if_lt_x_gpu(2)
<<<<<<< HEAD
    @skipIfRocm
=======
>>>>>>> 73eb4511
    @xfailIf(TEST_XPU)  # https://github.com/intel/torch-xpu-ops/issues/1728
    def test_eager_async_allreduce_inductor_wait(self):
        import torch.distributed as dist
        from torch._inductor.utils import run_and_get_code

        def all_reduce_non_functional_eager(x):
            y = x * x
            work = dist.all_reduce(y, op=dist.ReduceOp.SUM, async_op=True)
            assert isinstance(work, torch.distributed.Work)
            return work, y

        def all_reduce_wait(work, y):  # potentially compiled
            if torch.compiler.is_dynamo_compiling():
                torch.ops.c10d_functional.wait_tensor(y)
            else:
                work.wait(datetime.timedelta(seconds=10))
            # Under compile, if `wait_tensor(y)` above is correctly executed,
            # `y`'s data is in its final form and the output of this function will match eager;
            # otherwise, `y * y` will run in parallel with `all_reduce(y)` and the output of this function
            # will not match eager.
            return y * y

        with _dynamo_dist_per_rank_init(self.rank, self.world_size):
            x = torch.ones(12800, 12800, device=self.device) + self.rank
            self.assertEqual(torch._C._distributed_c10d._get_work_registry_size(), 0)

            # NOTE: We run for 10 iterations each, to ensure that the GPU execution is way behind CPU
            # and that `y * y` on CPU side will be issued before `all_reduce(y)` on GPU side is done,
            # thus guaranteeing that in the bad case `y * y` on GPU side will run in parallel with `all_reduce(y)`
            # thus will produce the wrong result that fails the unit test.

            def _run_loop_collective_wait(x, wait_fn, expected_registry_size):
                for _ in range(10):
                    self.assertEqual(
                        torch._C._distributed_c10d._get_work_registry_size(), 0
                    )
                    work, y = all_reduce_non_functional_eager(x)
                    self.assertEqual(
                        torch._C._distributed_c10d._get_work_registry_size(),
                        expected_registry_size,
                    )
                    out = wait_fn(work, y)
                    self.assertEqual(
                        torch._C._distributed_c10d._get_work_registry_size(), 0
                    )
                return work, y, out

            # Test: Pure-eager
            all_reduce_wait_eager = all_reduce_wait
            work, y, out_ref = _run_loop_collective_wait(
                x,
                wait_fn=all_reduce_wait_eager,
                expected_registry_size=0,
            )

            all_reduce_wait_compiled = torch.compile(
                all_reduce_wait,
                backend="inductor",
                fullgraph=True,
            )

            # Test: Issue comm in eager -> wait for comm in compile. Use the context manager.
            with _functional_collectives.allow_inflight_collective_as_graph_input_ctx():
                work, y, out_compiled = _run_loop_collective_wait(
                    x, wait_fn=all_reduce_wait_compiled, expected_registry_size=1
                )
            self.assertEqual(out_ref, out_compiled)

            # Check that `wait_tensor()` is in the Inductor generated code
            _, triton_codes = run_and_get_code(all_reduce_wait_compiled, work, y)
            FileCheck().check("torch.ops._c10d_functional.wait_tensor.default(").run(
                triton_codes[0]
            )

            # Failure Case: Issue comm in eager -> wait for comm in compile. Doesn't use the context manager.
            _, _, out_compiled = _run_loop_collective_wait(
                x, wait_fn=all_reduce_wait_compiled, expected_registry_size=0
            )
            # In this case `.wait_tensor(y)` in compiled region will not be able to find the corresponding work object
            # to invoke the wait, thus the result will not match eager.
            self.assertNotEqual(out_ref, out_compiled)

    @unittest.skipIf(not HAS_GPU, "Inductor+gpu needs triton and recent GPU arch")
    @skip_if_lt_x_gpu(2)
    @patch.object(torch._inductor.config, "allow_buffer_reuse", True)
    def test_allreduce_input_buffer_reuse(self):
        def func(a, *, tag, ranks, group_size):
            ar = _functional_collectives.all_reduce(a, "sum", ranks, tag)
            c = torch.relu(a)
            d = torch.matmul(c, c)
            e = d + ar
            return (e,)

        with _dynamo_dist_per_rank_init(self.rank, self.world_size):
            inputs = torch.ones(4, 4, device=self.device) + self.rank
            compiled = torch.compile(func)
            out = compiled(inputs, **self.get_world_trs())
            correct = func(inputs, **self.get_world_trs())
            self.assertTrue(same(out, correct))

    @unittest.skipIf(not HAS_GPU, "Inductor+gpu needs triton and recent GPU arch")
    @skip_if_lt_x_gpu(2)
    def test_permute_tensor(self):
        def func(tensor, src_dst_pairs, *, tag, ranks, group_size):
            return _functional_collectives.permute_tensor(
                tensor, src_dst_pairs, ranks, tag
            )

        with _dynamo_dist_per_rank_init(self.rank, self.world_size):
            inputs = (
                # rank0: [0., 1.], rank1: [2., 3.]
                torch.arange(2, dtype=torch.float32, device=self.device)
                + 2 * self.rank,
                [1, 0],
            )
            compiled = torch.compile(func)
            out = compiled(*inputs, **self.get_world_trs())
            correct = func(*inputs, **self.get_world_trs())
            self.assertTrue(same(out, correct))

            # rank0: [2., 3.], rank1: [0., 1.]
            expected = torch.arange(2, dtype=torch.float32, device=self.device) + 2 * (
                (self.rank - 1 + self.world_size) % self.world_size
            )
            self.assertEqual(out, expected)
            self.assertEqual(correct, expected)

    @unittest.skipIf(not HAS_GPU, "Inductor+gpu needs triton and recent GPU arch")
    @skip_if_lt_x_gpu(2)
    @patch.object(torch._inductor.config, "allow_buffer_reuse", True)
    def test_allgather_output_buffer_reuse(self):
        class Model(torch.nn.Module):
            def __init__(self, *args, **kwargs) -> None:
                super().__init__(*args, **kwargs)
                self.emb = torch.nn.Embedding(4, 4)

            def forward(self, x, world_size, tag, ranks, group_size):
                y = self.emb(x)
                last_dim = y.dim() - 1
                res = _functional_collectives.all_gather_tensor(y, 0, ranks, tag)
                out = torch.cat(torch.chunk(res, world_size, dim=0), dim=last_dim)
                return out

        with _dynamo_dist_per_rank_init(self.rank, self.world_size):
            model = Model().to(self.device)
            model_compiled = torch.compile(model)
            inp = torch.tensor([[2, 1, 3, 0]], dtype=torch.long, device=self.device)
            out = model_compiled(inp, self.world_size, **self.get_world_trs())
            correct = model(inp, self.world_size, **self.get_world_trs())
            self.assertTrue(same(out, correct))

    @unittest.skipIf(not HAS_GPU, "Inductor+gpu needs triton and recent GPU arch")
    @skip_if_lt_x_gpu(2)
    def test_allgather_scalar_tensor_input(self):
        def func(tensor, world_size):
            tensor_list = [torch.empty_like(tensor) for _ in range(world_size)]
            torch.distributed.all_gather(tensor_list, tensor)
            return tensor_list

        with _dynamo_dist_per_rank_init(self.rank, self.world_size):
            func_compiled = torch.compile(func)
            inp = torch.tensor(self.rank, dtype=torch.long, device=self.device)
            out = func_compiled(inp, self.world_size)
            correct = func(inp, self.world_size)
            self.assertTrue(same(out, correct))

    @unittest.skipIf(not HAS_GPU, "Inductor+gpu needs triton and recent GPU arch")
    @skip_if_lt_x_gpu(2)
    def test_allgather_contiguous_input(self):
        class Model(torch.nn.Module):
            def __init__(self, *args, **kwargs) -> None:
                super().__init__(*args, **kwargs)
                self.emb = torch.nn.Embedding(4, 4)

            def forward(self, x, world_size, tag, ranks, group_size):
                y = self.emb(x)
                last_dim = y.dim() - 1
                y = y.transpose_(0, last_dim).contiguous()
                _functional_collectives.all_gather_tensor(y, 0, ranks, tag)
                out = y.transpose_(0, last_dim).contiguous()
                return out

        with _dynamo_dist_per_rank_init(self.rank, self.world_size):
            model = Model().to(self.device)
            model_compiled = torch.compile(model)
            inp = torch.tensor([[2, 1, 3, 0]], dtype=torch.long, device=self.device)
            out = model_compiled(inp, self.world_size, **self.get_world_trs())
            correct = model(inp, self.world_size, **self.get_world_trs())
            self.assertTrue(same(out, correct))

    @unittest.skipIf(not HAS_GPU, "Inductor+gpu needs triton and recent GPU arch")
    @skip_if_lt_x_gpu(2)
    def test_allgather_into_tensor_inductor(self):
        """
        This is matmul/cat/allreduce is a pattern we aim to optimize.
        """

        def example(a, b, *, tag, ranks, group_size):
            c = torch.matmul(a, b)
            ag = torch.ops.c10d_functional.all_gather_into_tensor(
                c, tag, ranks, group_size
            )
            ag = torch.ops.c10d_functional.wait_tensor(ag)
            return (ag,)

        def compile(func, example_inputs):
            graph = make_fx(func)(*example_inputs)
            return inductor_compile_fx(graph, example_inputs)

        with _dynamo_dist_per_rank_init(self.rank, self.world_size):
            example = functools.partial(
                example,
                **self.get_world_trs(),
            )
            inputs = (torch.ones(4, 4, device=self.device) + self.rank,) * 2

            eager_out = example(*inputs)
            compiled_matmul_cat_col = compile(example, inputs)
            inductor_out = compiled_matmul_cat_col(*inputs)
            self.assertTrue(same(eager_out, inductor_out, tol=0.001))

    @unittest.skipIf(not HAS_GPU, "Inductor+gpu needs triton and recent GPU arch")
    @skip_if_lt_x_gpu(2)
    def test_reduce_scatter_tensor_inductor(self):
        def example(a, b, *, tag, ranks, group_size):
            c = torch.matmul(a, b)
            ag = torch.ops.c10d_functional.reduce_scatter_tensor(
                c, "sum", tag, ranks, group_size
            )
            ag = torch.ops.c10d_functional.wait_tensor(ag)
            return (ag,)

        def compile(func, example_inputs):
            graph = make_fx(func)(*example_inputs)
            return inductor_compile_fx(graph, example_inputs)

        with _dynamo_dist_per_rank_init(self.rank, self.world_size):
            example = functools.partial(
                example,
                **self.get_world_trs(),
            )
            inputs = (torch.ones(4, 4, device=self.device) + self.rank,) * 2

            eager_out = example(*inputs)
            compiled_fn = compile(example, inputs)
            inductor_out = compiled_fn(*inputs)
            self.assertTrue(same(eager_out, inductor_out, tol=0.001))

    @unittest.skipIf(not HAS_GPU, "Inductor+gpu needs triton and recent GPU arch")
    @skip_if_lt_x_gpu(2)
    @patch.object(torch._dynamo.config, "capture_scalar_outputs", True)
    def test_all_to_all_single_inductor(self):
        def example(
            inp,
            input_split_sizes_tensor,
            output_split_sizes_tensor,
            *,
            tag,
            ranks,
            group_size,
        ):
            input_split_sizes = _tolist_with_constrain_as_size(input_split_sizes_tensor)
            output_split_sizes = _tolist_with_constrain_as_size(
                output_split_sizes_tensor
            )
            a2a = torch.ops.c10d_functional.all_to_all_single(
                inp,
                output_split_sizes,
                input_split_sizes,
                tag,
                ranks,
                group_size,
            )
            a2a = torch.ops.c10d_functional.wait_tensor(a2a)
            out = a2a / a2a.sum(dim=0)
            return out

        with (
            _dynamo_dist_per_rank_init(self.rank, self.world_size),
            torch._dynamo.config.patch(
                dynamic_shapes=True,
                capture_dynamic_output_shape_ops=True,
                capture_scalar_outputs=True,
            ),
        ):
            row = self.world_size * (self.rank + 1) * (self.world_size + 1) / 2
            input_split_sizes_tensor = torch.tensor(
                [(i + 1) * (self.rank + 1) for i in range(self.world_size)],
                dtype=torch.int64,
            )
            output_split_sizes_tensor = torch.tensor(
                [(i + 1) * (self.rank + 1) for i in range(self.world_size)],
                dtype=torch.int64,
            )
            inputs = (
                torch.ones(int(row), 5, device=self.device) * (self.rank + 1),
                input_split_sizes_tensor,
                output_split_sizes_tensor,
            )
            trs = self.get_world_trs()

            compiled_fn = torch.compile(example, fullgraph=True, dynamic=True)
            code = run_and_get_triton_code(compiled_fn, *inputs, **trs)
            (
                FileCheck()
                .check_regex(
                    "torch.ops._c10d_functional.all_to_all_single.default\\("
                    "arg\\d+_\\d+, "
                    "\\[u\\d+, u\\d+\\], "
                    "\\[u\\d+, u\\d+\\]"
                )
                .run(code)
            )

            eager_out = example(*inputs, **trs)
            inductor_out = compiled_fn(*inputs, **trs)
            self.assertTrue(same(eager_out, inductor_out, tol=0.001))

    # The goal of this test is that when `unsafe_allow_recompute_of_collectives=False`,
    # The partitioner will *never* recompute collectives in the backward, even
    # if the activation_memory_budget partitioner is being used,
    # unless there is a manual user checkpoint() region (which we know makes it safe
    # to recompute the collective, since we assume that the user applied the AC
    # region consistently across all ranks)
    @unittest.skipIf(not HAS_GPU, "Inductor+gpu needs triton and recent GPU arch")
    @skip_if_lt_x_gpu(2)
    @patch.object(torch._dynamo.config, "capture_scalar_outputs", True)
    @patch.object(torch._functorch.config, "activation_memory_budget", 0.01)
    @parametrize("override_with_ac", [False, True])
    def test_all_to_all_recompute_is_always_banned(self, override_with_ac):
        @torch.library.custom_op("custom_ns::foo", mutates_args=())
        def foo(x: torch.Tensor) -> torch.Tensor:
            return x + 1

        @foo.register_fake
        def _(x):
            return torch.empty_like(x)

        def setup_context(ctx, inputs, output):
            ctx.save_for_backward(inputs[0])
            return

        def backward(ctx, grad):
            (x,) = ctx.saved_tensors
            return grad * x

        foo.register_autograd(backward, setup_context=setup_context)

        class AllToAllSingle(torch.autograd.Function):
            @staticmethod
            def forward(
                ctx,
                input: torch.Tensor,
                output_split_sizes,
                input_split_sizes,
                tag,
                ranks,
                group_size: int,
            ) -> torch.Tensor:
                ctx.output_split_sizes = input_split_sizes
                ctx.input_split_sizes = output_split_sizes
                ctx.group_size = group_size
                a2a = torch.ops._c10d_functional.all_to_all_single.default(
                    input,
                    output_split_sizes,
                    input_split_sizes,
                    "0",
                )
                a2a = torch.ops.c10d_functional.wait_tensor(a2a)
                return a2a

            @staticmethod
            def backward(ctx, grad):
                grad = torch.ops._c10d_functional.all_to_all_single.default(
                    grad,
                    ctx.output_split_sizes,
                    ctx.input_split_sizes,
                    "0",
                )

                return (
                    torch.ops.c10d_functional.wait_tensor(grad),
                    None,
                    None,
                    None,
                    None,
                    None,
                )

        def alltoall_autograd(
            inp,
            output_split_sizes,
            input_split_sizes,
            tag,
            ranks,
            group_size,
        ):
            out = AllToAllSingle.apply(
                inp, output_split_sizes, input_split_sizes, tag, ranks, group_size
            )
            return out

        # simple mode to track how many collective ops we saw in the backward
        class TrackingMode(TorchDispatchMode):
            def __init__(self):
                super().__init__()
                self.ops_counter = Counter()

            def __torch_dispatch__(self, func, types, args=(), kwargs=None):
                if kwargs is None:
                    kwargs = {}
                rs = func(*args, **kwargs)
                self.ops_counter[func] += 1
                return rs

        def example(
            inp,
            input_split_sizes_tensor,
            output_split_sizes_tensor,
            *,
            tag,
            ranks,
            group_size,
        ):
            input_split_sizes = _tolist_with_constrain_as_size(input_split_sizes_tensor)
            output_split_sizes = _tolist_with_constrain_as_size(
                output_split_sizes_tensor
            )
            a2a = torch.ops.custom_ns.alltoall_autograd.default(
                inp,
                output_split_sizes,
                input_split_sizes,
                tag,
                ranks,
                group_size,
            )

            return torch.ops.custom_ns.foo(a2a)

        with (
            _dynamo_dist_per_rank_init(self.rank, self.world_size),
            torch._dynamo.config.patch(
                dynamic_shapes=True,
                capture_dynamic_output_shape_ops=True,
                capture_scalar_outputs=True,
            ),
            torch.library._scoped_library("custom_ns", "FRAGMENT") as lib,
        ):
            lib.define(
                "alltoall_autograd(Tensor input, SymInt[]? output_split_sizes, SymInt[]? input_split_sizes, str tag, int[] ranks, int group_size) -> Tensor"  # noqa: B950
            )
            lib.impl("alltoall_autograd", alltoall_autograd, "Autograd")
            lib.impl("alltoall_autograd", alltoall_autograd, "Meta")

            row = self.world_size * (self.rank + 1) * (self.world_size + 1) / 2
            input_split_sizes_tensor = torch.tensor(
                [(i + 1) * (self.rank + 1) for i in range(self.world_size)],
                dtype=torch.int64,
            )
            output_split_sizes_tensor = torch.tensor(
                [(i + 1) * (self.rank + 1) for i in range(self.world_size)],
                dtype=torch.int64,
            )
            inputs = (
                torch.ones(int(row), 5, device=self.device, requires_grad=True)
                * (self.rank + 1),
                input_split_sizes_tensor,
                output_split_sizes_tensor,
            )
            trs = self.get_world_trs()

            compiled_fn = torch.compile(
                example,
                fullgraph=True,
                dynamic=True,
                backend="aot_eager_decomp_partition",
            )

            if override_with_ac:

                def compiled_fn_wrapper(*args):
                    return example(*inputs, **trs)

                out = torch.utils.checkpoint.checkpoint(
                    compiled_fn_wrapper, *inputs, use_reentrant=False
                )
            else:
                out = compiled_fn(*inputs, **trs)

            # track how many all_to_alls we saw in the backward
            with TrackingMode() as m:
                out.sum().backward()
            if override_with_ac:
                # We wrapped our test in AC, which overrides the partitioner decision
                # of never recomputing collectives.
                # So we should properly see the all2all be recomputed in the backward
                self.assertEqual(
                    m.ops_counter[torch.ops._c10d_functional.all_to_all_single.default],
                    2,
                )
            else:
                # there is 1 all2all in the fw, and 1 all2all in the backward.
                # notably: even though activation_memory_budget == 0 ("recompute_everything"),
                # we are still choosing *not* to recompute the all2all from the fw
                self.assertEqual(
                    m.ops_counter[torch.ops._c10d_functional.all_to_all_single.default],
                    1,
                )

    @unittest.skipIf(not HAS_GPU, "Inductor+gpu needs triton and recent GPU arch")
    @skip_if_lt_x_gpu(2)
    def test_all_to_all_single_inductor_split_sizes_none(self):
        def example(inp, *, tag, ranks, group_size):
            a2a = torch.ops.c10d_functional.all_to_all_single(
                inp,
                None,
                None,
                tag,
                ranks,
                group_size,
            )
            a2a = torch.ops.c10d_functional.wait_tensor(a2a)
            out = a2a / a2a.sum(dim=0)
            return out

        with _dynamo_dist_per_rank_init(self.rank, self.world_size):
            inputs = (
                torch.ones(self.world_size, self.world_size, device=self.device)
                * (self.rank + 1),
            )
            trs = self.get_world_trs()

            compiled_fn = torch.compile(example, fullgraph=True, dynamic=True)
            code = run_and_get_triton_code(compiled_fn, *inputs, **trs)
            (
                FileCheck()
                .check_regex(
                    "torch.ops._c10d_functional.all_to_all_single.default\\("
                    "arg\\d+_\\d+, "
                    "\\[s\\d+ // \\d, s\\d+ // \\d\\], "
                    "\\[s\\d+ // \\d, s\\d+ // \\d\\]"
                )
                .run(code)
            )

            eager_out = example(*inputs, **trs)
            inductor_out = compiled_fn(*inputs, **trs)
            self.assertTrue(same(eager_out, inductor_out, tol=0.001))


@instantiate_parametrized_tests
@requires_accelerator_dist_backend(["nccl", "xccl"])
@unittest.skipIf(
    not torch.accelerator.is_available(),
    "No accelerator is available",
)
class TestCollectivesInductor(DynamoDistributedSingleProcTestCase):
    """
    Prefer single-proc test runner for basic tests as it is easier to work with.
    """

    def get_world_trs(self, world_size=1):
        return {
            "tag": "",
            "ranks": list(range(world_size)),
            "group_size": world_size,
        }

    @unittest.skipIf(not HAS_GPU, "Inductor+gpu needs triton and recent GPU arch")
    @torch._inductor.config.patch(debug=True)
    def test_inductor_single_op(self):
        def func(inp, *, tag, ranks, group_size):
            ar = torch.ops.c10d_functional.all_reduce(
                inp, "sum", tag, ranks, group_size
            )
            ar = torch.ops.c10d_functional.wait_tensor(ar)
            return ar

        inputs = torch.ones(4, 4, device=self.device)

        compiled = torch.compile(func)
        out = compiled(inputs, **self.get_world_trs())
        code = run_and_get_triton_code(compiled, inputs, **self.get_world_trs())
        # NOTE: Make sure we are not unnecessarily copying the outputs of
        # wait_tensors before they are returned from the graph.
        (
            FileCheck()
            .check("buf0 = empty_strided")
            .check(".run(arg0_1, buf0, 16")
            .check("torch.ops._c10d_functional.all_reduce_.default(buf0")
            .check("torch.ops._c10d_functional.wait_tensor.default(buf0")
            .check("return (buf0")
            .run(code)
        )
        correct = func(inputs, **self.get_world_trs())
        self.assertTrue(same(out, correct))

    @unittest.skipIf(not HAS_GPU, "Inductor+gpu needs triton and recent GPU arch")
    @torch._inductor.config.patch(debug=True)
    def test_inductor_steal_buffer(self):
        """
        it's ok and optimal if inductor allreduce mutates the buffer of an intermediate
        that isn't going to be used again
        """

        def func(inp, *, tag, ranks, group_size):
            x = inp + 1
            ar = torch.ops.c10d_functional.all_reduce(x, "sum", tag, ranks, group_size)
            ar = torch.ops.c10d_functional.wait_tensor(ar)
            # ensure other is not incorrectly aliasing ar's buffer
            other = torch.ones_like(inp) + 22
            return ar, other

        inputs = torch.ones(4, 4, device=self.device)

        compiled = torch.compile(func)
        code = run_and_get_triton_code(compiled, inputs, **self.get_world_trs())
        (
            FileCheck()
            .check("buf0 = empty_strided")
            .check(".run(arg0_1, buf0")
            .check("torch.ops._c10d_functional.all_reduce_.default(buf0")
            .check("torch.ops._c10d_functional.wait_tensor.default(buf0")
            .check("buf5 = empty_strided")
            .check(".run(buf5, 16")
            .check("return (buf0, buf5")
            .run(code)
        )
        out = compiled(inputs, **self.get_world_trs())
        correct = func(inputs, **self.get_world_trs())
        self.assertTrue(same(out, correct))

    def _test_inductor_doesnt_mutate_shared(self):
        """
        make sure that an intermediate that's going to be reuse isn't mutated unless copied
        """

        def func(inp, *, tag, ranks, group_size):
            x = inp + 1
            ar = torch.ops.c10d_functional.all_reduce(x, "sum", tag, ranks, group_size)
            y = x + 2
            ar = torch.ops.c10d_functional.wait_tensor(ar)
            # ensure other is not incorrectly aliasing ar's buffer
            other = torch.ones_like(inp) + 22
            return ar, y, other

        inputs = torch.ones(4, 4, device=self.device)

        compiled = torch.compile(func)
        code = run_and_get_triton_code(compiled, inputs, **self.get_world_trs())
        # NOTE: Make sure we are not unnecessarily copying the outputs of
        # wait_tensors before they are returned from the graph.
        (
            FileCheck()
            .check("buf0 = empty_strided")
            .check("buf1 = buf0")
            .check("buf6 = empty_strided")
            .check(".run(buf1, arg0_1, buf6, 16")
            .check("torch.ops._c10d_functional.all_reduce_.default(buf1")
            .check("torch.ops._c10d_functional.wait_tensor.default(buf1")
            .check("buf7 = empty_strided")
            .check(".run(buf7, 16")
            .check("return (buf1, buf6, buf7")
            .run(code)
        )
        out = compiled(inputs, **self.get_world_trs())
        correct = func(inputs, **self.get_world_trs())
        self.assertTrue(same(out, correct))

    @unittest.skipIf(not HAS_GPU, "Inductor+gpu needs triton and recent GPU arch")
    @torch._inductor.config.patch({"debug": True, "triton.descriptive_names": False})
    def test_inductor_doesnt_mutate_shared(self):
        self._test_inductor_doesnt_mutate_shared()

    @unittest.skipIf(not HAS_GPU, "Inductor+gpu needs triton and recent GPU arch")
    @torch._inductor.config.patch({"debug": True, "triton.descriptive_names": False})
    @torch._inductor.config.patch("graph_partition", True)
    def test_inductor_doesnt_mutate_shared_graph_partition(self):
        # checks graph partition reorder does not change relative order of ops
        # when all ops are on cuda
        self._test_inductor_doesnt_mutate_shared()

    def test_dynamo_trace_allreduce(self):
        def func(inp):
            ar = _functional_collectives.all_reduce(inp, "sum", "0")
            return ar

        inputs = torch.ones(4, 4, device=self.device)
        counter = CompileCounter()
        compiled = torch.compile(func, backend=counter)
        out = compiled(inputs)
        correct = func(inputs)
        self.assertEqual(counter.frame_count, 1)

        # should test more precisely, but the 2 is supposed to be (all_reduce, wait)
        self.assertEqual(counter.op_count, 2)
        self.assertTrue(same(out, correct))

    @skipIfXpu  # https://github.com/intel/torch-xpu-ops/issues/1581
    def test_dynamo_trace_all_gather_tensor(self):
        def func(inp):
            ar = _functional_collectives.all_gather_tensor(inp, 0, "0")
            return ar

        inputs = torch.ones(4, 4, device=self.device)
        counter = CompileCounter()
        compiled = torch.compile(func, backend=counter)
        out = compiled(inputs)
        correct = func(inputs)
        self.assertEqual(counter.frame_count, 1)

        # should test more precisely, but the 2 is supposed to be (all_gather, wait)
        self.assertEqual(counter.op_count, 2)
        self.assertTrue(same(out, correct))

    @skipIfXpu  # https://github.com/intel/torch-xpu-ops/issues/1581
    def test_dynamo_trace_all_gather_tensor_pg(self):
        def func(inp, *, pg):
            ar = _functional_collectives.all_gather_tensor(inp, 0, pg)
            return ar

        inputs = torch.ones(4, 4, device=self.device)
        counter = CompileCounter()
        compiled = torch.compile(func, backend=counter, fullgraph=True)
        out = compiled(inputs, pg=GroupMember.WORLD)
        correct = func(inputs, pg=GroupMember.WORLD)
        self.assertEqual(counter.frame_count, 1)

        # should test more precisely, but the 2 is supposed to be (all_gather, wait)
        self.assertEqual(counter.op_count, 2)
        self.assertTrue(same(out, correct))

    @skipIfXpu  # https://github.com/intel/torch-xpu-ops/issues/1581
    def test_dynamo_rewrite_dist_all_gather(self):
        def func(inp, out, *, pg):
            torch.distributed.all_gather_into_tensor(
                out,
                inp,
                pg,
            )

        local_size = [4, 4]
        # single-proc test
        global_size = local_size

        inputs = torch.ones(local_size, device=self.device)
        outputs = torch.empty(global_size, device=self.device)
        correct_outputs = torch.empty(global_size, device=self.device)
        counter = CompileCounter()
        compiled = torch.compile(func, backend=counter, fullgraph=True)
        compiled(inputs, outputs, pg=GroupMember.WORLD)
        func(inputs, correct_outputs, pg=GroupMember.WORLD)
        assert counter.frame_count == 1

        # should test more precisely, but the 3 is supposed to be (all_gather, wait, copy_)
        assert counter.op_count == 3
        assert same(outputs, correct_outputs)

    @skipIfXpu  # https://github.com/intel/torch-xpu-ops/issues/1581
    def test_dynamo_rewrite_dist_all_gather_list(self):
        def func(inp, out, *, pg):
            torch.distributed.all_gather(
                out,
                inp,
                pg,
            )

        local_size = [4, 4]
        # single-proc test
        global_size = local_size

        inputs = torch.ones(local_size, device=self.device)
        outputs = [torch.empty(global_size, device=self.device)]
        correct_outputs = [torch.empty(global_size, device=self.device)]
        counter = CompileCounter()
        compiled = torch.compile(func, backend=counter, fullgraph=True)
        compiled(inputs, outputs, pg=GroupMember.WORLD)
        func(inputs, correct_outputs, pg=GroupMember.WORLD)
        assert counter.frame_count == 1
        assert same(outputs, correct_outputs)

    @skipIfXpu  # https://github.com/intel/torch-xpu-ops/issues/1581
    def test_dynamo_rewrite_dist_all_gather_args_match(self):
        # Duplicated most of the structure from test_dynamo_rewrite_dist_all_gather
        # except uses kwargs to ensure rewrite has matching arg names
        def func(inp, out, *, pg):
            torch.distributed.all_gather_into_tensor(
                output_tensor=out,
                input_tensor=inp,
                group=pg,
                async_op=False,
            )

        local_size = [4, 4]
        # single-proc test
        global_size = local_size

        inputs = torch.ones(local_size, device=self.device)
        outputs = torch.empty(global_size, device=self.device)
        correct_outputs = torch.empty(global_size, device=self.device)
        counter = CompileCounter()
        compiled = torch.compile(func, backend=counter, fullgraph=True)
        compiled(inputs, outputs, pg=GroupMember.WORLD)
        func(inputs, correct_outputs, pg=GroupMember.WORLD)
        assert counter.frame_count == 1

        # should test more precisely, but the 3 is supposed to be (all_gather, wait, copy_)
        assert counter.op_count == 3
        assert same(outputs, correct_outputs)

    @skipIfXpu  # https://github.com/intel/torch-xpu-ops/issues/1581
    def test_dynamo_rewrite_dist_reduce_scatter(self):
        def func(inp, out, *, pg):
            torch.distributed.reduce_scatter_tensor(
                out,
                inp,
                group=pg,
            )

        local_size = [4, 4]
        # single-proc test
        global_size = local_size

        inputs = torch.ones(local_size, device=self.device)
        outputs = torch.empty(global_size, device=self.device)
        correct_outputs = torch.empty(global_size, device=self.device)
        counter = CompileCounter()
        compiled = torch.compile(func, backend=counter, fullgraph=True)
        compiled(inputs, outputs, pg=GroupMember.WORLD)
        func(inputs, correct_outputs, pg=GroupMember.WORLD)
        assert counter.frame_count == 1

        # should test more precisely, but the 3 is supposed to be (reduce_scatter, wait, copy_)
        assert counter.op_count == 3
        assert same(outputs, correct_outputs)

    @parametrize(
        "pg_mode",
        [
            "positional",
            "positional_none",
            "kwargs",
            "kwargs_none",
            "unspecified",
        ],
    )
    def test_dynamo_rewrite_dist_allreduce(self, pg_mode):
        def func(tensor, *args, **kwargs):
            torch.distributed.all_reduce(
                tensor,
                *args,
                **kwargs,
            )

        counter = CompileCounter()
        compiled = torch.compile(func, backend=counter, fullgraph=True)

        args = []
        kwargs = {}

        if pg_mode == "positional":
            args.append(torch.distributed.ReduceOp.MAX)
            args.append(GroupMember.WORLD)
        elif pg_mode == "positional_none":
            args.append(torch.distributed.ReduceOp.MAX)
            args.append(None)
        elif pg_mode == "kwargs":
            kwargs["group"] = GroupMember.WORLD
        elif pg_mode == "kwargs_none":
            kwargs["group"] = None
        else:
            assert pg_mode == "unspecified"

        inputs_compiled = torch.ones(2, device=self.device)
        inputs_eager = torch.ones(2, device=self.device)

        compiled(inputs_compiled, *args, **kwargs)
        func(inputs_eager, *args, **kwargs)

        assert counter.frame_count == 1
        # should test more precisely, but the 3 is supposed to be (all_reduce, wait, copy_)
        assert counter.op_count == 3
        assert same(inputs_compiled, inputs_eager)

    def test_dynamo_rewrite_dist_all_to_all_single(self):
        def func(output, input, pg):
            torch.distributed.all_to_all_single(output, input, group=pg)

        counter = CompileCounter()
        compiled = torch.compile(func, backend=counter, fullgraph=True)

        input_compiled = torch.ones(2, device=self.device)
        input_eager = torch.ones(2, device=self.device)
        output_compiled = torch.empty(2, device=self.device)
        output_eager = torch.empty(2, device=self.device)

        compiled(output_compiled, input_compiled, GroupMember.WORLD)
        func(output_eager, input_eager, GroupMember.WORLD)

        assert counter.frame_count == 1
        assert same(output_compiled, output_eager)

    @parametrize(
        "reduce_op",
        [
            torch.distributed.ReduceOp.SUM,
            torch.distributed.ReduceOp.AVG,
            torch.distributed.ReduceOp.PRODUCT,
            torch.distributed.ReduceOp.MIN,
            torch.distributed.ReduceOp.MAX,
        ],
    )
    def test_dynamo_rewrite_dist_allreduce_reduce_op(self, reduce_op):
        from torch.distributed._functional_collectives import REDUCE_OP_TO_STR

        def verify_rewrite(gm, _):
            ar_nodes = []
            for node in gm.graph.nodes:
                if node.target in [
                    torch.ops.c10d_functional.all_reduce,
                    torch.ops._c10d_functional.all_reduce,
                ]:
                    ar_nodes.append(node)
            self.assertEqual(len(ar_nodes), 1)
            reduce_op_str = ar_nodes[0].args[1]
            self.assertEqual(REDUCE_OP_TO_STR[reduce_op], reduce_op_str)
            return gm

        compiled = torch.compile(
            torch.distributed.all_reduce,
            backend=verify_rewrite,
            fullgraph=True,
        )
        inputs = (
            torch.ones(2, device=self.device),
            reduce_op,
            GroupMember.WORLD,
        )
        compiled(*inputs)

    @parametrize(
        "source",
        [
            "GroupMember.WORLD",
            "group.WORLD",
            "_get_default_group",
        ],
    )
    def test_dynamo_get_world_group(self, source):
        def func(tensor):
            if source == "GroupMember.WORLD":
                group = torch.distributed.GroupMember.WORLD
            elif source == "group.WORLD":
                group = torch.distributed.group.WORLD
            else:
                assert source == "_get_default_group"
                group = torch.distributed.distributed_c10d._get_default_group()

            torch.distributed.all_reduce(
                tensor,
                group=group,
            )

        def verify(gm, _):
            ar_nodes = []
            for node in gm.graph.nodes:
                if node.target in [
                    torch.ops.c10d_functional.all_reduce,
                    torch.ops._c10d_functional.all_reduce,
                ]:
                    ar_nodes.append(node)
            self.assertEqual(len(ar_nodes), 1)
            return gm

        compiled = torch.compile(func, backend=verify, fullgraph=True)
        input = torch.ones(2, device=self.device)
        compiled(input)

    @skipIfXpu  # https://github.com/intel/torch-xpu-ops/issues/1581
    def test_dynamo_support_collective_op_with_async_op_False(self):
        def func(inp, out, *, pg):
            # user explicitly set the attribute `async_op` to False,
            # there should be no graph break
            torch.distributed.reduce_scatter_tensor(out, inp, group=pg, async_op=False)

        local_size = [4, 4]
        # single-proc test
        global_size = local_size

        inputs = torch.ones(local_size, device=self.device)
        outputs = torch.empty(global_size, device=self.device)
        correct_outputs = torch.empty(global_size, device=self.device)
        counter = CompileCounter()
        compiled = torch.compile(func, backend=counter)
        compiled(inputs, outputs, pg=GroupMember.WORLD)
        func(inputs, correct_outputs, pg=GroupMember.WORLD)
        assert counter.frame_count == 1
        assert counter.op_count == 3
        assert same(outputs, correct_outputs)

    def test_dynamo_graphbreaks_unsupported_async_op(self):
        def func(inp, out, *, pg):
            work = torch.distributed.reduce_scatter_tensor(
                out, inp, group=pg, async_op=True
            )
            work.wait()

        local_size = [4, 4]
        # single-proc test
        global_size = local_size

        inputs = torch.ones(local_size, device=self.device)
        outputs = torch.empty(global_size, device=self.device)
        correct_outputs = torch.empty(global_size, device=self.device)
        counter = CompileCounter()
        compiled = torch.compile(func, backend=counter)
        compiled(inputs, outputs, pg=GroupMember.WORLD)
        func(inputs, correct_outputs, pg=GroupMember.WORLD)
        assert counter.frame_count == 0
        assert counter.op_count == 0
        assert same(outputs, correct_outputs)

    def test_dynamo_pg_var(self):
        def func(inp, *, pg):
            x = pg.rank() + 1 % pg.size()
            return inp + x

        local_size = [4, 4]
        inputs = torch.ones(local_size, device=self.device)
        correct_outputs = torch.empty(local_size, device=self.device)
        counter = CompileCounter()
        compiled = torch.compile(func, backend=counter, fullgraph=True)
        outputs = compiled(inputs, pg=GroupMember.WORLD)
        correct_outputs = func(inputs, pg=GroupMember.WORLD)
        assert counter.frame_count == 1
        assert counter.op_count == 1
        assert same(outputs, correct_outputs)

    @skipIfXpu  # https://github.com/intel/torch-xpu-ops/issues/1581
    def test_dynamo_trace_reduce_scatter_tensor(self):
        def func(inp):
            ar = _functional_collectives.reduce_scatter_tensor(inp, "sum", 0, "0")
            return ar

        inputs = torch.ones(4, 4, device=self.device)
        counter = CompileCounter()
        compiled = torch.compile(func, backend=counter)
        out = compiled(inputs)
        correct = func(inputs)
        self.assertEqual(counter.frame_count, 1)

        # should test more precisely, but the 2 is supposed to be (reduce_scatter, wait)
        self.assertEqual(counter.op_count, 2)
        self.assertTrue(same(out, correct))

    @skipIfXpu  # https://github.com/intel/torch-xpu-ops/issues/1581
    def test_dynamo_trace_allgather_coalesced(self):
        def func(inp, *, tag, ranks, group_size):
            ar = torch.ops.c10d_functional.all_gather_into_tensor_coalesced(
                inp, tag, ranks, group_size
            )
            return ar

        inputs = [
            torch.ones(4, 4, device=self.device),
            torch.ones(6, 6, device=self.device),
        ]
        counter = CompileCounter()
        compiled = torch.compile(func, backend=counter)
        out = compiled(inputs, **self.get_world_trs())
        correct = func(inputs, **self.get_world_trs())
        assert counter.frame_count == 1
        assert counter.op_count == 3  # It generates 2 getattr to unpack the array
        assert same(out, correct)

    def test_backwards(self):
        """
        It's probably not that common to need backwards support for collectives.

        However, I wanted to at least see if it was possible to support it as a design goal.
        """

        def func(inp):
            ar = _functional_collectives.all_reduce(inp, "sum", "0")
            return ar

        input = torch.ones(4, 4, device=self.device, requires_grad=True)
        compiled = torch.compile(
            func, backend="aot_eager"
        )  # inductor bug with single-op allreduce graph
        out = compiled(input)
        out.sum().backward()

        correct_input = input.detach().clone().requires_grad_()
        correct = func(correct_input)
        correct.sum().backward()
        self.assertTrue(same(out, correct))
        self.assertTrue(same(input.grad, correct_input.grad))

    def test_meta(self):
        x = torch.rand((2, 3, 4), device="meta")
        out = torch.ops.c10d_functional.all_reduce(x, "sum", **self.get_world_trs())
        self.assertEqual(x.size(), out.size())

    @skipIfXpu  # https://github.com/intel/torch-xpu-ops/issues/1581
    @unittest.skipIf(not HAS_GPU, "Inductor+gpu needs triton and recent GPU arch")
    @torch._inductor.config.patch({"debug": True, "triton.descriptive_names": False})
    def test_inductor_all_gather_coalesced(self):
        """
        make sure that an intermediate that's going to be reuse isn't mutated unless copied
        """

        def func(inp, *, tag, ranks, group_size):
            x = inp + 1
            tensor_list = torch.ops.c10d_functional.all_gather_into_tensor_coalesced(
                [x, inp], tag, ranks, group_size
            )
            y = x + 2
            ar0 = torch.ops.c10d_functional.wait_tensor(tensor_list[0])
            ar1 = torch.ops.c10d_functional.wait_tensor(tensor_list[1])
            # ensure other is not incorrectly aliasing ar's buffer
            other = torch.ones_like(inp) + 22
            return ar0, y, other, ar1

        inputs = torch.ones(4, 4, device=self.device)

        compiled = torch.compile(func)
        code = run_and_get_triton_code(compiled, inputs, **self.get_world_trs())
        # NOTE: Make sure we are not unnecessarily copying the outputs of
        # wait_tensors before they are returned from the graph.
        (
            FileCheck()
            .check("buf0 = empty_strided")
            .check("buf6 = empty_strided")
            .check(".run(arg0_1, buf0, buf6, 16")
            .check(
                "buf1 = torch.ops._c10d_functional.all_gather_into_tensor_coalesced.default([buf0, arg0_1]"
            )
            .check("buf2 = buf1[0]")
            .check("buf3 = buf1[1]")
            .check("torch.ops._c10d_functional.wait_tensor.default(buf2")
            .check("buf7 = buf0; del buf0  # reuse")
            .check(".run(buf7, 16")
            .check("torch.ops._c10d_functional.wait_tensor.default(buf3")
            .check("return (buf2, buf6, buf7, buf3")
            .run(code)
        )
        out = compiled(inputs, **self.get_world_trs())
        correct = func(inputs, **self.get_world_trs())
        assert same(out, correct), f"{out} va {correct}"

    @skipIfXpu  # https://github.com/intel/torch-xpu-ops/issues/1581
    @unittest.skipIf(not HAS_GPU, "Inductor+gpu needs triton and recent GPU arch")
    @torch._inductor.config.patch({"debug": True, "triton.descriptive_names": False})
    def test_inductor_reduce_scatter_coalesced(self):
        """
        make sure that an intermediate that's going to be reuse isn't mutated unless copied
        """

        def func(inp, *, tag, ranks, group_size):
            x = inp + 1
            tensor_list = torch.ops.c10d_functional.reduce_scatter_tensor_coalesced(
                [x, inp], "sum", tag, ranks, group_size
            )
            y = x + 2
            ar0 = torch.ops.c10d_functional.wait_tensor(tensor_list[0])
            ar1 = torch.ops.c10d_functional.wait_tensor(tensor_list[1])
            # ensure other is not incorrectly aliasing ar's buffer
            other = torch.ones_like(inp) + 22
            return ar0, y, other, ar1

        inputs = torch.ones(4, 4, device=self.device)

        compiled = torch.compile(func)
        code = run_and_get_triton_code(compiled, inputs, **self.get_world_trs())
        # NOTE: The first return value should be the output of the first wait_tensor.
        # We want to make sure no unnecessary copy is made.
        (
            FileCheck()
            .check("buf0 = empty_strided")
            .check("buf6 = empty_strided")
            .check(".run(arg0_1, buf0, buf6, 16")
            .check(
                "buf1 = torch.ops._c10d_functional.reduce_scatter_tensor_coalesced.default([buf0, arg0_1]"
            )
            .check("buf2 = buf1[0]")
            .check("buf3 = buf1[1]")
            .check("torch.ops._c10d_functional.wait_tensor.default(buf2")
            .check("buf7 = buf0; del buf0  # reuse")
            .check(".run(buf7, 16")
            .check("torch.ops._c10d_functional.wait_tensor.default(buf3")
            .check("return (buf2, buf6, buf7, buf3")
            .run(code)
        )
        out = compiled(inputs, **self.get_world_trs())
        correct = func(inputs, **self.get_world_trs())
        assert same(out, correct), f"{out} va {correct}"

    @skipIfXpu  # https://github.com/intel/torch-xpu-ops/issues/1581
    @unittest.skipIf(not HAS_GPU, "Inductor+gpu needs triton and recent GPU arch")
    def test_reorder_peak_memory(self):
        """
        TODO(whc)
        - check each of the `limiting_factor` cases
        - confirm peak memory is respected in some adversarial case
        - check whether it is expected / correct that the "buf7 = buf0; del buf0  # reuse" statement materially changes
        """

        def func(inp, *, tag, ranks, group_size):
            x = inp + 1
            tensor_list = torch.ops.c10d_functional.reduce_scatter_tensor_coalesced(
                [x, inp], "sum", tag, ranks, group_size
            )
            y = x + 2
            ar0 = torch.ops.c10d_functional.wait_tensor(tensor_list[0])
            ar1 = torch.ops.c10d_functional.wait_tensor(tensor_list[1])
            # ensure other is not incorrectly aliasing ar's buffer
            other = torch.ones_like(inp) + 22
            return ar0, y, other, ar1

        inputs = torch.ones(4, 4, device=self.device)

        # get stats directly from the internal helper without affecting the real pass's signature
        node_stats: Optional[dict[BaseSchedulerNode, ReorderInfo]] = None

        def _reorder_communication_preserving_peak_memory(
            snodes: list[BaseSchedulerNode],
        ) -> list[BaseSchedulerNode]:
            nonlocal node_stats
            (
                reordered_snodes,
                node_stats,
            ) = _reorder_communication_preserving_peak_memory_internal(snodes)
            return reordered_snodes

        with torch._inductor.config.patch(
            {
                "reorder_for_compute_comm_overlap": True,
                "reorder_for_compute_comm_overlap_passes": [
                    "sink_waits",
                    # same as reorder_communication_preserving_peak_memory but returns debug info structures directly
                    _reorder_communication_preserving_peak_memory,
                ],
            }
        ):
            compiled = torch.compile(func)
            code = run_and_get_triton_code(compiled, inputs, **self.get_world_trs())
        # NOTE: The first return value should be the output of the first wait_tensor.
        # We want to make sure no unnecessary copy is made.
        (
            FileCheck()
            .check("buf0 = empty_strided")
            .check("buf6 = empty_strided")
            .check(".run(arg0_1, buf0, buf6, 16")
            .check(
                "buf1 = torch.ops._c10d_functional.reduce_scatter_tensor_coalesced.default([buf0, arg0_1]"
            )
            # .check("buf2 = buf1[0]")
            # .check("buf3 = buf1[1]")
            .check("torch.ops._c10d_functional.wait_tensor.default(buf2")
            # .check("buf7 = buf0; del buf0  # reuse")
            # .check(".run(buf7, 16")
            .check("torch.ops._c10d_functional.wait_tensor.default(buf3")
            .check("return (buf2, buf6, buf7, buf3")
            .run(code)
        )
        out = compiled(inputs, **self.get_world_trs())
        correct = func(inputs, **self.get_world_trs())
        assert same(out, correct), f"{out} va {correct}"

        # TODO make the test case more interesting and validate the actual desired behavior
        assert node_stats is not None
        self.assertTrue(isinstance(node_stats, dict))
        self.assertEqual(len(node_stats), 1)
        for stats in node_stats.values():
            self.assertEqual(stats.initial_exposed, 0)
            self.assertEqual(stats.limiting_factor, "None")
            self.assertEqual(stats.moves, 0)

    @unittest.skipIf(not HAS_GPU, "Inductor+gpu needs triton and recent GPU arch")
    @unittest.skipIf(not TEST_XPU and not SM80OrLater, "bfloat16")
    def test_all_gather_bucket(self):
        def func(x, w, ag_0, ag_1, ag_2, ag_3, *, tag, ranks, group_size):
            # do some unrelated matmuls
            y = torch.mm(x, w)

            ag_1_cast = ag_1.to(torch.bfloat16)

            group_name = (
                torch.distributed.distributed_c10d._get_default_group().group_name
            )
            ag_2_out = torch.ops._c10d_functional.all_gather_into_tensor(
                ag_2, group_size, group_name
            )
            ag_2_out = torch.ops.c10d_functional.wait_tensor(ag_2_out)

            ag_0 = ag_2_out + ag_0
            ag_0_cast = ag_0.to(torch.bfloat16)

            ag_0_out = torch.ops._c10d_functional.all_gather_into_tensor(
                ag_0_cast, group_size, group_name
            )
            ag_0_out = torch.ops.c10d_functional.wait_tensor(ag_0_out)
            ag_0_out = ag_0_out * 2

            ag_1_out = torch.ops._c10d_functional.all_gather_into_tensor(
                ag_1_cast, group_size, group_name
            )

            ag_1_out = torch.ops.c10d_functional.wait_tensor(ag_1_out)

            ag_3_out = torch.ops._c10d_functional.all_gather_into_tensor(
                ag_3, group_size, group_name
            )
            ag_3_out = torch.ops.c10d_functional.wait_tensor(ag_3_out)
            return y, ag_0_out, ag_1_out, ag_2_out, ag_3_out

        x = torch.ones(4, 384, device=self.device, dtype=torch.float32)
        w = torch.ones(384, 512, device=self.device, dtype=torch.float32)
        ag_0 = torch.ones(384, 512, device=self.device, dtype=torch.float32)
        ag_1 = torch.ones(384, 512, device=self.device, dtype=torch.float32)
        ag_2 = torch.ones(384, 512, device=self.device, dtype=torch.float32)
        ag_3 = torch.ones(384, 512, device=self.device, dtype=torch.float32)
        inputs = [x, w, ag_0, ag_1, ag_2, ag_3]
        correct = func(*inputs, **self.get_world_trs())

        with torch._inductor.config.patch(
            {
                "bucket_all_gathers_fx": "all",
                "reorder_for_compute_comm_overlap": False,
            }
        ):
            compiled = torch.compile(func)
            code = run_and_get_triton_code(compiled, *inputs, **self.get_world_trs())
        # NOTE: The first return value should be the output of the first wait_tensor.
        # We want to make sure no unnecessary copy is made.
        (
            FileCheck()
            .check_count(".all_gather_into_tensor_out.default(", 2, exactly=True)
            .run(code)
        )
        out = compiled(*inputs, **self.get_world_trs())
        assert same(out, correct), f"{out} va {correct}"

    @unittest.skipIf(not HAS_GPU, "Inductor+gpu needs triton and recent GPU arch")
    @unittest.skipIf(not SM80OrLater, "bfloat16")
    def test_all_gather_bucket_path(self):
        def func(x, w, ag_0, ag_1, *, tag, ranks, group_size):
            # do some unrelated matmuls
            y = torch.mm(x, w)

            # cast the inputs
            ag_0_cast = ag_0.to(torch.bfloat16)
            ag_1_cast = ag_1.to(torch.bfloat16)

            # first allgather
            group_name = (
                torch.distributed.distributed_c10d._get_default_group().group_name
            )
            ag_0_out = torch.ops._c10d_functional.all_gather_into_tensor(
                ag_0_cast, group_size, group_name
            )
            ag_0_out = torch.ops.c10d_functional.wait_tensor(ag_0_out)
            ag_0_out = ag_0_out * 2

            # Create dependency: second allgather input depends on first allgather output
            # This prevents fusion of the two allgather operations
            ag_1_modified = (
                ag_1_cast + ag_0_out[: ag_1_cast.shape[0]]
            )  # Use part of ag_0_out

            # second allgather (now depends on the first one)
            ag_1_out = torch.ops._c10d_functional.all_gather_into_tensor(
                ag_1_modified, group_size, group_name
            )
            ag_1_out = torch.ops.c10d_functional.wait_tensor(ag_1_out)

            return y, ag_0_out, ag_1_out

        x = torch.ones(4, 384, device=self.device, dtype=torch.float32)
        w = torch.ones(384, 512, device=self.device, dtype=torch.float32)
        ag_0 = torch.ones(384, 512, device=self.device, dtype=torch.float32)
        ag_1 = torch.ones(384, 512, device=self.device, dtype=torch.float32)
        inputs = [x, w, ag_0, ag_1]

        with torch._inductor.config.patch(
            {
                "bucket_all_gathers_fx": "all",
                "reorder_for_compute_comm_overlap": False,
            }
        ):
            compiled = torch.compile(func)
            code = run_and_get_triton_code(compiled, *inputs, **self.get_world_trs())

        # shouldnt have bucketed
        FileCheck().check_count("wait_tensor.default(", 2, exactly=True).run(code)

    @unittest.skipIf(not HAS_GPU, "Inductor+gpu needs triton and recent GPU arch")
    @unittest.skipIf(not SM80OrLater, "bfloat16")
    def test_reduce_scatter_bucket(self):
        def func(x, w, rs_0, rs_1, tag, ranks, group_size):
            # do some unrelated matmuls
            y = torch.mm(x, w)

            # cast the inputs
            rs_0_cast = rs_0.to(torch.bfloat16)
            rs_1_cast = rs_1.to(torch.bfloat16)

            # reduce_scatter
            group_name = (
                torch.distributed.distributed_c10d._get_default_group().group_name
            )
            rs_0_out = torch.ops._c10d_functional.reduce_scatter_tensor(
                rs_0_cast, "sum", group_size, group_name
            )
            rs_1_out = torch.ops._c10d_functional.reduce_scatter_tensor(
                rs_1_cast, "sum", group_size, group_name
            )

            # wait op
            rs_0_out = torch.ops.c10d_functional.wait_tensor(rs_0_out)
            rs_1_out = torch.ops.c10d_functional.wait_tensor(rs_1_out)

            return y, rs_0_out, rs_1_out

        # test "fsdp" mode to allow convert_element_type after wait
        def func2(x, w, rs_0, rs_1, tag, ranks, group_size):
            y, rs_0_out, rs_1_out = func(x, w, rs_0, rs_1, tag, ranks, group_size)
            return y, rs_0_out.to(torch.float32), rs_1_out.to(torch.float32)

        for f in [func, func2]:
            x = torch.ones(4, 384, device=self.device, dtype=torch.float32)
            w = torch.ones(384, 512, device=self.device, dtype=torch.float32)
            rs_0 = torch.ones(384, 512, device=self.device, dtype=torch.float32)
            rs_1 = torch.ones(384, 256, device=self.device, dtype=torch.float32)
            inputs = [x, w, rs_0, rs_1]
            f(*inputs, **self.get_world_trs())

            with torch._inductor.config.patch(
                {
                    "bucket_reduce_scatters_fx": "fsdp",
                    "reorder_for_compute_comm_overlap": False,
                }
            ):
                compiled = torch.compile(f)
                compiled(*inputs, **self.get_world_trs())
                code = run_and_get_triton_code(
                    compiled, *inputs, **self.get_world_trs()
                )
            # NOTE: The first return value should be the output of the first wait_tensor.
            # We want to make sure no unnecessary copy is made.
            (
                FileCheck()
                .check_count(
                    "torch.ops._c10d_functional.reduce_scatter_tensor.default(",
                    count=1,
                    exactly=True,
                )
                .run(code)
            )
            out = compiled(*inputs, **self.get_world_trs())
            correct = f(*inputs, **self.get_world_trs())
            assert same(out, correct), f"{out} va {correct}"

    @unittest.skipIf(not HAS_GPU, "Inductor+gpu needs triton and recent GPU arch")
    @unittest.skipIf(not SM80OrLater, "bfloat16")
    def test_reorder_peak_memory_bucketed(self):
        """
        Simulate the case where a bucketing pass ran and grouped several inputs into one bucketed allgather.
        Ensure the whole bucketed group including copy-ops get moved together rather than the copy ops preventing the
        comm from moving due to data dependency.
        """

        def func(x, w, ag_0, ag_1, ag_2, ag_3, *, tag, ranks, group_size):
            # do some unrelated matmuls
            y = torch.mm(x, w)

            # cast the inputs
            ag_0_cast = ag_0.to(torch.bfloat16)
            ag_1_cast = ag_1.to(torch.bfloat16)

            # allgather
            group_name = (
                torch.distributed.distributed_c10d._get_default_group().group_name
            )
            ag_0_out = torch.ops._c10d_functional.all_gather_into_tensor(
                ag_0_cast, group_size, group_name
            )
            ag_1_out = torch.ops._c10d_functional.all_gather_into_tensor(
                ag_1_cast, group_size, group_name
            )

            # wait op
            ag_0_out = torch.ops.c10d_functional.wait_tensor(ag_0_out)
            ag_1_out = torch.ops.c10d_functional.wait_tensor(ag_1_out)

            rs_0_out = torch.ops._c10d_functional.reduce_scatter_tensor(
                ag_0_cast, "sum", group_size, group_name
            )
            rs_1_out = torch.ops._c10d_functional.reduce_scatter_tensor(
                ag_1_cast, "sum", group_size, group_name
            )

            # wait op
            rs_0_out = torch.ops.c10d_functional.wait_tensor(rs_0_out)
            rs_1_out = torch.ops.c10d_functional.wait_tensor(rs_1_out)
            y += torch.mm(2 * x, 2 * w)

            # cast the inputs
            ag_2_cast = ag_2.to(torch.bfloat16)
            ag_3_cast = ag_3.to(torch.bfloat16)
            ag_2_out = torch.ops._c10d_functional.all_gather_into_tensor(
                ag_2_cast, group_size, group_name
            )
            ag_3_out = torch.ops._c10d_functional.all_gather_into_tensor(
                ag_3_cast, group_size, group_name
            )

            # wait op
            ag_2_out = torch.ops.c10d_functional.wait_tensor(ag_2_out)
            ag_3_out = torch.ops.c10d_functional.wait_tensor(ag_3_out)

            #
            rs_2_out = torch.ops._c10d_functional.reduce_scatter_tensor(
                ag_2_cast, "sum", group_size, group_name
            )
            rs_3_out = torch.ops._c10d_functional.reduce_scatter_tensor(
                ag_3_cast, "sum", group_size, group_name
            )

            # wait op
            rs_2_out = torch.ops.c10d_functional.wait_tensor(rs_2_out)
            rs_3_out = torch.ops.c10d_functional.wait_tensor(rs_3_out)
            return (
                y,
                ag_0_out,
                ag_1_out,
                ag_2_out,
                ag_3_out,
                rs_0_out,
                rs_1_out,
                rs_2_out,
                rs_3_out,
            )

        x = torch.ones(4, 384, device=self.device, dtype=torch.float32)
        w = torch.ones(384, 512, device=self.device, dtype=torch.float32)
        ag_0 = torch.ones(1024, 512, device=self.device, dtype=torch.float32)
        ag_1 = torch.ones(512, 1024, device=self.device, dtype=torch.float32)
        ag_2 = torch.ones(1024, 512, device=self.device, dtype=torch.float32)
        ag_3 = torch.ones(512, 1024, device=self.device, dtype=torch.float32)
        inputs = [x, w, ag_0, ag_1, ag_2, ag_3]

        # get stats directly from the internal helper without affecting the real pass's signature
        node_stats: Optional[dict[BaseSchedulerNode, ReorderInfo]] = None

        def _reorder_communication_preserving_peak_memory(
            snodes: list[BaseSchedulerNode],
        ) -> list[BaseSchedulerNode]:
            nonlocal node_stats
            (
                reordered_snodes,
                node_stats,
            ) = _reorder_communication_preserving_peak_memory_internal(snodes)
            return reordered_snodes

        with torch._inductor.config.patch(
            {
                "bucket_all_gathers_fx": "all",
                "bucket_all_gathers_fx_bucket_size_determinator": lambda _: 2,
                "bucket_reduce_scatters_fx": "all",
                "bucket_reduce_scatters_fx_bucket_size_determinator": lambda _: 2,
                "reorder_for_compute_comm_overlap": True,
                "reorder_for_compute_comm_overlap_passes": [
                    sink_waits_iterative,
                    _reorder_communication_preserving_peak_memory,
                ],
                "allow_buffer_reuse": False,
                "test_configs.track_memory_lifecycle": "error",
            }
        ):
            compiled = torch.compile(func, fullgraph=True)
            code = run_and_get_triton_code(compiled, *inputs, **self.get_world_trs())

        # make sure memory tracking is codegen. the ops will then do runtime checking with assertion.
        FileCheck().check("check_memory_step").check("tracked_empty_strided").run(code)

        # NOTE: The first return value should be the output of the first wait_tensor.
        # We want to make sure no unnecessary copy is made.
        (
            FileCheck()
            .check_count(
                "torch.ops._c10d_functional.all_gather_into_tensor_out.default(",
                count=2,
                exactly=True,
            )
            .check(
                "extern_kernels.mm",
            )
            .check(
                "extern_kernels.addmm",
            )
            .run(code)
        )
        (
            FileCheck()
            .check_count(
                "torch.ops._c10d_functional.reduce_scatter_tensor.default(",
                count=2,
                exactly=True,
            )
            .check(
                "extern_kernels.mm",
            )
            .check(
                "extern_kernels.addmm",
            )
            .run(code)
        )
        out = compiled(*inputs, **self.get_world_trs())
        correct = func(*inputs, **self.get_world_trs())
        assert same(out, correct), f"{out} va {correct}"
        assert node_stats is not None
        self.assertTrue(isinstance(node_stats, dict))
        self.assertEqual(len(node_stats), 4)
        it = iter(node_stats.values())
        node_stat0 = next(it)
        self.assertTrue(node_stat0.limiting_factor == "None")
        node_stat1 = next(it)
        self.assertTrue("collective ordering" in node_stat1.limiting_factor)

    @skipIfXpu  # https://github.com/intel/torch-xpu-ops/issues/1581
    @unittest.skipIf(not HAS_GPU, "Inductor+gpu needs triton and recent GPU arch")
    def test_reorder_respects_wait_dep(self):
        """
        Covers the case where the output of one collective feeds the input of another collective.
        e.g. TP + FSDP - all_gather(tp+dp sharded param on TP dim) -> allgather dp_sharded buffer on DP dim
        """

        def func(inp, *, tag, ranks, group_size):
            group_name = (
                torch.distributed.distributed_c10d._get_default_group().group_name
            )
            ag_0_out = torch.ops._c10d_functional.all_gather_into_tensor(
                inp, group_size, group_name
            )
            ag_0_wait = torch.ops.c10d_functional.wait_tensor(ag_0_out)
            ag_1_out = torch.ops._c10d_functional.all_gather_into_tensor(
                ag_0_wait, group_size, group_name
            )
            ag_1_wait = torch.ops.c10d_functional.wait_tensor(ag_1_out)
            # ensure other is not incorrectly aliasing ar's buffer
            return ag_1_wait

        inputs = torch.ones(4, 4, device=self.device)

        # get stats directly from the internal helper without affecting the real pass's signature
        node_stats: Optional[dict[BaseSchedulerNode, ReorderInfo]] = None

        def _reorder_communication_preserving_peak_memory(
            snodes: list[BaseSchedulerNode],
        ) -> list[BaseSchedulerNode]:
            nonlocal node_stats
            (
                reordered_snodes,
                node_stats,
            ) = _reorder_communication_preserving_peak_memory_internal(snodes)
            return reordered_snodes

        with torch._inductor.config.patch(
            {
                "reorder_for_compute_comm_overlap": True,
                "reorder_for_compute_comm_overlap_passes": [
                    "sink_waits",
                    # same as reorder_communication_preserving_peak_memory but returns debug info structures directly
                    _reorder_communication_preserving_peak_memory,
                ],
            }
        ):
            compiled = torch.compile(func)
            code = run_and_get_triton_code(compiled, inputs, **self.get_world_trs())
        # NOTE: The first return value should be the output of the first wait_tensor.
        # We want to make sure no unnecessary copy is made.
        (
            FileCheck()
            .check("all_gather")
            .check("wait")
            .check("all_gather")
            .check("wait")
            .run(code)
        )
        out = compiled(inputs, **self.get_world_trs())
        correct = func(inputs, **self.get_world_trs())
        assert same(out, correct), f"{out} va {correct}"

        # TODO make the test case more interesting and validate the actual desired behavior
        assert node_stats is not None
        self.assertTrue(isinstance(node_stats, dict))
        self.assertEqual(len(node_stats), 2)
        for stats in node_stats.values():
            self.assertEqual(stats.moves, 0)


@requires_accelerator_dist_backend(["nccl", "xccl"])
class TestSyncDecisionCrossRanks(MultiProcessTestCase):
    def setUp(self) -> None:
        super().setUp()
        self._spawn_processes()

    @property
    def world_size(self) -> int:
        return 2

    @property
    def ranks(self) -> list[int]:
        return list(range(self.world_size))

    @property
    def device(self) -> torch.device:
        device_type = torch.accelerator.current_accelerator().type
        return torch.device(f"{device_type}:{self.rank}")

    def _init_process_group(self) -> None:
        torch._inductor.config.triton.store_cubin = True
        torch._inductor.config.debug = True

        torch.get_device_module(self.device).set_device(self.device)
        store = torch.distributed.FileStore(self.file_name, self.world_size)
        backend = c10d.get_default_backend_for_device(
            torch.accelerator.current_accelerator().type
        )

        torch.distributed.init_process_group(
            backend=backend,
            world_size=self.world_size,
            rank=self.rank,
            store=store,
        )
        torch._C._distributed_c10d._register_process_group(
            "default", torch.distributed.group.WORLD
        )

    @skip_if_lt_x_gpu(2)
    def test_sync_decision_cross_ranks(self):
        from torch._functorch.partitioners import _sync_decision_cross_ranks

        test_graph = torch.fx.Graph()
        node1 = test_graph.placeholder("x")

        ag1 = test_graph.create_node(
            "call_function",
            torch.ops._c10d_functional.all_gather_into_tensor.default,
            (node1,),
        )
        wt1 = test_graph.create_node(
            "call_function", torch.ops._c10d_functional.wait_tensor.default, (ag1,)
        )
        wt1.meta["val"] = torch.randn(10, 10)

        ag2 = test_graph.create_node(
            "call_function",
            torch.ops._c10d_functional.all_gather_into_tensor.default,
            (node1,),
        )
        wt2 = test_graph.create_node(
            "call_function", torch.ops._c10d_functional.wait_tensor.default, (ag2,)
        )
        wt2.meta["val"] = torch.randn(10, 20)
        if self.rank == 0:
            saved_values = [wt1]
        else:
            saved_values = [wt2]

        self._init_process_group()
        saved_values = _sync_decision_cross_ranks(test_graph, saved_values)
        self.assertEqual(saved_values, [wt1])


if __name__ == "__main__":
    from torch._dynamo.test_case import run_tests

    run_tests()<|MERGE_RESOLUTION|>--- conflicted
+++ resolved
@@ -39,10 +39,6 @@
 from torch.testing._internal.common_utils import (
     instantiate_parametrized_tests,
     parametrize,
-<<<<<<< HEAD
-    skipIfRocm,
-=======
->>>>>>> 73eb4511
     skipIfXpu,
     TEST_XPU,
     xfailIf,
@@ -272,10 +268,6 @@
 
     @unittest.skipIf(not HAS_GPU, "Inductor+gpu needs triton and recent GPU arch")
     @skip_if_lt_x_gpu(2)
-<<<<<<< HEAD
-    @skipIfRocm
-=======
->>>>>>> 73eb4511
     @xfailIf(TEST_XPU)  # https://github.com/intel/torch-xpu-ops/issues/1728
     def test_eager_async_allreduce_inductor_wait(self):
         import torch.distributed as dist
