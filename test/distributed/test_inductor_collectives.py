# Owner(s): ["module: dynamo"]
import datetime
import functools
import unittest
from collections import Counter
from typing import Optional
from unittest.mock import patch

import torch
import torch._dynamo
import torch._dynamo.logging
import torch._dynamo.test_case

# for some reason importing functional collectives after dynamo breaks collectives handling!
import torch.distributed._functional_collectives as _functional_collectives
from torch._C import FileCheck
from torch._dynamo.testing import CompileCounter
from torch._dynamo.utils import same
from torch._inductor.comms import (
    _reorder_communication_preserving_peak_memory_internal,
    ReorderInfo,
    sink_waits_iterative,
)
from torch._inductor.compile_fx import compile_fx as inductor_compile_fx
from torch._inductor.scheduler import (
    _get_mm_like_fn,
    BaseSchedulerNode,
    get_estimate_runtime_cache,
    get_estimate_runtime_cache_key_from_snode,
)
from torch._inductor.utils import fresh_inductor_cache, run_and_get_triton_code
from torch.distributed.distributed_c10d import GroupMember
from torch.fx.experimental.proxy_tensor import make_fx
from torch.testing._internal.common_cuda import SM80OrLater
from torch.testing._internal.common_distributed import (
    _dynamo_dist_per_rank_init,
    DynamoDistributedMultiProcTestCase,
    DynamoDistributedSingleProcTestCase,
    MultiProcessTestCase,
    requires_nccl,
    skip_if_lt_x_gpu,
)
from torch.testing._internal.common_utils import (
    instantiate_parametrized_tests,
    parametrize,
<<<<<<< HEAD
    skipIfRocm,
    skipIfXpu,
    TEST_XPU,
    xfailIf,
=======
    requires_cuda,
    skipIfRocm,
>>>>>>> 4dd73e65
)
from torch.testing._internal.inductor_utils import HAS_GPU
from torch.utils._python_dispatch import TorchDispatchMode


def _tolist_with_constrain_as_size(tensor):
    lst = tensor.tolist()
    for elem in lst:
        torch._check_is_size(elem)
    return lst


@requires_nccl()
@instantiate_parametrized_tests
class TestCollectivesMultiProc(DynamoDistributedMultiProcTestCase):
    """
    Run correctness checks in multi-proc runner, mark with minimum # GPUs to run under
    """

    def get_world_trs(self):
        return {
            "tag": "",
            "ranks": list(range(self.world_size)),
            "group_size": self.world_size,
        }

    @property
    def world_size(self) -> int:
        # hack: no matter whether we have 2 or 3 or 4 gpus, just run on 2
        # works around issue with skipif<2 and workers with unpredictable #s gpu
        return 2

    @unittest.skipIf(not HAS_GPU, "Inductor+gpu needs triton and recent GPU arch")
    @skip_if_lt_x_gpu(2)
    def test_broadcast_inductor(self):
        """
        Testing if broadcast works correctly when using inductor
        """

        def example(tensor, src, *, tag, ranks, group_size):
            res = torch.ops.c10d_functional.broadcast(
                tensor, src, tag, ranks, group_size
            )
            res = torch.ops.c10d_functional.wait_tensor(res)
            return res

        def compile(func, example_inputs):
            graph = make_fx(func)(*example_inputs)
            return inductor_compile_fx(graph, example_inputs)

        with _dynamo_dist_per_rank_init(self.rank, self.world_size):
            example = functools.partial(
                example,
                **self.get_world_trs(),
            )
            t = torch.randn(4, 4, device="cuda")
            inputs = (t if self.rank == 0 else torch.zeros(4, 4, device="cuda"), 0)
            eager_out = example(*inputs)
            self.assertTrue(same(t, eager_out))

            compiled_func = compile(example, inputs)
            compiled_out = compiled_func(*inputs)
            self.assertTrue(same(eager_out, compiled_out))

    @unittest.skipIf(not HAS_GPU, "Inductor+gpu needs triton and recent GPU arch")
    @skip_if_lt_x_gpu(2)
    def test_allreduce_inductor(self):
        """
        This is matmul/cat/allreduce is a pattern we aim to optimize.
        """

        def matmul_cat_col(a, b, c, d, e, f, *, tag, ranks, group_size):
            x = torch.matmul(a, b)
            y = torch.matmul(c, d)
            z = torch.cat((x, y))
            ar = torch.ops.c10d_functional.all_reduce(z, "sum", tag, ranks, group_size)
            g = torch.matmul(e, f)
            ar = torch.ops.c10d_functional.wait_tensor(ar)
            out = torch.add(ar, g.repeat(2, 1))
            return (out,)

        def compile(func, example_inputs):
            graph = make_fx(func)(*example_inputs)
            return inductor_compile_fx(graph, example_inputs)

        with _dynamo_dist_per_rank_init(self.rank, self.world_size):
            matmul_cat_col = functools.partial(
                matmul_cat_col,
                **self.get_world_trs(),
            )
            inputs = (torch.ones(4, 4, device="cuda") + self.rank,) * 6

            eager_out = matmul_cat_col(*inputs)
            compiled_matmul_cat_col = compile(matmul_cat_col, inputs)
            inductor_out = compiled_matmul_cat_col(*inputs)
            self.assertTrue(same(eager_out, inductor_out, tol=0.001))

    @unittest.skipIf(not HAS_GPU, "Inductor+gpu needs triton and recent GPU arch")
    @skip_if_lt_x_gpu(2)
    def test_allreduce_inductor_cudagraph_trees(self):
        """
        Tests whether cudagraph trees support all_reduce from nccl
        """
        import torch.distributed as dist

        # dist.all_reduce is an inplace op in eager mode but a functionanlized op in compiled mode.
        # so we define eager_func and func separately for the same semantic.
        def eager_func(x):
            y = x * x
            dist.all_reduce(y, op=dist.ReduceOp.SUM)
            x = torch.nn.functional.silu(x)
            return x * y

        def func(x):
            y = x * x
            y = dist.all_reduce(y, op=dist.ReduceOp.SUM)
            x = torch.nn.functional.silu(x)
            return x * y

        options = {
            "triton.cudagraphs": True,
            "triton.cudagraph_trees": True,
        }

        with _dynamo_dist_per_rank_init(self.rank, self.world_size):
            compiled_func = torch.compile(
                func, backend="inductor", fullgraph=True, options=options, dynamic=None
            )

            for nelem in [1024, 2048, 4096]:
                # CI (Tesla T4) does not support bfloat16 compilation natively,
                # using float
                x = torch.randn(nelem, device="cuda", dtype=torch.float)
                golden_out = eager_func(x)

                for _ in range(3):
                    compiled_out = compiled_func(x)
                    self.assertEqual(golden_out, compiled_out)

    def test_c10d_functional_tagged_pt2_compliant(self):
        op = torch.ops._c10d_functional.all_reduce.default
        self.assertIn(torch.Tag.pt2_compliant_tag, op.tags)
        op = torch.ops.c10d_functional.all_reduce.default
        self.assertIn(torch.Tag.pt2_compliant_tag, op.tags)

    @unittest.skipIf(not HAS_GPU, "Inductor+gpu needs triton and recent GPU arch")
    @skip_if_lt_x_gpu(2)
    def test_eager_allreduce_inductor_wait(self):
        def eager_func(a, b, c, d, *, tag, ranks, group_size):
            x = torch.matmul(a, b)
            y = torch.matmul(c, d)
            z = torch.cat((x, y))
            ar = torch.ops.c10d_functional.all_reduce(z, "sum", tag, ranks, group_size)
            return ar

        def inductor_func(ar, e, f):
            g = torch.matmul(e, f)
            ar = torch.ops.c10d_functional.wait_tensor(ar)
            out = torch.add(ar, g.repeat(2, 1))
            return (out,)

        def compile(func, example_inputs):
            graph = make_fx(func)(*example_inputs)
            return inductor_compile_fx(graph, example_inputs)

        with _dynamo_dist_per_rank_init(self.rank, self.world_size):
            eager_func = functools.partial(
                eager_func,
                **self.get_world_trs(),
            )
            eager_inputs = (torch.ones(4, 4, device="cuda") + self.rank,) * 4
            inductor_inputs = (torch.ones(4, 4, device="cuda") + self.rank,) * 2

            eager_out = inductor_func(eager_func(*eager_inputs), *inductor_inputs)
            compiled_inductor_func = compile(
                inductor_func, [eager_func(*eager_inputs)] + list(inductor_inputs)
            )
            inductor_out = compiled_inductor_func(
                eager_func(*eager_inputs), *inductor_inputs
            )
            print(f"eager_out, {eager_out}")
            print(f"inductor_out, {inductor_out}")
            self.assertTrue(same(eager_out, inductor_out, tol=0.001))

    @unittest.skipIf(not HAS_GPU, "Inductor+gpu needs triton and recent GPU arch")
    @skip_if_lt_x_gpu(2)
    def test_inductor_allreduce_eager_wait(self):
        def inductor_func(a, b, c, d, *, tag, ranks, group_size):
            x = torch.matmul(a, b)
            y = torch.matmul(c, d)
            z = torch.cat((x, y))
            ar = torch.ops.c10d_functional.all_reduce(z, "sum", tag, ranks, group_size)
            return ar

        def eager_func(ar, e, f):
            g = torch.matmul(e, f)
            ar = torch.ops.c10d_functional.wait_tensor(ar)
            out = torch.add(ar, g.repeat(2, 1))
            return (out,)

        def compile(func, example_inputs):
            graph = make_fx(func)(*example_inputs)
            return inductor_compile_fx(graph, example_inputs)

        with _dynamo_dist_per_rank_init(self.rank, self.world_size):
            inductor_func = functools.partial(
                inductor_func,
                **self.get_world_trs(),
            )
            inductor_inputs = (torch.ones(4, 4, device="cuda") + self.rank,) * 4
            eager_inputs = (torch.ones(4, 4, device="cuda") + self.rank,) * 2

            eager_out = eager_func(inductor_func(*inductor_inputs), *eager_inputs)
            compiled_inductor_func = compile(inductor_func, inductor_inputs)
            inductor_out = eager_func(
                compiled_inductor_func(*inductor_inputs), *eager_inputs
            )
            self.assertTrue(same(eager_out, inductor_out, tol=0.001))

    @unittest.skipIf(not HAS_GPU, "Inductor+gpu needs triton and recent GPU arch")
    @skip_if_lt_x_gpu(2)
    @skipIfRocm
<<<<<<< HEAD
    @xfailIf(TEST_XPU)  # https://github.com/intel/torch-xpu-ops/issues/1728
=======
>>>>>>> 4dd73e65
    def test_eager_async_allreduce_inductor_wait(self):
        import torch.distributed as dist
        from torch._inductor.utils import run_and_get_code

        def all_reduce_non_functional_eager(x):
            y = x * x
            work = dist.all_reduce(y, op=dist.ReduceOp.SUM, async_op=True)
            assert isinstance(work, torch.distributed.Work)
            return work, y

        def all_reduce_wait(work, y):  # potentially compiled
            if torch.compiler.is_dynamo_compiling():
                torch.ops.c10d_functional.wait_tensor(y)
            else:
                work.wait(datetime.timedelta(seconds=10))
            # Under compile, if `wait_tensor(y)` above is correctly executed,
            # `y`'s data is in its final form and the output of this function will match eager;
            # otherwise, `y * y` will run in parallel with `all_reduce(y)` and the output of this function
            # will not match eager.
            return y * y

        with _dynamo_dist_per_rank_init(self.rank, self.world_size):
            x = torch.ones(12800, 12800, device="cuda") + self.rank
            self.assertEqual(torch._C._distributed_c10d._get_work_registry_size(), 0)

            # NOTE: We run for 10 iterations each, to ensure that the GPU execution is way behind CPU
            # and that `y * y` on CPU side will be issued before `all_reduce(y)` on GPU side is done,
            # thus guaranteeing that in the bad case `y * y` on GPU side will run in parallel with `all_reduce(y)`
            # thus will produce the wrong result that fails the unit test.

            def _run_loop_collective_wait(x, wait_fn, expected_registry_size):
                for _ in range(10):
                    self.assertEqual(
                        torch._C._distributed_c10d._get_work_registry_size(), 0
                    )
                    work, y = all_reduce_non_functional_eager(x)
                    self.assertEqual(
                        torch._C._distributed_c10d._get_work_registry_size(),
                        expected_registry_size,
                    )
                    out = wait_fn(work, y)
                    self.assertEqual(
                        torch._C._distributed_c10d._get_work_registry_size(), 0
                    )
                return work, y, out

            # Test: Pure-eager
            all_reduce_wait_eager = all_reduce_wait
            work, y, out_ref = _run_loop_collective_wait(
                x,
                wait_fn=all_reduce_wait_eager,
                expected_registry_size=0,
            )

            all_reduce_wait_compiled = torch.compile(
                all_reduce_wait,
                backend="inductor",
                fullgraph=True,
            )

            # Test: Issue comm in eager -> wait for comm in compile. Use the context manager.
            with _functional_collectives.allow_inflight_collective_as_graph_input_ctx():
                work, y, out_compiled = _run_loop_collective_wait(
                    x, wait_fn=all_reduce_wait_compiled, expected_registry_size=1
                )
            self.assertEqual(out_ref, out_compiled)

            # Check that `wait_tensor()` is in the Inductor generated code
            _, triton_codes = run_and_get_code(all_reduce_wait_compiled, work, y)
            FileCheck().check("torch.ops._c10d_functional.wait_tensor.default(").run(
                triton_codes[0]
            )

            # Failure Case: Issue comm in eager -> wait for comm in compile. Doesn't use the context manager.
            _, _, out_compiled = _run_loop_collective_wait(
                x, wait_fn=all_reduce_wait_compiled, expected_registry_size=0
            )
            # In this case `.wait_tensor(y)` in compiled region will not be able to find the corresponding work object
            # to invoke the wait, thus the result will not match eager.
            self.assertNotEqual(out_ref, out_compiled)

    @unittest.skipIf(not HAS_GPU, "Inductor+gpu needs triton and recent GPU arch")
    @skip_if_lt_x_gpu(2)
    @patch.object(torch._inductor.config, "allow_buffer_reuse", True)
    def test_allreduce_input_buffer_reuse(self):
        def func(a, *, tag, ranks, group_size):
            ar = _functional_collectives.all_reduce(a, "sum", ranks, tag)
            c = torch.relu(a)
            d = torch.matmul(c, c)
            e = d + ar
            return (e,)

        with _dynamo_dist_per_rank_init(self.rank, self.world_size):
            inputs = torch.ones(4, 4, device="cuda") + self.rank
            compiled = torch.compile(func)
            out = compiled(inputs, **self.get_world_trs())
            correct = func(inputs, **self.get_world_trs())
            self.assertTrue(same(out, correct))

    @unittest.skipIf(not HAS_GPU, "Inductor+gpu needs triton and recent GPU arch")
    @skip_if_lt_x_gpu(2)
    def test_permute_tensor(self):
        def func(tensor, src_dst_pairs, *, tag, ranks, group_size):
            return _functional_collectives.permute_tensor(
                tensor, src_dst_pairs, ranks, tag
            )

        with _dynamo_dist_per_rank_init(self.rank, self.world_size):
            inputs = (
                # rank0: [0., 1.], rank1: [2., 3.]
                torch.arange(2, dtype=torch.float32, device="cuda") + 2 * self.rank,
                [1, 0],
            )
            compiled = torch.compile(func)
            out = compiled(*inputs, **self.get_world_trs())
            correct = func(*inputs, **self.get_world_trs())
            self.assertTrue(same(out, correct))

            # rank0: [2., 3.], rank1: [0., 1.]
            expected = torch.arange(2, dtype=torch.float32, device="cuda") + 2 * (
                (self.rank - 1 + self.world_size) % self.world_size
            )
            self.assertEqual(out, expected)
            self.assertEqual(correct, expected)

    @unittest.skipIf(not HAS_GPU, "Inductor+gpu needs triton and recent GPU arch")
    @skip_if_lt_x_gpu(2)
    @patch.object(torch._inductor.config, "allow_buffer_reuse", True)
    def test_allgather_output_buffer_reuse(self):
        class Model(torch.nn.Module):
            def __init__(self, *args, **kwargs) -> None:
                super().__init__(*args, **kwargs)
                self.emb = torch.nn.Embedding(4, 4)

            def forward(self, x, world_size, tag, ranks, group_size):
                y = self.emb(x)
                last_dim = y.dim() - 1
                res = _functional_collectives.all_gather_tensor(y, 0, ranks, tag)
                out = torch.cat(torch.chunk(res, world_size, dim=0), dim=last_dim)
                return out

        with _dynamo_dist_per_rank_init(self.rank, self.world_size):
            model = Model().cuda()
            model_compiled = torch.compile(model)
            inp = torch.tensor([[2, 1, 3, 0]], dtype=torch.long, device="cuda")
            out = model_compiled(inp, self.world_size, **self.get_world_trs())
            correct = model(inp, self.world_size, **self.get_world_trs())
            self.assertTrue(same(out, correct))

    @unittest.skipIf(not HAS_GPU, "Inductor+gpu needs triton and recent GPU arch")
    @skip_if_lt_x_gpu(2)
    def test_allgather_scalar_tensor_input(self):
        def func(tensor, world_size):
            tensor_list = [torch.empty_like(tensor) for _ in range(world_size)]
            torch.distributed.all_gather(tensor_list, tensor)
            return tensor_list

        with _dynamo_dist_per_rank_init(self.rank, self.world_size):
            func_compiled = torch.compile(func)
            inp = torch.tensor(self.rank, dtype=torch.long, device="cuda")
            out = func_compiled(inp, self.world_size)
            correct = func(inp, self.world_size)
            self.assertTrue(same(out, correct))

    @unittest.skipIf(not HAS_GPU, "Inductor+gpu needs triton and recent GPU arch")
    @skip_if_lt_x_gpu(2)
    def test_allgather_contiguous_input(self):
        class Model(torch.nn.Module):
            def __init__(self, *args, **kwargs) -> None:
                super().__init__(*args, **kwargs)
                self.emb = torch.nn.Embedding(4, 4)

            def forward(self, x, world_size, tag, ranks, group_size):
                y = self.emb(x)
                last_dim = y.dim() - 1
                y = y.transpose_(0, last_dim).contiguous()
                _functional_collectives.all_gather_tensor(y, 0, ranks, tag)
                out = y.transpose_(0, last_dim).contiguous()
                return out

        with _dynamo_dist_per_rank_init(self.rank, self.world_size):
            model = Model().cuda()
            model_compiled = torch.compile(model)
            inp = torch.tensor([[2, 1, 3, 0]], dtype=torch.long, device="cuda")
            out = model_compiled(inp, self.world_size, **self.get_world_trs())
            correct = model(inp, self.world_size, **self.get_world_trs())
            self.assertTrue(same(out, correct))

    @unittest.skipIf(not HAS_GPU, "Inductor+gpu needs triton and recent GPU arch")
    @skip_if_lt_x_gpu(2)
    def test_allgather_into_tensor_inductor(self):
        """
        This is matmul/cat/allreduce is a pattern we aim to optimize.
        """

        def example(a, b, *, tag, ranks, group_size):
            c = torch.matmul(a, b)
            ag = torch.ops.c10d_functional.all_gather_into_tensor(
                c, tag, ranks, group_size
            )
            ag = torch.ops.c10d_functional.wait_tensor(ag)
            return (ag,)

        def compile(func, example_inputs):
            graph = make_fx(func)(*example_inputs)
            return inductor_compile_fx(graph, example_inputs)

        with _dynamo_dist_per_rank_init(self.rank, self.world_size):
            example = functools.partial(
                example,
                **self.get_world_trs(),
            )
            inputs = (torch.ones(4, 4, device="cuda") + self.rank,) * 2

            eager_out = example(*inputs)
            compiled_matmul_cat_col = compile(example, inputs)
            inductor_out = compiled_matmul_cat_col(*inputs)
            self.assertTrue(same(eager_out, inductor_out, tol=0.001))

    @unittest.skipIf(not HAS_GPU, "Inductor+gpu needs triton and recent GPU arch")
    @skip_if_lt_x_gpu(2)
    def test_reduce_scatter_tensor_inductor(self):
        def example(a, b, *, tag, ranks, group_size):
            c = torch.matmul(a, b)
            ag = torch.ops.c10d_functional.reduce_scatter_tensor(
                c, "sum", tag, ranks, group_size
            )
            ag = torch.ops.c10d_functional.wait_tensor(ag)
            return (ag,)

        def compile(func, example_inputs):
            graph = make_fx(func)(*example_inputs)
            return inductor_compile_fx(graph, example_inputs)

        with _dynamo_dist_per_rank_init(self.rank, self.world_size):
            example = functools.partial(
                example,
                **self.get_world_trs(),
            )
            inputs = (torch.ones(4, 4, device="cuda") + self.rank,) * 2

            eager_out = example(*inputs)
            compiled_fn = compile(example, inputs)
            inductor_out = compiled_fn(*inputs)
            self.assertTrue(same(eager_out, inductor_out, tol=0.001))

    @unittest.skipIf(not HAS_GPU, "Inductor+gpu needs triton and recent GPU arch")
    @skip_if_lt_x_gpu(2)
    @patch.object(torch._dynamo.config, "capture_scalar_outputs", True)
    def test_all_to_all_single_inductor(self):
        def example(
            inp,
            input_split_sizes_tensor,
            output_split_sizes_tensor,
            *,
            tag,
            ranks,
            group_size,
        ):
            input_split_sizes = _tolist_with_constrain_as_size(input_split_sizes_tensor)
            output_split_sizes = _tolist_with_constrain_as_size(
                output_split_sizes_tensor
            )
            a2a = torch.ops.c10d_functional.all_to_all_single(
                inp,
                output_split_sizes,
                input_split_sizes,
                tag,
                ranks,
                group_size,
            )
            a2a = torch.ops.c10d_functional.wait_tensor(a2a)
            out = a2a / a2a.sum(dim=0)
            return out

        with (
            _dynamo_dist_per_rank_init(self.rank, self.world_size),
            torch._dynamo.config.patch(
                dynamic_shapes=True,
                capture_dynamic_output_shape_ops=True,
                capture_scalar_outputs=True,
            ),
        ):
            row = self.world_size * (self.rank + 1) * (self.world_size + 1) / 2
            input_split_sizes_tensor = torch.tensor(
                [(i + 1) * (self.rank + 1) for i in range(self.world_size)],
                dtype=torch.int64,
            )
            output_split_sizes_tensor = torch.tensor(
                [(i + 1) * (self.rank + 1) for i in range(self.world_size)],
                dtype=torch.int64,
            )
            inputs = (
                torch.ones(int(row), 5, device="cuda") * (self.rank + 1),
                input_split_sizes_tensor,
                output_split_sizes_tensor,
            )
            trs = self.get_world_trs()

            compiled_fn = torch.compile(example, fullgraph=True, dynamic=True)
            code = run_and_get_triton_code(compiled_fn, *inputs, **trs)
            (
                FileCheck()
                .check_regex(
                    "torch.ops._c10d_functional.all_to_all_single.default\\("
                    "arg\\d+_\\d+, "
                    "\\[u\\d+, u\\d+\\], "
                    "\\[u\\d+, u\\d+\\]"
                )
                .run(code)
            )

            eager_out = example(*inputs, **trs)
            inductor_out = compiled_fn(*inputs, **trs)
            self.assertTrue(same(eager_out, inductor_out, tol=0.001))

    # The goal of this test is that when `unsafe_allow_recompute_of_collectives=False`,
    # The partitioner will *never* recompute collectives in the backward, even
    # if the activation_memory_budget partitioner is being used,
    # unless there is a manual user checkpoint() region (which we know makes it safe
    # to recompute the collective, since we assume that the user applied the AC
    # region consistently across all ranks)
    @unittest.skipIf(not HAS_GPU, "Inductor+gpu needs triton and recent GPU arch")
    @skip_if_lt_x_gpu(2)
    @patch.object(torch._dynamo.config, "capture_scalar_outputs", True)
    @patch.object(torch._functorch.config, "activation_memory_budget", 0.01)
    @parametrize("override_with_ac", [False, True])
    def test_all_to_all_recompute_is_always_banned(self, override_with_ac):
        @torch.library.custom_op("custom_ns::foo", mutates_args=())
        def foo(x: torch.Tensor) -> torch.Tensor:
            return x + 1

        @foo.register_fake
        def _(x):
            return torch.empty_like(x)

        def setup_context(ctx, inputs, output):
            ctx.save_for_backward(inputs[0])
            return

        def backward(ctx, grad):
            (x,) = ctx.saved_tensors
            return grad * x

        foo.register_autograd(backward, setup_context=setup_context)

        class AllToAllSingle(torch.autograd.Function):
            @staticmethod
            def forward(
                ctx,
                input: torch.Tensor,
                output_split_sizes,
                input_split_sizes,
                tag,
                ranks,
                group_size: int,
            ) -> torch.Tensor:
                ctx.output_split_sizes = input_split_sizes
                ctx.input_split_sizes = output_split_sizes
                ctx.group_size = group_size
                a2a = torch.ops._c10d_functional.all_to_all_single.default(
                    input,
                    output_split_sizes,
                    input_split_sizes,
                    "0",
                )
                a2a = torch.ops.c10d_functional.wait_tensor(a2a)
                return a2a

            @staticmethod
            def backward(ctx, grad):
                grad = torch.ops._c10d_functional.all_to_all_single.default(
                    grad,
                    ctx.output_split_sizes,
                    ctx.input_split_sizes,
                    "0",
                )

                return (
                    torch.ops.c10d_functional.wait_tensor(grad),
                    None,
                    None,
                    None,
                    None,
                    None,
                )

        def alltoall_autograd(
            inp,
            output_split_sizes,
            input_split_sizes,
            tag,
            ranks,
            group_size,
        ):
            out = AllToAllSingle.apply(
                inp, output_split_sizes, input_split_sizes, tag, ranks, group_size
            )
            return out

        # simple mode to track how many collective ops we saw in the backward
        class TrackingMode(TorchDispatchMode):
            def __init__(self):
                super().__init__()
                self.ops_counter = Counter()

            def __torch_dispatch__(self, func, types, args=(), kwargs=None):
                if kwargs is None:
                    kwargs = {}
                rs = func(*args, **kwargs)
                self.ops_counter[func] += 1
                return rs

        def example(
            inp,
            input_split_sizes_tensor,
            output_split_sizes_tensor,
            *,
            tag,
            ranks,
            group_size,
        ):
            input_split_sizes = _tolist_with_constrain_as_size(input_split_sizes_tensor)
            output_split_sizes = _tolist_with_constrain_as_size(
                output_split_sizes_tensor
            )
            a2a = torch.ops.custom_ns.alltoall_autograd.default(
                inp,
                output_split_sizes,
                input_split_sizes,
                tag,
                ranks,
                group_size,
            )

            return torch.ops.custom_ns.foo(a2a)

        with (
            _dynamo_dist_per_rank_init(self.rank, self.world_size),
            torch._dynamo.config.patch(
                dynamic_shapes=True,
                capture_dynamic_output_shape_ops=True,
                capture_scalar_outputs=True,
            ),
            torch.library._scoped_library("custom_ns", "FRAGMENT") as lib,
        ):
            lib.define(
                "alltoall_autograd(Tensor input, SymInt[]? output_split_sizes, SymInt[]? input_split_sizes, str tag, int[] ranks, int group_size) -> Tensor"  # noqa: B950
            )
            lib.impl("alltoall_autograd", alltoall_autograd, "Autograd")
            lib.impl("alltoall_autograd", alltoall_autograd, "Meta")

            row = self.world_size * (self.rank + 1) * (self.world_size + 1) / 2
            input_split_sizes_tensor = torch.tensor(
                [(i + 1) * (self.rank + 1) for i in range(self.world_size)],
                dtype=torch.int64,
            )
            output_split_sizes_tensor = torch.tensor(
                [(i + 1) * (self.rank + 1) for i in range(self.world_size)],
                dtype=torch.int64,
            )
            inputs = (
                torch.ones(int(row), 5, device="cuda", requires_grad=True)
                * (self.rank + 1),
                input_split_sizes_tensor,
                output_split_sizes_tensor,
            )
            trs = self.get_world_trs()

            compiled_fn = torch.compile(
                example,
                fullgraph=True,
                dynamic=True,
                backend="aot_eager_decomp_partition",
            )

            if override_with_ac:

                def compiled_fn_wrapper(*args):
                    return example(*inputs, **trs)

                out = torch.utils.checkpoint.checkpoint(
                    compiled_fn_wrapper, *inputs, use_reentrant=False
                )
            else:
                out = compiled_fn(*inputs, **trs)

            # track how many all_to_alls we saw in the backward
            with TrackingMode() as m:
                out.sum().backward()
            if override_with_ac:
                # We wrapped our test in AC, which overrides the partitioner decision
                # of never recomputing collectives.
                # So we should properly see the all2all be recomputed in the backward
                self.assertEqual(
                    m.ops_counter[torch.ops._c10d_functional.all_to_all_single.default],
                    2,
                )
            else:
                # there is 1 all2all in the fw, and 1 all2all in the backward.
                # notably: even though activation_memory_budget == 0 ("recompute_everything"),
                # we are still choosing *not* to recompute the all2all from the fw
                self.assertEqual(
                    m.ops_counter[torch.ops._c10d_functional.all_to_all_single.default],
                    1,
                )

    @unittest.skipIf(not HAS_GPU, "Inductor+gpu needs triton and recent GPU arch")
    @skip_if_lt_x_gpu(2)
    def test_all_to_all_single_inductor_split_sizes_none(self):
        def example(inp, *, tag, ranks, group_size):
            a2a = torch.ops.c10d_functional.all_to_all_single(
                inp,
                None,
                None,
                tag,
                ranks,
                group_size,
            )
            a2a = torch.ops.c10d_functional.wait_tensor(a2a)
            out = a2a / a2a.sum(dim=0)
            return out

        with _dynamo_dist_per_rank_init(self.rank, self.world_size):
            inputs = (
                torch.ones(self.world_size, self.world_size, device="cuda")
                * (self.rank + 1),
            )
            trs = self.get_world_trs()

            compiled_fn = torch.compile(example, fullgraph=True, dynamic=True)
            code = run_and_get_triton_code(compiled_fn, *inputs, **trs)
            (
                FileCheck()
                .check_regex(
                    "torch.ops._c10d_functional.all_to_all_single.default\\("
                    "arg\\d+_\\d+, "
                    "\\[s\\d+ // \\d, s\\d+ // \\d\\], "
                    "\\[s\\d+ // \\d, s\\d+ // \\d\\]"
                )
                .run(code)
            )

            eager_out = example(*inputs, **trs)
            inductor_out = compiled_fn(*inputs, **trs)
            self.assertTrue(same(eager_out, inductor_out, tol=0.001))


@instantiate_parametrized_tests
@requires_nccl()
@requires_cuda
class TestCollectivesInductor(DynamoDistributedSingleProcTestCase):
    """
    Prefer single-proc test runner for basic tests as it is easier to work with.
    """

    def get_world_trs(self, world_size=1):
        return {
            "tag": "",
            "ranks": list(range(world_size)),
            "group_size": world_size,
        }

    @unittest.skipIf(not HAS_GPU, "Inductor+gpu needs triton and recent GPU arch")
    @torch._inductor.config.patch(debug=True)
    def test_inductor_single_op(self):
        def func(inp, *, tag, ranks, group_size):
            ar = torch.ops.c10d_functional.all_reduce(
                inp, "sum", tag, ranks, group_size
            )
            ar = torch.ops.c10d_functional.wait_tensor(ar)
            return ar

        inputs = torch.ones(4, 4, device="cuda")

        compiled = torch.compile(func)
        out = compiled(inputs, **self.get_world_trs())
        code = run_and_get_triton_code(compiled, inputs, **self.get_world_trs())
        # NOTE: Make sure we are not unnecessarily copying the outputs of
        # wait_tensors before they are returned from the graph.
        (
            FileCheck()
            .check("buf0 = empty_strided")
            .check(".run(arg0_1, buf0, 16")
            .check("torch.ops._c10d_functional.all_reduce_.default(buf0")
            .check("torch.ops._c10d_functional.wait_tensor.default(buf0")
            .check("return (buf0")
            .run(code)
        )
        correct = func(inputs, **self.get_world_trs())
        self.assertTrue(same(out, correct))

    @unittest.skipIf(not HAS_GPU, "Inductor+gpu needs triton and recent GPU arch")
    @torch._inductor.config.patch(debug=True)
    def test_inductor_steal_buffer(self):
        """
        it's ok and optimal if inductor allreduce mutates the buffer of an intermediate
        that isn't going to be used again
        """

        def func(inp, *, tag, ranks, group_size):
            x = inp + 1
            ar = torch.ops.c10d_functional.all_reduce(x, "sum", tag, ranks, group_size)
            ar = torch.ops.c10d_functional.wait_tensor(ar)
            # ensure other is not incorrectly aliasing ar's buffer
            other = torch.ones_like(inp) + 22
            return ar, other

        inputs = torch.ones(4, 4, device="cuda")

        compiled = torch.compile(func)
        code = run_and_get_triton_code(compiled, inputs, **self.get_world_trs())
        (
            FileCheck()
            .check("buf0 = empty_strided")
            .check(".run(arg0_1, buf0")
            .check("torch.ops._c10d_functional.all_reduce_.default(buf0")
            .check("torch.ops._c10d_functional.wait_tensor.default(buf0")
            .check("buf5 = empty_strided")
            .check(".run(buf5, 16")
            .check("return (buf0, buf5")
            .run(code)
        )
        out = compiled(inputs, **self.get_world_trs())
        correct = func(inputs, **self.get_world_trs())
        self.assertTrue(same(out, correct))

    def _test_inductor_doesnt_mutate_shared(self):
        """
        make sure that an intermediate that's going to be reuse isn't mutated unless copied
        """

        def func(inp, *, tag, ranks, group_size):
            x = inp + 1
            ar = torch.ops.c10d_functional.all_reduce(x, "sum", tag, ranks, group_size)
            y = x + 2
            ar = torch.ops.c10d_functional.wait_tensor(ar)
            # ensure other is not incorrectly aliasing ar's buffer
            other = torch.ones_like(inp) + 22
            return ar, y, other

        inputs = torch.ones(4, 4, device="cuda")

        compiled = torch.compile(func)
        code = run_and_get_triton_code(compiled, inputs, **self.get_world_trs())
        # NOTE: Make sure we are not unnecessarily copying the outputs of
        # wait_tensors before they are returned from the graph.
        (
            FileCheck()
            .check("buf0 = empty_strided")
            .check("buf1 = buf0")
            .check("buf6 = empty_strided")
            .check(".run(buf1, arg0_1, buf6, 16")
            .check("torch.ops._c10d_functional.all_reduce_.default(buf1")
            .check("torch.ops._c10d_functional.wait_tensor.default(buf1")
            .check("buf7 = empty_strided")
            .check(".run(buf7, 16")
            .check("return (buf1, buf6, buf7")
            .run(code)
        )
        out = compiled(inputs, **self.get_world_trs())
        correct = func(inputs, **self.get_world_trs())
        self.assertTrue(same(out, correct))

    @unittest.skipIf(not HAS_GPU, "Inductor+gpu needs triton and recent GPU arch")
    @torch._inductor.config.patch({"debug": True, "triton.descriptive_names": False})
    def test_inductor_doesnt_mutate_shared(self):
        self._test_inductor_doesnt_mutate_shared()

    @unittest.skipIf(not HAS_GPU, "Inductor+gpu needs triton and recent GPU arch")
    @torch._inductor.config.patch({"debug": True, "triton.descriptive_names": False})
    @torch._inductor.config.patch("graph_partition", True)
    def test_inductor_doesnt_mutate_shared_graph_partition(self):
        # checks graph partition reorder does not change relative order of ops
        # when all ops are on cuda
        self._test_inductor_doesnt_mutate_shared()

    def test_dynamo_trace_allreduce(self):
        def func(inp):
            ar = _functional_collectives.all_reduce(inp, "sum", "0")
            return ar

        inputs = torch.ones(4, 4, device="cuda")
        counter = CompileCounter()
        compiled = torch.compile(func, backend=counter)
        out = compiled(inputs)
        correct = func(inputs)
        self.assertEqual(counter.frame_count, 1)

        # should test more precisely, but the 2 is supposed to be (all_reduce, wait)
        self.assertEqual(counter.op_count, 2)
        self.assertTrue(same(out, correct))

    def test_dynamo_trace_all_gather_tensor(self):
        def func(inp):
            ar = _functional_collectives.all_gather_tensor(inp, 0, "0")
            return ar

        inputs = torch.ones(4, 4, device="cuda")
        counter = CompileCounter()
        compiled = torch.compile(func, backend=counter)
        out = compiled(inputs)
        correct = func(inputs)
        self.assertEqual(counter.frame_count, 1)

        # should test more precisely, but the 2 is supposed to be (all_gather, wait)
        self.assertEqual(counter.op_count, 2)
        self.assertTrue(same(out, correct))

    def test_dynamo_trace_all_gather_tensor_pg(self):
        def func(inp, *, pg):
            ar = _functional_collectives.all_gather_tensor(inp, 0, pg)
            return ar

        inputs = torch.ones(4, 4, device=self.device)
        counter = CompileCounter()
        compiled = torch.compile(func, backend=counter, fullgraph=True)
        out = compiled(inputs, pg=GroupMember.WORLD)
        correct = func(inputs, pg=GroupMember.WORLD)
        self.assertEqual(counter.frame_count, 1)

        # should test more precisely, but the 2 is supposed to be (all_gather, wait)
        self.assertEqual(counter.op_count, 2)
        self.assertTrue(same(out, correct))

    def test_dynamo_rewrite_dist_all_gather(self):
        def func(inp, out, *, pg):
            torch.distributed.all_gather_into_tensor(
                out,
                inp,
                pg,
            )

        local_size = [4, 4]
        # single-proc test
        global_size = local_size

        inputs = torch.ones(local_size, device=self.device)
        outputs = torch.empty(global_size, device=self.device)
        correct_outputs = torch.empty(global_size, device=self.device)
        counter = CompileCounter()
        compiled = torch.compile(func, backend=counter, fullgraph=True)
        compiled(inputs, outputs, pg=GroupMember.WORLD)
        func(inputs, correct_outputs, pg=GroupMember.WORLD)
        assert counter.frame_count == 1

        # should test more precisely, but the 3 is supposed to be (all_gather, wait, copy_)
        assert counter.op_count == 3
        assert same(outputs, correct_outputs)

    def test_dynamo_rewrite_dist_all_gather_list(self):
        def func(inp, out, *, pg):
            torch.distributed.all_gather(
                out,
                inp,
                pg,
            )

        local_size = [4, 4]
        # single-proc test
        global_size = local_size

        inputs = torch.ones(local_size, device=self.device)
        outputs = [torch.empty(global_size, device=self.device)]
        correct_outputs = [torch.empty(global_size, device=self.device)]
        counter = CompileCounter()
        compiled = torch.compile(func, backend=counter, fullgraph=True)
        compiled(inputs, outputs, pg=GroupMember.WORLD)
        func(inputs, correct_outputs, pg=GroupMember.WORLD)
        assert counter.frame_count == 1
        assert same(outputs, correct_outputs)

    def test_dynamo_rewrite_dist_all_gather_args_match(self):
        # Duplicated most of the structure from test_dynamo_rewrite_dist_all_gather
        # except uses kwargs to ensure rewrite has matching arg names
        def func(inp, out, *, pg):
            torch.distributed.all_gather_into_tensor(
                output_tensor=out,
                input_tensor=inp,
                group=pg,
                async_op=False,
            )

        local_size = [4, 4]
        # single-proc test
        global_size = local_size

        inputs = torch.ones(local_size, device=self.device)
        outputs = torch.empty(global_size, device=self.device)
        correct_outputs = torch.empty(global_size, device=self.device)
        counter = CompileCounter()
        compiled = torch.compile(func, backend=counter, fullgraph=True)
        compiled(inputs, outputs, pg=GroupMember.WORLD)
        func(inputs, correct_outputs, pg=GroupMember.WORLD)
        assert counter.frame_count == 1

        # should test more precisely, but the 3 is supposed to be (all_gather, wait, copy_)
        assert counter.op_count == 3
        assert same(outputs, correct_outputs)

    def test_dynamo_rewrite_dist_reduce_scatter(self):
        def func(inp, out, *, pg):
            torch.distributed.reduce_scatter_tensor(
                out,
                inp,
                group=pg,
            )

        local_size = [4, 4]
        # single-proc test
        global_size = local_size

        inputs = torch.ones(local_size, device=self.device)
        outputs = torch.empty(global_size, device=self.device)
        correct_outputs = torch.empty(global_size, device=self.device)
        counter = CompileCounter()
        compiled = torch.compile(func, backend=counter, fullgraph=True)
        compiled(inputs, outputs, pg=GroupMember.WORLD)
        func(inputs, correct_outputs, pg=GroupMember.WORLD)
        assert counter.frame_count == 1

        # should test more precisely, but the 3 is supposed to be (reduce_scatter, wait, copy_)
        assert counter.op_count == 3
        assert same(outputs, correct_outputs)

    @parametrize(
        "pg_mode",
        [
            "positional",
            "positional_none",
            "kwargs",
            "kwargs_none",
            "unspecified",
        ],
    )
    def test_dynamo_rewrite_dist_allreduce(self, pg_mode):
        def func(tensor, *args, **kwargs):
            torch.distributed.all_reduce(
                tensor,
                *args,
                **kwargs,
            )

        counter = CompileCounter()
        compiled = torch.compile(func, backend=counter, fullgraph=True)

        args = []
        kwargs = {}

        if pg_mode == "positional":
            args.append(torch.distributed.ReduceOp.MAX)
            args.append(GroupMember.WORLD)
        elif pg_mode == "positional_none":
            args.append(torch.distributed.ReduceOp.MAX)
            args.append(None)
        elif pg_mode == "kwargs":
            kwargs["group"] = GroupMember.WORLD
        elif pg_mode == "kwargs_none":
            kwargs["group"] = None
        else:
            assert pg_mode == "unspecified"

        inputs_compiled = torch.ones(2, device=self.device)
        inputs_eager = torch.ones(2, device=self.device)

        compiled(inputs_compiled, *args, **kwargs)
        func(inputs_eager, *args, **kwargs)

        assert counter.frame_count == 1
        # should test more precisely, but the 3 is supposed to be (all_reduce, wait, copy_)
        assert counter.op_count == 3
        assert same(inputs_compiled, inputs_eager)

    def test_dynamo_rewrite_dist_all_to_all_single(self):
        def func(output, input, pg):
            torch.distributed.all_to_all_single(output, input, group=pg)

        counter = CompileCounter()
        compiled = torch.compile(func, backend=counter, fullgraph=True)

        input_compiled = torch.ones(2, device=self.device)
        input_eager = torch.ones(2, device=self.device)
        output_compiled = torch.empty(2, device=self.device)
        output_eager = torch.empty(2, device=self.device)

        compiled(output_compiled, input_compiled, GroupMember.WORLD)
        func(output_eager, input_eager, GroupMember.WORLD)

        assert counter.frame_count == 1
        assert same(output_compiled, output_eager)

    @parametrize(
        "reduce_op",
        [
            torch.distributed.ReduceOp.SUM,
            torch.distributed.ReduceOp.AVG,
            torch.distributed.ReduceOp.PRODUCT,
            torch.distributed.ReduceOp.MIN,
            torch.distributed.ReduceOp.MAX,
        ],
    )
    def test_dynamo_rewrite_dist_allreduce_reduce_op(self, reduce_op):
        from torch.distributed._functional_collectives import REDUCE_OP_TO_STR

        def verify_rewrite(gm, _):
            ar_nodes = []
            for node in gm.graph.nodes:
                if node.target in [
                    torch.ops.c10d_functional.all_reduce,
                    torch.ops._c10d_functional.all_reduce,
                ]:
                    ar_nodes.append(node)
            self.assertEqual(len(ar_nodes), 1)
            reduce_op_str = ar_nodes[0].args[1]
            self.assertEqual(REDUCE_OP_TO_STR[reduce_op], reduce_op_str)
            return gm

        compiled = torch.compile(
            torch.distributed.all_reduce,
            backend=verify_rewrite,
            fullgraph=True,
        )
        inputs = (
            torch.ones(2, device=self.device),
            reduce_op,
            GroupMember.WORLD,
        )
        compiled(*inputs)

    @parametrize(
        "source",
        [
            "GroupMember.WORLD",
            "group.WORLD",
            "_get_default_group",
        ],
    )
    def test_dynamo_get_world_group(self, source):
        def func(tensor):
            if source == "GroupMember.WORLD":
                group = torch.distributed.GroupMember.WORLD
            elif source == "group.WORLD":
                group = torch.distributed.group.WORLD
            else:
                assert source == "_get_default_group"
                group = torch.distributed.distributed_c10d._get_default_group()

            torch.distributed.all_reduce(
                tensor,
                group=group,
            )

        def verify(gm, _):
            ar_nodes = []
            for node in gm.graph.nodes:
                if node.target in [
                    torch.ops.c10d_functional.all_reduce,
                    torch.ops._c10d_functional.all_reduce,
                ]:
                    ar_nodes.append(node)
            self.assertEqual(len(ar_nodes), 1)
            return gm

        compiled = torch.compile(func, backend=verify, fullgraph=True)
        input = torch.ones(2, device=self.device)
        compiled(input)

    def test_dynamo_support_collective_op_with_async_op_False(self):
        def func(inp, out, *, pg):
            # user explicitly set the attribute `async_op` to False,
            # there should be no graph break
            torch.distributed.reduce_scatter_tensor(out, inp, group=pg, async_op=False)

        local_size = [4, 4]
        # single-proc test
        global_size = local_size

        inputs = torch.ones(local_size, device=self.device)
        outputs = torch.empty(global_size, device=self.device)
        correct_outputs = torch.empty(global_size, device=self.device)
        counter = CompileCounter()
        compiled = torch.compile(func, backend=counter)
        compiled(inputs, outputs, pg=GroupMember.WORLD)
        func(inputs, correct_outputs, pg=GroupMember.WORLD)
        assert counter.frame_count == 1
        assert counter.op_count == 3
        assert same(outputs, correct_outputs)

    def test_dynamo_graphbreaks_unsupported_async_op(self):
        def func(inp, out, *, pg):
            work = torch.distributed.reduce_scatter_tensor(
                out, inp, group=pg, async_op=True
            )
            work.wait()

        local_size = [4, 4]
        # single-proc test
        global_size = local_size

        inputs = torch.ones(local_size, device=self.device)
        outputs = torch.empty(global_size, device=self.device)
        correct_outputs = torch.empty(global_size, device=self.device)
        counter = CompileCounter()
        compiled = torch.compile(func, backend=counter)
        compiled(inputs, outputs, pg=GroupMember.WORLD)
        func(inputs, correct_outputs, pg=GroupMember.WORLD)
        assert counter.frame_count == 0
        assert counter.op_count == 0
        assert same(outputs, correct_outputs)

    def test_dynamo_pg_var(self):
        def func(inp, *, pg):
            x = pg.rank() + 1 % pg.size()
            return inp + x

        local_size = [4, 4]
        inputs = torch.ones(local_size, device=self.device)
        correct_outputs = torch.empty(local_size, device=self.device)
        counter = CompileCounter()
        compiled = torch.compile(func, backend=counter, fullgraph=True)
        outputs = compiled(inputs, pg=GroupMember.WORLD)
        correct_outputs = func(inputs, pg=GroupMember.WORLD)
        assert counter.frame_count == 1
        assert counter.op_count == 1
        assert same(outputs, correct_outputs)

    def test_dynamo_trace_reduce_scatter_tensor(self):
        def func(inp):
            ar = _functional_collectives.reduce_scatter_tensor(inp, "sum", 0, "0")
            return ar

        inputs = torch.ones(4, 4, device="cuda")
        counter = CompileCounter()
        compiled = torch.compile(func, backend=counter)
        out = compiled(inputs)
        correct = func(inputs)
        self.assertEqual(counter.frame_count, 1)

        # should test more precisely, but the 2 is supposed to be (reduce_scatter, wait)
        self.assertEqual(counter.op_count, 2)
        self.assertTrue(same(out, correct))

    def test_dynamo_trace_allgather_coalesced(self):
        def func(inp, *, tag, ranks, group_size):
            ar = torch.ops.c10d_functional.all_gather_into_tensor_coalesced(
                inp, tag, ranks, group_size
            )
            return ar

        inputs = [torch.ones(4, 4, device="cuda"), torch.ones(6, 6, device="cuda")]
        counter = CompileCounter()
        compiled = torch.compile(func, backend=counter)
        out = compiled(inputs, **self.get_world_trs())
        correct = func(inputs, **self.get_world_trs())
        assert counter.frame_count == 1
        assert counter.op_count == 3  # It generates 2 getattr to unpack the array
        assert same(out, correct)

    def test_backwards(self):
        """
        It's probably not that common to need backwards support for collectives.

        However, I wanted to at least see if it was possible to support it as a design goal.
        """

        def func(inp):
            ar = _functional_collectives.all_reduce(inp, "sum", "0")
            return ar

        input = torch.ones(4, 4, device="cuda", requires_grad=True)
        compiled = torch.compile(
            func, backend="aot_eager"
        )  # inductor bug with single-op allreduce graph
        out = compiled(input)
        out.sum().backward()

        correct_input = input.detach().clone().requires_grad_()
        correct = func(correct_input)
        correct.sum().backward()
        self.assertTrue(same(out, correct))
        self.assertTrue(same(input.grad, correct_input.grad))

    def test_meta(self):
        x = torch.rand((2, 3, 4), device="meta")
        out = torch.ops.c10d_functional.all_reduce(x, "sum", **self.get_world_trs())
        self.assertEqual(x.size(), out.size())

    @unittest.skipIf(not HAS_GPU, "Inductor+gpu needs triton and recent GPU arch")
    @torch._inductor.config.patch({"debug": True, "triton.descriptive_names": False})
    def test_inductor_all_gather_coalesced(self):
        """
        make sure that an intermediate that's going to be reuse isn't mutated unless copied
        """

        def func(inp, *, tag, ranks, group_size):
            x = inp + 1
            tensor_list = torch.ops.c10d_functional.all_gather_into_tensor_coalesced(
                [x, inp], tag, ranks, group_size
            )
            y = x + 2
            ar0 = torch.ops.c10d_functional.wait_tensor(tensor_list[0])
            ar1 = torch.ops.c10d_functional.wait_tensor(tensor_list[1])
            # ensure other is not incorrectly aliasing ar's buffer
            other = torch.ones_like(inp) + 22
            return ar0, y, other, ar1

        inputs = torch.ones(4, 4, device="cuda")

        compiled = torch.compile(func)
        code = run_and_get_triton_code(compiled, inputs, **self.get_world_trs())
        # NOTE: Make sure we are not unnecessarily copying the outputs of
        # wait_tensors before they are returned from the graph.
        (
            FileCheck()
            .check("buf0 = empty_strided")
            .check("buf6 = empty_strided")
            .check(".run(arg0_1, buf0, buf6, 16")
            .check(
                "buf1 = torch.ops._c10d_functional.all_gather_into_tensor_coalesced.default([buf0, arg0_1]"
            )
            .check("buf2 = buf1[0]")
            .check("buf3 = buf1[1]")
            .check("torch.ops._c10d_functional.wait_tensor.default(buf2")
            .check("buf7 = buf0; del buf0  # reuse")
            .check(".run(buf7, 16")
            .check("torch.ops._c10d_functional.wait_tensor.default(buf3")
            .check("return (buf2, buf6, buf7, buf3")
            .run(code)
        )
        out = compiled(inputs, **self.get_world_trs())
        correct = func(inputs, **self.get_world_trs())
        assert same(out, correct), f"{out} va {correct}"

    @unittest.skipIf(not HAS_GPU, "Inductor+gpu needs triton and recent GPU arch")
    @torch._inductor.config.patch({"debug": True, "triton.descriptive_names": False})
    def test_inductor_reduce_scatter_coalesced(self):
        """
        make sure that an intermediate that's going to be reuse isn't mutated unless copied
        """

        def func(inp, *, tag, ranks, group_size):
            x = inp + 1
            tensor_list = torch.ops.c10d_functional.reduce_scatter_tensor_coalesced(
                [x, inp], "sum", tag, ranks, group_size
            )
            y = x + 2
            ar0 = torch.ops.c10d_functional.wait_tensor(tensor_list[0])
            ar1 = torch.ops.c10d_functional.wait_tensor(tensor_list[1])
            # ensure other is not incorrectly aliasing ar's buffer
            other = torch.ones_like(inp) + 22
            return ar0, y, other, ar1

        inputs = torch.ones(4, 4, device="cuda")

        compiled = torch.compile(func)
        code = run_and_get_triton_code(compiled, inputs, **self.get_world_trs())
        # NOTE: The first return value should be the output of the first wait_tensor.
        # We want to make sure no unnecessary copy is made.
        (
            FileCheck()
            .check("buf0 = empty_strided")
            .check("buf6 = empty_strided")
            .check(".run(arg0_1, buf0, buf6, 16")
            .check(
                "buf1 = torch.ops._c10d_functional.reduce_scatter_tensor_coalesced.default([buf0, arg0_1]"
            )
            .check("buf2 = buf1[0]")
            .check("buf3 = buf1[1]")
            .check("torch.ops._c10d_functional.wait_tensor.default(buf2")
            .check("buf7 = buf0; del buf0  # reuse")
            .check(".run(buf7, 16")
            .check("torch.ops._c10d_functional.wait_tensor.default(buf3")
            .check("return (buf2, buf6, buf7, buf3")
            .run(code)
        )
        out = compiled(inputs, **self.get_world_trs())
        correct = func(inputs, **self.get_world_trs())
        assert same(out, correct), f"{out} va {correct}"

    @unittest.skipIf(not HAS_GPU, "Inductor+gpu needs triton and recent GPU arch")
    def test_reorder_peak_memory(self):
        """
        TODO(whc)
        - check each of the `limiting_factor` cases
        - confirm peak memory is respected in some adversarial case
        - check whether it is expected / correct that the "buf7 = buf0; del buf0  # reuse" statement materially changes
        """

        def func(inp, *, tag, ranks, group_size):
            x = inp + 1
            tensor_list = torch.ops.c10d_functional.reduce_scatter_tensor_coalesced(
                [x, inp], "sum", tag, ranks, group_size
            )
            y = x + 2
            ar0 = torch.ops.c10d_functional.wait_tensor(tensor_list[0])
            ar1 = torch.ops.c10d_functional.wait_tensor(tensor_list[1])
            # ensure other is not incorrectly aliasing ar's buffer
            other = torch.ones_like(inp) + 22
            return ar0, y, other, ar1

        inputs = torch.ones(4, 4, device="cuda")

        # get stats directly from the internal helper without affecting the real pass's signature
        node_stats: Optional[dict[BaseSchedulerNode, ReorderInfo]] = None

        def _reorder_communication_preserving_peak_memory(
            snodes: list[BaseSchedulerNode],
        ) -> list[BaseSchedulerNode]:
            nonlocal node_stats
            (
                reordered_snodes,
                node_stats,
            ) = _reorder_communication_preserving_peak_memory_internal(snodes)
            return reordered_snodes

        with torch._inductor.config.patch(
            {
                "reorder_for_compute_comm_overlap": True,
                "reorder_for_compute_comm_overlap_passes": [
                    "sink_waits",
                    # same as reorder_communication_preserving_peak_memory but returns debug info structures directly
                    _reorder_communication_preserving_peak_memory,
                ],
            }
        ):
            compiled = torch.compile(func)
            code = run_and_get_triton_code(compiled, inputs, **self.get_world_trs())
        # NOTE: The first return value should be the output of the first wait_tensor.
        # We want to make sure no unnecessary copy is made.
        (
            FileCheck()
            .check("buf0 = empty_strided")
            .check("buf6 = empty_strided")
            .check(".run(arg0_1, buf0, buf6, 16")
            .check(
                "buf1 = torch.ops._c10d_functional.reduce_scatter_tensor_coalesced.default([buf0, arg0_1]"
            )
            # .check("buf2 = buf1[0]")
            # .check("buf3 = buf1[1]")
            .check("torch.ops._c10d_functional.wait_tensor.default(buf2")
            # .check("buf7 = buf0; del buf0  # reuse")
            # .check(".run(buf7, 16")
            .check("torch.ops._c10d_functional.wait_tensor.default(buf3")
            .check("return (buf2, buf6, buf7, buf3")
            .run(code)
        )
        out = compiled(inputs, **self.get_world_trs())
        correct = func(inputs, **self.get_world_trs())
        assert same(out, correct), f"{out} va {correct}"

        # TODO make the test case more interesting and validate the actual desired behavior
        assert node_stats is not None
        self.assertTrue(isinstance(node_stats, dict))
        self.assertEqual(len(node_stats), 1)
        for stats in node_stats.values():
            self.assertEqual(stats.initial_exposed, 0)
            self.assertEqual(stats.limiting_factor, "None")
            self.assertEqual(stats.moves, 0)

    @unittest.skipIf(not HAS_GPU, "Inductor+gpu needs triton and recent GPU arch")
    @unittest.skipIf(not SM80OrLater, "bfloat16")
    @parametrize("bucket_mode", ["all", "all_custom_ops"])
    def test_all_gather_bucket(self, bucket_mode):
        def func(x, w, ag_0, ag_1, ag_2, ag_3, *, tag, ranks, group_size):
            # do some unrelated matmuls
            y = torch.mm(x, w)

            ag_1_cast = ag_1.to(torch.bfloat16)

            group_name = (
                torch.distributed.distributed_c10d._get_default_group().group_name
            )
            ag_2_out = torch.ops._c10d_functional.all_gather_into_tensor(
                ag_2, group_size, group_name
            )
            ag_2_out = torch.ops.c10d_functional.wait_tensor(ag_2_out)

            ag_0 = ag_2_out + ag_0
            ag_0_cast = ag_0.to(torch.bfloat16)

            ag_0_out = torch.ops._c10d_functional.all_gather_into_tensor(
                ag_0_cast, group_size, group_name
            )
            ag_0_out = torch.ops.c10d_functional.wait_tensor(ag_0_out)
            ag_0_out = ag_0_out * 2

            ag_1_out = torch.ops._c10d_functional.all_gather_into_tensor(
                ag_1_cast, group_size, group_name
            )

            ag_1_out = torch.ops.c10d_functional.wait_tensor(ag_1_out)

            ag_3_out = torch.ops._c10d_functional.all_gather_into_tensor(
                ag_3, group_size, group_name
            )
            ag_3_out = torch.ops.c10d_functional.wait_tensor(ag_3_out)
            return y, ag_0_out, ag_1_out, ag_2_out, ag_3_out

        x = torch.ones(4, 384, device="cuda", dtype=torch.float32)
        w = torch.ones(384, 512, device="cuda", dtype=torch.float32)
        ag_0 = torch.ones(384, 512, device="cuda", dtype=torch.float32)
        ag_1 = torch.ones(384, 512, device="cuda", dtype=torch.float32)
        ag_2 = torch.ones(384, 512, device="cuda", dtype=torch.float32)
        ag_3 = torch.ones(384, 512, device="cuda", dtype=torch.float32)
        inputs = [x, w, ag_0, ag_1, ag_2, ag_3]
        correct = func(*inputs, **self.get_world_trs())

        with (
            torch._inductor.config.patch(
                {
                    "bucket_all_gathers_fx": bucket_mode,
                    "reorder_for_compute_comm_overlap": False,
                    "runtime_estimations_mms_benchmark": True,
                }
            ),
            torch._inductor.config_comms.patch(
                {
                    "runtime_estimations_align_across_all_distributed_ranks": True,
                }
            ),
            # Clearing cache to cover runtime_estimations_mms_benchmark that use LocalCache
            fresh_inductor_cache(),
        ):
            compiled = torch.compile(func)
            code = run_and_get_triton_code(compiled, *inputs, **self.get_world_trs())
        # NOTE: The first return value should be the output of the first wait_tensor.
        # We want to make sure no unnecessary copy is made.
        (
            FileCheck()
            .check("= torch.ops._c10d_functional.all_gather_into_tensor")
            .check("torch.ops._c10d_functional.all_gather_into_tensor_out.default(")
            .check("= torch.ops._c10d_functional.all_gather_into_tensor")
            .run(code)
        )
        out = compiled(*inputs, **self.get_world_trs())
        assert same(out, correct), f"{out} va {correct}"

    @unittest.skipIf(not HAS_GPU, "Inductor+gpu needs triton and recent GPU arch")
    @unittest.skipIf(not SM80OrLater, "bfloat16")
    def test_all_gather_bucket_path(self):
        def func(x, w, ag_0, ag_1, *, tag, ranks, group_size):
            # do some unrelated matmuls
            y = torch.mm(x, w)

            # cast the inputs
            ag_0_cast = ag_0.to(torch.bfloat16)
            ag_1_cast = ag_1.to(torch.bfloat16)

            # first allgather
            group_name = (
                torch.distributed.distributed_c10d._get_default_group().group_name
            )
            ag_0_out = torch.ops._c10d_functional.all_gather_into_tensor(
                ag_0_cast, group_size, group_name
            )
            ag_0_out = torch.ops.c10d_functional.wait_tensor(ag_0_out)
            ag_0_out = ag_0_out * 2

            # Create dependency: second allgather input depends on first allgather output
            # This prevents fusion of the two allgather operations
            ag_1_modified = (
                ag_1_cast + ag_0_out[: ag_1_cast.shape[0]]
            )  # Use part of ag_0_out

            # second allgather (now depends on the first one)
            ag_1_out = torch.ops._c10d_functional.all_gather_into_tensor(
                ag_1_modified, group_size, group_name
            )
            ag_1_out = torch.ops.c10d_functional.wait_tensor(ag_1_out)

            return y, ag_0_out, ag_1_out

        x = torch.ones(4, 384, device="cuda", dtype=torch.float32)
        w = torch.ones(384, 512, device="cuda", dtype=torch.float32)
        ag_0 = torch.ones(384, 512, device="cuda", dtype=torch.float32)
        ag_1 = torch.ones(384, 512, device="cuda", dtype=torch.float32)
        inputs = [x, w, ag_0, ag_1]

        with torch._inductor.config.patch(
            {
                "bucket_all_gathers_fx": "all",
                "reorder_for_compute_comm_overlap": False,
            }
        ):
            compiled = torch.compile(func)
            code = run_and_get_triton_code(compiled, *inputs, **self.get_world_trs())

        # shouldnt have bucketed
        FileCheck().check_count("wait_tensor.default(", 2, exactly=True).run(code)

    @unittest.skipIf(not HAS_GPU, "Inductor+gpu needs triton and recent GPU arch")
    @unittest.skipIf(not SM80OrLater, "bfloat16")
    @parametrize("bucket_mode", ["all", "all_custom_ops"])
    def test_reduce_scatter_bucket(self, bucket_mode):
        def func(x, w, rs_0, rs_1, tag, ranks, group_size):
            # do some unrelated matmuls
            y = torch.mm(x, w)

            # cast the inputs
            rs_0_cast = rs_0.to(torch.bfloat16)
            rs_1_cast = rs_1.to(torch.bfloat16)

            # reduce_scatter
            group_name = (
                torch.distributed.distributed_c10d._get_default_group().group_name
            )
            rs_0_out = torch.ops._c10d_functional.reduce_scatter_tensor(
                rs_0_cast, "sum", group_size, group_name
            )
            rs_1_out = torch.ops._c10d_functional.reduce_scatter_tensor(
                rs_1_cast, "sum", group_size, group_name
            )

            # wait op
            rs_0_out = torch.ops.c10d_functional.wait_tensor(rs_0_out)
            rs_1_out = torch.ops.c10d_functional.wait_tensor(rs_1_out)

            return y, rs_0_out, rs_1_out

        # test "fsdp" mode to allow convert_element_type after wait
        def func2(x, w, rs_0, rs_1, tag, ranks, group_size):
            y, rs_0_out, rs_1_out = func(x, w, rs_0, rs_1, tag, ranks, group_size)
            return y, rs_0_out.to(torch.float32), rs_1_out.to(torch.float32)

        for f in [func, func2]:
            x = torch.ones(4, 384, device="cuda", dtype=torch.float32)
            w = torch.ones(384, 512, device="cuda", dtype=torch.float32)
            rs_0 = torch.ones(384, 512, device="cuda", dtype=torch.float32)
            rs_1 = torch.ones(384, 256, device="cuda", dtype=torch.float32)
            inputs = [x, w, rs_0, rs_1]
            f(*inputs, **self.get_world_trs())

            with torch._inductor.config.patch(
                {
                    "bucket_reduce_scatters_fx": bucket_mode,
                    "reorder_for_compute_comm_overlap": False,
                }
            ):
                compiled = torch.compile(f)
                compiled(*inputs, **self.get_world_trs())
                code = run_and_get_triton_code(
                    compiled, *inputs, **self.get_world_trs()
                )
            # NOTE: The first return value should be the output of the first wait_tensor.
            # We want to make sure no unnecessary copy is made.
            (
                FileCheck()
                .check_count(
                    "torch.ops._c10d_functional.reduce_scatter_tensor.default(",
                    count=1,
                    exactly=True,
                )
                .run(code)
            )
            out = compiled(*inputs, **self.get_world_trs())
            correct = f(*inputs, **self.get_world_trs())
            assert same(out, correct), f"{out} va {correct}"

    @unittest.skipIf(not HAS_GPU, "Inductor+gpu needs triton and recent GPU arch")
    @unittest.skipIf(not SM80OrLater, "bfloat16")
    @parametrize("bucket_mode", ["all", "all_custom_ops"])
    def test_reorder_peak_memory_bucketed(self, bucket_mode):
        """
        Simulate the case where a bucketing pass ran and grouped several inputs into one bucketed allgather.
        Ensure the whole bucketed group including copy-ops get moved together rather than the copy ops preventing the
        comm from moving due to data dependency.
        """

        def func(x, w, ag_0, ag_1, ag_2, ag_3, *, tag, ranks, group_size):
            # do some unrelated matmuls
            y = torch.mm(x, w)

            # cast the inputs
            ag_0_cast = ag_0.to(torch.bfloat16)
            ag_1_cast = ag_1.to(torch.bfloat16)

            # allgather
            group_name = (
                torch.distributed.distributed_c10d._get_default_group().group_name
            )
            ag_0_out = torch.ops._c10d_functional.all_gather_into_tensor(
                ag_0_cast, group_size, group_name
            )
            ag_1_out = torch.ops._c10d_functional.all_gather_into_tensor(
                ag_1_cast, group_size, group_name
            )

            # wait op
            ag_0_out = torch.ops.c10d_functional.wait_tensor(ag_0_out)
            ag_1_out = torch.ops.c10d_functional.wait_tensor(ag_1_out)

            rs_0_out = torch.ops._c10d_functional.reduce_scatter_tensor(
                ag_0_cast, "sum", group_size, group_name
            )
            rs_1_out = torch.ops._c10d_functional.reduce_scatter_tensor(
                ag_1_cast, "sum", group_size, group_name
            )

            # wait op
            rs_0_out = torch.ops.c10d_functional.wait_tensor(rs_0_out)
            rs_1_out = torch.ops.c10d_functional.wait_tensor(rs_1_out)
            y += torch.mm(2 * x, 2 * w)

            # cast the inputs
            ag_2_cast = ag_2.to(torch.bfloat16)
            ag_3_cast = ag_3.to(torch.bfloat16)
            ag_2_out = torch.ops._c10d_functional.all_gather_into_tensor(
                ag_2_cast, group_size, group_name
            )
            ag_3_out = torch.ops._c10d_functional.all_gather_into_tensor(
                ag_3_cast, group_size, group_name
            )

            # wait op
            ag_2_out = torch.ops.c10d_functional.wait_tensor(ag_2_out)
            ag_3_out = torch.ops.c10d_functional.wait_tensor(ag_3_out)

            #
            rs_2_out = torch.ops._c10d_functional.reduce_scatter_tensor(
                ag_2_cast, "sum", group_size, group_name
            )
            rs_3_out = torch.ops._c10d_functional.reduce_scatter_tensor(
                ag_3_cast, "sum", group_size, group_name
            )

            # wait op
            rs_2_out = torch.ops.c10d_functional.wait_tensor(rs_2_out)
            rs_3_out = torch.ops.c10d_functional.wait_tensor(rs_3_out)
            return (
                y,
                ag_0_out,
                ag_1_out,
                ag_2_out,
                ag_3_out,
                rs_0_out,
                rs_1_out,
                rs_2_out,
                rs_3_out,
            )

        x = torch.ones(4, 384, device="cuda", dtype=torch.float32)
        w = torch.ones(384, 512, device="cuda", dtype=torch.float32)
        ag_0 = torch.ones(1024, 512, device="cuda", dtype=torch.float32)
        ag_1 = torch.ones(512, 1024, device="cuda", dtype=torch.float32)
        ag_2 = torch.ones(1024, 512, device="cuda", dtype=torch.float32)
        ag_3 = torch.ones(512, 1024, device="cuda", dtype=torch.float32)
        inputs = [x, w, ag_0, ag_1, ag_2, ag_3]

        # get stats directly from the internal helper without affecting the real pass's signature
        node_stats: Optional[dict[BaseSchedulerNode, ReorderInfo]] = None

        def _reorder_communication_preserving_peak_memory(
            snodes: list[BaseSchedulerNode],
        ) -> list[BaseSchedulerNode]:
            if torch._inductor.config.runtime_estimations_mms_benchmark:
                cache = get_estimate_runtime_cache()
                for snode in snodes:
                    if _get_mm_like_fn(snode) is None:
                        continue
                    cache_key = get_estimate_runtime_cache_key_from_snode(snode)
                    assert cache.lookup(cache_key) is not None

            if torch._inductor.config_comms.runtime_estimations_align_across_all_distributed_ranks:
                for snode in snodes:
                    assert snode.override_estimated_runtime is not None
            nonlocal node_stats
            (
                reordered_snodes,
                node_stats,
            ) = _reorder_communication_preserving_peak_memory_internal(snodes)
            return reordered_snodes

        with (
            torch._inductor.config.patch(
                {
                    "bucket_all_gathers_fx": bucket_mode,
                    "bucket_all_gathers_fx_bucket_size_determinator": lambda _: 2,
                    "bucket_reduce_scatters_fx": bucket_mode,
                    "bucket_reduce_scatters_fx_bucket_size_determinator": lambda _: 2,
                    "reorder_for_compute_comm_overlap": True,
                    "reorder_for_compute_comm_overlap_passes": [
                        sink_waits_iterative,
                        _reorder_communication_preserving_peak_memory,
                    ],
                    "allow_buffer_reuse": False,
                    "test_configs.track_memory_lifecycle": "error",
                    "runtime_estimations_mms_benchmark": True,
                }
            ),
            torch._inductor.config_comms.patch(
                {
                    "runtime_estimations_align_across_all_distributed_ranks": True,
                }
            ),
            # Clearing cache to cover runtime_estimations_mms_benchmark that use LocalCache
            fresh_inductor_cache(),
        ):
            compiled = torch.compile(func, fullgraph=True)
            code = run_and_get_triton_code(compiled, *inputs, **self.get_world_trs())

        # make sure memory tracking is codegen. the ops will then do runtime checking with assertion.
        FileCheck().check("check_memory_step").check("tracked_empty_strided").run(code)

        # NOTE: The first return value should be the output of the first wait_tensor.
        # We want to make sure no unnecessary copy is made.
        (
            FileCheck()
            .check_count(
                "torch.ops._c10d_functional.all_gather_into_tensor_out.default(",
                count=2,
                exactly=True,
            )
            .check(
                "extern_kernels.mm",
            )
            .check(
                "extern_kernels.addmm",
            )
            .run(code)
        )
        (
            FileCheck()
            .check_count(
                "torch.ops._c10d_functional.reduce_scatter_tensor.default(",
                count=2,
                exactly=True,
            )
            .check(
                "extern_kernels.mm",
            )
            .check(
                "extern_kernels.addmm",
            )
            .run(code)
        )
        out = compiled(*inputs, **self.get_world_trs())
        correct = func(*inputs, **self.get_world_trs())
        assert same(out, correct), f"{out} va {correct}"
        assert node_stats is not None
        self.assertTrue(isinstance(node_stats, dict))
        self.assertEqual(len(node_stats), 4)
        it = iter(node_stats.values())
        node_stat0 = next(it)
        self.assertTrue(node_stat0.limiting_factor == "None")
        node_stat1 = next(it)
        self.assertTrue("collective ordering" in node_stat1.limiting_factor)

    @unittest.skipIf(not HAS_GPU, "Inductor+gpu needs triton and recent GPU arch")
    def test_reorder_respects_wait_dep(self):
        """
        Covers the case where the output of one collective feeds the input of another collective.
        e.g. TP + FSDP - all_gather(tp+dp sharded param on TP dim) -> allgather dp_sharded buffer on DP dim
        """

        def func(inp, *, tag, ranks, group_size):
            group_name = (
                torch.distributed.distributed_c10d._get_default_group().group_name
            )
            ag_0_out = torch.ops._c10d_functional.all_gather_into_tensor(
                inp, group_size, group_name
            )
            ag_0_wait = torch.ops.c10d_functional.wait_tensor(ag_0_out)
            ag_1_out = torch.ops._c10d_functional.all_gather_into_tensor(
                ag_0_wait, group_size, group_name
            )
            ag_1_wait = torch.ops.c10d_functional.wait_tensor(ag_1_out)
            # ensure other is not incorrectly aliasing ar's buffer
            return ag_1_wait

        inputs = torch.ones(4, 4, device="cuda")

        # get stats directly from the internal helper without affecting the real pass's signature
        node_stats: Optional[dict[BaseSchedulerNode, ReorderInfo]] = None

        def _reorder_communication_preserving_peak_memory(
            snodes: list[BaseSchedulerNode],
        ) -> list[BaseSchedulerNode]:
            nonlocal node_stats
            (
                reordered_snodes,
                node_stats,
            ) = _reorder_communication_preserving_peak_memory_internal(snodes)
            return reordered_snodes

        with torch._inductor.config.patch(
            {
                "reorder_for_compute_comm_overlap": True,
                "reorder_for_compute_comm_overlap_passes": [
                    "sink_waits",
                    # same as reorder_communication_preserving_peak_memory but returns debug info structures directly
                    _reorder_communication_preserving_peak_memory,
                ],
            }
        ):
            compiled = torch.compile(func)
            code = run_and_get_triton_code(compiled, inputs, **self.get_world_trs())
        # NOTE: The first return value should be the output of the first wait_tensor.
        # We want to make sure no unnecessary copy is made.
        (
            FileCheck()
            .check("all_gather")
            .check("wait")
            .check("all_gather")
            .check("wait")
            .run(code)
        )
        out = compiled(inputs, **self.get_world_trs())
        correct = func(inputs, **self.get_world_trs())
        assert same(out, correct), f"{out} va {correct}"

        # TODO make the test case more interesting and validate the actual desired behavior
        assert node_stats is not None
        self.assertTrue(isinstance(node_stats, dict))
        self.assertEqual(len(node_stats), 2)
        for stats in node_stats.values():
            self.assertEqual(stats.moves, 0)


@requires_nccl()
class TestSyncDecisionCrossRanks(MultiProcessTestCase):
    def setUp(self) -> None:
        super().setUp()
        self._spawn_processes()

    @property
    def world_size(self) -> int:
        return 2

    @property
    def ranks(self) -> list[int]:
        return list(range(self.world_size))

    @property
    def device(self) -> torch.device:
        return torch.device(f"cuda:{self.rank}")

    def _init_process_group(self) -> None:
        torch._inductor.config.triton.store_cubin = True
        torch._inductor.config.debug = True

        torch.cuda.set_device(self.device)
        store = torch.distributed.FileStore(self.file_name, self.world_size)
        torch.distributed.init_process_group(
            backend="nccl",
            world_size=self.world_size,
            rank=self.rank,
            store=store,
        )
        torch._C._distributed_c10d._register_process_group(
            "default", torch.distributed.group.WORLD
        )

    @skip_if_lt_x_gpu(2)
    def test_sync_decision_cross_ranks(self):
        from torch._functorch.partitioners import _sync_decision_cross_ranks

        test_graph = torch.fx.Graph()
        node1 = test_graph.placeholder("x")

        ag1 = test_graph.create_node(
            "call_function",
            torch.ops._c10d_functional.all_gather_into_tensor.default,
            (node1,),
        )
        wt1 = test_graph.create_node(
            "call_function", torch.ops._c10d_functional.wait_tensor.default, (ag1,)
        )
        wt1.meta["val"] = torch.randn(10, 10)

        ag2 = test_graph.create_node(
            "call_function",
            torch.ops._c10d_functional.all_gather_into_tensor.default,
            (node1,),
        )
        wt2 = test_graph.create_node(
            "call_function", torch.ops._c10d_functional.wait_tensor.default, (ag2,)
        )
        wt2.meta["val"] = torch.randn(10, 20)
        if self.rank == 0:
            saved_values = [wt1]
        else:
            saved_values = [wt2]

        self._init_process_group()
        saved_values = _sync_decision_cross_ranks(test_graph, saved_values)
        self.assertEqual(saved_values, [wt1])


if __name__ == "__main__":
    from torch._dynamo.test_case import run_tests

    run_tests()<|MERGE_RESOLUTION|>--- conflicted
+++ resolved
@@ -43,15 +43,8 @@
 from torch.testing._internal.common_utils import (
     instantiate_parametrized_tests,
     parametrize,
-<<<<<<< HEAD
-    skipIfRocm,
-    skipIfXpu,
-    TEST_XPU,
-    xfailIf,
-=======
     requires_cuda,
     skipIfRocm,
->>>>>>> 4dd73e65
 )
 from torch.testing._internal.inductor_utils import HAS_GPU
 from torch.utils._python_dispatch import TorchDispatchMode
@@ -274,10 +267,6 @@
     @unittest.skipIf(not HAS_GPU, "Inductor+gpu needs triton and recent GPU arch")
     @skip_if_lt_x_gpu(2)
     @skipIfRocm
-<<<<<<< HEAD
-    @xfailIf(TEST_XPU)  # https://github.com/intel/torch-xpu-ops/issues/1728
-=======
->>>>>>> 4dd73e65
     def test_eager_async_allreduce_inductor_wait(self):
         import torch.distributed as dist
         from torch._inductor.utils import run_and_get_code
