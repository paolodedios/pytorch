# Owner(s): ["module: dynamo"]
import functools
import unittest
from unittest.mock import patch
import torch
from torch._C import FileCheck
# for some reason importing functional collectives after dynamo breaks collectives handling!
import torch.distributed._functional_collectives as _functional_collectives
import torch._dynamo
import torch._dynamo.test_case
from torch._dynamo.utils import same
from torch._dynamo.testing import CompileCounter
from torch.distributed.distributed_c10d import GroupMember
from torch.fx.experimental.proxy_tensor import make_fx
from torch.testing._internal.common_distributed import (
    DynamoDistributedSingleProcTestCase,
    DynamoDistributedMultiProcTestCase,
    _dynamo_dist_per_rank_init,
    requires_nccl,
    skip_if_lt_x_gpu,
)
from torch._inductor.compile_fx import compile_fx as inductor_compile_fx
from torch.utils._triton import has_triton
from torch._inductor.utils import run_and_get_triton_code
import torch._dynamo.logging

def _tolist_with_constrain_as_size(tensor):
    lst = tensor.tolist()
    for elem in lst:
        torch._constrain_as_size(elem)
    return lst

@requires_nccl()
class TestCollectivesMultiProc(DynamoDistributedMultiProcTestCase):
    """
    Run correctness checks in multi-proc runner, mark with minimum # GPUs to run under
    """
    def get_world_trs(self):
        return {
            "tag": "",
            "ranks": list(range(self.world_size)),
            "group_size": self.world_size,
        }

    @property
    def world_size(self) -> int:
        # hack: no matter whether we have 2 or 3 or 4 gpus, just run on 2
        # works around issue with skipif<2 and workers with unpredictable #s gpu
        return 2

    @unittest.skipIf(not has_triton(), "Inductor+gpu needs triton and recent GPU arch")
    @skip_if_lt_x_gpu(2)
    # TODO: somehow inductor bg compile threads are causing hangs at exit with distributed work dtor
    @patch.object(torch._inductor.config, "compile_threads", 1)
    def test_allreduce_inductor(self):
        """
        This is matmul/cat/allreduce is a pattern we aim to optimize.
        """

        def matmul_cat_col(a, b, c, d, e, f, *, tag, ranks, group_size):
            x = torch.matmul(a, b)
            y = torch.matmul(c, d)
            z = torch.cat((x, y))
            ar = torch.ops.c10d_functional.all_reduce(z, "sum", tag, ranks, group_size)
            g = torch.matmul(e, f)
            ar = torch.ops.c10d_functional.wait_tensor(ar)
            out = torch.add(ar, g.repeat(2, 1))
            return (out, )

        def compile(func, example_inputs):
            graph = make_fx(func)(*example_inputs)
            return inductor_compile_fx(graph, example_inputs)

        with _dynamo_dist_per_rank_init(self.rank, self.world_size):

            matmul_cat_col = functools.partial(
                matmul_cat_col,
                **self.get_world_trs(),
            )
            inputs = (torch.ones(4, 4, device="cuda") + self.rank,) * 6

            eager_out = matmul_cat_col(*inputs)
            compiled_matmul_cat_col = compile(matmul_cat_col, inputs)
            inductor_out = compiled_matmul_cat_col(*inputs)
            self.assertTrue(same(eager_out, inductor_out, tol=0.001))

    @unittest.skipIf(not has_triton(), "Inductor+gpu needs triton and recent GPU arch")
    @skip_if_lt_x_gpu(2)
    # TODO: somehow inductor bg compile threads are causing hangs at exit with distributed work dtor
    @patch.object(torch._inductor.config, "compile_threads", 1)
    def test_eager_allreduce_inductor_wait(self):

        def eager_func(a, b, c, d, *, tag, ranks, group_size):
            x = torch.matmul(a, b)
            y = torch.matmul(c, d)
            z = torch.cat((x, y))
            ar = torch.ops.c10d_functional.all_reduce(z, "sum", tag, ranks, group_size)
            return ar

        def inductor_func(ar, e, f):
            g = torch.matmul(e, f)
            ar = torch.ops.c10d_functional.wait_tensor(ar)
            out = torch.add(ar, g.repeat(2, 1))
            return (out, )

        def compile(func, example_inputs):
            graph = make_fx(func)(*example_inputs)
            return inductor_compile_fx(graph, example_inputs)

        with _dynamo_dist_per_rank_init(self.rank, self.world_size):

            eager_func = functools.partial(
                eager_func,
                **self.get_world_trs(),
            )
            eager_inputs = (torch.ones(4, 4, device="cuda") + self.rank,) * 4
            inductor_inputs = (torch.ones(4, 4, device="cuda") + self.rank,) * 2

            eager_out = inductor_func(eager_func(*eager_inputs), *inductor_inputs)
            compiled_inductor_func = compile(inductor_func, [eager_func(*eager_inputs)] + list(inductor_inputs))
            inductor_out = compiled_inductor_func(eager_func(*eager_inputs), *inductor_inputs)
            print(f"eager_out, {eager_out}")
            print(f"inductor_out, {inductor_out}")
            self.assertTrue(same(eager_out, inductor_out, tol=0.001))

    @unittest.skipIf(not has_triton(), "Inductor+gpu needs triton and recent GPU arch")
    @skip_if_lt_x_gpu(2)
    # TODO: somehow inductor bg compile threads are causing hangs at exit with distributed work dtor
    @patch.object(torch._inductor.config, "compile_threads", 1)
    def test_inductor_allreduce_eager_wait(self):

        def inductor_func(a, b, c, d, *, tag, ranks, group_size):
            x = torch.matmul(a, b)
            y = torch.matmul(c, d)
            z = torch.cat((x, y))
            ar = torch.ops.c10d_functional.all_reduce(z, "sum", tag, ranks, group_size)
            return ar

        def eager_func(ar, e, f):
            g = torch.matmul(e, f)
            ar = torch.ops.c10d_functional.wait_tensor(ar)
            out = torch.add(ar, g.repeat(2, 1))
            return (out, )

        def compile(func, example_inputs):
            graph = make_fx(func)(*example_inputs)
            return inductor_compile_fx(graph, example_inputs)

        with _dynamo_dist_per_rank_init(self.rank, self.world_size):

            inductor_func = functools.partial(
                inductor_func,
                **self.get_world_trs(),
            )
            inductor_inputs = (torch.ones(4, 4, device="cuda") + self.rank,) * 4
            eager_inputs = (torch.ones(4, 4, device="cuda") + self.rank,) * 2

            eager_out = eager_func(inductor_func(*inductor_inputs), *eager_inputs)
            compiled_inductor_func = compile(inductor_func, inductor_inputs)
            inductor_out = eager_func(compiled_inductor_func(*inductor_inputs), *eager_inputs)
            self.assertTrue(same(eager_out, inductor_out, tol=0.001))

    @unittest.skipIf(not has_triton(), "Inductor+gpu needs triton and recent GPU arch")
    @skip_if_lt_x_gpu(2)
    @patch.object(torch._inductor.config, "allow_buffer_reuse", True)
    # TODO: somehow inductor bg compile threads are causing hangs at exit with distributed work dtor
    @patch.object(torch._inductor.config, "compile_threads", 1)
    def test_allreduce_input_buffer_reuse(self):
        def func(a, *, tag, ranks, group_size):
            ar = _functional_collectives.all_reduce(a, "sum", ranks, tag)
            c = torch.relu(a)
            d = torch.matmul(c, c)
            e = d + ar
            return (e,)

        with _dynamo_dist_per_rank_init(self.rank, self.world_size):
            inputs = torch.ones(4, 4, device="cuda") + self.rank
            compiled = torch.compile(func)
            out = compiled(inputs, **self.get_world_trs())
            correct = func(inputs, **self.get_world_trs())
            self.assertTrue(same(out, correct))

    @unittest.skipIf(not has_triton(), "Inductor+gpu needs triton and recent GPU arch")
    @skip_if_lt_x_gpu(2)
    @patch.object(torch._inductor.config, "allow_buffer_reuse", True)
    # TODO: somehow inductor bg compile threads are causing hangs at exit with distributed work dtor
    @patch.object(torch._inductor.config, "compile_threads", 1)
    def test_allgather_output_buffer_reuse(self):
        class Model(torch.nn.Module):
            def __init__(self, *args, **kwargs) -> None:
                super().__init__(*args, **kwargs)
                self.emb = torch.nn.Embedding(4, 4)

            def forward(self, x, world_size, tag, ranks, group_size):
                y = self.emb(x)
                last_dim = y.dim() - 1
                res = _functional_collectives.all_gather_tensor(y, 0, ranks, tag)
                out = torch.cat(torch.chunk(res, world_size, dim=0), dim=last_dim)
                return out

        with _dynamo_dist_per_rank_init(self.rank, self.world_size):
            model = Model().cuda()
            model_compiled = torch.compile(model)
            inp = torch.tensor([[2, 1, 3, 0]], dtype=torch.long, device="cuda")
            out = model_compiled(inp, self.world_size, **self.get_world_trs())
            correct = model(inp, self.world_size, **self.get_world_trs())
            self.assertTrue(same(out, correct))

    @unittest.skipIf(not has_triton(), "Inductor+gpu needs triton and recent GPU arch")
    @skip_if_lt_x_gpu(2)
    # TODO: somehow inductor bg compile threads are causing hangs at exit with distributed work dtor
    @patch.object(torch._inductor.config, "compile_threads", 1)
    def test_allgather_contiguous_input(self):
        class Model(torch.nn.Module):
            def __init__(self, *args, **kwargs) -> None:
                super().__init__(*args, **kwargs)
                self.emb = torch.nn.Embedding(4, 4)

            def forward(self, x, world_size, tag, ranks, group_size):
                y = self.emb(x)
                last_dim = y.dim() - 1
                y = y.transpose_(0, last_dim).contiguous()
                res = _functional_collectives.all_gather_tensor(y, 0, ranks, tag)
                out = y.transpose_(0, last_dim).contiguous()
                return out

        with _dynamo_dist_per_rank_init(self.rank, self.world_size):
            model = Model().cuda()
            model_compiled = torch.compile(model)
            inp = torch.tensor([[2, 1, 3, 0]], dtype=torch.long, device="cuda")
            out = model_compiled(inp, self.world_size, **self.get_world_trs())
            correct = model(inp, self.world_size, **self.get_world_trs())
            self.assertTrue(same(out, correct))

    @unittest.skipIf(not has_triton(), "Inductor+gpu needs triton and recent GPU arch")
    @skip_if_lt_x_gpu(2)
    # TODO: somehow inductor bg compile threads are causing hangs at exit with distributed work dtor
    @patch.object(torch._inductor.config, "compile_threads", 1)
    def test_allgather_into_tensor_inductor(self):
        """
        This is matmul/cat/allreduce is a pattern we aim to optimize.
        """

        def example(a, b, *, tag, ranks, group_size):
            c = torch.matmul(a, b)
            ag = torch.ops.c10d_functional.all_gather_into_tensor(c, tag, ranks, group_size)
            ag = torch.ops.c10d_functional.wait_tensor(ag)
            return (ag, )

        def compile(func, example_inputs):
            graph = make_fx(func)(*example_inputs)
            return inductor_compile_fx(graph, example_inputs)

        with _dynamo_dist_per_rank_init(self.rank, self.world_size):

            example = functools.partial(
                example,
                **self.get_world_trs(),
            )
            inputs = (torch.ones(4, 4, device="cuda") + self.rank,) * 2

            eager_out = example(*inputs)
            compiled_matmul_cat_col = compile(example, inputs)
            inductor_out = compiled_matmul_cat_col(*inputs)
            self.assertTrue(same(eager_out, inductor_out, tol=0.001))

    @unittest.skipIf(not has_triton(), "Inductor+gpu needs triton and recent GPU arch")
    @skip_if_lt_x_gpu(2)
    # TODO: somehow inductor bg compile threads are causing hangs at exit with distributed work dtor
    @patch.object(torch._inductor.config, "compile_threads", 1)
    def test_reduce_scatter_tensor_inductor(self):
        def example(a, b, *, tag, ranks, group_size):
            c = torch.matmul(a, b)
            ag = torch.ops.c10d_functional.reduce_scatter_tensor(
                c, "sum", tag, ranks, group_size
            )
            ag = torch.ops.c10d_functional.wait_tensor(ag)
            return (ag,)

        def compile(func, example_inputs):
            graph = make_fx(func)(*example_inputs)
            return inductor_compile_fx(graph, example_inputs)

        with _dynamo_dist_per_rank_init(self.rank, self.world_size):
            example = functools.partial(
                example,
                **self.get_world_trs(),
            )
            inputs = (torch.ones(4, 4, device="cuda") + self.rank,) * 2

            eager_out = example(*inputs)
            compiled_fn = compile(example, inputs)
            inductor_out = compiled_fn(*inputs)
            self.assertTrue(same(eager_out, inductor_out, tol=0.001))

    @unittest.skipIf(not has_triton(), "Inductor+gpu needs triton and recent GPU arch")
    @skip_if_lt_x_gpu(2)
    @patch.object(torch._dynamo.config, "capture_scalar_outputs", True)
    # TODO: somehow inductor bg compile threads are causing hangs at exit with distributed work dtor
    @patch.object(torch._inductor.config, "compile_threads", 1)
    def test_all_to_all_single_inductor(self):
        def example(inp, input_split_sizes_tensor, output_split_sizes_tensor, *, tag, ranks, group_size):
            input_split_sizes = _tolist_with_constrain_as_size(input_split_sizes_tensor)
            output_split_sizes = _tolist_with_constrain_as_size(output_split_sizes_tensor)
            a2a = torch.ops.c10d_functional.all_to_all_single(
                inp,
                output_split_sizes,
                input_split_sizes,
                tag,
                ranks,
                group_size,
            )
            a2a = torch.ops.c10d_functional.wait_tensor(a2a)
            out = a2a / a2a.sum(dim=0)
            return out

        with _dynamo_dist_per_rank_init(self.rank, self.world_size), torch._dynamo.config.patch(
            dynamic_shapes=True,
            capture_dynamic_output_shape_ops=True,
            capture_scalar_outputs=True,
        ):
            row = self.world_size * (self.rank + 1) * (self.world_size + 1) / 2
            input_split_sizes_tensor = torch.tensor([(i + 1) * (self.rank + 1) for i in range(self.world_size)], dtype=torch.int64)
            output_split_sizes_tensor = torch.tensor([(i + 1) * (self.rank + 1) for i in range(self.world_size)], dtype=torch.int64)
            inputs = (
                torch.ones(int(row), 5, device="cuda") * (self.rank + 1),
                input_split_sizes_tensor,
                output_split_sizes_tensor,
            )
            trs = self.get_world_trs()

            compiled_fn = torch.compile(example, fullgraph=True, dynamic=True)
            code = run_and_get_triton_code(compiled_fn, *inputs, **trs)
            FileCheck() \
                .check("all_to_all_single") \
                .run(code)

            eager_out = example(*inputs, **trs)
            inductor_out = compiled_fn(*inputs, **trs)
            self.assertTrue(same(eager_out, inductor_out, tol=0.001))

    @unittest.skipIf(not has_triton(), "Inductor+gpu needs triton and recent GPU arch")
    @skip_if_lt_x_gpu(2)
    @patch.object(torch._dynamo.config, "capture_scalar_outputs", True)
    # TODO: somehow inductor bg compile threads are causing hangs at exit with distributed work dtor
    @patch.object(torch._inductor.config, "compile_threads", 1)
    def test_all_to_all_single_inductor_output_split_sizes_none(self):
        def example(inp, input_split_sizes_tensor, *, tag, ranks, group_size):
            input_split_sizes = _tolist_with_constrain_as_size(input_split_sizes_tensor)
            a2a = torch.ops.c10d_functional.all_to_all_single(
                inp,
                None,
                input_split_sizes,
                tag,
                ranks,
                group_size,
            )
            a2a = torch.ops.c10d_functional.wait_tensor(a2a)
            out = a2a / a2a.sum(dim=0)
            return out

        with _dynamo_dist_per_rank_init(self.rank, self.world_size):
            input_split_sizes_tensor = torch.tensor([1] * self.world_size, dtype=torch.int64)
            inputs = (
                torch.ones(self.world_size, self.world_size, device="cuda") * (self.rank + 1),
                input_split_sizes_tensor,
            )
            trs = self.get_world_trs()

            compiled_fn = torch.compile(example, fullgraph=True, dynamic=True)
            code = run_and_get_triton_code(compiled_fn, *inputs, **trs)
            FileCheck() \
                .check("all_to_all_single") \
                .run(code)

            eager_out = example(*inputs, **trs)
            inductor_out = compiled_fn(*inputs, **trs)
            self.assertTrue(same(eager_out, inductor_out, tol=0.001))

    @unittest.skipIf(not has_triton(), "Inductor+gpu needs triton and recent GPU arch")
    @skip_if_lt_x_gpu(2)
    @patch.object(torch._dynamo.config, "capture_scalar_outputs", True)
    # TODO: somehow inductor bg compile threads are causing hangs at exit with distributed work dtor
    @patch.object(torch._inductor.config, "compile_threads", 1)
    def test_all_to_all_single_inductor_input_split_sizes_none(self):
        def example(inp, output_split_sizes_tensor, *, tag, ranks, group_size):
            output_split_sizes = _tolist_with_constrain_as_size(output_split_sizes_tensor)
            a2a = torch.ops.c10d_functional.all_to_all_single(
                inp,
                output_split_sizes,
                None,
                tag,
                ranks,
                group_size,
            )
            a2a = torch.ops.c10d_functional.wait_tensor(a2a)
            out = a2a / a2a.sum(dim=0)
            return out

        with _dynamo_dist_per_rank_init(self.rank, self.world_size), torch._dynamo.config.patch(
            dynamic_shapes=True,
            capture_dynamic_output_shape_ops=True,
            capture_scalar_outputs=True,
        ):
            output_split_sizes_tensor = torch.tensor([1] * self.world_size, dtype=torch.int64)
            inputs = (
                torch.ones(self.world_size, self.world_size, device="cuda") * (self.rank + 1),
                output_split_sizes_tensor,
            )
            trs = self.get_world_trs()

            compiled_fn = torch.compile(example, fullgraph=True, dynamic=True)
            code = run_and_get_triton_code(compiled_fn, *inputs, **trs)
            FileCheck() \
                .check("all_to_all_single") \
                .run(code)

            eager_out = example(*inputs, **trs)
            inductor_out = compiled_fn(*inputs, **trs)
            self.assertTrue(same(eager_out, inductor_out, tol=0.001))

    @unittest.skipIf(not has_triton(), "Inductor+gpu needs triton and recent GPU arch")
    @skip_if_lt_x_gpu(2)
    # TODO: somehow inductor bg compile threads are causing hangs at exit with distributed work dtor
    @patch.object(torch._inductor.config, "compile_threads", 1)
    def test_all_to_all_single_inductor_split_sizes_none(self):
        def example(inp, *, tag, ranks, group_size):
            a2a = torch.ops.c10d_functional.all_to_all_single(
                inp,
                None,
                None,
                tag,
                ranks,
                group_size,
            )
            a2a = torch.ops.c10d_functional.wait_tensor(a2a)
            out = a2a / a2a.sum(dim=0)
            return out

        with _dynamo_dist_per_rank_init(self.rank, self.world_size):
            inputs = (torch.ones(self.world_size, self.world_size, device="cuda") * (self.rank + 1),)
            trs = self.get_world_trs()

            compiled_fn = torch.compile(example, fullgraph=True, dynamic=True)
            code = run_and_get_triton_code(compiled_fn, *inputs, **trs)
            FileCheck() \
                .check("all_to_all_single") \
                .run(code)

            eager_out = example(*inputs, **trs)
            inductor_out = compiled_fn(*inputs, **trs)
            self.assertTrue(same(eager_out, inductor_out, tol=0.001))


@requires_nccl()
class TestCollectivesInductor(DynamoDistributedSingleProcTestCase):
    """
    Prefer single-proc test runner for basic tests as it is easier to work with.
    """
    def get_world_trs(self, world_size=1):
        return {
            "tag": "",
            "ranks": list(range(world_size)),
            "group_size": world_size,
        }

    @unittest.skipIf(not has_triton(), "Inductor+gpu needs triton and recent GPU arch")
    def test_inductor_single_op(self):
        torch._inductor.config.debug = True

        def func(inp, *, tag, ranks, group_size):
            ar = torch.ops.c10d_functional.all_reduce(inp, "sum", tag, ranks, group_size)
            ar = torch.ops.c10d_functional.wait_tensor(ar)
            return ar

        inputs = torch.ones(4, 4, device="cuda")

        compiled = torch.compile(func)
        out = compiled(inputs, **self.get_world_trs())
        code = run_and_get_triton_code(compiled, inputs, **self.get_world_trs())
        # NOTE: Make sure we are not unneccessarily copying the outputs of
        # wait_tensors before they are returned from the graph.
        FileCheck() \
            .check("buf0 = pool") \
            .check("buf0.copy_(arg0_1)") \
            .check("buf1 = buf0") \
            .check("buf1_work = dist.all_reduce(buf1") \
            .check("fun_col_impl._register_tensor_work(buf1, buf1_work)") \
            .check("buf0 = _wait_tensor(buf0)") \
            .check("return (buf0, )") \
            .run(code)
        correct = func(inputs, **self.get_world_trs())
        self.assertTrue(same(out, correct))

    @unittest.skipIf(not has_triton(), "Inductor+gpu needs triton and recent GPU arch")
    def test_inductor_steal_buffer(self):
        """
        it's ok and optimal if inductor allreduce mutates the buffer of an intermediate
        that isn't going to be used again
        """
        torch._inductor.config.debug = True

        def func(inp, *, tag, ranks, group_size):
            x = inp + 1
            ar = torch.ops.c10d_functional.all_reduce(x, "sum", tag, ranks, group_size)
            ar = torch.ops.c10d_functional.wait_tensor(ar)
            # ensure other is not incorrectly aliasing ar's buffer
            other = torch.ones_like(inp) + 22
            return ar, other

        inputs = torch.ones(4, 4, device="cuda")

        compiled = torch.compile(func)
        code = run_and_get_triton_code(compiled, inputs, **self.get_world_trs())
        # NOTE: Make sure we are not unneccessarily copying the outputs of
        # wait_tensors before they are returned from the graph.
        FileCheck() \
            .check_not("buf1.copy_(") \
            .check("buf2 = buf1") \
            .check("buf2_work = dist.all_reduce(buf2") \
            .check("fun_col_impl._register_tensor_work(buf2, buf2_work)") \
            .check("buf1 = _wait_tensor(buf1)") \
            .check("buf3 = buf1") \
<<<<<<< HEAD
            .check("buf4 = pool") \
            .check("return (buf4, buf5") \
=======
            .check("buf4 = empty") \
            .check("return (buf1, buf4") \
>>>>>>> 62e1cf7f
            .run(code)
        out = compiled(inputs, **self.get_world_trs())
        correct = func(inputs, **self.get_world_trs())
        self.assertTrue(same(out, correct))

    @unittest.skipIf(not has_triton(), "Inductor+gpu needs triton and recent GPU arch")
    @patch.object(torch._inductor.config.triton, "descriptive_names", False)
    def test_inductor_doesnt_mutate_shared(self):
        """
        make sure that an intermediate that's going to be reuse isn't mutated unless copied
        """
        torch._inductor.config.debug = True

        def func(inp, *, tag, ranks, group_size):
            x = inp + 1
            ar = torch.ops.c10d_functional.all_reduce(x, "sum", tag, ranks, group_size)
            y = x + 2
            ar = torch.ops.c10d_functional.wait_tensor(ar)
            # ensure other is not incorrectly aliasing ar's buffer
            other = torch.ones_like(inp) + 22
            return ar, y, other

        inputs = torch.ones(4, 4, device="cuda")

        compiled = torch.compile(func)
        code = run_and_get_triton_code(compiled, inputs, **self.get_world_trs())
        # NOTE: Make sure we are not unneccessarily copying the outputs of
        # wait_tensors before they are returned from the graph.
        FileCheck() \
<<<<<<< HEAD
            .check("buf0 = pool") \
            .check("buf5 = pool") \
            .check("triton_poi__0.run(arg0_1, buf0, buf5") \
=======
            .check("buf0 = empty(") \
            .check("buf4 = empty(") \
            .check("triton_poi__0.run(arg0_1, buf0, buf4") \
>>>>>>> 62e1cf7f
            .check_not("copy_(") \
            .check("buf2 = buf1") \
            .check("buf2_work = dist.all_reduce(buf2") \
            .check("fun_col_impl._register_tensor_work(buf2, buf2_work)") \
            .check("buf1 = _wait_tensor(buf1)") \
            .check("buf3 = buf1") \
            .check("return (buf1, buf4, buf5") \
            .run(code)
        out = compiled(inputs, **self.get_world_trs())
        correct = func(inputs, **self.get_world_trs())
        self.assertTrue(same(out, correct))

    def test_dynamo_trace_allreduce(self):

        def func(inp, *, tag, ranks, group_size):
            ar = _functional_collectives.all_reduce(inp, "sum", ranks, tag)
            return ar

        inputs = torch.ones(4, 4, device="cuda")
        counter = CompileCounter()
        compiled = torch.compile(func, backend=counter)
        out = compiled(inputs, **self.get_world_trs())
        correct = func(inputs, **self.get_world_trs())
        self.assertEqual(counter.frame_count, 1)

        # should test more precisely, but the 2 is supposed to be (all_reduce, wait)
        self.assertEqual(counter.op_count, 2)
        self.assertTrue(same(out, correct))

    def test_dynamo_trace_all_gather_tensor(self):

        def func(inp, *, tag, ranks, group_size):
            ar = _functional_collectives.all_gather_tensor(inp, 0, ranks, tag)
            return ar

        inputs = torch.ones(4, 4, device="cuda")
        counter = CompileCounter()
        compiled = torch.compile(func, backend=counter)
        out = compiled(inputs, **self.get_world_trs())
        correct = func(inputs, **self.get_world_trs())
        self.assertEqual(counter.frame_count, 1)

        # should test more precisely, but the 2 is supposed to be (all_gather, wait)
        self.assertEqual(counter.op_count, 2)
        self.assertTrue(same(out, correct))

    def test_dynamo_trace_all_gather_tensor_pg(self):

        def func(inp, *, pg):
            ar = _functional_collectives.all_gather_tensor(inp, 0, pg)
            return ar

        inputs = torch.ones(4, 4, device=self.device)
        counter = CompileCounter()
        compiled = torch.compile(func, backend=counter, fullgraph=True)
        out = compiled(inputs, pg=GroupMember.WORLD)
        correct = func(inputs, pg=GroupMember.WORLD)
        self.assertEqual(counter.frame_count, 1)

        # should test more precisely, but the 2 is supposed to be (all_gather, wait)
        self.assertEqual(counter.op_count, 2)
        self.assertTrue(same(out, correct))

    def test_dynamo_rewrite_dist_all_gather(self):

        def func(inp, out, *, pg):
            torch.distributed.all_gather_into_tensor(
                out,
                inp,
                pg,
            )
        local_size = [4, 4]
        # single-proc test
        global_size = local_size

        inputs = torch.ones(local_size, device=self.device)
        outputs = torch.empty(global_size, device=self.device)
        correct_outputs = torch.empty(global_size, device=self.device)
        counter = CompileCounter()
        compiled = torch.compile(func, backend=counter, fullgraph=True)
        compiled(inputs, outputs, pg=GroupMember.WORLD)
        func(inputs, correct_outputs, pg=GroupMember.WORLD)
        assert counter.frame_count == 1

        # should test more precisely, but the 3 is supposed to be (all_gather, wait, copy_)
        assert counter.op_count == 3
        assert same(outputs, correct_outputs)

    def test_dynamo_rewrite_dist_reduce_scatter(self):

        def func(inp, out, *, pg):
            torch.distributed.reduce_scatter_tensor(
                out,
                inp,
                group=pg,
            )
        local_size = [4, 4]
        # single-proc test
        global_size = local_size

        inputs = torch.ones(local_size, device=self.device)
        outputs = torch.empty(global_size, device=self.device)
        correct_outputs = torch.empty(global_size, device=self.device)
        counter = CompileCounter()
        compiled = torch.compile(func, backend=counter, fullgraph=True)
        compiled(inputs, outputs, pg=GroupMember.WORLD)
        func(inputs, correct_outputs, pg=GroupMember.WORLD)
        assert counter.frame_count == 1

        # should test more precisely, but the 3 is supposed to be (reduce_scatter, wait, copy_)
        assert counter.op_count == 3
        assert same(outputs, correct_outputs)

    def test_dynamo_graphbreaks_unsupported_async_op(self):

        def func(inp, out, *, pg):
            work = torch.distributed.reduce_scatter_tensor(
                out,
                inp,
                group=pg,
                async_op=True
            )
            work.wait()
        local_size = [4, 4]
        # single-proc test
        global_size = local_size

        inputs = torch.ones(local_size, device=self.device)
        outputs = torch.empty(global_size, device=self.device)
        correct_outputs = torch.empty(global_size, device=self.device)
        counter = CompileCounter()
        compiled = torch.compile(func, backend=counter)
        compiled(inputs, outputs, pg=GroupMember.WORLD)
        func(inputs, correct_outputs, pg=GroupMember.WORLD)
        assert counter.frame_count == 0
        assert counter.op_count == 0
        assert same(outputs, correct_outputs)

    def test_dynamo_pg_var(self):
        def func(inp, *, pg):
            x = pg.rank() + 1 % pg.size()
            return inp + x

        local_size = [4, 4]
        inputs = torch.ones(local_size, device=self.device)
        correct_outputs = torch.empty(local_size, device=self.device)
        counter = CompileCounter()
        compiled = torch.compile(func, backend=counter, fullgraph=True)
        outputs = compiled(inputs, pg=GroupMember.WORLD)
        correct_outputs = func(inputs, pg=GroupMember.WORLD)
        assert counter.frame_count == 1
        assert counter.op_count == 1
        assert same(outputs, correct_outputs)

    def test_dynamo_trace_reduce_scatter_tensor(self):

        def func(inp, *, tag, ranks, group_size):
            ar = _functional_collectives.reduce_scatter_tensor(inp, "sum", 0, ranks, tag)
            return ar

        inputs = torch.ones(4, 4, device="cuda")
        counter = CompileCounter()
        compiled = torch.compile(func, backend=counter)
        out = compiled(inputs, **self.get_world_trs())
        correct = func(inputs, **self.get_world_trs())
        self.assertEqual(counter.frame_count, 1)

        # should test more precisely, but the 2 is supposed to be (reduce_scatter, wait)
        self.assertEqual(counter.op_count, 2)
        self.assertTrue(same(out, correct))

    def test_dynamo_trace_allgather_coalesced(self):
        def func(inp, *, tag, ranks, group_size):
            ar = torch.ops.c10d_functional.all_gather_into_tensor_coalesced(inp, tag, ranks, group_size)
            return ar

        inputs = [torch.ones(4, 4, device="cuda"), torch.ones(6, 6, device="cuda")]
        counter = CompileCounter()
        compiled = torch.compile(func, backend=counter)
        out = compiled(inputs, **self.get_world_trs())
        correct = func(inputs, **self.get_world_trs())
        assert counter.frame_count == 1
        assert counter.op_count == 3  # It generates 2 getattr to unpack the array
        assert same(out, correct)


    def test_backwards(self):
        """
        It's probably not that common to need backwards support for collectives.

        However, I wanted to at least see if it was possible to support it as a design goal.
        """
        def func(inp, *, tag, ranks, group_size):
            ar = _functional_collectives.all_reduce(inp, "sum", ranks, tag)
            return ar

        input = torch.ones(4, 4, device="cuda", requires_grad=True)
        # TODO implement backwards
        with self.assertRaisesRegex(RuntimeError, "element 0 of tensors does not require grad and does not have a grad_fn"):
            compiled = torch.compile(func, backend="aot_eager")  # inductor bug with single-op allreduce graph
            out = compiled(input, **self.get_world_trs())
            out.sum().backward()

            correct_input = input.clone().detach().requires_grad_()
            correct = func(correct_input, **self.get_world_trs())
            correct.sum().backward()
            self.assertTrue(same(out, correct))
            self.assertTrue(same(input.grad, correct_input.grad))

    def test_meta(self):
        x = torch.rand((2, 3, 4), device="meta")
        out = torch.ops.c10d_functional.all_reduce(x, "sum", **self.get_world_trs())
        self.assertEqual(x.size(), out.size())

    @unittest.skipIf(not has_triton(), "Inductor+gpu needs triton and recent GPU arch")
    @patch.object(torch._inductor.config.triton, "descriptive_names", False)
    def test_inductor_all_gather_coalesced(self):
        """
        make sure that an intermediate that's going to be reuse isn't mutated unless copied
        """
        torch._inductor.config.debug = True

        def func(inp, *, tag, ranks, group_size):
            x = inp + 1
            tensor_list = torch.ops.c10d_functional.all_gather_into_tensor_coalesced([x, inp], tag, ranks, group_size)
            y = x + 2
            ar0 = torch.ops.c10d_functional.wait_tensor(tensor_list[0])
            ar1 = torch.ops.c10d_functional.wait_tensor(tensor_list[1])
            # ensure other is not incorrectly aliasing ar's buffer
            other = torch.ones_like(inp) + 22
            return ar0, y, other, ar1

        inputs = torch.ones(4, 4, device="cuda")

        compiled = torch.compile(func)
        code = run_and_get_triton_code(compiled, inputs, **self.get_world_trs())
        # NOTE: Make sure we are not unneccessarily copying the outputs of
        # wait_tensors before they are returned from the graph.
        FileCheck() \
<<<<<<< HEAD
            .check("buf0 = pool") \
            .check("buf6 = pool") \
            .check("triton_poi__0.run(arg0_1, buf0, buf6") \
            .check("buf1 = pool") \
            .check("buf2 = pool") \
=======
            .check("buf0 = empty(") \
            .check("buf5 = empty(") \
            .check("triton_poi__0.run(arg0_1, buf0, buf5") \
            .check("buf1 = empty(") \
            .check("buf2 = empty(") \
>>>>>>> 62e1cf7f
            .check_not("copy_(") \
            .check("buf3_inputs = [buf0,arg0_1]") \
            .check("buf3 = [buf1,buf2]") \
            .check("buf3_work = fun_col_impl._all_gather_into_tensor_coalesced_fallback("
                   "output_tensors=buf3, input_tensors=buf3_inputs") \
            .check("fun_col_impl._register_tensor_work(buf3, buf3_work)") \
            .check("buf1 = _wait_tensor(buf1)") \
            .check("buf4 = buf1") \
<<<<<<< HEAD
            .check("_wait_tensor(buf2)") \
            .check("buf8 = buf2") \
            .check("return (buf5, buf6, buf7, buf9") \
=======
            .check("buf6 = buf0; del buf0  # reuse") \
            .check("buf2 = _wait_tensor(buf2)") \
            .check("buf7 = buf2") \
            .check("return (buf1, buf5, buf6, buf2") \
>>>>>>> 62e1cf7f
            .run(code)
        out = compiled(inputs, **self.get_world_trs())
        correct = func(inputs, **self.get_world_trs())
        assert same(out, correct), f"{out} vs {correct}"

    @unittest.skipIf(not has_triton(), "Inductor+gpu needs triton and recent GPU arch")
    @patch.object(torch._inductor.config.triton, "descriptive_names", False)
    def test_inductor_reduce_scatter_coalesced(self):
        """
        make sure that an intermediate that's going to be reuse isn't mutated unless copied
        """
        torch._inductor.config.debug = True

        def func(inp, *, tag, ranks, group_size):
            x = inp + 1
            tensor_list = torch.ops.c10d_functional.reduce_scatter_tensor_coalesced([x, inp], "sum", tag, ranks, group_size)
            y = x + 2
            ar0 = torch.ops.c10d_functional.wait_tensor(tensor_list[0])
            ar1 = torch.ops.c10d_functional.wait_tensor(tensor_list[1])
            # ensure other is not incorrectly aliasing ar's buffer
            other = torch.ones_like(inp) + 22
            return ar0, y, other, ar1

        inputs = torch.ones(4, 4, device="cuda")

        compiled = torch.compile(func)
        code = run_and_get_triton_code(compiled, inputs, **self.get_world_trs())
        # NOTE: The first return value should be the output of the first wait_tensor.
        # We want to make sure no unneccessary copy is made.
        FileCheck() \
<<<<<<< HEAD
            .check("buf0 = pool") \
            .check("buf6 = pool") \
            .check("triton_poi__0.run(arg0_1, buf0, buf6") \
            .check("buf1 = pool") \
            .check("buf2 = pool") \
=======
            .check("buf0 = empty(") \
            .check("buf5 = empty(") \
            .check("triton_poi__0.run(arg0_1, buf0, buf5") \
            .check("buf1 = empty(") \
            .check("buf2 = empty(") \
>>>>>>> 62e1cf7f
            .check_not("copy_(") \
            .check("buf3 = [buf1,buf2]") \
            .check("buf3_work = fun_col_impl._reduce_scatter_tensor_coalesced_fallback("
                   "output_tensors=buf3, input_tensors=buf3_inputs") \
            .check("fun_col_impl._register_tensor_work(buf3, buf3_work)") \
            .check("buf1 = _wait_tensor(buf1)") \
            .check("buf4 = buf1") \
<<<<<<< HEAD
            .check("_wait_tensor(buf2)") \
            .check("buf8 = buf2") \
            .check("return (buf5, buf6, buf7, buf9") \
=======
            .check("buf6 = buf0; del buf0  # reuse") \
            .check("buf2 = _wait_tensor(buf2)") \
            .check("buf7 = buf2") \
            .check("return (buf1, buf5, buf6, buf2") \
>>>>>>> 62e1cf7f
            .run(code)
        out = compiled(inputs, **self.get_world_trs())
        correct = func(inputs, **self.get_world_trs())
        assert same(out, correct), f"{out} va {correct}"


if __name__ == "__main__":
    from torch._dynamo.test_case import run_tests
    run_tests()<|MERGE_RESOLUTION|>--- conflicted
+++ resolved
@@ -521,13 +521,8 @@
             .check("fun_col_impl._register_tensor_work(buf2, buf2_work)") \
             .check("buf1 = _wait_tensor(buf1)") \
             .check("buf3 = buf1") \
-<<<<<<< HEAD
             .check("buf4 = pool") \
-            .check("return (buf4, buf5") \
-=======
-            .check("buf4 = empty") \
             .check("return (buf1, buf4") \
->>>>>>> 62e1cf7f
             .run(code)
         out = compiled(inputs, **self.get_world_trs())
         correct = func(inputs, **self.get_world_trs())
@@ -557,15 +552,9 @@
         # NOTE: Make sure we are not unneccessarily copying the outputs of
         # wait_tensors before they are returned from the graph.
         FileCheck() \
-<<<<<<< HEAD
             .check("buf0 = pool") \
-            .check("buf5 = pool") \
-            .check("triton_poi__0.run(arg0_1, buf0, buf5") \
-=======
-            .check("buf0 = empty(") \
-            .check("buf4 = empty(") \
+            .check("buf4 = pool") \
             .check("triton_poi__0.run(arg0_1, buf0, buf4") \
->>>>>>> 62e1cf7f
             .check_not("copy_(") \
             .check("buf2 = buf1") \
             .check("buf2_work = dist.all_reduce(buf2") \
@@ -805,19 +794,11 @@
         # NOTE: Make sure we are not unneccessarily copying the outputs of
         # wait_tensors before they are returned from the graph.
         FileCheck() \
-<<<<<<< HEAD
             .check("buf0 = pool") \
-            .check("buf6 = pool") \
-            .check("triton_poi__0.run(arg0_1, buf0, buf6") \
+            .check("buf5 = pool") \
+            .check("triton_poi__0.run(arg0_1, buf0, buf5") \
             .check("buf1 = pool") \
             .check("buf2 = pool") \
-=======
-            .check("buf0 = empty(") \
-            .check("buf5 = empty(") \
-            .check("triton_poi__0.run(arg0_1, buf0, buf5") \
-            .check("buf1 = empty(") \
-            .check("buf2 = empty(") \
->>>>>>> 62e1cf7f
             .check_not("copy_(") \
             .check("buf3_inputs = [buf0,arg0_1]") \
             .check("buf3 = [buf1,buf2]") \
@@ -826,16 +807,9 @@
             .check("fun_col_impl._register_tensor_work(buf3, buf3_work)") \
             .check("buf1 = _wait_tensor(buf1)") \
             .check("buf4 = buf1") \
-<<<<<<< HEAD
-            .check("_wait_tensor(buf2)") \
-            .check("buf8 = buf2") \
-            .check("return (buf5, buf6, buf7, buf9") \
-=======
-            .check("buf6 = buf0; del buf0  # reuse") \
             .check("buf2 = _wait_tensor(buf2)") \
             .check("buf7 = buf2") \
             .check("return (buf1, buf5, buf6, buf2") \
->>>>>>> 62e1cf7f
             .run(code)
         out = compiled(inputs, **self.get_world_trs())
         correct = func(inputs, **self.get_world_trs())
@@ -866,19 +840,11 @@
         # NOTE: The first return value should be the output of the first wait_tensor.
         # We want to make sure no unneccessary copy is made.
         FileCheck() \
-<<<<<<< HEAD
             .check("buf0 = pool") \
-            .check("buf6 = pool") \
-            .check("triton_poi__0.run(arg0_1, buf0, buf6") \
+            .check("buf5 = pool") \
+            .check("triton_poi__0.run(arg0_1, buf0, buf5") \
             .check("buf1 = pool") \
             .check("buf2 = pool") \
-=======
-            .check("buf0 = empty(") \
-            .check("buf5 = empty(") \
-            .check("triton_poi__0.run(arg0_1, buf0, buf5") \
-            .check("buf1 = empty(") \
-            .check("buf2 = empty(") \
->>>>>>> 62e1cf7f
             .check_not("copy_(") \
             .check("buf3 = [buf1,buf2]") \
             .check("buf3_work = fun_col_impl._reduce_scatter_tensor_coalesced_fallback("
@@ -886,16 +852,9 @@
             .check("fun_col_impl._register_tensor_work(buf3, buf3_work)") \
             .check("buf1 = _wait_tensor(buf1)") \
             .check("buf4 = buf1") \
-<<<<<<< HEAD
-            .check("_wait_tensor(buf2)") \
-            .check("buf8 = buf2") \
-            .check("return (buf5, buf6, buf7, buf9") \
-=======
-            .check("buf6 = buf0; del buf0  # reuse") \
             .check("buf2 = _wait_tensor(buf2)") \
             .check("buf7 = buf2") \
             .check("return (buf1, buf5, buf6, buf2") \
->>>>>>> 62e1cf7f
             .run(code)
         out = compiled(inputs, **self.get_world_trs())
         correct = func(inputs, **self.get_world_trs())
