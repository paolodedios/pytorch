# Owner(s): ["module: dynamo"]
import datetime
import functools
import unittest
from collections import defaultdict
from typing import Optional
from unittest.mock import patch

import torch
import torch._dynamo
import torch._dynamo.logging
import torch._dynamo.test_case

# for some reason importing functional collectives after dynamo breaks collectives handling!
import torch.distributed._functional_collectives as _functional_collectives
from torch._C import FileCheck
from torch._dynamo.testing import CompileCounter
from torch._dynamo.utils import same
from torch._inductor.comms import (
    _reorder_communication_preserving_peak_memory_internal,
    ReorderInfo,
)
from torch._inductor.compile_fx import compile_fx as inductor_compile_fx
from torch._inductor.scheduler import BaseSchedulerNode
from torch._inductor.utils import run_and_get_triton_code
from torch.distributed.distributed_c10d import GroupMember
from torch.fx.experimental.proxy_tensor import make_fx
from torch.testing._internal.common_cuda import SM80OrLater
from torch.testing._internal.common_distributed import (
    _dynamo_dist_per_rank_init,
    DynamoDistributedMultiProcTestCase,
    DynamoDistributedSingleProcTestCase,
    MultiProcessTestCase,
    requires_nccl,
    skip_if_lt_x_gpu,
)
from torch.testing._internal.common_utils import (
    instantiate_parametrized_tests,
    parametrize,
    requires_cuda,
    skipIfRocm,
)
from torch.testing._internal.inductor_utils import HAS_GPU
from torch.utils._python_dispatch import TorchDispatchMode


def _tolist_with_constrain_as_size(tensor):
    lst = tensor.tolist()
    for elem in lst:
        torch._check_is_size(elem)
    return lst


@requires_nccl()
@instantiate_parametrized_tests
class TestCollectivesMultiProc(DynamoDistributedMultiProcTestCase):
    """
    Run correctness checks in multi-proc runner, mark with minimum # GPUs to run under
    """

    def get_world_trs(self):
        return {
            "tag": "",
            "ranks": list(range(self.world_size)),
            "group_size": self.world_size,
        }

    @property
    def world_size(self) -> int:
        # hack: no matter whether we have 2 or 3 or 4 gpus, just run on 2
        # works around issue with skipif<2 and workers with unpredictable #s gpu
        return 2

    @unittest.skipIf(not HAS_GPU, "Inductor+gpu needs triton and recent GPU arch")
    @skip_if_lt_x_gpu(2)
    def test_broadcast_inductor(self):
        """
        Testing if broadcast works correctly when using inductor
        """

        def example(tensor, src, *, tag, ranks, group_size):
            res = torch.ops.c10d_functional.broadcast(
                tensor, src, tag, ranks, group_size
            )
            res = torch.ops.c10d_functional.wait_tensor(res)
            return res

        def compile(func, example_inputs):
            graph = make_fx(func)(*example_inputs)
            return inductor_compile_fx(graph, example_inputs)

        with _dynamo_dist_per_rank_init(self.rank, self.world_size):
            example = functools.partial(
                example,
                **self.get_world_trs(),
            )
            t = torch.randn(4, 4, device="cuda")
            inputs = (t if self.rank == 0 else torch.zeros(4, 4, device="cuda"), 0)
            eager_out = example(*inputs)
            self.assertTrue(same(t, eager_out))

            compiled_func = compile(example, inputs)
            compiled_out = compiled_func(*inputs)
            self.assertTrue(same(eager_out, compiled_out))

    @unittest.skipIf(not HAS_GPU, "Inductor+gpu needs triton and recent GPU arch")
    @skip_if_lt_x_gpu(2)
    def test_allreduce_inductor(self):
        """
        This is matmul/cat/allreduce is a pattern we aim to optimize.
        """

        def matmul_cat_col(a, b, c, d, e, f, *, tag, ranks, group_size):
            x = torch.matmul(a, b)
            y = torch.matmul(c, d)
            z = torch.cat((x, y))
            ar = torch.ops.c10d_functional.all_reduce(z, "sum", tag, ranks, group_size)
            g = torch.matmul(e, f)
            ar = torch.ops.c10d_functional.wait_tensor(ar)
            out = torch.add(ar, g.repeat(2, 1))
            return (out,)

        def compile(func, example_inputs):
            graph = make_fx(func)(*example_inputs)
            return inductor_compile_fx(graph, example_inputs)

        with _dynamo_dist_per_rank_init(self.rank, self.world_size):
            matmul_cat_col = functools.partial(
                matmul_cat_col,
                **self.get_world_trs(),
            )
            inputs = (torch.ones(4, 4, device="cuda") + self.rank,) * 6

            eager_out = matmul_cat_col(*inputs)
            compiled_matmul_cat_col = compile(matmul_cat_col, inputs)
            inductor_out = compiled_matmul_cat_col(*inputs)
            self.assertTrue(same(eager_out, inductor_out, tol=0.001))

    @unittest.skipIf(not HAS_GPU, "Inductor+gpu needs triton and recent GPU arch")
    @skip_if_lt_x_gpu(2)
    def test_allreduce_inductor_cudagraph_trees(self):
        """
        Tests whether cudagraph trees support all_reduce from nccl
        """
        import torch.distributed as dist

        # dist.all_reduce is an inplace op in eager mode but a functionanlized op in compiled mode.
        # so we define eager_func and func separately for the same semantic.
        def eager_func(x):
            y = x * x
            dist.all_reduce(y, op=dist.ReduceOp.SUM)
            x = torch.nn.functional.silu(x)
            return x * y

        def func(x):
            y = x * x
            y = dist.all_reduce(y, op=dist.ReduceOp.SUM)
            x = torch.nn.functional.silu(x)
            return x * y

        options = {
            "triton.cudagraphs": True,
            "triton.cudagraph_trees": True,
        }

        with _dynamo_dist_per_rank_init(self.rank, self.world_size):
            compiled_func = torch.compile(
                func, backend="inductor", fullgraph=True, options=options, dynamic=None
            )

            for nelem in [1024, 2048, 4096]:
                # CI (Tesla T4) does not support bfloat16 compilation natively,
                # using float
                x = torch.randn(nelem, device="cuda", dtype=torch.float)
                golden_out = eager_func(x)

                for _ in range(3):
                    compiled_out = compiled_func(x)
                    self.assertEqual(golden_out, compiled_out)

    def test_c10d_functional_tagged_pt2_compliant(self):
        op = torch.ops._c10d_functional.all_reduce.default
        self.assertIn(torch.Tag.pt2_compliant_tag, op.tags)
        op = torch.ops.c10d_functional.all_reduce.default
        self.assertIn(torch.Tag.pt2_compliant_tag, op.tags)

    @unittest.skipIf(not HAS_GPU, "Inductor+gpu needs triton and recent GPU arch")
    @skip_if_lt_x_gpu(2)
    def test_eager_allreduce_inductor_wait(self):
        def eager_func(a, b, c, d, *, tag, ranks, group_size):
            x = torch.matmul(a, b)
            y = torch.matmul(c, d)
            z = torch.cat((x, y))
            ar = torch.ops.c10d_functional.all_reduce(z, "sum", tag, ranks, group_size)
            return ar

        def inductor_func(ar, e, f):
            g = torch.matmul(e, f)
            ar = torch.ops.c10d_functional.wait_tensor(ar)
            out = torch.add(ar, g.repeat(2, 1))
            return (out,)

        def compile(func, example_inputs):
            graph = make_fx(func)(*example_inputs)
            return inductor_compile_fx(graph, example_inputs)

        with _dynamo_dist_per_rank_init(self.rank, self.world_size):
            eager_func = functools.partial(
                eager_func,
                **self.get_world_trs(),
            )
            eager_inputs = (torch.ones(4, 4, device="cuda") + self.rank,) * 4
            inductor_inputs = (torch.ones(4, 4, device="cuda") + self.rank,) * 2

            eager_out = inductor_func(eager_func(*eager_inputs), *inductor_inputs)
            compiled_inductor_func = compile(
                inductor_func, [eager_func(*eager_inputs)] + list(inductor_inputs)
            )
            inductor_out = compiled_inductor_func(
                eager_func(*eager_inputs), *inductor_inputs
            )
            print(f"eager_out, {eager_out}")
            print(f"inductor_out, {inductor_out}")
            self.assertTrue(same(eager_out, inductor_out, tol=0.001))

    @unittest.skipIf(not HAS_GPU, "Inductor+gpu needs triton and recent GPU arch")
    @skip_if_lt_x_gpu(2)
    def test_inductor_allreduce_eager_wait(self):
        def inductor_func(a, b, c, d, *, tag, ranks, group_size):
            x = torch.matmul(a, b)
            y = torch.matmul(c, d)
            z = torch.cat((x, y))
            ar = torch.ops.c10d_functional.all_reduce(z, "sum", tag, ranks, group_size)
            return ar

        def eager_func(ar, e, f):
            g = torch.matmul(e, f)
            ar = torch.ops.c10d_functional.wait_tensor(ar)
            out = torch.add(ar, g.repeat(2, 1))
            return (out,)

        def compile(func, example_inputs):
            graph = make_fx(func)(*example_inputs)
            return inductor_compile_fx(graph, example_inputs)

        with _dynamo_dist_per_rank_init(self.rank, self.world_size):
            inductor_func = functools.partial(
                inductor_func,
                **self.get_world_trs(),
            )
            inductor_inputs = (torch.ones(4, 4, device="cuda") + self.rank,) * 4
            eager_inputs = (torch.ones(4, 4, device="cuda") + self.rank,) * 2

            eager_out = eager_func(inductor_func(*inductor_inputs), *eager_inputs)
            compiled_inductor_func = compile(inductor_func, inductor_inputs)
            inductor_out = eager_func(
                compiled_inductor_func(*inductor_inputs), *eager_inputs
            )
            self.assertTrue(same(eager_out, inductor_out, tol=0.001))

    @unittest.skipIf(not HAS_GPU, "Inductor+gpu needs triton and recent GPU arch")
    @skip_if_lt_x_gpu(2)
    @skipIfRocm
    def test_eager_async_allreduce_inductor_wait(self):
        import torch.distributed as dist
        from torch._inductor.utils import run_and_get_code

        def all_reduce_non_functional_eager(x):
            y = x * x
            work = dist.all_reduce(y, op=dist.ReduceOp.SUM, async_op=True)
            assert isinstance(work, torch.distributed.Work)
            return work, y

        def all_reduce_wait(work, y):  # potentially compiled
            if torch.compiler.is_dynamo_compiling():
                torch.ops.c10d_functional.wait_tensor(y)
            else:
                work.wait(datetime.timedelta(seconds=10))
            # Under compile, if `wait_tensor(y)` above is correctly executed,
            # `y`'s data is in its final form and the output of this function will match eager;
            # otherwise, `y * y` will run in parallel with `all_reduce(y)` and the output of this function
            # will not match eager.
            return y * y

        with _dynamo_dist_per_rank_init(self.rank, self.world_size):
            x = torch.ones(12800, 12800, device="cuda") + self.rank
            self.assertEqual(torch._C._distributed_c10d._get_work_registry_size(), 0)

            # NOTE: We run for 10 iterations each, to ensure that the GPU execution is way behind CPU
            # and that `y * y` on CPU side will be issued before `all_reduce(y)` on GPU side is done,
            # thus guaranteeing that in the bad case `y * y` on GPU side will run in parallel with `all_reduce(y)`
            # thus will produce the wrong result that fails the unit test.

            def _run_loop_collective_wait(x, wait_fn, expected_registry_size):
                for _ in range(10):
                    self.assertEqual(
                        torch._C._distributed_c10d._get_work_registry_size(), 0
                    )
                    work, y = all_reduce_non_functional_eager(x)
                    self.assertEqual(
                        torch._C._distributed_c10d._get_work_registry_size(),
                        expected_registry_size,
                    )
                    out = wait_fn(work, y)
                    self.assertEqual(
                        torch._C._distributed_c10d._get_work_registry_size(), 0
                    )
                return work, y, out

            # Test: Pure-eager
            all_reduce_wait_eager = all_reduce_wait
            work, y, out_ref = _run_loop_collective_wait(
                x,
                wait_fn=all_reduce_wait_eager,
                expected_registry_size=0,
            )

            all_reduce_wait_compiled = torch.compile(
                all_reduce_wait,
                backend="inductor",
                fullgraph=True,
            )

            # Test: Issue comm in eager -> wait for comm in compile. Use the context manager.
            with _functional_collectives.allow_inflight_collective_as_graph_input_ctx():
                work, y, out_compiled = _run_loop_collective_wait(
                    x, wait_fn=all_reduce_wait_compiled, expected_registry_size=1
                )
            self.assertEqual(out_ref, out_compiled)

            # Check that `wait_tensor()` is in the Inductor generated code
            _, triton_codes = run_and_get_code(all_reduce_wait_compiled, work, y)
            FileCheck().check("torch.ops._c10d_functional.wait_tensor.default(").run(
                triton_codes[0]
            )

            # Failure Case: Issue comm in eager -> wait for comm in compile. Doesn't use the context manager.
            _, _, out_compiled = _run_loop_collective_wait(
                x, wait_fn=all_reduce_wait_compiled, expected_registry_size=0
            )
            # In this case `.wait_tensor(y)` in compiled region will not be able to find the corresponding work object
            # to invoke the wait, thus the result will not match eager.
            self.assertNotEqual(out_ref, out_compiled)

    @unittest.skipIf(not HAS_GPU, "Inductor+gpu needs triton and recent GPU arch")
    @skip_if_lt_x_gpu(2)
    @patch.object(torch._inductor.config, "allow_buffer_reuse", True)
    def test_allreduce_input_buffer_reuse(self):
        def func(a, *, tag, ranks, group_size):
            ar = _functional_collectives.all_reduce(a, "sum", ranks, tag)
            c = torch.relu(a)
            d = torch.matmul(c, c)
            e = d + ar
            return (e,)

        with _dynamo_dist_per_rank_init(self.rank, self.world_size):
            inputs = torch.ones(4, 4, device="cuda") + self.rank
            compiled = torch.compile(func)
            out = compiled(inputs, **self.get_world_trs())
            correct = func(inputs, **self.get_world_trs())
            self.assertTrue(same(out, correct))

    @unittest.skipIf(not HAS_GPU, "Inductor+gpu needs triton and recent GPU arch")
    @skip_if_lt_x_gpu(2)
    def test_permute_tensor(self):
        def func(tensor, src_dst_pairs, *, tag, ranks, group_size):
            return _functional_collectives.permute_tensor(
                tensor, src_dst_pairs, ranks, tag
            )

        with _dynamo_dist_per_rank_init(self.rank, self.world_size):
            inputs = (
                # rank0: [0., 1.], rank1: [2., 3.]
                torch.arange(2, dtype=torch.float32, device="cuda") + 2 * self.rank,
                [1, 0],
            )
            compiled = torch.compile(func)
            out = compiled(*inputs, **self.get_world_trs())
            correct = func(*inputs, **self.get_world_trs())
            self.assertTrue(same(out, correct))

            # rank0: [2., 3.], rank1: [0., 1.]
            expected = torch.arange(2, dtype=torch.float32, device="cuda") + 2 * (
                (self.rank - 1 + self.world_size) % self.world_size
            )
            self.assertEqual(out, expected)
            self.assertEqual(correct, expected)

    @unittest.skipIf(not HAS_GPU, "Inductor+gpu needs triton and recent GPU arch")
    @skip_if_lt_x_gpu(2)
    @patch.object(torch._inductor.config, "allow_buffer_reuse", True)
    def test_allgather_output_buffer_reuse(self):
        class Model(torch.nn.Module):
            def __init__(self, *args, **kwargs) -> None:
                super().__init__(*args, **kwargs)
                self.emb = torch.nn.Embedding(4, 4)

            def forward(self, x, world_size, tag, ranks, group_size):
                y = self.emb(x)
                last_dim = y.dim() - 1
                res = _functional_collectives.all_gather_tensor(y, 0, ranks, tag)
                out = torch.cat(torch.chunk(res, world_size, dim=0), dim=last_dim)
                return out

        with _dynamo_dist_per_rank_init(self.rank, self.world_size):
            model = Model().cuda()
            model_compiled = torch.compile(model)
            inp = torch.tensor([[2, 1, 3, 0]], dtype=torch.long, device="cuda")
            out = model_compiled(inp, self.world_size, **self.get_world_trs())
            correct = model(inp, self.world_size, **self.get_world_trs())
            self.assertTrue(same(out, correct))

    @unittest.skipIf(not HAS_GPU, "Inductor+gpu needs triton and recent GPU arch")
    @skip_if_lt_x_gpu(2)
    def test_allgather_contiguous_input(self):
        class Model(torch.nn.Module):
            def __init__(self, *args, **kwargs) -> None:
                super().__init__(*args, **kwargs)
                self.emb = torch.nn.Embedding(4, 4)

            def forward(self, x, world_size, tag, ranks, group_size):
                y = self.emb(x)
                last_dim = y.dim() - 1
                y = y.transpose_(0, last_dim).contiguous()
                _functional_collectives.all_gather_tensor(y, 0, ranks, tag)
                out = y.transpose_(0, last_dim).contiguous()
                return out

        with _dynamo_dist_per_rank_init(self.rank, self.world_size):
            model = Model().cuda()
            model_compiled = torch.compile(model)
            inp = torch.tensor([[2, 1, 3, 0]], dtype=torch.long, device="cuda")
            out = model_compiled(inp, self.world_size, **self.get_world_trs())
            correct = model(inp, self.world_size, **self.get_world_trs())
            self.assertTrue(same(out, correct))

    @unittest.skipIf(not HAS_GPU, "Inductor+gpu needs triton and recent GPU arch")
    @skip_if_lt_x_gpu(2)
    def test_allgather_into_tensor_inductor(self):
        """
        This is matmul/cat/allreduce is a pattern we aim to optimize.
        """

        def example(a, b, *, tag, ranks, group_size):
            c = torch.matmul(a, b)
            ag = torch.ops.c10d_functional.all_gather_into_tensor(
                c, tag, ranks, group_size
            )
            ag = torch.ops.c10d_functional.wait_tensor(ag)
            return (ag,)

        def compile(func, example_inputs):
            graph = make_fx(func)(*example_inputs)
            return inductor_compile_fx(graph, example_inputs)

        with _dynamo_dist_per_rank_init(self.rank, self.world_size):
            example = functools.partial(
                example,
                **self.get_world_trs(),
            )
            inputs = (torch.ones(4, 4, device="cuda") + self.rank,) * 2

            eager_out = example(*inputs)
            compiled_matmul_cat_col = compile(example, inputs)
            inductor_out = compiled_matmul_cat_col(*inputs)
            self.assertTrue(same(eager_out, inductor_out, tol=0.001))

    @unittest.skipIf(not HAS_GPU, "Inductor+gpu needs triton and recent GPU arch")
    @skip_if_lt_x_gpu(2)
    def test_reduce_scatter_tensor_inductor(self):
        def example(a, b, *, tag, ranks, group_size):
            c = torch.matmul(a, b)
            ag = torch.ops.c10d_functional.reduce_scatter_tensor(
                c, "sum", tag, ranks, group_size
            )
            ag = torch.ops.c10d_functional.wait_tensor(ag)
            return (ag,)

        def compile(func, example_inputs):
            graph = make_fx(func)(*example_inputs)
            return inductor_compile_fx(graph, example_inputs)

        with _dynamo_dist_per_rank_init(self.rank, self.world_size):
            example = functools.partial(
                example,
                **self.get_world_trs(),
            )
            inputs = (torch.ones(4, 4, device="cuda") + self.rank,) * 2

            eager_out = example(*inputs)
            compiled_fn = compile(example, inputs)
            inductor_out = compiled_fn(*inputs)
            self.assertTrue(same(eager_out, inductor_out, tol=0.001))

    @unittest.skipIf(not HAS_GPU, "Inductor+gpu needs triton and recent GPU arch")
    @skip_if_lt_x_gpu(2)
    @patch.object(torch._dynamo.config, "capture_scalar_outputs", True)
    def test_all_to_all_single_inductor(self):
        def example(
            inp,
            input_split_sizes_tensor,
            output_split_sizes_tensor,
            *,
            tag,
            ranks,
            group_size,
        ):
            input_split_sizes = _tolist_with_constrain_as_size(input_split_sizes_tensor)
            output_split_sizes = _tolist_with_constrain_as_size(
                output_split_sizes_tensor
            )
            a2a = torch.ops.c10d_functional.all_to_all_single(
                inp,
                output_split_sizes,
                input_split_sizes,
                tag,
                ranks,
                group_size,
            )
            a2a = torch.ops.c10d_functional.wait_tensor(a2a)
            out = a2a / a2a.sum(dim=0)
            return out

        with (
            _dynamo_dist_per_rank_init(self.rank, self.world_size),
            torch._dynamo.config.patch(
                dynamic_shapes=True,
                capture_dynamic_output_shape_ops=True,
                capture_scalar_outputs=True,
            ),
        ):
            row = self.world_size * (self.rank + 1) * (self.world_size + 1) / 2
            input_split_sizes_tensor = torch.tensor(
                [(i + 1) * (self.rank + 1) for i in range(self.world_size)],
                dtype=torch.int64,
            )
            output_split_sizes_tensor = torch.tensor(
                [(i + 1) * (self.rank + 1) for i in range(self.world_size)],
                dtype=torch.int64,
            )
            inputs = (
                torch.ones(int(row), 5, device="cuda") * (self.rank + 1),
                input_split_sizes_tensor,
                output_split_sizes_tensor,
            )
            trs = self.get_world_trs()

            compiled_fn = torch.compile(example, fullgraph=True, dynamic=True)
            code = run_and_get_triton_code(compiled_fn, *inputs, **trs)
            (
                FileCheck()
                .check_regex(
                    "torch.ops._c10d_functional.all_to_all_single.default\\("
                    "arg\\d+_\\d+, "
                    "\\[u\\d+, u\\d+\\], "
                    "\\[u\\d+, u\\d+\\]"
                )
                .run(code)
            )

            eager_out = example(*inputs, **trs)
            inductor_out = compiled_fn(*inputs, **trs)
            self.assertTrue(same(eager_out, inductor_out, tol=0.001))

    # The goal of this test is that when `unsafe_allow_recompute_of_collectives=False`,
    # The partitioner will *never* recompute collectives in the backward, even
    # if the activation_memory_budget partitioner is being used,
    # unless there is a manual user checkpoint() region (which we know makes it safe
    # to recompute the collective, since we assume that the user applied the AC
    # region consistently across all ranks)
    @unittest.skipIf(not HAS_GPU, "Inductor+gpu needs triton and recent GPU arch")
    @skip_if_lt_x_gpu(2)
    @patch.object(torch._dynamo.config, "capture_scalar_outputs", True)
    @patch.object(torch._functorch.config, "activation_memory_budget", 0.01)
    @parametrize("override_with_ac", [False, True])
    def test_all_to_all_recompute_is_always_banned(self, override_with_ac):
        @torch.library.custom_op("custom_ns::foo", mutates_args=())
        def foo(x: torch.Tensor) -> torch.Tensor:
            return x + 1

        @foo.register_fake
        def _(x):
            return torch.empty_like(x)

        def setup_context(ctx, inputs, output):
            ctx.save_for_backward(inputs[0])
            return

        def backward(ctx, grad):
            (x,) = ctx.saved_tensors
            return grad * x

        foo.register_autograd(backward, setup_context=setup_context)

        class AllToAllSingle(torch.autograd.Function):
            @staticmethod
            def forward(
                ctx,
                input: torch.Tensor,
                output_split_sizes,
                input_split_sizes,
                tag,
                ranks,
                group_size: int,
            ) -> torch.Tensor:
                ctx.output_split_sizes = input_split_sizes
                ctx.input_split_sizes = output_split_sizes
                ctx.group_size = group_size
                a2a = torch.ops._c10d_functional.all_to_all_single.default(
                    input,
                    output_split_sizes,
                    input_split_sizes,
                    "0",
                )
                a2a = torch.ops.c10d_functional.wait_tensor(a2a)
                return a2a

            @staticmethod
            def backward(ctx, grad):
                grad = torch.ops._c10d_functional.all_to_all_single.default(
                    grad,
                    ctx.output_split_sizes,
                    ctx.input_split_sizes,
                    "0",
                )

                return (
                    torch.ops.c10d_functional.wait_tensor(grad),
                    None,
                    None,
                    None,
                    None,
                    None,
                )

        def alltoall_autograd(
            inp,
            output_split_sizes,
            input_split_sizes,
            tag,
            ranks,
            group_size,
        ):
            out = AllToAllSingle.apply(
                inp, output_split_sizes, input_split_sizes, tag, ranks, group_size
            )
            return out

        # simple mode to track how many collective ops we saw in the backward
        class TrackingMode(TorchDispatchMode):
            def __init__(self):
                super().__init__()
                self.ops_counter = defaultdict(int)

            def __torch_dispatch__(self, func, types, args=(), kwargs=None):
                if kwargs is None:
                    kwargs = {}
                rs = func(*args, **kwargs)
                self.ops_counter[func] += 1
                return rs

        def example(
            inp,
            input_split_sizes_tensor,
            output_split_sizes_tensor,
            *,
            tag,
            ranks,
            group_size,
        ):
            input_split_sizes = _tolist_with_constrain_as_size(input_split_sizes_tensor)
            output_split_sizes = _tolist_with_constrain_as_size(
                output_split_sizes_tensor
            )
            a2a = torch.ops.custom_ns.alltoall_autograd.default(
                inp,
                output_split_sizes,
                input_split_sizes,
                tag,
                ranks,
                group_size,
            )

            return torch.ops.custom_ns.foo(a2a)

        with (
            _dynamo_dist_per_rank_init(self.rank, self.world_size),
            torch._dynamo.config.patch(
                dynamic_shapes=True,
                capture_dynamic_output_shape_ops=True,
                capture_scalar_outputs=True,
            ),
            torch.library._scoped_library("custom_ns", "FRAGMENT") as lib,
        ):
            lib.define(
                "alltoall_autograd(Tensor input, SymInt[]? output_split_sizes, SymInt[]? input_split_sizes, str tag, int[] ranks, int group_size) -> Tensor"  # noqa: B950
            )
            lib.impl("alltoall_autograd", alltoall_autograd, "Autograd")
            lib.impl("alltoall_autograd", alltoall_autograd, "Meta")

            row = self.world_size * (self.rank + 1) * (self.world_size + 1) / 2
            input_split_sizes_tensor = torch.tensor(
                [(i + 1) * (self.rank + 1) for i in range(self.world_size)],
                dtype=torch.int64,
            )
            output_split_sizes_tensor = torch.tensor(
                [(i + 1) * (self.rank + 1) for i in range(self.world_size)],
                dtype=torch.int64,
            )
            inputs = (
                torch.ones(int(row), 5, device="cuda", requires_grad=True)
                * (self.rank + 1),
                input_split_sizes_tensor,
                output_split_sizes_tensor,
            )
            trs = self.get_world_trs()

            compiled_fn = torch.compile(
                example,
                fullgraph=True,
                dynamic=True,
                backend="aot_eager_decomp_partition",
            )

            if override_with_ac:

                def compiled_fn_wrapper(*args):
                    return example(*inputs, **trs)

                out = torch.utils.checkpoint.checkpoint(
                    compiled_fn_wrapper, *inputs, use_reentrant=False
                )
            else:
                out = compiled_fn(*inputs, **trs)

            # track how many all_to_alls we saw in the backward
            with TrackingMode() as m:
                out.sum().backward()
            if override_with_ac:
                # We wrapped our test in AC, which overrides the partitioner decision
                # of never recomputing collectives.
                # So we should properly see the all2all be recomputed in the backward
                self.assertEqual(
                    m.ops_counter[torch.ops._c10d_functional.all_to_all_single.default],
                    2,
                )
            else:
                # there is 1 all2all in the fw, and 1 all2all in the backward.
                # notably: even though activation_memory_budget == 0 ("recompute_everything"),
                # we are still choosing *not* to recompute the all2all from the fw
                self.assertEqual(
                    m.ops_counter[torch.ops._c10d_functional.all_to_all_single.default],
                    1,
                )

    @unittest.skipIf(not HAS_GPU, "Inductor+gpu needs triton and recent GPU arch")
    @skip_if_lt_x_gpu(2)
    def test_all_to_all_single_inductor_split_sizes_none(self):
        def example(inp, *, tag, ranks, group_size):
            a2a = torch.ops.c10d_functional.all_to_all_single(
                inp,
                None,
                None,
                tag,
                ranks,
                group_size,
            )
            a2a = torch.ops.c10d_functional.wait_tensor(a2a)
            out = a2a / a2a.sum(dim=0)
            return out

        with _dynamo_dist_per_rank_init(self.rank, self.world_size):
            inputs = (
                torch.ones(self.world_size, self.world_size, device="cuda")
                * (self.rank + 1),
            )
            trs = self.get_world_trs()

            compiled_fn = torch.compile(example, fullgraph=True, dynamic=True)
            code = run_and_get_triton_code(compiled_fn, *inputs, **trs)
            (
                FileCheck()
                .check_regex(
                    "torch.ops._c10d_functional.all_to_all_single.default\\("
                    "arg\\d+_\\d+, "
                    "\\[s\\d+ // \\d, s\\d+ // \\d\\], "
                    "\\[s\\d+ // \\d, s\\d+ // \\d\\]"
                )
                .run(code)
            )

            eager_out = example(*inputs, **trs)
            inductor_out = compiled_fn(*inputs, **trs)
            self.assertTrue(same(eager_out, inductor_out, tol=0.001))


@instantiate_parametrized_tests
@requires_nccl()
@requires_cuda
class TestCollectivesInductor(DynamoDistributedSingleProcTestCase):
    """
    Prefer single-proc test runner for basic tests as it is easier to work with.
    """

    def get_world_trs(self, world_size=1):
        return {
            "tag": "",
            "ranks": list(range(world_size)),
            "group_size": world_size,
        }

    @unittest.skipIf(not HAS_GPU, "Inductor+gpu needs triton and recent GPU arch")
    @torch._inductor.config.patch(debug=True)
    def test_inductor_single_op(self):
        def func(inp, *, tag, ranks, group_size):
            ar = torch.ops.c10d_functional.all_reduce(
                inp, "sum", tag, ranks, group_size
            )
            ar = torch.ops.c10d_functional.wait_tensor(ar)
            return ar

        inputs = torch.ones(4, 4, device="cuda")

        compiled = torch.compile(func)
        out = compiled(inputs, **self.get_world_trs())
        code = run_and_get_triton_code(compiled, inputs, **self.get_world_trs())
        # NOTE: Make sure we are not unnecessarily copying the outputs of
        # wait_tensors before they are returned from the graph.
        (
            FileCheck()
            .check("buf0 = empty_strided")
            .check(".run(arg0_1, buf0, 16")
            .check("torch.ops._c10d_functional.all_reduce_.default(buf0")
            .check("torch.ops._c10d_functional.wait_tensor.default(buf0")
            .check("return (buf0")
            .run(code)
        )
        correct = func(inputs, **self.get_world_trs())
        self.assertTrue(same(out, correct))

    @unittest.skipIf(not HAS_GPU, "Inductor+gpu needs triton and recent GPU arch")
    @torch._inductor.config.patch(debug=True)
    def test_inductor_steal_buffer(self):
        """
        it's ok and optimal if inductor allreduce mutates the buffer of an intermediate
        that isn't going to be used again
        """

        def func(inp, *, tag, ranks, group_size):
            x = inp + 1
            ar = torch.ops.c10d_functional.all_reduce(x, "sum", tag, ranks, group_size)
            ar = torch.ops.c10d_functional.wait_tensor(ar)
            # ensure other is not incorrectly aliasing ar's buffer
            other = torch.ones_like(inp) + 22
            return ar, other

        inputs = torch.ones(4, 4, device="cuda")

        compiled = torch.compile(func)
        code = run_and_get_triton_code(compiled, inputs, **self.get_world_trs())
        (
            FileCheck()
            .check("buf0 = empty_strided")
            .check(".run(arg0_1, buf0")
            .check("torch.ops._c10d_functional.all_reduce_.default(buf0")
            .check("torch.ops._c10d_functional.wait_tensor.default(buf0")
            .check("buf5 = empty_strided")
            .check(".run(buf5, 16")
            .check("return (buf0, buf5")
            .run(code)
        )
        out = compiled(inputs, **self.get_world_trs())
        correct = func(inputs, **self.get_world_trs())
        self.assertTrue(same(out, correct))

    def _test_inductor_doesnt_mutate_shared(self):
        """
        make sure that an intermediate that's going to be reuse isn't mutated unless copied
        """

        def func(inp, *, tag, ranks, group_size):
            x = inp + 1
            ar = torch.ops.c10d_functional.all_reduce(x, "sum", tag, ranks, group_size)
            y = x + 2
            ar = torch.ops.c10d_functional.wait_tensor(ar)
            # ensure other is not incorrectly aliasing ar's buffer
            other = torch.ones_like(inp) + 22
            return ar, y, other

        inputs = torch.ones(4, 4, device="cuda")

        compiled = torch.compile(func)
        code = run_and_get_triton_code(compiled, inputs, **self.get_world_trs())
        # NOTE: Make sure we are not unnecessarily copying the outputs of
        # wait_tensors before they are returned from the graph.
        (
            FileCheck()
            .check("buf0 = empty_strided")
            .check("buf1 = buf0")
            .check("buf6 = empty_strided")
            .check(".run(buf1, arg0_1, buf6, 16")
            .check("torch.ops._c10d_functional.all_reduce_.default(buf1")
            .check("torch.ops._c10d_functional.wait_tensor.default(buf1")
            .check("buf7 = empty_strided")
            .check(".run(buf7, 16")
            .check("return (buf1, buf6, buf7")
            .run(code)
        )
        out = compiled(inputs, **self.get_world_trs())
        correct = func(inputs, **self.get_world_trs())
        self.assertTrue(same(out, correct))

    @unittest.skipIf(not HAS_GPU, "Inductor+gpu needs triton and recent GPU arch")
    @torch._inductor.config.patch({"debug": True, "triton.descriptive_names": False})
    def test_inductor_doesnt_mutate_shared(self):
        self._test_inductor_doesnt_mutate_shared()

    @unittest.skipIf(not HAS_GPU, "Inductor+gpu needs triton and recent GPU arch")
    @torch._inductor.config.patch({"debug": True, "triton.descriptive_names": False})
    @torch._inductor.config.patch("graph_partition", True)
    def test_inductor_doesnt_mutate_shared_graph_partition(self):
        # checks graph partition reorder does not change relative order of ops
        # when all ops are on cuda
        self._test_inductor_doesnt_mutate_shared()

    def test_dynamo_trace_allreduce(self):
        def func(inp):
            ar = _functional_collectives.all_reduce(inp, "sum", "0")
            return ar

        inputs = torch.ones(4, 4, device="cuda")
        counter = CompileCounter()
        compiled = torch.compile(func, backend=counter)
        out = compiled(inputs)
        correct = func(inputs)
        self.assertEqual(counter.frame_count, 1)

        # should test more precisely, but the 2 is supposed to be (all_reduce, wait)
        self.assertEqual(counter.op_count, 2)
        self.assertTrue(same(out, correct))

    def test_dynamo_trace_all_gather_tensor(self):
        def func(inp):
            ar = _functional_collectives.all_gather_tensor(inp, 0, "0")
            return ar

        inputs = torch.ones(4, 4, device="cuda")
        counter = CompileCounter()
        compiled = torch.compile(func, backend=counter)
        out = compiled(inputs)
        correct = func(inputs)
        self.assertEqual(counter.frame_count, 1)

        # should test more precisely, but the 2 is supposed to be (all_gather, wait)
        self.assertEqual(counter.op_count, 2)
        self.assertTrue(same(out, correct))

    def test_dynamo_trace_all_gather_tensor_pg(self):
        def func(inp, *, pg):
            ar = _functional_collectives.all_gather_tensor(inp, 0, pg)
            return ar

        inputs = torch.ones(4, 4, device=self.device)
        counter = CompileCounter()
        compiled = torch.compile(func, backend=counter, fullgraph=True)
        out = compiled(inputs, pg=GroupMember.WORLD)
        correct = func(inputs, pg=GroupMember.WORLD)
        self.assertEqual(counter.frame_count, 1)

        # should test more precisely, but the 2 is supposed to be (all_gather, wait)
        self.assertEqual(counter.op_count, 2)
        self.assertTrue(same(out, correct))

    def test_dynamo_rewrite_dist_all_gather(self):
        def func(inp, out, *, pg):
            torch.distributed.all_gather_into_tensor(
                out,
                inp,
                pg,
            )

        local_size = [4, 4]
        # single-proc test
        global_size = local_size

        inputs = torch.ones(local_size, device=self.device)
        outputs = torch.empty(global_size, device=self.device)
        correct_outputs = torch.empty(global_size, device=self.device)
        counter = CompileCounter()
        compiled = torch.compile(func, backend=counter, fullgraph=True)
        compiled(inputs, outputs, pg=GroupMember.WORLD)
        func(inputs, correct_outputs, pg=GroupMember.WORLD)
        assert counter.frame_count == 1

        # should test more precisely, but the 3 is supposed to be (all_gather, wait, copy_)
        assert counter.op_count == 3
        assert same(outputs, correct_outputs)

    def test_dynamo_rewrite_dist_all_gather_list(self):
        def func(inp, out, *, pg):
            torch.distributed.all_gather(
                out,
                inp,
                pg,
            )

        local_size = [4, 4]
        # single-proc test
        global_size = local_size

        inputs = torch.ones(local_size, device=self.device)
        outputs = [torch.empty(global_size, device=self.device)]
        correct_outputs = [torch.empty(global_size, device=self.device)]
        counter = CompileCounter()
        compiled = torch.compile(func, backend=counter, fullgraph=True)
        compiled(inputs, outputs, pg=GroupMember.WORLD)
        func(inputs, correct_outputs, pg=GroupMember.WORLD)
        assert counter.frame_count == 1
        assert same(outputs, correct_outputs)

    def test_dynamo_rewrite_dist_all_gather_args_match(self):
        # Duplicated most of the structure from test_dynamo_rewrite_dist_all_gather
        # except uses kwargs to ensure rewrite has matching arg names
        def func(inp, out, *, pg):
            torch.distributed.all_gather_into_tensor(
                output_tensor=out,
                input_tensor=inp,
                group=pg,
                async_op=False,
            )

        local_size = [4, 4]
        # single-proc test
        global_size = local_size

        inputs = torch.ones(local_size, device=self.device)
        outputs = torch.empty(global_size, device=self.device)
        correct_outputs = torch.empty(global_size, device=self.device)
        counter = CompileCounter()
        compiled = torch.compile(func, backend=counter, fullgraph=True)
        compiled(inputs, outputs, pg=GroupMember.WORLD)
        func(inputs, correct_outputs, pg=GroupMember.WORLD)
        assert counter.frame_count == 1

        # should test more precisely, but the 3 is supposed to be (all_gather, wait, copy_)
        assert counter.op_count == 3
        assert same(outputs, correct_outputs)

    def test_dynamo_rewrite_dist_reduce_scatter(self):
        def func(inp, out, *, pg):
            torch.distributed.reduce_scatter_tensor(
                out,
                inp,
                group=pg,
            )

        local_size = [4, 4]
        # single-proc test
        global_size = local_size

        inputs = torch.ones(local_size, device=self.device)
        outputs = torch.empty(global_size, device=self.device)
        correct_outputs = torch.empty(global_size, device=self.device)
        counter = CompileCounter()
        compiled = torch.compile(func, backend=counter, fullgraph=True)
        compiled(inputs, outputs, pg=GroupMember.WORLD)
        func(inputs, correct_outputs, pg=GroupMember.WORLD)
        assert counter.frame_count == 1

        # should test more precisely, but the 3 is supposed to be (reduce_scatter, wait, copy_)
        assert counter.op_count == 3
        assert same(outputs, correct_outputs)

    @parametrize(
        "pg_mode",
        [
            "positional",
            "positional_none",
            "kwargs",
            "kwargs_none",
            "unspecified",
        ],
    )
    def test_dynamo_rewrite_dist_allreduce(self, pg_mode):
        def func(tensor, *args, **kwargs):
            torch.distributed.all_reduce(
                tensor,
                *args,
                **kwargs,
            )

        counter = CompileCounter()
        compiled = torch.compile(func, backend=counter, fullgraph=True)

        args = []
        kwargs = {}

        if pg_mode == "positional":
            args.append(torch.distributed.ReduceOp.MAX)
            args.append(GroupMember.WORLD)
        elif pg_mode == "positional_none":
            args.append(torch.distributed.ReduceOp.MAX)
            args.append(None)
        elif pg_mode == "kwargs":
            kwargs["group"] = GroupMember.WORLD
        elif pg_mode == "kwargs_none":
            kwargs["group"] = None
        else:
            assert pg_mode == "unspecified"

        inputs_compiled = torch.ones(2, device=self.device)
        inputs_eager = torch.ones(2, device=self.device)

        compiled(inputs_compiled, *args, **kwargs)
        func(inputs_eager, *args, **kwargs)

        assert counter.frame_count == 1
        # should test more precisely, but the 3 is supposed to be (all_reduce, wait, copy_)
        assert counter.op_count == 3
        assert same(inputs_compiled, inputs_eager)

    def test_dynamo_rewrite_dist_all_to_all_single(self):
        def func(output, input, pg):
            torch.distributed.all_to_all_single(output, input, group=pg)

        counter = CompileCounter()
        compiled = torch.compile(func, backend=counter, fullgraph=True)

        input_compiled = torch.ones(2, device=self.device)
        input_eager = torch.ones(2, device=self.device)
        output_compiled = torch.empty(2, device=self.device)
        output_eager = torch.empty(2, device=self.device)

        compiled(output_compiled, input_compiled, GroupMember.WORLD)
        func(output_eager, input_eager, GroupMember.WORLD)

        assert counter.frame_count == 1
        assert same(output_compiled, output_eager)

    @parametrize(
        "reduce_op",
        [
            torch.distributed.ReduceOp.SUM,
            torch.distributed.ReduceOp.AVG,
            torch.distributed.ReduceOp.PRODUCT,
            torch.distributed.ReduceOp.MIN,
            torch.distributed.ReduceOp.MAX,
        ],
    )
    def test_dynamo_rewrite_dist_allreduce_reduce_op(self, reduce_op):
        from torch.distributed._functional_collectives import REDUCE_OP_TO_STR

        def verify_rewrite(gm, _):
            ar_nodes = []
            for node in gm.graph.nodes:
                if node.target in [
                    torch.ops.c10d_functional.all_reduce,
                    torch.ops._c10d_functional.all_reduce,
                ]:
                    ar_nodes.append(node)
            self.assertEqual(len(ar_nodes), 1)
            reduce_op_str = ar_nodes[0].args[1]
            self.assertEqual(REDUCE_OP_TO_STR[reduce_op], reduce_op_str)
            return gm

        compiled = torch.compile(
            torch.distributed.all_reduce,
            backend=verify_rewrite,
            fullgraph=True,
        )
        inputs = (
            torch.ones(2, device=self.device),
            reduce_op,
            GroupMember.WORLD,
        )
        compiled(*inputs)

    @parametrize(
        "source",
        [
            "GroupMember.WORLD",
            "group.WORLD",
            "_get_default_group",
        ],
    )
    def test_dynamo_get_world_group(self, source):
        def func(tensor):
            if source == "GroupMember.WORLD":
                group = torch.distributed.GroupMember.WORLD
            elif source == "group.WORLD":
                group = torch.distributed.group.WORLD
            else:
                assert source == "_get_default_group"
                group = torch.distributed.distributed_c10d._get_default_group()

            torch.distributed.all_reduce(
                tensor,
                group=group,
            )

        def verify(gm, _):
            ar_nodes = []
            for node in gm.graph.nodes:
                if node.target in [
                    torch.ops.c10d_functional.all_reduce,
                    torch.ops._c10d_functional.all_reduce,
                ]:
                    ar_nodes.append(node)
            self.assertEqual(len(ar_nodes), 1)
            return gm

        compiled = torch.compile(func, backend=verify, fullgraph=True)
        input = torch.ones(2, device=self.device)
        compiled(input)

    def test_dynamo_support_collective_op_with_async_op_False(self):
        def func(inp, out, *, pg):
            # user explicitly set the attribute `async_op` to False,
            # there should be no graph break
            torch.distributed.reduce_scatter_tensor(out, inp, group=pg, async_op=False)

        local_size = [4, 4]
        # single-proc test
        global_size = local_size

        inputs = torch.ones(local_size, device=self.device)
        outputs = torch.empty(global_size, device=self.device)
        correct_outputs = torch.empty(global_size, device=self.device)
        counter = CompileCounter()
        compiled = torch.compile(func, backend=counter)
        compiled(inputs, outputs, pg=GroupMember.WORLD)
        func(inputs, correct_outputs, pg=GroupMember.WORLD)
        assert counter.frame_count == 1
        assert counter.op_count == 3
        assert same(outputs, correct_outputs)

    def test_dynamo_graphbreaks_unsupported_async_op(self):
        def func(inp, out, *, pg):
            work = torch.distributed.reduce_scatter_tensor(
                out, inp, group=pg, async_op=True
            )
            work.wait()

        local_size = [4, 4]
        # single-proc test
        global_size = local_size

        inputs = torch.ones(local_size, device=self.device)
        outputs = torch.empty(global_size, device=self.device)
        correct_outputs = torch.empty(global_size, device=self.device)
        counter = CompileCounter()
        compiled = torch.compile(func, backend=counter)
        compiled(inputs, outputs, pg=GroupMember.WORLD)
        func(inputs, correct_outputs, pg=GroupMember.WORLD)
        assert counter.frame_count == 0
        assert counter.op_count == 0
        assert same(outputs, correct_outputs)

    def test_dynamo_pg_var(self):
        def func(inp, *, pg):
            x = pg.rank() + 1 % pg.size()
            return inp + x

        local_size = [4, 4]
        inputs = torch.ones(local_size, device=self.device)
        correct_outputs = torch.empty(local_size, device=self.device)
        counter = CompileCounter()
        compiled = torch.compile(func, backend=counter, fullgraph=True)
        outputs = compiled(inputs, pg=GroupMember.WORLD)
        correct_outputs = func(inputs, pg=GroupMember.WORLD)
        assert counter.frame_count == 1
        assert counter.op_count == 1
        assert same(outputs, correct_outputs)

    def test_dynamo_trace_reduce_scatter_tensor(self):
        def func(inp):
            ar = _functional_collectives.reduce_scatter_tensor(inp, "sum", 0, "0")
            return ar

        inputs = torch.ones(4, 4, device="cuda")
        counter = CompileCounter()
        compiled = torch.compile(func, backend=counter)
        out = compiled(inputs)
        correct = func(inputs)
        self.assertEqual(counter.frame_count, 1)

        # should test more precisely, but the 2 is supposed to be (reduce_scatter, wait)
        self.assertEqual(counter.op_count, 2)
        self.assertTrue(same(out, correct))

    def test_dynamo_trace_allgather_coalesced(self):
        def func(inp, *, tag, ranks, group_size):
            ar = torch.ops.c10d_functional.all_gather_into_tensor_coalesced(
                inp, tag, ranks, group_size
            )
            return ar

        inputs = [torch.ones(4, 4, device="cuda"), torch.ones(6, 6, device="cuda")]
        counter = CompileCounter()
        compiled = torch.compile(func, backend=counter)
        out = compiled(inputs, **self.get_world_trs())
        correct = func(inputs, **self.get_world_trs())
        assert counter.frame_count == 1
        assert counter.op_count == 3  # It generates 2 getattr to unpack the array
        assert same(out, correct)

    def test_backwards(self):
        """
        It's probably not that common to need backwards support for collectives.

        However, I wanted to at least see if it was possible to support it as a design goal.
        """

        def func(inp):
            ar = _functional_collectives.all_reduce(inp, "sum", "0")
            return ar

        input = torch.ones(4, 4, device="cuda", requires_grad=True)
        compiled = torch.compile(
            func, backend="aot_eager"
        )  # inductor bug with single-op allreduce graph
        out = compiled(input)
        out.sum().backward()

        correct_input = input.detach().clone().requires_grad_()
        correct = func(correct_input)
        correct.sum().backward()
        self.assertTrue(same(out, correct))
        self.assertTrue(same(input.grad, correct_input.grad))

    def test_meta(self):
        x = torch.rand((2, 3, 4), device="meta")
        out = torch.ops.c10d_functional.all_reduce(x, "sum", **self.get_world_trs())
        self.assertEqual(x.size(), out.size())

    @unittest.skipIf(not HAS_GPU, "Inductor+gpu needs triton and recent GPU arch")
    @torch._inductor.config.patch({"debug": True, "triton.descriptive_names": False})
    def test_inductor_all_gather_coalesced(self):
        """
        make sure that an intermediate that's going to be reuse isn't mutated unless copied
        """

        def func(inp, *, tag, ranks, group_size):
            x = inp + 1
            tensor_list = torch.ops.c10d_functional.all_gather_into_tensor_coalesced(
                [x, inp], tag, ranks, group_size
            )
            y = x + 2
            ar0 = torch.ops.c10d_functional.wait_tensor(tensor_list[0])
            ar1 = torch.ops.c10d_functional.wait_tensor(tensor_list[1])
            # ensure other is not incorrectly aliasing ar's buffer
            other = torch.ones_like(inp) + 22
            return ar0, y, other, ar1

        inputs = torch.ones(4, 4, device="cuda")

        compiled = torch.compile(func)
        code = run_and_get_triton_code(compiled, inputs, **self.get_world_trs())
        # NOTE: Make sure we are not unnecessarily copying the outputs of
        # wait_tensors before they are returned from the graph.
        (
            FileCheck()
            .check("buf0 = empty_strided")
            .check("buf6 = empty_strided")
            .check(".run(arg0_1, buf0, buf6, 16")
            .check(
                "buf1 = torch.ops._c10d_functional.all_gather_into_tensor_coalesced.default([buf0, arg0_1]"
            )
            .check("buf2 = buf1[0]")
            .check("buf3 = buf1[1]")
            .check("torch.ops._c10d_functional.wait_tensor.default(buf2")
            .check("buf7 = buf0; del buf0  # reuse")
            .check(".run(buf7, 16")
            .check("torch.ops._c10d_functional.wait_tensor.default(buf3")
            .check("return (buf2, buf6, buf7, buf3")
            .run(code)
        )
        out = compiled(inputs, **self.get_world_trs())
        correct = func(inputs, **self.get_world_trs())
        assert same(out, correct), f"{out} va {correct}"

    @unittest.skipIf(not HAS_GPU, "Inductor+gpu needs triton and recent GPU arch")
    @torch._inductor.config.patch({"debug": True, "triton.descriptive_names": False})
    def test_inductor_reduce_scatter_coalesced(self):
        """
        make sure that an intermediate that's going to be reuse isn't mutated unless copied
        """

        def func(inp, *, tag, ranks, group_size):
            x = inp + 1
            tensor_list = torch.ops.c10d_functional.reduce_scatter_tensor_coalesced(
                [x, inp], "sum", tag, ranks, group_size
            )
            y = x + 2
            ar0 = torch.ops.c10d_functional.wait_tensor(tensor_list[0])
            ar1 = torch.ops.c10d_functional.wait_tensor(tensor_list[1])
            # ensure other is not incorrectly aliasing ar's buffer
            other = torch.ones_like(inp) + 22
            return ar0, y, other, ar1

        inputs = torch.ones(4, 4, device="cuda")

        compiled = torch.compile(func)
        code = run_and_get_triton_code(compiled, inputs, **self.get_world_trs())
        # NOTE: The first return value should be the output of the first wait_tensor.
        # We want to make sure no unnecessary copy is made.
        (
            FileCheck()
            .check("buf0 = empty_strided")
            .check("buf6 = empty_strided")
            .check(".run(arg0_1, buf0, buf6, 16")
            .check(
                "buf1 = torch.ops._c10d_functional.reduce_scatter_tensor_coalesced.default([buf0, arg0_1]"
            )
            .check("buf2 = buf1[0]")
            .check("buf3 = buf1[1]")
            .check("torch.ops._c10d_functional.wait_tensor.default(buf2")
            .check("buf7 = buf0; del buf0  # reuse")
            .check(".run(buf7, 16")
            .check("torch.ops._c10d_functional.wait_tensor.default(buf3")
            .check("return (buf2, buf6, buf7, buf3")
            .run(code)
        )
        out = compiled(inputs, **self.get_world_trs())
        correct = func(inputs, **self.get_world_trs())
        assert same(out, correct), f"{out} va {correct}"

    @unittest.skipIf(not HAS_GPU, "Inductor+gpu needs triton and recent GPU arch")
    def test_reorder_peak_memory(self):
        """
        TODO(whc)
        - check each of the `limiting_factor` cases
        - confirm peak memory is respected in some adversarial case
        - check whether it is expected / correct that the "buf7 = buf0; del buf0  # reuse" statement materially changes
        """

        def func(inp, *, tag, ranks, group_size):
            x = inp + 1
            tensor_list = torch.ops.c10d_functional.reduce_scatter_tensor_coalesced(
                [x, inp], "sum", tag, ranks, group_size
            )
            y = x + 2
            ar0 = torch.ops.c10d_functional.wait_tensor(tensor_list[0])
            ar1 = torch.ops.c10d_functional.wait_tensor(tensor_list[1])
            # ensure other is not incorrectly aliasing ar's buffer
            other = torch.ones_like(inp) + 22
            return ar0, y, other, ar1

        inputs = torch.ones(4, 4, device="cuda")

        # get stats directly from the internal helper without affecting the real pass's signature
        node_stats: Optional[dict[BaseSchedulerNode, ReorderInfo]] = None

        def _reorder_communication_preserving_peak_memory(
            snodes: list[BaseSchedulerNode],
        ) -> list[BaseSchedulerNode]:
            nonlocal node_stats
            (
                reordered_snodes,
                node_stats,
            ) = _reorder_communication_preserving_peak_memory_internal(snodes)
            return reordered_snodes

        with torch._inductor.config.patch(
            {
                "reorder_for_compute_comm_overlap": True,
                "reorder_for_compute_comm_overlap_passes": [
                    "sink_waits",
                    # same as reorder_communication_preserving_peak_memory but returns debug info structures directly
                    _reorder_communication_preserving_peak_memory,
                ],
            }
        ):
            compiled = torch.compile(func)
            code = run_and_get_triton_code(compiled, inputs, **self.get_world_trs())
        # NOTE: The first return value should be the output of the first wait_tensor.
        # We want to make sure no unnecessary copy is made.
        (
            FileCheck()
            .check("buf0 = empty_strided")
            .check("buf6 = empty_strided")
            .check(".run(arg0_1, buf0, buf6, 16")
            .check(
                "buf1 = torch.ops._c10d_functional.reduce_scatter_tensor_coalesced.default([buf0, arg0_1]"
            )
            # .check("buf2 = buf1[0]")
            # .check("buf3 = buf1[1]")
            .check("torch.ops._c10d_functional.wait_tensor.default(buf2")
            # .check("buf7 = buf0; del buf0  # reuse")
            # .check(".run(buf7, 16")
            .check("torch.ops._c10d_functional.wait_tensor.default(buf3")
            .check("return (buf2, buf6, buf7, buf3")
            .run(code)
        )
        out = compiled(inputs, **self.get_world_trs())
        correct = func(inputs, **self.get_world_trs())
        assert same(out, correct), f"{out} va {correct}"

        # TODO make the test case more interesting and validate the actual desired behavior
        assert node_stats is not None
        self.assertTrue(isinstance(node_stats, dict))
        self.assertEqual(len(node_stats), 1)
        for stats in node_stats.values():
            self.assertEqual(stats.initial_exposed, 0)
            self.assertEqual(stats.limiting_factor, "None")
            self.assertEqual(stats.moves, 0)

    @unittest.skipIf(not HAS_GPU, "Inductor+gpu needs triton and recent GPU arch")
    @unittest.skipIf(not SM80OrLater, "bfloat16")
    def test_all_gather_bucket(self):
        def func(x, w, ag_0, ag_1, *, tag, ranks, group_size):
            # do some unrelated matmuls
            y = torch.mm(x, w)

            # cast the inputs
            ag_0_cast = ag_0.to(torch.bfloat16)
            ag_1_cast = ag_1.to(torch.bfloat16)

            # allgather
            group_name = (
                torch.distributed.distributed_c10d._get_default_group().group_name
            )
            ag_0_out = torch.ops._c10d_functional.all_gather_into_tensor(
                ag_0_cast, group_size, group_name
            )
            ag_1_out = torch.ops._c10d_functional.all_gather_into_tensor(
                ag_1_cast, group_size, group_name
            )

            # wait op
            ag_0_out = torch.ops.c10d_functional.wait_tensor(ag_0_out)
            ag_1_out = torch.ops.c10d_functional.wait_tensor(ag_1_out)

            return y, ag_0_out, ag_1_out

        x = torch.ones(4, 384, device="cuda", dtype=torch.float32)
        w = torch.ones(384, 512, device="cuda", dtype=torch.float32)
        ag_0 = torch.ones(384, 512, device="cuda", dtype=torch.float32)
        ag_1 = torch.ones(384, 512, device="cuda", dtype=torch.float32)
        inputs = [x, w, ag_0, ag_1]

        with torch._inductor.config.patch(
            {
                "bucket_all_gathers_fx": "fsdp",
                "reorder_for_compute_comm_overlap": False,
            }
        ):
            compiled = torch.compile(func)
            code = run_and_get_triton_code(compiled, *inputs, **self.get_world_trs())
        # NOTE: The first return value should be the output of the first wait_tensor.
        # We want to make sure no unnecessary copy is made.
        (FileCheck().check("all_gather_into_tensor_out").run(code))
        out = compiled(*inputs, **self.get_world_trs())
        correct = func(*inputs, **self.get_world_trs())
        assert same(out, correct), f"{out} va {correct}"

    @unittest.skipIf(not HAS_GPU, "Inductor+gpu needs triton and recent GPU arch")
    @unittest.skipIf(not SM80OrLater, "bfloat16")
    def test_reorder_peak_memory_bucketed(self):
        """
        Simulate the case where a bucketing pass ran and grouped several inputs into one bucketed allgather.
        Ensure the whole bucketed group including copy-ops get moved together rather than the copy ops preventing the
        comm from moving due to data dependency.
        """

        def func(x, w, ag_0, ag_1, *, tag, ranks, group_size):
            # do some unrelated matmuls
            y = torch.mm(x, w)

            # cast the inputs
            ag_0_cast = ag_0.to(torch.bfloat16)
            ag_1_cast = ag_1.to(torch.bfloat16)

            # allgather
            group_name = (
                torch.distributed.distributed_c10d._get_default_group().group_name
            )
            ag_0_out = torch.ops._c10d_functional.all_gather_into_tensor(
                ag_0_cast, group_size, group_name
            )
            ag_1_out = torch.ops._c10d_functional.all_gather_into_tensor(
                ag_1_cast, group_size, group_name
            )

            # wait op
            ag_0_out = torch.ops.c10d_functional.wait_tensor(ag_0_out)
            ag_1_out = torch.ops.c10d_functional.wait_tensor(ag_1_out)

            return y, ag_0_out, ag_1_out

        x = torch.ones(4, 384, device="cuda", dtype=torch.float32)
        w = torch.ones(384, 512, device="cuda", dtype=torch.float32)
        ag_0 = torch.ones(384, 512, device="cuda", dtype=torch.float32)
        ag_1 = torch.ones(512, device="cuda", dtype=torch.float32)
        inputs = [x, w, ag_0, ag_1]

        # get stats directly from the internal helper without affecting the real pass's signature
        node_stats: Optional[dict[BaseSchedulerNode, ReorderInfo]] = None

        def _reorder_communication_preserving_peak_memory(
            snodes: list[BaseSchedulerNode],
        ) -> list[BaseSchedulerNode]:
            nonlocal node_stats
            (
                reordered_snodes,
                node_stats,
            ) = _reorder_communication_preserving_peak_memory_internal(snodes)
            return reordered_snodes

        with torch._inductor.config.patch(
            {
                "bucket_all_gathers_fx": "all",
                "reorder_for_compute_comm_overlap": True,
                "reorder_for_compute_comm_overlap_passes": [
                    _reorder_communication_preserving_peak_memory,
                ],
            }
        ):
            compiled = torch.compile(func)
            code = run_and_get_triton_code(compiled, *inputs, **self.get_world_trs())
        # NOTE: The first return value should be the output of the first wait_tensor.
        # We want to make sure no unnecessary copy is made.
        (FileCheck().check("all_gather_into_tensor_out").run(code))
        out = compiled(*inputs, **self.get_world_trs())
        correct = func(*inputs, **self.get_world_trs())
        assert same(out, correct), f"{out} va {correct}"
        assert node_stats is not None
        self.assertTrue(isinstance(node_stats, dict))
        self.assertEqual(len(node_stats), 1)
<<<<<<< HEAD

        # TODO: Debug why reordering does not move collective after bucketing
        # for stats in node_stats.values():
        #     self.assertEqual(stats.initial_exposed, 0)
        def _reorder_communication_preserving_peak_memory(
            snodes: list[BaseSchedulerNode],
        ) -> list[BaseSchedulerNode]:
            nonlocal node_stats
            (
                reordered_snodes,
                node_stats,
            ) = _reorder_communication_preserving_peak_memory_internal(snodes)
            return reordered_snodes

        with torch._inductor.config.patch(
            {
                "reorder_for_compute_comm_overlap": True,
                "reorder_for_compute_comm_overlap_passes": [
                    "sink_waits",
                    # same as reorder_communication_preserving_peak_memory but returns debug info structures directly
                    _reorder_communication_preserving_peak_memory,
                ],
            }
        ):
            compiled = torch.compile(func)
            code = run_and_get_triton_code(compiled, *inputs, **self.get_world_trs())
        # NOTE: The first return value should be the output of the first wait_tensor.
        # We want to make sure no unnecessary copy is made.
        (
            FileCheck()
            .check("all_gather")
            .check("wait")
            .check("all_gather")
            .check("wait")
            .run(code)
        )
        out = compiled(*inputs, **self.get_world_trs())
        correct = func(*inputs, **self.get_world_trs())
        assert same(out, correct), f"{out} va {correct}"

        # TODO make the test case more interesting and validate the actual desired behavior
        assert node_stats is not None
        self.assertTrue(isinstance(node_stats, dict))
        self.assertEqual(len(node_stats), 2)
        # for stats in node_stats.values():
        #     self.assertEqual(stats.moves, 0)
        #     self.assertEqual(stats.limiting_factor, "data dependency")
        #     self.assertEqual(stats.moves, 3)
=======
        node_stat = next(iter(node_stats.values()))
        self.assertTrue(node_stat.moves > 0)
        self.assertTrue(node_stat.limiting_factor == "None")
>>>>>>> a23fe48d

    @unittest.skipIf(not HAS_GPU, "Inductor+gpu needs triton and recent GPU arch")
    def test_reorder_respects_wait_dep(self):
        """
        Covers the case where the output of one collective feeds the input of another collective.
        e.g. TP + FSDP - all_gather(tp+dp sharded param on TP dim) -> allgather dp_sharded buffer on DP dim
        """

        def func(inp, *, tag, ranks, group_size):
            group_name = (
                torch.distributed.distributed_c10d._get_default_group().group_name
            )
            ag_0_out = torch.ops._c10d_functional.all_gather_into_tensor(
                inp, group_size, group_name
            )
            ag_0_wait = torch.ops.c10d_functional.wait_tensor(ag_0_out)
            ag_1_out = torch.ops._c10d_functional.all_gather_into_tensor(
                ag_0_wait, group_size, group_name
            )
            ag_1_wait = torch.ops.c10d_functional.wait_tensor(ag_1_out)
            # ensure other is not incorrectly aliasing ar's buffer
            return ag_1_wait

        inputs = torch.ones(4, 4, device="cuda")

        # get stats directly from the internal helper without affecting the real pass's signature
        node_stats: Optional[dict[BaseSchedulerNode, ReorderInfo]] = None

        def _reorder_communication_preserving_peak_memory(
            snodes: list[BaseSchedulerNode],
        ) -> list[BaseSchedulerNode]:
            nonlocal node_stats
            (
                reordered_snodes,
                node_stats,
            ) = _reorder_communication_preserving_peak_memory_internal(snodes)
            return reordered_snodes

        with torch._inductor.config.patch(
            {
                "reorder_for_compute_comm_overlap": True,
                "reorder_for_compute_comm_overlap_passes": [
                    "sink_waits",
                    # same as reorder_communication_preserving_peak_memory but returns debug info structures directly
                    _reorder_communication_preserving_peak_memory,
                ],
            }
        ):
            compiled = torch.compile(func)
            code = run_and_get_triton_code(compiled, inputs, **self.get_world_trs())
        # NOTE: The first return value should be the output of the first wait_tensor.
        # We want to make sure no unnecessary copy is made.
        (
            FileCheck()
            .check("all_gather")
            .check("wait")
            .check("all_gather")
            .check("wait")
            .run(code)
        )
        out = compiled(inputs, **self.get_world_trs())
        correct = func(inputs, **self.get_world_trs())
        assert same(out, correct), f"{out} va {correct}"

        # TODO make the test case more interesting and validate the actual desired behavior
        assert node_stats is not None
        self.assertTrue(isinstance(node_stats, dict))
        self.assertEqual(len(node_stats), 2)
        for stats in node_stats.values():
            self.assertEqual(stats.moves, 0)


@requires_nccl()
class TestSyncDecisionCrossRanks(MultiProcessTestCase):
    def setUp(self) -> None:
        super().setUp()
        self._spawn_processes()

    @property
    def world_size(self) -> int:
        return 2

    @property
    def ranks(self) -> list[int]:
        return list(range(self.world_size))

    @property
    def device(self) -> torch.device:
        return torch.device(f"cuda:{self.rank}")

    def _init_process_group(self) -> None:
        torch._inductor.config.triton.store_cubin = True
        torch._inductor.config.debug = True

        torch.cuda.set_device(self.device)
        store = torch.distributed.FileStore(self.file_name, self.world_size)
        torch.distributed.init_process_group(
            backend="nccl",
            world_size=self.world_size,
            rank=self.rank,
            store=store,
        )
        torch._C._distributed_c10d._register_process_group(
            "default", torch.distributed.group.WORLD
        )

    @skip_if_lt_x_gpu(2)
    def test_sync_decision_cross_ranks(self):
        from torch._functorch.partitioners import _sync_decision_cross_ranks

        test_graph = torch.fx.Graph()
        node1 = test_graph.placeholder("x")

        ag1 = test_graph.create_node(
            "call_function",
            torch.ops._c10d_functional.all_gather_into_tensor.default,
            (node1,),
        )
        wt1 = test_graph.create_node(
            "call_function", torch.ops._c10d_functional.wait_tensor.default, (ag1,)
        )
        wt1.meta["val"] = torch.randn(10, 10)

        ag2 = test_graph.create_node(
            "call_function",
            torch.ops._c10d_functional.all_gather_into_tensor.default,
            (node1,),
        )
        wt2 = test_graph.create_node(
            "call_function", torch.ops._c10d_functional.wait_tensor.default, (ag2,)
        )
        wt2.meta["val"] = torch.randn(10, 20)
        if self.rank == 0:
            saved_values = [wt1]
        else:
            saved_values = [wt2]

        self._init_process_group()
        saved_values = _sync_decision_cross_ranks(test_graph, saved_values)
        self.assertEqual(saved_values, [wt1])


if __name__ == "__main__":
    from torch._dynamo.test_case import run_tests

    run_tests()<|MERGE_RESOLUTION|>--- conflicted
+++ resolved
@@ -1627,60 +1627,9 @@
         assert node_stats is not None
         self.assertTrue(isinstance(node_stats, dict))
         self.assertEqual(len(node_stats), 1)
-<<<<<<< HEAD
-
-        # TODO: Debug why reordering does not move collective after bucketing
-        # for stats in node_stats.values():
-        #     self.assertEqual(stats.initial_exposed, 0)
-        def _reorder_communication_preserving_peak_memory(
-            snodes: list[BaseSchedulerNode],
-        ) -> list[BaseSchedulerNode]:
-            nonlocal node_stats
-            (
-                reordered_snodes,
-                node_stats,
-            ) = _reorder_communication_preserving_peak_memory_internal(snodes)
-            return reordered_snodes
-
-        with torch._inductor.config.patch(
-            {
-                "reorder_for_compute_comm_overlap": True,
-                "reorder_for_compute_comm_overlap_passes": [
-                    "sink_waits",
-                    # same as reorder_communication_preserving_peak_memory but returns debug info structures directly
-                    _reorder_communication_preserving_peak_memory,
-                ],
-            }
-        ):
-            compiled = torch.compile(func)
-            code = run_and_get_triton_code(compiled, *inputs, **self.get_world_trs())
-        # NOTE: The first return value should be the output of the first wait_tensor.
-        # We want to make sure no unnecessary copy is made.
-        (
-            FileCheck()
-            .check("all_gather")
-            .check("wait")
-            .check("all_gather")
-            .check("wait")
-            .run(code)
-        )
-        out = compiled(*inputs, **self.get_world_trs())
-        correct = func(*inputs, **self.get_world_trs())
-        assert same(out, correct), f"{out} va {correct}"
-
-        # TODO make the test case more interesting and validate the actual desired behavior
-        assert node_stats is not None
-        self.assertTrue(isinstance(node_stats, dict))
-        self.assertEqual(len(node_stats), 2)
-        # for stats in node_stats.values():
-        #     self.assertEqual(stats.moves, 0)
-        #     self.assertEqual(stats.limiting_factor, "data dependency")
-        #     self.assertEqual(stats.moves, 3)
-=======
         node_stat = next(iter(node_stats.values()))
         self.assertTrue(node_stat.moves > 0)
         self.assertTrue(node_stat.limiting_factor == "None")
->>>>>>> a23fe48d
 
     @unittest.skipIf(not HAS_GPU, "Inductor+gpu needs triton and recent GPU arch")
     def test_reorder_respects_wait_dep(self):
