# Owner(s): ["module: dynamo"]
import functools
import unittest
from unittest.mock import patch
import torch
from torch._C import FileCheck
# for some reason importing functional collectives after dynamo breaks collectives handling!
import torch.distributed._functional_collectives as _functional_collectives
import torch._dynamo
import torch._dynamo.test_case
from torch._dynamo.utils import same
from torch._dynamo.testing import CompileCounter
from torch.distributed.distributed_c10d import GroupMember
from torch.fx.experimental.proxy_tensor import make_fx
from torch.testing._internal.common_distributed import (
    DynamoDistributedSingleProcTestCase,
    DynamoDistributedMultiProcTestCase,
    _dynamo_dist_per_rank_init,
    requires_nccl,
    skip_if_lt_x_gpu,
)
from torch._inductor.compile_fx import compile_fx as inductor_compile_fx
from torch._inductor.utils import has_triton, run_and_get_triton_code
import torch._dynamo.logging

@requires_nccl()
class TestCollectivesMultiProc(DynamoDistributedMultiProcTestCase):
    """
    Run correctness checks in multi-proc runner, mark with minimum # GPUs to run under
    """
    def get_world_trs(self):
        return {
            "tag": "",
            "ranks": list(range(self.world_size)),
            "group_size": self.world_size,
        }

    @property
    def world_size(self) -> int:
        # hack: no matter whether we have 2 or 3 or 4 gpus, just run on 2
        # works around issue with skipif<2 and workers with unpredictable #s gpu
        return 2

    @unittest.skipIf(not has_triton(), "Inductor+gpu needs triton and recent GPU arch")
    @skip_if_lt_x_gpu(2)
    # TODO: somehow inductor bg compile threads are causing hangs at exit with distributed work dtor
    @patch.object(torch._inductor.config, "compile_threads", 1)
    def test_allreduce_inductor(self):
        """
        This is matmul/cat/allreduce is a pattern we aim to optimize.
        """

        def matmul_cat_col(a, b, c, d, e, f, *, tag, ranks, group_size):
            x = torch.matmul(a, b)
            y = torch.matmul(c, d)
            z = torch.cat((x, y))
            ar = torch.ops.c10d_functional.all_reduce(z, "sum", tag, ranks, group_size)
            g = torch.matmul(e, f)
            ar = torch.ops.c10d_functional.wait_tensor(ar)
            out = torch.add(ar, g.repeat(2, 1))
            return (out, )

        def compile(func, example_inputs):
            graph = make_fx(func)(*example_inputs)
            return inductor_compile_fx(graph, example_inputs)

        with _dynamo_dist_per_rank_init(self.rank, self.world_size):

            matmul_cat_col = functools.partial(
                matmul_cat_col,
                **self.get_world_trs(),
            )
            inputs = (torch.ones(4, 4, device="cuda") + self.rank,) * 6

            eager_out = matmul_cat_col(*inputs)
            compiled_matmul_cat_col = compile(matmul_cat_col, inputs)
            inductor_out = compiled_matmul_cat_col(*inputs)
            self.assertTrue(same(eager_out, inductor_out, tol=0.001))

    @unittest.skipIf(not has_triton(), "Inductor+gpu needs triton and recent GPU arch")
    @skip_if_lt_x_gpu(2)
    # TODO: somehow inductor bg compile threads are causing hangs at exit with distributed work dtor
    @patch.object(torch._inductor.config, "compile_threads", 1)
    def test_eager_allreduce_inductor_wait(self):

        def eager_func(a, b, c, d, *, tag, ranks, group_size):
            x = torch.matmul(a, b)
            y = torch.matmul(c, d)
            z = torch.cat((x, y))
            ar = torch.ops.c10d_functional.all_reduce(z, "sum", tag, ranks, group_size)
            return ar

        def inductor_func(ar, e, f):
            g = torch.matmul(e, f)
            ar = torch.ops.c10d_functional.wait_tensor(ar)
            out = torch.add(ar, g.repeat(2, 1))
            return (out, )

        def compile(func, example_inputs):
            graph = make_fx(func)(*example_inputs)
            return inductor_compile_fx(graph, example_inputs)

        with _dynamo_dist_per_rank_init(self.rank, self.world_size):

            eager_func = functools.partial(
                eager_func,
                **self.get_world_trs(),
            )
            eager_inputs = (torch.ones(4, 4, device="cuda") + self.rank,) * 4
            inductor_inputs = (torch.ones(4, 4, device="cuda") + self.rank,) * 2

            eager_out = inductor_func(eager_func(*eager_inputs), *inductor_inputs)
            compiled_inductor_func = compile(inductor_func, [eager_func(*eager_inputs)] + list(inductor_inputs))
            inductor_out = compiled_inductor_func(eager_func(*eager_inputs), *inductor_inputs)
            print(f"eager_out, {eager_out}")
            print(f"inductor_out, {inductor_out}")
            self.assertTrue(same(eager_out, inductor_out, tol=0.001))

    @unittest.skipIf(not has_triton(), "Inductor+gpu needs triton and recent GPU arch")
    @skip_if_lt_x_gpu(2)
    # TODO: somehow inductor bg compile threads are causing hangs at exit with distributed work dtor
    @patch.object(torch._inductor.config, "compile_threads", 1)
    def test_inductor_allreduce_eager_wait(self):

        def inductor_func(a, b, c, d, *, tag, ranks, group_size):
            x = torch.matmul(a, b)
            y = torch.matmul(c, d)
            z = torch.cat((x, y))
            ar = torch.ops.c10d_functional.all_reduce(z, "sum", tag, ranks, group_size)
            return ar

        def eager_func(ar, e, f):
            g = torch.matmul(e, f)
            ar = torch.ops.c10d_functional.wait_tensor(ar)
            out = torch.add(ar, g.repeat(2, 1))
            return (out, )

        def compile(func, example_inputs):
            graph = make_fx(func)(*example_inputs)
            return inductor_compile_fx(graph, example_inputs)

        with _dynamo_dist_per_rank_init(self.rank, self.world_size):

            inductor_func = functools.partial(
                inductor_func,
                **self.get_world_trs(),
            )
            inductor_inputs = (torch.ones(4, 4, device="cuda") + self.rank,) * 4
            eager_inputs = (torch.ones(4, 4, device="cuda") + self.rank,) * 2

            eager_out = eager_func(inductor_func(*inductor_inputs), *eager_inputs)
            compiled_inductor_func = compile(inductor_func, inductor_inputs)
            inductor_out = eager_func(compiled_inductor_func(*inductor_inputs), *eager_inputs)
            self.assertTrue(same(eager_out, inductor_out, tol=0.001))

    @unittest.skipIf(not has_triton(), "Inductor+gpu needs triton and recent GPU arch")
    @skip_if_lt_x_gpu(2)
    @patch.object(torch._inductor.config, "allow_buffer_reuse", True)
    # TODO: somehow inductor bg compile threads are causing hangs at exit with distributed work dtor
    @patch.object(torch._inductor.config, "compile_threads", 1)
    def test_allreduce_input_buffer_reuse(self):
        def func(a, *, tag, ranks, group_size):
            ar = _functional_collectives.all_reduce(a, "sum", ranks, tag)
            c = torch.relu(a)
            d = torch.matmul(c, c)
            e = d + ar
            return (e,)

        with _dynamo_dist_per_rank_init(self.rank, self.world_size):
            inputs = torch.ones(4, 4, device="cuda") + self.rank
            compiled = torch.compile(func)
            out = compiled(inputs, **self.get_world_trs())
            correct = func(inputs, **self.get_world_trs())
            self.assertTrue(same(out, correct))

    @unittest.skipIf(not has_triton(), "Inductor+gpu needs triton and recent GPU arch")
    @skip_if_lt_x_gpu(2)
    @patch.object(torch._inductor.config, "allow_buffer_reuse", True)
    # TODO: somehow inductor bg compile threads are causing hangs at exit with distributed work dtor
    @patch.object(torch._inductor.config, "compile_threads", 1)
    def test_allgather_output_buffer_reuse(self):
        class Model(torch.nn.Module):
            def __init__(self, *args, **kwargs) -> None:
                super().__init__(*args, **kwargs)
                self.emb = torch.nn.Embedding(4, 4)

            def forward(self, x, world_size, tag, ranks, group_size):
                y = self.emb(x)
                last_dim = y.dim() - 1
                res = _functional_collectives.all_gather_tensor(y, 0, ranks, tag)
                out = torch.cat(torch.chunk(res, world_size, dim=0), dim=last_dim)
                return out

        with _dynamo_dist_per_rank_init(self.rank, self.world_size):
            model = Model().cuda()
            model_compiled = torch.compile(model)
            inp = torch.tensor([[2, 1, 3, 0]], dtype=torch.long, device="cuda")
            out = model_compiled(inp, self.world_size, **self.get_world_trs())
            correct = model(inp, self.world_size, **self.get_world_trs())
            self.assertTrue(same(out, correct))

    @unittest.skipIf(not has_triton(), "Inductor+gpu needs triton and recent GPU arch")
    @skip_if_lt_x_gpu(2)
    # TODO: somehow inductor bg compile threads are causing hangs at exit with distributed work dtor
    @patch.object(torch._inductor.config, "compile_threads", 1)
    def test_allgather_into_tensor_inductor(self):
        """
        This is matmul/cat/allreduce is a pattern we aim to optimize.
        """

        def example(a, b, *, tag, ranks, group_size):
            c = torch.matmul(a, b)
            ag = torch.ops.c10d_functional.all_gather_into_tensor(c, tag, ranks, group_size)
            ag = torch.ops.c10d_functional.wait_tensor(ag)
            return (ag, )

        def compile(func, example_inputs):
            graph = make_fx(func)(*example_inputs)
            return inductor_compile_fx(graph, example_inputs)

        with _dynamo_dist_per_rank_init(self.rank, self.world_size):

            example = functools.partial(
                example,
                **self.get_world_trs(),
            )
            inputs = (torch.ones(4, 4, device="cuda") + self.rank,) * 2

            eager_out = example(*inputs)
            compiled_matmul_cat_col = compile(example, inputs)
            inductor_out = compiled_matmul_cat_col(*inputs)
            self.assertTrue(same(eager_out, inductor_out, tol=0.001))

    @unittest.skipIf(not has_triton(), "Inductor+gpu needs triton and recent GPU arch")
    @skip_if_lt_x_gpu(2)
    # TODO: somehow inductor bg compile threads are causing hangs at exit with distributed work dtor
    @patch.object(torch._inductor.config, "compile_threads", 1)
    def test_reduce_scatter_tensor_inductor(self):
        def example(a, b, *, tag, ranks, group_size):
            c = torch.matmul(a, b)
            ag = torch.ops.c10d_functional.reduce_scatter_tensor(
                c, "sum", tag, ranks, group_size
            )
            ag = torch.ops.c10d_functional.wait_tensor(ag)
            return (ag,)

        def compile(func, example_inputs):
            graph = make_fx(func)(*example_inputs)
            return inductor_compile_fx(graph, example_inputs)

        with _dynamo_dist_per_rank_init(self.rank, self.world_size):
            example = functools.partial(
                example,
                **self.get_world_trs(),
            )
            inputs = (torch.ones(4, 4, device="cuda") + self.rank,) * 2

            eager_out = example(*inputs)
            compiled_fn = compile(example, inputs)
            inductor_out = compiled_fn(*inputs)
            self.assertTrue(same(eager_out, inductor_out, tol=0.001))


@requires_nccl()
class TestCollectivesInductor(DynamoDistributedSingleProcTestCase):
    """
    Prefer single-proc test runner for basic tests as it is easier to work with.
    """
    def get_world_trs(self, world_size=1):
        return {
            "tag": "",
            "ranks": list(range(world_size)),
            "group_size": world_size,
        }

    @unittest.skipIf(not has_triton(), "Inductor+gpu needs triton and recent GPU arch")
    def test_inductor_single_op(self):
        torch._inductor.config.debug = True

        def func(inp, *, tag, ranks, group_size):
            ar = torch.ops.c10d_functional.all_reduce(inp, "sum", tag, ranks, group_size)
            ar = torch.ops.c10d_functional.wait_tensor(ar)
            return ar

        inputs = torch.ones(4, 4, device="cuda")

        compiled = torch.compile(func)
        out = compiled(inputs, **self.get_world_trs())
        code = run_and_get_triton_code(compiled, inputs, **self.get_world_trs())
        FileCheck() \
            .check("buf0.copy_(arg0_1)") \
            .check("buf1 = buf0") \
            .check("buf1_work = dist.all_reduce(buf1") \
            .check("fun_col_impl._register_tensor_work(buf1, buf1_work)") \
            .check("_wait_tensor(buf0)") \
            .check("return (buf3, )") \
            .run(code)
        correct = func(inputs, **self.get_world_trs())
        self.assertTrue(same(out, correct))

    @unittest.skipIf(not has_triton(), "Inductor+gpu needs triton and recent GPU arch")
    def test_inductor_steal_buffer(self):
        """
        it's ok and optimal if inductor allreduce mutates the buffer of an intermediate
        that isn't going to be used again
        """
        torch._inductor.config.debug = True

        def func(inp, *, tag, ranks, group_size):
            x = inp + 1
            ar = torch.ops.c10d_functional.all_reduce(x, "sum", tag, ranks, group_size)
            ar = torch.ops.c10d_functional.wait_tensor(ar)
            # ensure other is not incorrectly aliasing ar's buffer
            other = torch.ones_like(inp) + 22
            return ar, other

        inputs = torch.ones(4, 4, device="cuda")

        compiled = torch.compile(func)
        code = run_and_get_triton_code(compiled, inputs, **self.get_world_trs())
        FileCheck() \
            .check_not("buf1.copy_(") \
            .check("buf2 = buf1") \
            .check("buf2_work = dist.all_reduce(buf2") \
            .check("fun_col_impl._register_tensor_work(buf2, buf2_work)") \
            .check("_wait_tensor(buf1)") \
            .check("buf3 = buf1") \
<<<<<<< HEAD
            .check("return (buf3, buf4") \
=======
            .check("buf4 = empty_strided") \
            .check("return (buf4, buf5") \
>>>>>>> 756ddfc6
            .run(code)
        out = compiled(inputs, **self.get_world_trs())
        correct = func(inputs, **self.get_world_trs())
        self.assertTrue(same(out, correct))

    @unittest.skipIf(not has_triton(), "Inductor+gpu needs triton and recent GPU arch")
    @patch.object(torch._inductor.config.triton, "descriptive_names", False)
    def test_inductor_doesnt_mutate_shared(self):
        """
        make sure that an intermediate that's going to be reuse isn't mutated unless copied
        """
        torch._inductor.config.debug = True

        def func(inp, *, tag, ranks, group_size):
            x = inp + 1
            ar = torch.ops.c10d_functional.all_reduce(x, "sum", tag, ranks, group_size)
            y = x + 2
            ar = torch.ops.c10d_functional.wait_tensor(ar)
            # ensure other is not incorrectly aliasing ar's buffer
            other = torch.ones_like(inp) + 22
            return ar, y, other

        inputs = torch.ones(4, 4, device="cuda")

        compiled = torch.compile(func)
        code = run_and_get_triton_code(compiled, inputs, **self.get_world_trs())
        FileCheck() \
<<<<<<< HEAD
            .check("triton_poi__0.run(arg0_1, buf0, buf4") \
=======
            .check("buf0 = empty_strided(") \
            .check("buf5 = empty_strided") \
            .check("triton_poi__0.run(arg0_1, buf0, buf5") \
>>>>>>> 756ddfc6
            .check_not("copy_(") \
            .check("buf2 = buf1") \
            .check("buf2_work = dist.all_reduce(buf2") \
            .check("fun_col_impl._register_tensor_work(buf2, buf2_work)") \
            .check("_wait_tensor(buf1)") \
            .check("buf3 = buf1") \
            .check("return (buf4, buf5, buf6") \
            .run(code)
        out = compiled(inputs, **self.get_world_trs())
        correct = func(inputs, **self.get_world_trs())
        self.assertTrue(same(out, correct))

    def test_dynamo_trace_allreduce(self):

        def func(inp, *, tag, ranks, group_size):
            ar = _functional_collectives.all_reduce(inp, "sum", ranks, tag)
            return ar

        inputs = torch.ones(4, 4, device="cuda")
        counter = CompileCounter()
        compiled = torch.compile(func, backend=counter)
        out = compiled(inputs, **self.get_world_trs())
        correct = func(inputs, **self.get_world_trs())
        self.assertEqual(counter.frame_count, 1)

        # should test more precisely, but the 2 is supposed to be (all_reduce, wait)
        self.assertEqual(counter.op_count, 2)
        self.assertTrue(same(out, correct))

    def test_dynamo_trace_all_gather_tensor(self):

        def func(inp, *, tag, ranks, group_size):
            ar = _functional_collectives.all_gather_tensor(inp, 0, ranks, tag)
            return ar

        inputs = torch.ones(4, 4, device="cuda")
        counter = CompileCounter()
        compiled = torch.compile(func, backend=counter)
        out = compiled(inputs, **self.get_world_trs())
        correct = func(inputs, **self.get_world_trs())
        self.assertEqual(counter.frame_count, 1)

        # should test more precisely, but the 2 is supposed to be (all_gather, wait)
        self.assertEqual(counter.op_count, 2)
        self.assertTrue(same(out, correct))

    def test_dynamo_trace_all_gather_tensor_pg(self):

        def func(inp, *, pg):
            ar = _functional_collectives.all_gather_tensor(inp, 0, pg)
            return ar

        inputs = torch.ones(4, 4, device=self.device)
        counter = CompileCounter()
        compiled = torch.compile(func, backend=counter, fullgraph=True)
        out = compiled(inputs, pg=GroupMember.WORLD)
        correct = func(inputs, pg=GroupMember.WORLD)
        self.assertEqual(counter.frame_count, 1)

        # should test more precisely, but the 2 is supposed to be (all_gather, wait)
        self.assertEqual(counter.op_count, 2)
        self.assertTrue(same(out, correct))

    def test_dynamo_rewrite_dist_all_gather(self):

        def func(inp, out, *, pg):
            torch.distributed.all_gather_into_tensor(
                out,
                inp,
                pg,
            )
        local_size = [4, 4]
        # single-proc test
        global_size = local_size

        inputs = torch.ones(local_size, device=self.device)
        outputs = torch.empty(global_size, device=self.device)
        correct_outputs = torch.empty(global_size, device=self.device)
        counter = CompileCounter()
        compiled = torch.compile(func, backend=counter, fullgraph=True)
        compiled(inputs, outputs, pg=GroupMember.WORLD)
        func(inputs, correct_outputs, pg=GroupMember.WORLD)
        assert counter.frame_count == 1

        # should test more precisely, but the 3 is supposed to be (all_gather, wait, copy_)
        assert counter.op_count == 3
        assert same(outputs, correct_outputs)

    def test_dynamo_rewrite_dist_reduce_scatter(self):

        def func(inp, out, *, pg):
            torch.distributed.reduce_scatter_tensor(
                out,
                inp,
                group=pg,
            )
        local_size = [4, 4]
        # single-proc test
        global_size = local_size

        inputs = torch.ones(local_size, device=self.device)
        outputs = torch.empty(global_size, device=self.device)
        correct_outputs = torch.empty(global_size, device=self.device)
        counter = CompileCounter()
        compiled = torch.compile(func, backend=counter, fullgraph=True)
        compiled(inputs, outputs, pg=GroupMember.WORLD)
        func(inputs, correct_outputs, pg=GroupMember.WORLD)
        assert counter.frame_count == 1

        # should test more precisely, but the 3 is supposed to be (reduce_scatter, wait, copy_)
        assert counter.op_count == 3
        assert same(outputs, correct_outputs)

    def test_dynamo_graphbreaks_unsupported_async_op(self):

        def func(inp, out, *, pg):
            work = torch.distributed.reduce_scatter_tensor(
                out,
                inp,
                group=pg,
                async_op=True
            )
            work.wait()
        local_size = [4, 4]
        # single-proc test
        global_size = local_size

        inputs = torch.ones(local_size, device=self.device)
        outputs = torch.empty(global_size, device=self.device)
        correct_outputs = torch.empty(global_size, device=self.device)
        counter = CompileCounter()
        compiled = torch.compile(func, backend=counter)
        compiled(inputs, outputs, pg=GroupMember.WORLD)
        func(inputs, correct_outputs, pg=GroupMember.WORLD)
        assert counter.frame_count == 0
        assert counter.op_count == 0
        assert same(outputs, correct_outputs)

    def test_dynamo_pg_var(self):
        def func(inp, *, pg):
            x = pg.rank() + 1 % pg.size()
            return inp + x

        local_size = [4, 4]
        inputs = torch.ones(local_size, device=self.device)
        correct_outputs = torch.empty(local_size, device=self.device)
        counter = CompileCounter()
        compiled = torch.compile(func, backend=counter, fullgraph=True)
        outputs = compiled(inputs, pg=GroupMember.WORLD)
        correct_outputs = func(inputs, pg=GroupMember.WORLD)
        assert counter.frame_count == 1
        assert counter.op_count == 1
        assert same(outputs, correct_outputs)

    def test_dynamo_trace_reduce_scatter_tensor(self):

        def func(inp, *, tag, ranks, group_size):
            ar = _functional_collectives.reduce_scatter_tensor(inp, "sum", 0, ranks, tag)
            return ar

        inputs = torch.ones(4, 4, device="cuda")
        counter = CompileCounter()
        compiled = torch.compile(func, backend=counter)
        out = compiled(inputs, **self.get_world_trs())
        correct = func(inputs, **self.get_world_trs())
        self.assertEqual(counter.frame_count, 1)

        # should test more precisely, but the 2 is supposed to be (reduce_scatter, wait)
        self.assertEqual(counter.op_count, 2)
        self.assertTrue(same(out, correct))

    def test_dynamo_trace_allgather_coalesced(self):
        def func(inp, *, tag, ranks, group_size):
            ar = torch.ops.c10d_functional.all_gather_into_tensor_coalesced(inp, tag, ranks, group_size)
            return ar

        inputs = [torch.ones(4, 4, device="cuda"), torch.ones(6, 6, device="cuda")]
        counter = CompileCounter()
        compiled = torch.compile(func, backend=counter)
        out = compiled(inputs, **self.get_world_trs())
        correct = func(inputs, **self.get_world_trs())
        assert counter.frame_count == 1
        assert counter.op_count == 3  # It generates 2 getattr to unpack the array
        assert same(out, correct)


    def test_backwards(self):
        """
        It's probably not that common to need backwards support for collectives.

        However, I wanted to at least see if it was possible to support it as a design goal.
        """
        def func(inp, *, tag, ranks, group_size):
            ar = _functional_collectives.all_reduce(inp, "sum", ranks, tag)
            return ar

        input = torch.ones(4, 4, device="cuda", requires_grad=True)
        # TODO implement backwards
        with self.assertRaisesRegex(RuntimeError, "element 0 of tensors does not require grad and does not have a grad_fn"):
            compiled = torch.compile(func, backend="aot_eager")  # inductor bug with single-op allreduce graph
            out = compiled(input, **self.get_world_trs())
            out.sum().backward()

            correct_input = input.clone().detach().requires_grad_()
            correct = func(correct_input, **self.get_world_trs())
            correct.sum().backward()
            self.assertTrue(same(out, correct))
            self.assertTrue(same(input.grad, correct_input.grad))

    def test_meta(self):
        x = torch.rand((2, 3, 4), device="meta")
        out = torch.ops.c10d_functional.all_reduce(x, "sum", **self.get_world_trs())
        self.assertEqual(x.size(), out.size())

    @unittest.skipIf(not has_triton(), "Inductor+gpu needs triton and recent GPU arch")
    @patch.object(torch._inductor.config.triton, "descriptive_names", False)
    def test_inductor_all_gather_coalesced(self):
        """
        make sure that an intermediate that's going to be reuse isn't mutated unless copied
        """
        torch._inductor.config.debug = True

        def func(inp, *, tag, ranks, group_size):
            x = inp + 1
            tensor_list = torch.ops.c10d_functional.all_gather_into_tensor_coalesced([x, inp], tag, ranks, group_size)
            y = x + 2
            ar0 = torch.ops.c10d_functional.wait_tensor(tensor_list[0])
            ar1 = torch.ops.c10d_functional.wait_tensor(tensor_list[1])
            # ensure other is not incorrectly aliasing ar's buffer
            other = torch.ones_like(inp) + 22
            return ar0, y, other, ar1

        inputs = torch.ones(4, 4, device="cuda")

        compiled = torch.compile(func)
        code = run_and_get_triton_code(compiled, inputs, **self.get_world_trs())
        FileCheck() \
<<<<<<< HEAD
            .check("triton_poi__0.run(arg0_1, buf0, buf5") \
=======
            .check("buf0 = empty_strided(") \
            .check("buf6 = empty_strided(") \
            .check("triton_poi__0.run(arg0_1, buf0, buf6") \
            .check("buf1 = empty_strided") \
            .check("buf2 = empty_strided") \
>>>>>>> 756ddfc6
            .check_not("copy_(") \
            .check("buf3_inputs = [buf0,arg0_1]") \
            .check("buf3 = [buf1,buf2]") \
            .check("buf3_work = fun_col_impl._all_gather_into_tensor_coalesced_fallback("
                   "output_tensors=buf3, input_tensors=buf3_inputs") \
            .check("fun_col_impl._register_tensor_work(buf3, buf3_work)") \
            .check("_wait_tensor(buf1)") \
            .check("buf4 = buf1") \
<<<<<<< HEAD
=======
            .check("buf5 = buf0; del buf0  # reuse") \
>>>>>>> 756ddfc6
            .check("_wait_tensor(buf2)") \
            .check("buf8 = buf2") \
            .check("return (buf5, buf6, buf7, buf9") \
            .run(code)
        out = compiled(inputs, **self.get_world_trs())
        correct = func(inputs, **self.get_world_trs())
        assert same(out, correct), f"{out} va {correct}"

    @unittest.skipIf(not has_triton(), "Inductor+gpu needs triton and recent GPU arch")
    @patch.object(torch._inductor.config.triton, "descriptive_names", False)
    def test_inductor_reduce_scatter_coalesced(self):
        """
        make sure that an intermediate that's going to be reuse isn't mutated unless copied
        """
        torch._inductor.config.debug = True

        def func(inp, *, tag, ranks, group_size):
            x = inp + 1
            tensor_list = torch.ops.c10d_functional.reduce_scatter_tensor_coalesced([x, inp], "sum", tag, ranks, group_size)
            y = x + 2
            ar0 = torch.ops.c10d_functional.wait_tensor(tensor_list[0])
            ar1 = torch.ops.c10d_functional.wait_tensor(tensor_list[1])
            # ensure other is not incorrectly aliasing ar's buffer
            other = torch.ones_like(inp) + 22
            return ar0, y, other, ar1

        inputs = torch.ones(4, 4, device="cuda")

        compiled = torch.compile(func)
        code = run_and_get_triton_code(compiled, inputs, **self.get_world_trs())
        FileCheck() \
<<<<<<< HEAD
            .check("triton_poi__0.run(arg0_1, buf0, buf5") \
=======
            .check("buf0 = empty_strided(") \
            .check("buf6 = empty_strided(") \
            .check("triton_poi__0.run(arg0_1, buf0, buf6") \
            .check("buf1 = empty_strided") \
            .check("buf2 = empty_strided") \
>>>>>>> 756ddfc6
            .check_not("copy_(") \
            .check("buf3 = [buf1,buf2]") \
            .check("buf3_work = fun_col_impl._reduce_scatter_tensor_coalesced_fallback("
                   "output_tensors=buf3, input_tensors=buf3_inputs") \
            .check("fun_col_impl._register_tensor_work(buf3, buf3_work)") \
            .check("_wait_tensor(buf1)") \
            .check("buf4 = buf1") \
<<<<<<< HEAD
=======
            .check("buf5 = buf0; del buf0  # reuse") \
>>>>>>> 756ddfc6
            .check("_wait_tensor(buf2)") \
            .check("buf8 = buf2") \
            .check("return (buf5, buf6, buf7, buf9") \
            .run(code)
        out = compiled(inputs, **self.get_world_trs())
        correct = func(inputs, **self.get_world_trs())
        assert same(out, correct), f"{out} va {correct}"


if __name__ == "__main__":
    from torch._dynamo.test_case import run_tests
    run_tests()<|MERGE_RESOLUTION|>--- conflicted
+++ resolved
@@ -325,12 +325,7 @@
             .check("fun_col_impl._register_tensor_work(buf2, buf2_work)") \
             .check("_wait_tensor(buf1)") \
             .check("buf3 = buf1") \
-<<<<<<< HEAD
-            .check("return (buf3, buf4") \
-=======
-            .check("buf4 = empty_strided") \
             .check("return (buf4, buf5") \
->>>>>>> 756ddfc6
             .run(code)
         out = compiled(inputs, **self.get_world_trs())
         correct = func(inputs, **self.get_world_trs())
@@ -358,13 +353,7 @@
         compiled = torch.compile(func)
         code = run_and_get_triton_code(compiled, inputs, **self.get_world_trs())
         FileCheck() \
-<<<<<<< HEAD
-            .check("triton_poi__0.run(arg0_1, buf0, buf4") \
-=======
-            .check("buf0 = empty_strided(") \
-            .check("buf5 = empty_strided") \
             .check("triton_poi__0.run(arg0_1, buf0, buf5") \
->>>>>>> 756ddfc6
             .check_not("copy_(") \
             .check("buf2 = buf1") \
             .check("buf2_work = dist.all_reduce(buf2") \
@@ -602,15 +591,7 @@
         compiled = torch.compile(func)
         code = run_and_get_triton_code(compiled, inputs, **self.get_world_trs())
         FileCheck() \
-<<<<<<< HEAD
-            .check("triton_poi__0.run(arg0_1, buf0, buf5") \
-=======
-            .check("buf0 = empty_strided(") \
-            .check("buf6 = empty_strided(") \
             .check("triton_poi__0.run(arg0_1, buf0, buf6") \
-            .check("buf1 = empty_strided") \
-            .check("buf2 = empty_strided") \
->>>>>>> 756ddfc6
             .check_not("copy_(") \
             .check("buf3_inputs = [buf0,arg0_1]") \
             .check("buf3 = [buf1,buf2]") \
@@ -619,10 +600,6 @@
             .check("fun_col_impl._register_tensor_work(buf3, buf3_work)") \
             .check("_wait_tensor(buf1)") \
             .check("buf4 = buf1") \
-<<<<<<< HEAD
-=======
-            .check("buf5 = buf0; del buf0  # reuse") \
->>>>>>> 756ddfc6
             .check("_wait_tensor(buf2)") \
             .check("buf8 = buf2") \
             .check("return (buf5, buf6, buf7, buf9") \
@@ -654,15 +631,7 @@
         compiled = torch.compile(func)
         code = run_and_get_triton_code(compiled, inputs, **self.get_world_trs())
         FileCheck() \
-<<<<<<< HEAD
-            .check("triton_poi__0.run(arg0_1, buf0, buf5") \
-=======
-            .check("buf0 = empty_strided(") \
-            .check("buf6 = empty_strided(") \
             .check("triton_poi__0.run(arg0_1, buf0, buf6") \
-            .check("buf1 = empty_strided") \
-            .check("buf2 = empty_strided") \
->>>>>>> 756ddfc6
             .check_not("copy_(") \
             .check("buf3 = [buf1,buf2]") \
             .check("buf3_work = fun_col_impl._reduce_scatter_tensor_coalesced_fallback("
@@ -670,10 +639,6 @@
             .check("fun_col_impl._register_tensor_work(buf3, buf3_work)") \
             .check("_wait_tensor(buf1)") \
             .check("buf4 = buf1") \
-<<<<<<< HEAD
-=======
-            .check("buf5 = buf0; del buf0  # reuse") \
->>>>>>> 756ddfc6
             .check("_wait_tensor(buf2)") \
             .check("buf8 = buf2") \
             .check("return (buf5, buf6, buf7, buf9") \
