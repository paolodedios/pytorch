# Owner(s): ["module: dynamo"]
import datetime
import functools
import unittest
from collections import Counter
from typing import Optional
from unittest.mock import patch

import torch
import torch._dynamo
import torch._dynamo.logging
import torch._dynamo.test_case

# for some reason importing functional collectives after dynamo breaks collectives handling!
import torch.distributed._functional_collectives as _functional_collectives
from torch._C import FileCheck
from torch._dynamo.testing import CompileCounter
from torch._dynamo.utils import same
from torch._inductor.comms import (
    _reorder_communication_preserving_peak_memory_internal,
    ReorderInfo,
    sink_waits_iterative,
)
from torch._inductor.compile_fx import compile_fx as inductor_compile_fx
from torch._inductor.scheduler import (
    _get_mm_like_fn,
    BaseSchedulerNode,
    get_estimate_runtime_cache,
    get_estimate_runtime_cache_key_from_snode,
)
from torch._inductor.utils import fresh_inductor_cache, run_and_get_triton_code
from torch.distributed.distributed_c10d import GroupMember
from torch.fx.experimental.proxy_tensor import make_fx
from torch.testing._internal.common_cuda import SM80OrLater
from torch.testing._internal.common_distributed import (
    _dynamo_dist_per_rank_init,
    DynamoDistributedMultiProcTestCase,
    DynamoDistributedSingleProcTestCase,
    MultiProcessTestCase,
    requires_nccl,
    skip_if_lt_x_gpu,
)
from torch.testing._internal.common_utils import (
    instantiate_parametrized_tests,
    parametrize,
<<<<<<< HEAD
    skipIfXpu,
    TEST_XPU,
    xfailIf,
=======
    requires_cuda,
    skipIfRocm,
>>>>>>> fbcabb4f
)
from torch.testing._internal.inductor_utils import HAS_GPU
from torch.utils._python_dispatch import TorchDispatchMode


def _tolist_with_constrain_as_size(tensor):
    lst = tensor.tolist()
    for elem in lst:
        torch._check_is_size(elem)
    return lst


@requires_nccl()
@instantiate_parametrized_tests
class TestCollectivesMultiProc(DynamoDistributedMultiProcTestCase):
    """
    Run correctness checks in multi-proc runner, mark with minimum # GPUs to run under
    """

    def get_world_trs(self):
        return {
            "tag": "",
            "ranks": list(range(self.world_size)),
            "group_size": self.world_size,
        }

    @property
    def world_size(self) -> int:
        # hack: no matter whether we have 2 or 3 or 4 gpus, just run on 2
        # works around issue with skipif<2 and workers with unpredictable #s gpu
        return 2

    @unittest.skipIf(not HAS_GPU, "Inductor+gpu needs triton and recent GPU arch")
    @skip_if_lt_x_gpu(2)
    def test_broadcast_inductor(self):
        """
        Testing if broadcast works correctly when using inductor
        """

        def example(tensor, src, *, tag, ranks, group_size):
            res = torch.ops.c10d_functional.broadcast(
                tensor, src, tag, ranks, group_size
            )
            res = torch.ops.c10d_functional.wait_tensor(res)
            return res

        def compile(func, example_inputs):
            graph = make_fx(func)(*example_inputs)
            return inductor_compile_fx(graph, example_inputs)

        with _dynamo_dist_per_rank_init(self.rank, self.world_size):
            example = functools.partial(
                example,
                **self.get_world_trs(),
            )
            t = torch.randn(4, 4, device="cuda")
            inputs = (t if self.rank == 0 else torch.zeros(4, 4, device="cuda"), 0)
            eager_out = example(*inputs)
            self.assertTrue(same(t, eager_out))

            compiled_func = compile(example, inputs)
            compiled_out = compiled_func(*inputs)
            self.assertTrue(same(eager_out, compiled_out))

    @unittest.skipIf(not HAS_GPU, "Inductor+gpu needs triton and recent GPU arch")
    @skip_if_lt_x_gpu(2)
    def test_allreduce_inductor(self):
        """
        This is matmul/cat/allreduce is a pattern we aim to optimize.
        """

        def matmul_cat_col(a, b, c, d, e, f, *, tag, ranks, group_size):
            x = torch.matmul(a, b)
            y = torch.matmul(c, d)
            z = torch.cat((x, y))
            ar = torch.ops.c10d_functional.all_reduce(z, "sum", tag, ranks, group_size)
            g = torch.matmul(e, f)
            ar = torch.ops.c10d_functional.wait_tensor(ar)
            out = torch.add(ar, g.repeat(2, 1))
            return (out,)

        def compile(func, example_inputs):
            graph = make_fx(func)(*example_inputs)
            return inductor_compile_fx(graph, example_inputs)

        with _dynamo_dist_per_rank_init(self.rank, self.world_size):
            matmul_cat_col = functools.partial(
                matmul_cat_col,
                **self.get_world_trs(),
            )
            inputs = (torch.ones(4, 4, device="cuda") + self.rank,) * 6

            eager_out = matmul_cat_col(*inputs)
            compiled_matmul_cat_col = compile(matmul_cat_col, inputs)
            inductor_out = compiled_matmul_cat_col(*inputs)
            self.assertTrue(same(eager_out, inductor_out, tol=0.001))

    @unittest.skipIf(not HAS_GPU, "Inductor+gpu needs triton and recent GPU arch")
    @skip_if_lt_x_gpu(2)
    def test_allreduce_inductor_cudagraph_trees(self):
        """
        Tests whether cudagraph trees support all_reduce from nccl
        """
        import torch.distributed as dist

        # dist.all_reduce is an inplace op in eager mode but a functionanlized op in compiled mode.
        # so we define eager_func and func separately for the same semantic.
        def eager_func(x):
            y = x * x
            dist.all_reduce(y, op=dist.ReduceOp.SUM)
            x = torch.nn.functional.silu(x)
            return x * y

        def func(x):
            y = x * x
            y = dist.all_reduce(y, op=dist.ReduceOp.SUM)
            x = torch.nn.functional.silu(x)
            return x * y

        options = {
            "triton.cudagraphs": True,
            "triton.cudagraph_trees": True,
        }

        with _dynamo_dist_per_rank_init(self.rank, self.world_size):
            compiled_func = torch.compile(
                func, backend="inductor", fullgraph=True, options=options, dynamic=None
            )

            for nelem in [1024, 2048, 4096]:
                # CI (Tesla T4) does not support bfloat16 compilation natively,
                # using float
                x = torch.randn(nelem, device="cuda", dtype=torch.float)
                golden_out = eager_func(x)

                for _ in range(3):
                    compiled_out = compiled_func(x)
                    self.assertEqual(golden_out, compiled_out)

    def test_c10d_functional_tagged_pt2_compliant(self):
        op = torch.ops._c10d_functional.all_reduce.default
        self.assertIn(torch.Tag.pt2_compliant_tag, op.tags)
        op = torch.ops.c10d_functional.all_reduce.default
        self.assertIn(torch.Tag.pt2_compliant_tag, op.tags)

    @unittest.skipIf(not HAS_GPU, "Inductor+gpu needs triton and recent GPU arch")
    @skip_if_lt_x_gpu(2)
    def test_eager_allreduce_inductor_wait(self):
        def eager_func(a, b, c, d, *, tag, ranks, group_size):
            x = torch.matmul(a, b)
            y = torch.matmul(c, d)
            z = torch.cat((x, y))
            ar = torch.ops.c10d_functional.all_reduce(z, "sum", tag, ranks, group_size)
            return ar

        def inductor_func(ar, e, f):
            g = torch.matmul(e, f)
            ar = torch.ops.c10d_functional.wait_tensor(ar)
            out = torch.add(ar, g.repeat(2, 1))
            return (out,)

        def compile(func, example_inputs):
            graph = make_fx(func)(*example_inputs)
            return inductor_compile_fx(graph, example_inputs)

        with _dynamo_dist_per_rank_init(self.rank, self.world_size):
            eager_func = functools.partial(
                eager_func,
                **self.get_world_trs(),
            )
            eager_inputs = (torch.ones(4, 4, device="cuda") + self.rank,) * 4
            inductor_inputs = (torch.ones(4, 4, device="cuda") + self.rank,) * 2

            eager_out = inductor_func(eager_func(*eager_inputs), *inductor_inputs)
            compiled_inductor_func = compile(
                inductor_func, [eager_func(*eager_inputs)] + list(inductor_inputs)
            )
            inductor_out = compiled_inductor_func(
                eager_func(*eager_inputs), *inductor_inputs
            )
            print(f"eager_out, {eager_out}")
            print(f"inductor_out, {inductor_out}")
            self.assertTrue(same(eager_out, inductor_out, tol=0.001))

    @unittest.skipIf(not HAS_GPU, "Inductor+gpu needs triton and recent GPU arch")
    @skip_if_lt_x_gpu(2)
    def test_inductor_allreduce_eager_wait(self):
        def inductor_func(a, b, c, d, *, tag, ranks, group_size):
            x = torch.matmul(a, b)
            y = torch.matmul(c, d)
            z = torch.cat((x, y))
            ar = torch.ops.c10d_functional.all_reduce(z, "sum", tag, ranks, group_size)
            return ar

        def eager_func(ar, e, f):
            g = torch.matmul(e, f)
            ar = torch.ops.c10d_functional.wait_tensor(ar)
            out = torch.add(ar, g.repeat(2, 1))
            return (out,)

        def compile(func, example_inputs):
            graph = make_fx(func)(*example_inputs)
            return inductor_compile_fx(graph, example_inputs)

        with _dynamo_dist_per_rank_init(self.rank, self.world_size):
            inductor_func = functools.partial(
                inductor_func,
                **self.get_world_trs(),
            )
            inductor_inputs = (torch.ones(4, 4, device="cuda") + self.rank,) * 4
            eager_inputs = (torch.ones(4, 4, device="cuda") + self.rank,) * 2

            eager_out = eager_func(inductor_func(*inductor_inputs), *eager_inputs)
            compiled_inductor_func = compile(inductor_func, inductor_inputs)
            inductor_out = eager_func(
                compiled_inductor_func(*inductor_inputs), *eager_inputs
            )
            self.assertTrue(same(eager_out, inductor_out, tol=0.001))

    @unittest.skipIf(not HAS_GPU, "Inductor+gpu needs triton and recent GPU arch")
    @skip_if_lt_x_gpu(2)
<<<<<<< HEAD
    @xfailIf(TEST_XPU)  # https://github.com/intel/torch-xpu-ops/issues/1728
=======
    @skipIfRocm
>>>>>>> fbcabb4f
    def test_eager_async_allreduce_inductor_wait(self):
        import torch.distributed as dist
        from torch._inductor.utils import run_and_get_code

        def all_reduce_non_functional_eager(x):
            y = x * x
            work = dist.all_reduce(y, op=dist.ReduceOp.SUM, async_op=True)
            assert isinstance(work, torch.distributed.Work)
            return work, y

        def all_reduce_wait(work, y):  # potentially compiled
            if torch.compiler.is_dynamo_compiling():
                torch.ops.c10d_functional.wait_tensor(y)
            else:
                work.wait(datetime.timedelta(seconds=10))
            # Under compile, if `wait_tensor(y)` above is correctly executed,
            # `y`'s data is in its final form and the output of this function will match eager;
            # otherwise, `y * y` will run in parallel with `all_reduce(y)` and the output of this function
            # will not match eager.
            return y * y

        with _dynamo_dist_per_rank_init(self.rank, self.world_size):
            x = torch.ones(12800, 12800, device="cuda") + self.rank
            self.assertEqual(torch._C._distributed_c10d._get_work_registry_size(), 0)

            # NOTE: We run for 10 iterations each, to ensure that the GPU execution is way behind CPU
            # and that `y * y` on CPU side will be issued before `all_reduce(y)` on GPU side is done,
            # thus guaranteeing that in the bad case `y * y` on GPU side will run in parallel with `all_reduce(y)`
            # thus will produce the wrong result that fails the unit test.

            def _run_loop_collective_wait(x, wait_fn, expected_registry_size):
                for _ in range(10):
                    self.assertEqual(
                        torch._C._distributed_c10d._get_work_registry_size(), 0
                    )
                    work, y = all_reduce_non_functional_eager(x)
                    self.assertEqual(
                        torch._C._distributed_c10d._get_work_registry_size(),
                        expected_registry_size,
                    )
                    out = wait_fn(work, y)
                    self.assertEqual(
                        torch._C._distributed_c10d._get_work_registry_size(), 0
                    )
                return work, y, out

            # Test: Pure-eager
            all_reduce_wait_eager = all_reduce_wait
            work, y, out_ref = _run_loop_collective_wait(
                x,
                wait_fn=all_reduce_wait_eager,
                expected_registry_size=0,
            )

            all_reduce_wait_compiled = torch.compile(
                all_reduce_wait,
                backend="inductor",
                fullgraph=True,
            )

            # Test: Issue comm in eager -> wait for comm in compile. Use the context manager.
            with _functional_collectives.allow_inflight_collective_as_graph_input_ctx():
                work, y, out_compiled = _run_loop_collective_wait(
                    x, wait_fn=all_reduce_wait_compiled, expected_registry_size=1
                )
            self.assertEqual(out_ref, out_compiled)

            # Check that `wait_tensor()` is in the Inductor generated code
            _, triton_codes = run_and_get_code(all_reduce_wait_compiled, work, y)
            FileCheck().check("torch.ops._c10d_functional.wait_tensor.default(").run(
                triton_codes[0]
            )

            # Failure Case: Issue comm in eager -> wait for comm in compile. Doesn't use the context manager.
            _, _, out_compiled = _run_loop_collective_wait(
                x, wait_fn=all_reduce_wait_compiled, expected_registry_size=0
            )
            # In this case `.wait_tensor(y)` in compiled region will not be able to find the corresponding work object
            # to invoke the wait, thus the result will not match eager.
            self.assertNotEqual(out_ref, out_compiled)

    @unittest.skipIf(not HAS_GPU, "Inductor+gpu needs triton and recent GPU arch")
    @skip_if_lt_x_gpu(2)
    @patch.object(torch._inductor.config, "allow_buffer_reuse", True)
    def test_allreduce_input_buffer_reuse(self):
        def func(a, *, tag, ranks, group_size):
            ar = _functional_collectives.all_reduce(a, "sum", ranks, tag)
            c = torch.relu(a)
            d = torch.matmul(c, c)
            e = d + ar
            return (e,)

        with _dynamo_dist_per_rank_init(self.rank, self.world_size):
            inputs = torch.ones(4, 4, device="cuda") + self.rank
            compiled = torch.compile(func)
            out = compiled(inputs, **self.get_world_trs())
            correct = func(inputs, **self.get_world_trs())
            self.assertTrue(same(out, correct))

    @unittest.skipIf(not HAS_GPU, "Inductor+gpu needs triton and recent GPU arch")
    @skip_if_lt_x_gpu(2)
    def test_permute_tensor(self):
        def func(tensor, src_dst_pairs, *, tag, ranks, group_size):
            return _functional_collectives.permute_tensor(
                tensor, src_dst_pairs, ranks, tag
            )

        with _dynamo_dist_per_rank_init(self.rank, self.world_size):
            inputs = (
                # rank0: [0., 1.], rank1: [2., 3.]
                torch.arange(2, dtype=torch.float32, device="cuda") + 2 * self.rank,
                [1, 0],
            )
            compiled = torch.compile(func)
            out = compiled(*inputs, **self.get_world_trs())
            correct = func(*inputs, **self.get_world_trs())
            self.assertTrue(same(out, correct))

            # rank0: [2., 3.], rank1: [0., 1.]
            expected = torch.arange(2, dtype=torch.float32, device="cuda") + 2 * (
                (self.rank - 1 + self.world_size) % self.world_size
            )
            self.assertEqual(out, expected)
            self.assertEqual(correct, expected)

    @unittest.skipIf(not HAS_GPU, "Inductor+gpu needs triton and recent GPU arch")
    @skip_if_lt_x_gpu(2)
    @patch.object(torch._inductor.config, "allow_buffer_reuse", True)
    def test_allgather_output_buffer_reuse(self):
        class Model(torch.nn.Module):
            def __init__(self, *args, **kwargs) -> None:
                super().__init__(*args, **kwargs)
                self.emb = torch.nn.Embedding(4, 4)

            def forward(self, x, world_size, tag, ranks, group_size):
                y = self.emb(x)
                last_dim = y.dim() - 1
                res = _functional_collectives.all_gather_tensor(y, 0, ranks, tag)
                out = torch.cat(torch.chunk(res, world_size, dim=0), dim=last_dim)
                return out

        with _dynamo_dist_per_rank_init(self.rank, self.world_size):
            model = Model().cuda()
            model_compiled = torch.compile(model)
            inp = torch.tensor([[2, 1, 3, 0]], dtype=torch.long, device="cuda")
            out = model_compiled(inp, self.world_size, **self.get_world_trs())
            correct = model(inp, self.world_size, **self.get_world_trs())
            self.assertTrue(same(out, correct))

    @unittest.skipIf(not HAS_GPU, "Inductor+gpu needs triton and recent GPU arch")
    @skip_if_lt_x_gpu(2)
    def test_allgather_scalar_tensor_input(self):
        def func(tensor, world_size):
            tensor_list = [torch.empty_like(tensor) for _ in range(world_size)]
            torch.distributed.all_gather(tensor_list, tensor)
            return tensor_list

        with _dynamo_dist_per_rank_init(self.rank, self.world_size):
            func_compiled = torch.compile(func)
            inp = torch.tensor(self.rank, dtype=torch.long, device="cuda")
            out = func_compiled(inp, self.world_size)
            correct = func(inp, self.world_size)
            self.assertTrue(same(out, correct))

    @unittest.skipIf(not HAS_GPU, "Inductor+gpu needs triton and recent GPU arch")
    @skip_if_lt_x_gpu(2)
    def test_allgather_contiguous_input(self):
        class Model(torch.nn.Module):
            def __init__(self, *args, **kwargs) -> None:
                super().__init__(*args, **kwargs)
                self.emb = torch.nn.Embedding(4, 4)

            def forward(self, x, world_size, tag, ranks, group_size):
                y = self.emb(x)
                last_dim = y.dim() - 1
                y = y.transpose_(0, last_dim).contiguous()
                _functional_collectives.all_gather_tensor(y, 0, ranks, tag)
                out = y.transpose_(0, last_dim).contiguous()
                return out

        with _dynamo_dist_per_rank_init(self.rank, self.world_size):
            model = Model().cuda()
            model_compiled = torch.compile(model)
            inp = torch.tensor([[2, 1, 3, 0]], dtype=torch.long, device="cuda")
            out = model_compiled(inp, self.world_size, **self.get_world_trs())
            correct = model(inp, self.world_size, **self.get_world_trs())
            self.assertTrue(same(out, correct))

    @unittest.skipIf(not HAS_GPU, "Inductor+gpu needs triton and recent GPU arch")
    @skip_if_lt_x_gpu(2)
    def test_allgather_into_tensor_inductor(self):
        """
        This is matmul/cat/allreduce is a pattern we aim to optimize.
        """

        def example(a, b, *, tag, ranks, group_size):
            c = torch.matmul(a, b)
            ag = torch.ops.c10d_functional.all_gather_into_tensor(
                c, tag, ranks, group_size
            )
            ag = torch.ops.c10d_functional.wait_tensor(ag)
            return (ag,)

        def compile(func, example_inputs):
            graph = make_fx(func)(*example_inputs)
            return inductor_compile_fx(graph, example_inputs)

        with _dynamo_dist_per_rank_init(self.rank, self.world_size):
            example = functools.partial(
                example,
                **self.get_world_trs(),
            )
            inputs = (torch.ones(4, 4, device="cuda") + self.rank,) * 2

            eager_out = example(*inputs)
            compiled_matmul_cat_col = compile(example, inputs)
            inductor_out = compiled_matmul_cat_col(*inputs)
            self.assertTrue(same(eager_out, inductor_out, tol=0.001))

    @unittest.skipIf(not HAS_GPU, "Inductor+gpu needs triton and recent GPU arch")
    @skip_if_lt_x_gpu(2)
    def test_reduce_scatter_tensor_inductor(self):
        def example(a, b, *, tag, ranks, group_size):
            c = torch.matmul(a, b)
            ag = torch.ops.c10d_functional.reduce_scatter_tensor(
                c, "sum", tag, ranks, group_size
            )
            ag = torch.ops.c10d_functional.wait_tensor(ag)
            return (ag,)

        def compile(func, example_inputs):
            graph = make_fx(func)(*example_inputs)
            return inductor_compile_fx(graph, example_inputs)

        with _dynamo_dist_per_rank_init(self.rank, self.world_size):
            example = functools.partial(
                example,
                **self.get_world_trs(),
            )
            inputs = (torch.ones(4, 4, device="cuda") + self.rank,) * 2

            eager_out = example(*inputs)
            compiled_fn = compile(example, inputs)
            inductor_out = compiled_fn(*inputs)
            self.assertTrue(same(eager_out, inductor_out, tol=0.001))

    @unittest.skipIf(not HAS_GPU, "Inductor+gpu needs triton and recent GPU arch")
    @skip_if_lt_x_gpu(2)
    @patch.object(torch._dynamo.config, "capture_scalar_outputs", True)
    def test_all_to_all_single_inductor(self):
        def example(
            inp,
            input_split_sizes_tensor,
            output_split_sizes_tensor,
            *,
            tag,
            ranks,
            group_size,
        ):
            input_split_sizes = _tolist_with_constrain_as_size(input_split_sizes_tensor)
            output_split_sizes = _tolist_with_constrain_as_size(
                output_split_sizes_tensor
            )
            a2a = torch.ops.c10d_functional.all_to_all_single(
                inp,
                output_split_sizes,
                input_split_sizes,
                tag,
                ranks,
                group_size,
            )
            a2a = torch.ops.c10d_functional.wait_tensor(a2a)
            out = a2a / a2a.sum(dim=0)
            return out

        with (
            _dynamo_dist_per_rank_init(self.rank, self.world_size),
            torch._dynamo.config.patch(
                dynamic_shapes=True,
                capture_dynamic_output_shape_ops=True,
                capture_scalar_outputs=True,
            ),
        ):
            row = self.world_size * (self.rank + 1) * (self.world_size + 1) / 2
            input_split_sizes_tensor = torch.tensor(
                [(i + 1) * (self.rank + 1) for i in range(self.world_size)],
                dtype=torch.int64,
            )
            output_split_sizes_tensor = torch.tensor(
                [(i + 1) * (self.rank + 1) for i in range(self.world_size)],
                dtype=torch.int64,
            )
            inputs = (
                torch.ones(int(row), 5, device="cuda") * (self.rank + 1),
                input_split_sizes_tensor,
                output_split_sizes_tensor,
            )
            trs = self.get_world_trs()

            compiled_fn = torch.compile(example, fullgraph=True, dynamic=True)
            code = run_and_get_triton_code(compiled_fn, *inputs, **trs)
            (
                FileCheck()
                .check_regex(
                    "torch.ops._c10d_functional.all_to_all_single.default\\("
                    "arg\\d+_\\d+, "
                    "\\[u\\d+, u\\d+\\], "
                    "\\[u\\d+, u\\d+\\]"
                )
                .run(code)
            )

            eager_out = example(*inputs, **trs)
            inductor_out = compiled_fn(*inputs, **trs)
            self.assertTrue(same(eager_out, inductor_out, tol=0.001))

    # The goal of this test is that when `unsafe_allow_recompute_of_collectives=False`,
    # The partitioner will *never* recompute collectives in the backward, even
    # if the activation_memory_budget partitioner is being used,
    # unless there is a manual user checkpoint() region (which we know makes it safe
    # to recompute the collective, since we assume that the user applied the AC
    # region consistently across all ranks)
    @unittest.skipIf(not HAS_GPU, "Inductor+gpu needs triton and recent GPU arch")
    @skip_if_lt_x_gpu(2)
    @patch.object(torch._dynamo.config, "capture_scalar_outputs", True)
    @patch.object(torch._functorch.config, "activation_memory_budget", 0.01)
    @parametrize("override_with_ac", [False, True])
    def test_all_to_all_recompute_is_always_banned(self, override_with_ac):
        @torch.library.custom_op("custom_ns::foo", mutates_args=())
        def foo(x: torch.Tensor) -> torch.Tensor:
            return x + 1

        @foo.register_fake
        def _(x):
            return torch.empty_like(x)

        def setup_context(ctx, inputs, output):
            ctx.save_for_backward(inputs[0])
            return

        def backward(ctx, grad):
            (x,) = ctx.saved_tensors
            return grad * x

        foo.register_autograd(backward, setup_context=setup_context)

        class AllToAllSingle(torch.autograd.Function):
            @staticmethod
            def forward(
                ctx,
                input: torch.Tensor,
                output_split_sizes,
                input_split_sizes,
                tag,
                ranks,
                group_size: int,
            ) -> torch.Tensor:
                ctx.output_split_sizes = input_split_sizes
                ctx.input_split_sizes = output_split_sizes
                ctx.group_size = group_size
                a2a = torch.ops._c10d_functional.all_to_all_single.default(
                    input,
                    output_split_sizes,
                    input_split_sizes,
                    "0",
                )
                a2a = torch.ops.c10d_functional.wait_tensor(a2a)
                return a2a

            @staticmethod
            def backward(ctx, grad):
                grad = torch.ops._c10d_functional.all_to_all_single.default(
                    grad,
                    ctx.output_split_sizes,
                    ctx.input_split_sizes,
                    "0",
                )

                return (
                    torch.ops.c10d_functional.wait_tensor(grad),
                    None,
                    None,
                    None,
                    None,
                    None,
                )

        def alltoall_autograd(
            inp,
            output_split_sizes,
            input_split_sizes,
            tag,
            ranks,
            group_size,
        ):
            out = AllToAllSingle.apply(
                inp, output_split_sizes, input_split_sizes, tag, ranks, group_size
            )
            return out

        # simple mode to track how many collective ops we saw in the backward
        class TrackingMode(TorchDispatchMode):
            def __init__(self):
                super().__init__()
                self.ops_counter = Counter()

            def __torch_dispatch__(self, func, types, args=(), kwargs=None):
                if kwargs is None:
                    kwargs = {}
                rs = func(*args, **kwargs)
                self.ops_counter[func] += 1
                return rs

        def example(
            inp,
            input_split_sizes_tensor,
            output_split_sizes_tensor,
            *,
            tag,
            ranks,
            group_size,
        ):
            input_split_sizes = _tolist_with_constrain_as_size(input_split_sizes_tensor)
            output_split_sizes = _tolist_with_constrain_as_size(
                output_split_sizes_tensor
            )
            a2a = torch.ops.custom_ns.alltoall_autograd.default(
                inp,
                output_split_sizes,
                input_split_sizes,
                tag,
                ranks,
                group_size,
            )

            return torch.ops.custom_ns.foo(a2a)

        with (
            _dynamo_dist_per_rank_init(self.rank, self.world_size),
            torch._dynamo.config.patch(
                dynamic_shapes=True,
                capture_dynamic_output_shape_ops=True,
                capture_scalar_outputs=True,
            ),
            torch.library._scoped_library("custom_ns", "FRAGMENT") as lib,
        ):
            lib.define(
                "alltoall_autograd(Tensor input, SymInt[]? output_split_sizes, SymInt[]? input_split_sizes, str tag, int[] ranks, int group_size) -> Tensor"  # noqa: B950
            )
            lib.impl("alltoall_autograd", alltoall_autograd, "Autograd")
            lib.impl("alltoall_autograd", alltoall_autograd, "Meta")

            row = self.world_size * (self.rank + 1) * (self.world_size + 1) / 2
            input_split_sizes_tensor = torch.tensor(
                [(i + 1) * (self.rank + 1) for i in range(self.world_size)],
                dtype=torch.int64,
            )
            output_split_sizes_tensor = torch.tensor(
                [(i + 1) * (self.rank + 1) for i in range(self.world_size)],
                dtype=torch.int64,
            )
            inputs = (
                torch.ones(int(row), 5, device="cuda", requires_grad=True)
                * (self.rank + 1),
                input_split_sizes_tensor,
                output_split_sizes_tensor,
            )
            trs = self.get_world_trs()

            compiled_fn = torch.compile(
                example,
                fullgraph=True,
                dynamic=True,
                backend="aot_eager_decomp_partition",
            )

            if override_with_ac:

                def compiled_fn_wrapper(*args):
                    return example(*inputs, **trs)

                out = torch.utils.checkpoint.checkpoint(
                    compiled_fn_wrapper, *inputs, use_reentrant=False
                )
            else:
                out = compiled_fn(*inputs, **trs)

            # track how many all_to_alls we saw in the backward
            with TrackingMode() as m:
                out.sum().backward()
            if override_with_ac:
                # We wrapped our test in AC, which overrides the partitioner decision
                # of never recomputing collectives.
                # So we should properly see the all2all be recomputed in the backward
                self.assertEqual(
                    m.ops_counter[torch.ops._c10d_functional.all_to_all_single.default],
                    2,
                )
            else:
                # there is 1 all2all in the fw, and 1 all2all in the backward.
                # notably: even though activation_memory_budget == 0 ("recompute_everything"),
                # we are still choosing *not* to recompute the all2all from the fw
                self.assertEqual(
                    m.ops_counter[torch.ops._c10d_functional.all_to_all_single.default],
                    1,
                )

    @unittest.skipIf(not HAS_GPU, "Inductor+gpu needs triton and recent GPU arch")
    @skip_if_lt_x_gpu(2)
    def test_all_to_all_single_inductor_split_sizes_none(self):
        def example(inp, *, tag, ranks, group_size):
            a2a = torch.ops.c10d_functional.all_to_all_single(
                inp,
                None,
                None,
                tag,
                ranks,
                group_size,
            )
            a2a = torch.ops.c10d_functional.wait_tensor(a2a)
            out = a2a / a2a.sum(dim=0)
            return out

        with _dynamo_dist_per_rank_init(self.rank, self.world_size):
            inputs = (
                torch.ones(self.world_size, self.world_size, device="cuda")
                * (self.rank + 1),
            )
            trs = self.get_world_trs()

            compiled_fn = torch.compile(example, fullgraph=True, dynamic=True)
            code = run_and_get_triton_code(compiled_fn, *inputs, **trs)
            (
                FileCheck()
                .check_regex(
                    "torch.ops._c10d_functional.all_to_all_single.default\\("
                    "arg\\d+_\\d+, "
                    "\\[s\\d+ // \\d, s\\d+ // \\d\\], "
                    "\\[s\\d+ // \\d, s\\d+ // \\d\\]"
                )
                .run(code)
            )

            eager_out = example(*inputs, **trs)
            inductor_out = compiled_fn(*inputs, **trs)
            self.assertTrue(same(eager_out, inductor_out, tol=0.001))


@instantiate_parametrized_tests
@requires_nccl()
@requires_cuda
class TestCollectivesInductor(DynamoDistributedSingleProcTestCase):
    """
    Prefer single-proc test runner for basic tests as it is easier to work with.
    """

    def get_world_trs(self, world_size=1):
        return {
            "tag": "",
            "ranks": list(range(world_size)),
            "group_size": world_size,
        }

    @unittest.skipIf(not HAS_GPU, "Inductor+gpu needs triton and recent GPU arch")
    @torch._inductor.config.patch(debug=True)
    def test_inductor_single_op(self):
        def func(inp, *, tag, ranks, group_size):
            ar = torch.ops.c10d_functional.all_reduce(
                inp, "sum", tag, ranks, group_size
            )
            ar = torch.ops.c10d_functional.wait_tensor(ar)
            return ar

        inputs = torch.ones(4, 4, device="cuda")

        compiled = torch.compile(func)
        out = compiled(inputs, **self.get_world_trs())
        code = run_and_get_triton_code(compiled, inputs, **self.get_world_trs())
        # NOTE: Make sure we are not unnecessarily copying the outputs of
        # wait_tensors before they are returned from the graph.
        (
            FileCheck()
            .check("buf0 = empty_strided")
            .check(".run(arg0_1, buf0, 16")
            .check("torch.ops._c10d_functional.all_reduce_.default(buf0")
            .check("torch.ops._c10d_functional.wait_tensor.default(buf0")
            .check("return (buf0")
            .run(code)
        )
        correct = func(inputs, **self.get_world_trs())
        self.assertTrue(same(out, correct))

    @unittest.skipIf(not HAS_GPU, "Inductor+gpu needs triton and recent GPU arch")
    @torch._inductor.config.patch(debug=True)
    def test_inductor_steal_buffer(self):
        """
        it's ok and optimal if inductor allreduce mutates the buffer of an intermediate
        that isn't going to be used again
        """

        def func(inp, *, tag, ranks, group_size):
            x = inp + 1
            ar = torch.ops.c10d_functional.all_reduce(x, "sum", tag, ranks, group_size)
            ar = torch.ops.c10d_functional.wait_tensor(ar)
            # ensure other is not incorrectly aliasing ar's buffer
            other = torch.ones_like(inp) + 22
            return ar, other

        inputs = torch.ones(4, 4, device="cuda")

        compiled = torch.compile(func)
        code = run_and_get_triton_code(compiled, inputs, **self.get_world_trs())
        (
            FileCheck()
            .check("buf0 = empty_strided")
            .check(".run(arg0_1, buf0")
            .check("torch.ops._c10d_functional.all_reduce_.default(buf0")
            .check("torch.ops._c10d_functional.wait_tensor.default(buf0")
            .check("buf5 = empty_strided")
            .check(".run(buf5, 16")
            .check("return (buf0, buf5")
            .run(code)
        )
        out = compiled(inputs, **self.get_world_trs())
        correct = func(inputs, **self.get_world_trs())
        self.assertTrue(same(out, correct))

    def _test_inductor_doesnt_mutate_shared(self):
        """
        make sure that an intermediate that's going to be reuse isn't mutated unless copied
        """

        def func(inp, *, tag, ranks, group_size):
            x = inp + 1
            ar = torch.ops.c10d_functional.all_reduce(x, "sum", tag, ranks, group_size)
            y = x + 2
            ar = torch.ops.c10d_functional.wait_tensor(ar)
            # ensure other is not incorrectly aliasing ar's buffer
            other = torch.ones_like(inp) + 22
            return ar, y, other

        inputs = torch.ones(4, 4, device="cuda")

        compiled = torch.compile(func)
        code = run_and_get_triton_code(compiled, inputs, **self.get_world_trs())
        # NOTE: Make sure we are not unnecessarily copying the outputs of
        # wait_tensors before they are returned from the graph.
        (
            FileCheck()
            .check("buf0 = empty_strided")
            .check("buf1 = buf0")
            .check("buf6 = empty_strided")
            .check(".run(buf1, arg0_1, buf6, 16")
            .check("torch.ops._c10d_functional.all_reduce_.default(buf1")
            .check("torch.ops._c10d_functional.wait_tensor.default(buf1")
            .check("buf7 = empty_strided")
            .check(".run(buf7, 16")
            .check("return (buf1, buf6, buf7")
            .run(code)
        )
        out = compiled(inputs, **self.get_world_trs())
        correct = func(inputs, **self.get_world_trs())
        self.assertTrue(same(out, correct))

    @unittest.skipIf(not HAS_GPU, "Inductor+gpu needs triton and recent GPU arch")
    @torch._inductor.config.patch({"debug": True, "triton.descriptive_names": False})
    def test_inductor_doesnt_mutate_shared(self):
        self._test_inductor_doesnt_mutate_shared()

    @unittest.skipIf(not HAS_GPU, "Inductor+gpu needs triton and recent GPU arch")
    @torch._inductor.config.patch({"debug": True, "triton.descriptive_names": False})
    @torch._inductor.config.patch("graph_partition", True)
    def test_inductor_doesnt_mutate_shared_graph_partition(self):
        # checks graph partition reorder does not change relative order of ops
        # when all ops are on cuda
        self._test_inductor_doesnt_mutate_shared()

    def test_dynamo_trace_allreduce(self):
        def func(inp):
            ar = _functional_collectives.all_reduce(inp, "sum", "0")
            return ar

        inputs = torch.ones(4, 4, device="cuda")
        counter = CompileCounter()
        compiled = torch.compile(func, backend=counter)
        out = compiled(inputs)
        correct = func(inputs)
        self.assertEqual(counter.frame_count, 1)

        # should test more precisely, but the 2 is supposed to be (all_reduce, wait)
        self.assertEqual(counter.op_count, 2)
        self.assertTrue(same(out, correct))

    def test_dynamo_trace_all_gather_tensor(self):
        def func(inp):
            ar = _functional_collectives.all_gather_tensor(inp, 0, "0")
            return ar

        inputs = torch.ones(4, 4, device="cuda")
        counter = CompileCounter()
        compiled = torch.compile(func, backend=counter)
        out = compiled(inputs)
        correct = func(inputs)
        self.assertEqual(counter.frame_count, 1)

        # should test more precisely, but the 2 is supposed to be (all_gather, wait)
        self.assertEqual(counter.op_count, 2)
        self.assertTrue(same(out, correct))

    def test_dynamo_trace_all_gather_tensor_pg(self):
        def func(inp, *, pg):
            ar = _functional_collectives.all_gather_tensor(inp, 0, pg)
            return ar

        inputs = torch.ones(4, 4, device=self.device)
        counter = CompileCounter()
        compiled = torch.compile(func, backend=counter, fullgraph=True)
        out = compiled(inputs, pg=GroupMember.WORLD)
        correct = func(inputs, pg=GroupMember.WORLD)
        self.assertEqual(counter.frame_count, 1)

        # should test more precisely, but the 2 is supposed to be (all_gather, wait)
        self.assertEqual(counter.op_count, 2)
        self.assertTrue(same(out, correct))

    def test_dynamo_rewrite_dist_all_gather(self):
        def func(inp, out, *, pg):
            torch.distributed.all_gather_into_tensor(
                out,
                inp,
                pg,
            )

        local_size = [4, 4]
        # single-proc test
        global_size = local_size

        inputs = torch.ones(local_size, device=self.device)
        outputs = torch.empty(global_size, device=self.device)
        correct_outputs = torch.empty(global_size, device=self.device)
        counter = CompileCounter()
        compiled = torch.compile(func, backend=counter, fullgraph=True)
        compiled(inputs, outputs, pg=GroupMember.WORLD)
        func(inputs, correct_outputs, pg=GroupMember.WORLD)
        assert counter.frame_count == 1

        # should test more precisely, but the 3 is supposed to be (all_gather, wait, copy_)
        assert counter.op_count == 3
        assert same(outputs, correct_outputs)

    def test_dynamo_rewrite_dist_all_gather_list(self):
        def func(inp, out, *, pg):
            torch.distributed.all_gather(
                out,
                inp,
                pg,
            )

        local_size = [4, 4]
        # single-proc test
        global_size = local_size

        inputs = torch.ones(local_size, device=self.device)
        outputs = [torch.empty(global_size, device=self.device)]
        correct_outputs = [torch.empty(global_size, device=self.device)]
        counter = CompileCounter()
        compiled = torch.compile(func, backend=counter, fullgraph=True)
        compiled(inputs, outputs, pg=GroupMember.WORLD)
        func(inputs, correct_outputs, pg=GroupMember.WORLD)
        assert counter.frame_count == 1
        assert same(outputs, correct_outputs)

    def test_dynamo_rewrite_dist_all_gather_args_match(self):
        # Duplicated most of the structure from test_dynamo_rewrite_dist_all_gather
        # except uses kwargs to ensure rewrite has matching arg names
        def func(inp, out, *, pg):
            torch.distributed.all_gather_into_tensor(
                output_tensor=out,
                input_tensor=inp,
                group=pg,
                async_op=False,
            )

        local_size = [4, 4]
        # single-proc test
        global_size = local_size

        inputs = torch.ones(local_size, device=self.device)
        outputs = torch.empty(global_size, device=self.device)
        correct_outputs = torch.empty(global_size, device=self.device)
        counter = CompileCounter()
        compiled = torch.compile(func, backend=counter, fullgraph=True)
        compiled(inputs, outputs, pg=GroupMember.WORLD)
        func(inputs, correct_outputs, pg=GroupMember.WORLD)
        assert counter.frame_count == 1

        # should test more precisely, but the 3 is supposed to be (all_gather, wait, copy_)
        assert counter.op_count == 3
        assert same(outputs, correct_outputs)

    def test_dynamo_rewrite_dist_reduce_scatter(self):
        def func(inp, out, *, pg):
            torch.distributed.reduce_scatter_tensor(
                out,
                inp,
                group=pg,
            )

        local_size = [4, 4]
        # single-proc test
        global_size = local_size

        inputs = torch.ones(local_size, device=self.device)
        outputs = torch.empty(global_size, device=self.device)
        correct_outputs = torch.empty(global_size, device=self.device)
        counter = CompileCounter()
        compiled = torch.compile(func, backend=counter, fullgraph=True)
        compiled(inputs, outputs, pg=GroupMember.WORLD)
        func(inputs, correct_outputs, pg=GroupMember.WORLD)
        assert counter.frame_count == 1

        # should test more precisely, but the 3 is supposed to be (reduce_scatter, wait, copy_)
        assert counter.op_count == 3
        assert same(outputs, correct_outputs)

    @parametrize(
        "pg_mode",
        [
            "positional",
            "positional_none",
            "kwargs",
            "kwargs_none",
            "unspecified",
        ],
    )
    def test_dynamo_rewrite_dist_allreduce(self, pg_mode):
        def func(tensor, *args, **kwargs):
            torch.distributed.all_reduce(
                tensor,
                *args,
                **kwargs,
            )

        counter = CompileCounter()
        compiled = torch.compile(func, backend=counter, fullgraph=True)

        args = []
        kwargs = {}

        if pg_mode == "positional":
            args.append(torch.distributed.ReduceOp.MAX)
            args.append(GroupMember.WORLD)
        elif pg_mode == "positional_none":
            args.append(torch.distributed.ReduceOp.MAX)
            args.append(None)
        elif pg_mode == "kwargs":
            kwargs["group"] = GroupMember.WORLD
        elif pg_mode == "kwargs_none":
            kwargs["group"] = None
        else:
            assert pg_mode == "unspecified"

        inputs_compiled = torch.ones(2, device=self.device)
        inputs_eager = torch.ones(2, device=self.device)

        compiled(inputs_compiled, *args, **kwargs)
        func(inputs_eager, *args, **kwargs)

        assert counter.frame_count == 1
        # should test more precisely, but the 3 is supposed to be (all_reduce, wait, copy_)
        assert counter.op_count == 3
        assert same(inputs_compiled, inputs_eager)

    def test_dynamo_rewrite_dist_all_to_all_single(self):
        def func(output, input, pg):
            torch.distributed.all_to_all_single(output, input, group=pg)

        counter = CompileCounter()
        compiled = torch.compile(func, backend=counter, fullgraph=True)

        input_compiled = torch.ones(2, device=self.device)
        input_eager = torch.ones(2, device=self.device)
        output_compiled = torch.empty(2, device=self.device)
        output_eager = torch.empty(2, device=self.device)

        compiled(output_compiled, input_compiled, GroupMember.WORLD)
        func(output_eager, input_eager, GroupMember.WORLD)

        assert counter.frame_count == 1
        assert same(output_compiled, output_eager)

    @parametrize(
        "reduce_op",
        [
            torch.distributed.ReduceOp.SUM,
            torch.distributed.ReduceOp.AVG,
            torch.distributed.ReduceOp.PRODUCT,
            torch.distributed.ReduceOp.MIN,
            torch.distributed.ReduceOp.MAX,
        ],
    )
    def test_dynamo_rewrite_dist_allreduce_reduce_op(self, reduce_op):
        from torch.distributed._functional_collectives import REDUCE_OP_TO_STR

        def verify_rewrite(gm, _):
            ar_nodes = []
            for node in gm.graph.nodes:
                if node.target in [
                    torch.ops.c10d_functional.all_reduce,
                    torch.ops._c10d_functional.all_reduce,
                ]:
                    ar_nodes.append(node)
            self.assertEqual(len(ar_nodes), 1)
            reduce_op_str = ar_nodes[0].args[1]
            self.assertEqual(REDUCE_OP_TO_STR[reduce_op], reduce_op_str)
            return gm

        compiled = torch.compile(
            torch.distributed.all_reduce,
            backend=verify_rewrite,
            fullgraph=True,
        )
        inputs = (
            torch.ones(2, device=self.device),
            reduce_op,
            GroupMember.WORLD,
        )
        compiled(*inputs)

    @parametrize(
        "source",
        [
            "GroupMember.WORLD",
            "group.WORLD",
            "_get_default_group",
        ],
    )
    def test_dynamo_get_world_group(self, source):
        def func(tensor):
            if source == "GroupMember.WORLD":
                group = torch.distributed.GroupMember.WORLD
            elif source == "group.WORLD":
                group = torch.distributed.group.WORLD
            else:
                assert source == "_get_default_group"
                group = torch.distributed.distributed_c10d._get_default_group()

            torch.distributed.all_reduce(
                tensor,
                group=group,
            )

        def verify(gm, _):
            ar_nodes = []
            for node in gm.graph.nodes:
                if node.target in [
                    torch.ops.c10d_functional.all_reduce,
                    torch.ops._c10d_functional.all_reduce,
                ]:
                    ar_nodes.append(node)
            self.assertEqual(len(ar_nodes), 1)
            return gm

        compiled = torch.compile(func, backend=verify, fullgraph=True)
        input = torch.ones(2, device=self.device)
        compiled(input)

    def test_dynamo_support_collective_op_with_async_op_False(self):
        def func(inp, out, *, pg):
            # user explicitly set the attribute `async_op` to False,
            # there should be no graph break
            torch.distributed.reduce_scatter_tensor(out, inp, group=pg, async_op=False)

        local_size = [4, 4]
        # single-proc test
        global_size = local_size

        inputs = torch.ones(local_size, device=self.device)
        outputs = torch.empty(global_size, device=self.device)
        correct_outputs = torch.empty(global_size, device=self.device)
        counter = CompileCounter()
        compiled = torch.compile(func, backend=counter)
        compiled(inputs, outputs, pg=GroupMember.WORLD)
        func(inputs, correct_outputs, pg=GroupMember.WORLD)
        assert counter.frame_count == 1
        assert counter.op_count == 3
        assert same(outputs, correct_outputs)

    def test_dynamo_graphbreaks_unsupported_async_op(self):
        def func(inp, out, *, pg):
            work = torch.distributed.reduce_scatter_tensor(
                out, inp, group=pg, async_op=True
            )
            work.wait()

        local_size = [4, 4]
        # single-proc test
        global_size = local_size

        inputs = torch.ones(local_size, device=self.device)
        outputs = torch.empty(global_size, device=self.device)
        correct_outputs = torch.empty(global_size, device=self.device)
        counter = CompileCounter()
        compiled = torch.compile(func, backend=counter)
        compiled(inputs, outputs, pg=GroupMember.WORLD)
        func(inputs, correct_outputs, pg=GroupMember.WORLD)
        assert counter.frame_count == 0
        assert counter.op_count == 0
        assert same(outputs, correct_outputs)

    def test_dynamo_pg_var(self):
        def func(inp, *, pg):
            x = pg.rank() + 1 % pg.size()
            return inp + x

        local_size = [4, 4]
        inputs = torch.ones(local_size, device=self.device)
        correct_outputs = torch.empty(local_size, device=self.device)
        counter = CompileCounter()
        compiled = torch.compile(func, backend=counter, fullgraph=True)
        outputs = compiled(inputs, pg=GroupMember.WORLD)
        correct_outputs = func(inputs, pg=GroupMember.WORLD)
        assert counter.frame_count == 1
        assert counter.op_count == 1
        assert same(outputs, correct_outputs)

    def test_dynamo_trace_reduce_scatter_tensor(self):
        def func(inp):
            ar = _functional_collectives.reduce_scatter_tensor(inp, "sum", 0, "0")
            return ar

        inputs = torch.ones(4, 4, device="cuda")
        counter = CompileCounter()
        compiled = torch.compile(func, backend=counter)
        out = compiled(inputs)
        correct = func(inputs)
        self.assertEqual(counter.frame_count, 1)

        # should test more precisely, but the 2 is supposed to be (reduce_scatter, wait)
        self.assertEqual(counter.op_count, 2)
        self.assertTrue(same(out, correct))

    def test_dynamo_trace_allgather_coalesced(self):
        def func(inp, *, tag, ranks, group_size):
            ar = torch.ops.c10d_functional.all_gather_into_tensor_coalesced(
                inp, tag, ranks, group_size
            )
            return ar

        inputs = [torch.ones(4, 4, device="cuda"), torch.ones(6, 6, device="cuda")]
        counter = CompileCounter()
        compiled = torch.compile(func, backend=counter)
        out = compiled(inputs, **self.get_world_trs())
        correct = func(inputs, **self.get_world_trs())
        assert counter.frame_count == 1
        assert counter.op_count == 3  # It generates 2 getattr to unpack the array
        assert same(out, correct)

    def test_backwards(self):
        """
        It's probably not that common to need backwards support for collectives.

        However, I wanted to at least see if it was possible to support it as a design goal.
        """

        def func(inp):
            ar = _functional_collectives.all_reduce(inp, "sum", "0")
            return ar

        input = torch.ones(4, 4, device="cuda", requires_grad=True)
        compiled = torch.compile(
            func, backend="aot_eager"
        )  # inductor bug with single-op allreduce graph
        out = compiled(input)
        out.sum().backward()

        correct_input = input.detach().clone().requires_grad_()
        correct = func(correct_input)
        correct.sum().backward()
        self.assertTrue(same(out, correct))
        self.assertTrue(same(input.grad, correct_input.grad))

    def test_meta(self):
        x = torch.rand((2, 3, 4), device="meta")
        out = torch.ops.c10d_functional.all_reduce(x, "sum", **self.get_world_trs())
        self.assertEqual(x.size(), out.size())

    @unittest.skipIf(not HAS_GPU, "Inductor+gpu needs triton and recent GPU arch")
    @torch._inductor.config.patch({"debug": True, "triton.descriptive_names": False})
    def test_inductor_all_gather_coalesced(self):
        """
        make sure that an intermediate that's going to be reuse isn't mutated unless copied
        """

        def func(inp, *, tag, ranks, group_size):
            x = inp + 1
            tensor_list = torch.ops.c10d_functional.all_gather_into_tensor_coalesced(
                [x, inp], tag, ranks, group_size
            )
            y = x + 2
            ar0 = torch.ops.c10d_functional.wait_tensor(tensor_list[0])
            ar1 = torch.ops.c10d_functional.wait_tensor(tensor_list[1])
            # ensure other is not incorrectly aliasing ar's buffer
            other = torch.ones_like(inp) + 22
            return ar0, y, other, ar1

        inputs = torch.ones(4, 4, device="cuda")

        compiled = torch.compile(func)
        code = run_and_get_triton_code(compiled, inputs, **self.get_world_trs())
        # NOTE: Make sure we are not unnecessarily copying the outputs of
        # wait_tensors before they are returned from the graph.
        (
            FileCheck()
            .check("buf0 = empty_strided")
            .check("buf6 = empty_strided")
            .check(".run(arg0_1, buf0, buf6, 16")
            .check(
                "buf1 = torch.ops._c10d_functional.all_gather_into_tensor_coalesced.default([buf0, arg0_1]"
            )
            .check("buf2 = buf1[0]")
            .check("buf3 = buf1[1]")
            .check("torch.ops._c10d_functional.wait_tensor.default(buf2")
            .check("buf7 = buf0; del buf0  # reuse")
            .check(".run(buf7, 16")
            .check("torch.ops._c10d_functional.wait_tensor.default(buf3")
            .check("return (buf2, buf6, buf7, buf3")
            .run(code)
        )
        out = compiled(inputs, **self.get_world_trs())
        correct = func(inputs, **self.get_world_trs())
        assert same(out, correct), f"{out} va {correct}"

    @unittest.skipIf(not HAS_GPU, "Inductor+gpu needs triton and recent GPU arch")
    @torch._inductor.config.patch({"debug": True, "triton.descriptive_names": False})
    def test_inductor_reduce_scatter_coalesced(self):
        """
        make sure that an intermediate that's going to be reuse isn't mutated unless copied
        """

        def func(inp, *, tag, ranks, group_size):
            x = inp + 1
            tensor_list = torch.ops.c10d_functional.reduce_scatter_tensor_coalesced(
                [x, inp], "sum", tag, ranks, group_size
            )
            y = x + 2
            ar0 = torch.ops.c10d_functional.wait_tensor(tensor_list[0])
            ar1 = torch.ops.c10d_functional.wait_tensor(tensor_list[1])
            # ensure other is not incorrectly aliasing ar's buffer
            other = torch.ones_like(inp) + 22
            return ar0, y, other, ar1

        inputs = torch.ones(4, 4, device="cuda")

        compiled = torch.compile(func)
        code = run_and_get_triton_code(compiled, inputs, **self.get_world_trs())
        # NOTE: The first return value should be the output of the first wait_tensor.
        # We want to make sure no unnecessary copy is made.
        (
            FileCheck()
            .check("buf0 = empty_strided")
            .check("buf6 = empty_strided")
            .check(".run(arg0_1, buf0, buf6, 16")
            .check(
                "buf1 = torch.ops._c10d_functional.reduce_scatter_tensor_coalesced.default([buf0, arg0_1]"
            )
            .check("buf2 = buf1[0]")
            .check("buf3 = buf1[1]")
            .check("torch.ops._c10d_functional.wait_tensor.default(buf2")
            .check("buf7 = buf0; del buf0  # reuse")
            .check(".run(buf7, 16")
            .check("torch.ops._c10d_functional.wait_tensor.default(buf3")
            .check("return (buf2, buf6, buf7, buf3")
            .run(code)
        )
        out = compiled(inputs, **self.get_world_trs())
        correct = func(inputs, **self.get_world_trs())
        assert same(out, correct), f"{out} va {correct}"

    @unittest.skipIf(not HAS_GPU, "Inductor+gpu needs triton and recent GPU arch")
    def test_reorder_peak_memory(self):
        """
        TODO(whc)
        - check each of the `limiting_factor` cases
        - confirm peak memory is respected in some adversarial case
        - check whether it is expected / correct that the "buf7 = buf0; del buf0  # reuse" statement materially changes
        """

        def func(inp, *, tag, ranks, group_size):
            x = inp + 1
            tensor_list = torch.ops.c10d_functional.reduce_scatter_tensor_coalesced(
                [x, inp], "sum", tag, ranks, group_size
            )
            y = x + 2
            ar0 = torch.ops.c10d_functional.wait_tensor(tensor_list[0])
            ar1 = torch.ops.c10d_functional.wait_tensor(tensor_list[1])
            # ensure other is not incorrectly aliasing ar's buffer
            other = torch.ones_like(inp) + 22
            return ar0, y, other, ar1

        inputs = torch.ones(4, 4, device="cuda")

        # get stats directly from the internal helper without affecting the real pass's signature
        node_stats: Optional[dict[BaseSchedulerNode, ReorderInfo]] = None

        def _reorder_communication_preserving_peak_memory(
            snodes: list[BaseSchedulerNode],
        ) -> list[BaseSchedulerNode]:
            nonlocal node_stats
            (
                reordered_snodes,
                node_stats,
            ) = _reorder_communication_preserving_peak_memory_internal(snodes)
            return reordered_snodes

        with torch._inductor.config.patch(
            {
                "reorder_for_compute_comm_overlap": True,
                "reorder_for_compute_comm_overlap_passes": [
                    "sink_waits",
                    # same as reorder_communication_preserving_peak_memory but returns debug info structures directly
                    _reorder_communication_preserving_peak_memory,
                ],
            }
        ):
            compiled = torch.compile(func)
            code = run_and_get_triton_code(compiled, inputs, **self.get_world_trs())
        # NOTE: The first return value should be the output of the first wait_tensor.
        # We want to make sure no unnecessary copy is made.
        (
            FileCheck()
            .check("buf0 = empty_strided")
            .check("buf6 = empty_strided")
            .check(".run(arg0_1, buf0, buf6, 16")
            .check(
                "buf1 = torch.ops._c10d_functional.reduce_scatter_tensor_coalesced.default([buf0, arg0_1]"
            )
            # .check("buf2 = buf1[0]")
            # .check("buf3 = buf1[1]")
            .check("torch.ops._c10d_functional.wait_tensor.default(buf2")
            # .check("buf7 = buf0; del buf0  # reuse")
            # .check(".run(buf7, 16")
            .check("torch.ops._c10d_functional.wait_tensor.default(buf3")
            .check("return (buf2, buf6, buf7, buf3")
            .run(code)
        )
        out = compiled(inputs, **self.get_world_trs())
        correct = func(inputs, **self.get_world_trs())
        assert same(out, correct), f"{out} va {correct}"

        # TODO make the test case more interesting and validate the actual desired behavior
        assert node_stats is not None
        self.assertTrue(isinstance(node_stats, dict))
        self.assertEqual(len(node_stats), 1)
        for stats in node_stats.values():
            self.assertEqual(stats.initial_exposed, 0)
            self.assertEqual(stats.limiting_factor, "None")
            self.assertEqual(stats.moves, 0)

    @unittest.skipIf(not HAS_GPU, "Inductor+gpu needs triton and recent GPU arch")
    @unittest.skipIf(not SM80OrLater, "bfloat16")
    def test_all_gather_bucket(self):
        def func(x, w, ag_0, ag_1, ag_2, ag_3, *, tag, ranks, group_size):
            # do some unrelated matmuls
            y = torch.mm(x, w)

            ag_1_cast = ag_1.to(torch.bfloat16)

            group_name = (
                torch.distributed.distributed_c10d._get_default_group().group_name
            )
            ag_2_out = torch.ops._c10d_functional.all_gather_into_tensor(
                ag_2, group_size, group_name
            )
            ag_2_out = torch.ops.c10d_functional.wait_tensor(ag_2_out)

            ag_0 = ag_2_out + ag_0
            ag_0_cast = ag_0.to(torch.bfloat16)

            ag_0_out = torch.ops._c10d_functional.all_gather_into_tensor(
                ag_0_cast, group_size, group_name
            )
            ag_0_out = torch.ops.c10d_functional.wait_tensor(ag_0_out)
            ag_0_out = ag_0_out * 2

            ag_1_out = torch.ops._c10d_functional.all_gather_into_tensor(
                ag_1_cast, group_size, group_name
            )

            ag_1_out = torch.ops.c10d_functional.wait_tensor(ag_1_out)

            ag_3_out = torch.ops._c10d_functional.all_gather_into_tensor(
                ag_3, group_size, group_name
            )
            ag_3_out = torch.ops.c10d_functional.wait_tensor(ag_3_out)
            return y, ag_0_out, ag_1_out, ag_2_out, ag_3_out

        x = torch.ones(4, 384, device="cuda", dtype=torch.float32)
        w = torch.ones(384, 512, device="cuda", dtype=torch.float32)
        ag_0 = torch.ones(384, 512, device="cuda", dtype=torch.float32)
        ag_1 = torch.ones(384, 512, device="cuda", dtype=torch.float32)
        ag_2 = torch.ones(384, 512, device="cuda", dtype=torch.float32)
        ag_3 = torch.ones(384, 512, device="cuda", dtype=torch.float32)
        inputs = [x, w, ag_0, ag_1, ag_2, ag_3]
        correct = func(*inputs, **self.get_world_trs())

        with (
            torch._inductor.config.patch(
                {
                    "bucket_all_gathers_fx": "all",
                    "reorder_for_compute_comm_overlap": False,
                    "runtime_estimations_mms_benchmark": True,
                }
            ),
            torch._inductor.config_comms.patch(
                {
                    "runtime_estimations_align_across_all_distributed_ranks": True,
                }
            ),
            # Clearing cache to cover runtime_estimations_mms_benchmark that use LocalCache
            fresh_inductor_cache(),
        ):
            compiled = torch.compile(func)
            code = run_and_get_triton_code(compiled, *inputs, **self.get_world_trs())
        # NOTE: The first return value should be the output of the first wait_tensor.
        # We want to make sure no unnecessary copy is made.
        (
            FileCheck()
            .check_count(".all_gather_into_tensor_out.default(", 2, exactly=True)
            .run(code)
        )
        out = compiled(*inputs, **self.get_world_trs())
        assert same(out, correct), f"{out} va {correct}"

    @unittest.skipIf(not HAS_GPU, "Inductor+gpu needs triton and recent GPU arch")
    @unittest.skipIf(not SM80OrLater, "bfloat16")
    def test_all_gather_bucket_path(self):
        def func(x, w, ag_0, ag_1, *, tag, ranks, group_size):
            # do some unrelated matmuls
            y = torch.mm(x, w)

            # cast the inputs
            ag_0_cast = ag_0.to(torch.bfloat16)
            ag_1_cast = ag_1.to(torch.bfloat16)

            # first allgather
            group_name = (
                torch.distributed.distributed_c10d._get_default_group().group_name
            )
            ag_0_out = torch.ops._c10d_functional.all_gather_into_tensor(
                ag_0_cast, group_size, group_name
            )
            ag_0_out = torch.ops.c10d_functional.wait_tensor(ag_0_out)
            ag_0_out = ag_0_out * 2

            # Create dependency: second allgather input depends on first allgather output
            # This prevents fusion of the two allgather operations
            ag_1_modified = (
                ag_1_cast + ag_0_out[: ag_1_cast.shape[0]]
            )  # Use part of ag_0_out

            # second allgather (now depends on the first one)
            ag_1_out = torch.ops._c10d_functional.all_gather_into_tensor(
                ag_1_modified, group_size, group_name
            )
            ag_1_out = torch.ops.c10d_functional.wait_tensor(ag_1_out)

            return y, ag_0_out, ag_1_out

        x = torch.ones(4, 384, device="cuda", dtype=torch.float32)
        w = torch.ones(384, 512, device="cuda", dtype=torch.float32)
        ag_0 = torch.ones(384, 512, device="cuda", dtype=torch.float32)
        ag_1 = torch.ones(384, 512, device="cuda", dtype=torch.float32)
        inputs = [x, w, ag_0, ag_1]

        with torch._inductor.config.patch(
            {
                "bucket_all_gathers_fx": "all",
                "reorder_for_compute_comm_overlap": False,
            }
        ):
            compiled = torch.compile(func)
            code = run_and_get_triton_code(compiled, *inputs, **self.get_world_trs())

        # shouldnt have bucketed
        FileCheck().check_count("wait_tensor.default(", 2, exactly=True).run(code)

    @unittest.skipIf(not HAS_GPU, "Inductor+gpu needs triton and recent GPU arch")
    @unittest.skipIf(not SM80OrLater, "bfloat16")
    def test_reduce_scatter_bucket(self):
        def func(x, w, rs_0, rs_1, tag, ranks, group_size):
            # do some unrelated matmuls
            y = torch.mm(x, w)

            # cast the inputs
            rs_0_cast = rs_0.to(torch.bfloat16)
            rs_1_cast = rs_1.to(torch.bfloat16)

            # reduce_scatter
            group_name = (
                torch.distributed.distributed_c10d._get_default_group().group_name
            )
            rs_0_out = torch.ops._c10d_functional.reduce_scatter_tensor(
                rs_0_cast, "sum", group_size, group_name
            )
            rs_1_out = torch.ops._c10d_functional.reduce_scatter_tensor(
                rs_1_cast, "sum", group_size, group_name
            )

            # wait op
            rs_0_out = torch.ops.c10d_functional.wait_tensor(rs_0_out)
            rs_1_out = torch.ops.c10d_functional.wait_tensor(rs_1_out)

            return y, rs_0_out, rs_1_out

        # test "fsdp" mode to allow convert_element_type after wait
        def func2(x, w, rs_0, rs_1, tag, ranks, group_size):
            y, rs_0_out, rs_1_out = func(x, w, rs_0, rs_1, tag, ranks, group_size)
            return y, rs_0_out.to(torch.float32), rs_1_out.to(torch.float32)

        for f in [func, func2]:
            x = torch.ones(4, 384, device="cuda", dtype=torch.float32)
            w = torch.ones(384, 512, device="cuda", dtype=torch.float32)
            rs_0 = torch.ones(384, 512, device="cuda", dtype=torch.float32)
            rs_1 = torch.ones(384, 256, device="cuda", dtype=torch.float32)
            inputs = [x, w, rs_0, rs_1]
            f(*inputs, **self.get_world_trs())

            with torch._inductor.config.patch(
                {
                    "bucket_reduce_scatters_fx": "fsdp",
                    "reorder_for_compute_comm_overlap": False,
                }
            ):
                compiled = torch.compile(f)
                compiled(*inputs, **self.get_world_trs())
                code = run_and_get_triton_code(
                    compiled, *inputs, **self.get_world_trs()
                )
            # NOTE: The first return value should be the output of the first wait_tensor.
            # We want to make sure no unnecessary copy is made.
            (
                FileCheck()
                .check_count(
                    "torch.ops._c10d_functional.reduce_scatter_tensor.default(",
                    count=1,
                    exactly=True,
                )
                .run(code)
            )
            out = compiled(*inputs, **self.get_world_trs())
            correct = f(*inputs, **self.get_world_trs())
            assert same(out, correct), f"{out} va {correct}"

    @unittest.skipIf(not HAS_GPU, "Inductor+gpu needs triton and recent GPU arch")
    @unittest.skipIf(not SM80OrLater, "bfloat16")
    def test_reorder_peak_memory_bucketed(self):
        """
        Simulate the case where a bucketing pass ran and grouped several inputs into one bucketed allgather.
        Ensure the whole bucketed group including copy-ops get moved together rather than the copy ops preventing the
        comm from moving due to data dependency.
        """

        def func(x, w, ag_0, ag_1, ag_2, ag_3, *, tag, ranks, group_size):
            # do some unrelated matmuls
            y = torch.mm(x, w)

            # cast the inputs
            ag_0_cast = ag_0.to(torch.bfloat16)
            ag_1_cast = ag_1.to(torch.bfloat16)

            # allgather
            group_name = (
                torch.distributed.distributed_c10d._get_default_group().group_name
            )
            ag_0_out = torch.ops._c10d_functional.all_gather_into_tensor(
                ag_0_cast, group_size, group_name
            )
            ag_1_out = torch.ops._c10d_functional.all_gather_into_tensor(
                ag_1_cast, group_size, group_name
            )

            # wait op
            ag_0_out = torch.ops.c10d_functional.wait_tensor(ag_0_out)
            ag_1_out = torch.ops.c10d_functional.wait_tensor(ag_1_out)

            rs_0_out = torch.ops._c10d_functional.reduce_scatter_tensor(
                ag_0_cast, "sum", group_size, group_name
            )
            rs_1_out = torch.ops._c10d_functional.reduce_scatter_tensor(
                ag_1_cast, "sum", group_size, group_name
            )

            # wait op
            rs_0_out = torch.ops.c10d_functional.wait_tensor(rs_0_out)
            rs_1_out = torch.ops.c10d_functional.wait_tensor(rs_1_out)
            y += torch.mm(2 * x, 2 * w)

            # cast the inputs
            ag_2_cast = ag_2.to(torch.bfloat16)
            ag_3_cast = ag_3.to(torch.bfloat16)
            ag_2_out = torch.ops._c10d_functional.all_gather_into_tensor(
                ag_2_cast, group_size, group_name
            )
            ag_3_out = torch.ops._c10d_functional.all_gather_into_tensor(
                ag_3_cast, group_size, group_name
            )

            # wait op
            ag_2_out = torch.ops.c10d_functional.wait_tensor(ag_2_out)
            ag_3_out = torch.ops.c10d_functional.wait_tensor(ag_3_out)

            #
            rs_2_out = torch.ops._c10d_functional.reduce_scatter_tensor(
                ag_2_cast, "sum", group_size, group_name
            )
            rs_3_out = torch.ops._c10d_functional.reduce_scatter_tensor(
                ag_3_cast, "sum", group_size, group_name
            )

            # wait op
            rs_2_out = torch.ops.c10d_functional.wait_tensor(rs_2_out)
            rs_3_out = torch.ops.c10d_functional.wait_tensor(rs_3_out)
            return (
                y,
                ag_0_out,
                ag_1_out,
                ag_2_out,
                ag_3_out,
                rs_0_out,
                rs_1_out,
                rs_2_out,
                rs_3_out,
            )

        x = torch.ones(4, 384, device="cuda", dtype=torch.float32)
        w = torch.ones(384, 512, device="cuda", dtype=torch.float32)
        ag_0 = torch.ones(1024, 512, device="cuda", dtype=torch.float32)
        ag_1 = torch.ones(512, 1024, device="cuda", dtype=torch.float32)
        ag_2 = torch.ones(1024, 512, device="cuda", dtype=torch.float32)
        ag_3 = torch.ones(512, 1024, device="cuda", dtype=torch.float32)
        inputs = [x, w, ag_0, ag_1, ag_2, ag_3]

        # get stats directly from the internal helper without affecting the real pass's signature
        node_stats: Optional[dict[BaseSchedulerNode, ReorderInfo]] = None

        def _reorder_communication_preserving_peak_memory(
            snodes: list[BaseSchedulerNode],
        ) -> list[BaseSchedulerNode]:
            if torch._inductor.config.runtime_estimations_mms_benchmark:
                cache = get_estimate_runtime_cache()
                for snode in snodes:
                    if _get_mm_like_fn(snode) is None:
                        continue
                    cache_key = get_estimate_runtime_cache_key_from_snode(snode)
                    assert cache.lookup(cache_key) is not None

            if torch._inductor.config_comms.runtime_estimations_align_across_all_distributed_ranks:
                for snode in snodes:
                    assert snode.override_estimated_runtime is not None
            nonlocal node_stats
            (
                reordered_snodes,
                node_stats,
            ) = _reorder_communication_preserving_peak_memory_internal(snodes)
            return reordered_snodes

        with (
            torch._inductor.config.patch(
                {
                    "bucket_all_gathers_fx": "all",
                    "bucket_all_gathers_fx_bucket_size_determinator": lambda _: 2,
                    "bucket_reduce_scatters_fx": "all",
                    "bucket_reduce_scatters_fx_bucket_size_determinator": lambda _: 2,
                    "reorder_for_compute_comm_overlap": True,
                    "reorder_for_compute_comm_overlap_passes": [
                        sink_waits_iterative,
                        _reorder_communication_preserving_peak_memory,
                    ],
                    "allow_buffer_reuse": False,
                    "test_configs.track_memory_lifecycle": "error",
                    "runtime_estimations_mms_benchmark": True,
                }
            ),
            torch._inductor.config_comms.patch(
                {
                    "runtime_estimations_align_across_all_distributed_ranks": True,
                }
            ),
            # Clearing cache to cover runtime_estimations_mms_benchmark that use LocalCache
            fresh_inductor_cache(),
        ):
            compiled = torch.compile(func, fullgraph=True)
            code = run_and_get_triton_code(compiled, *inputs, **self.get_world_trs())

        # make sure memory tracking is codegen. the ops will then do runtime checking with assertion.
        FileCheck().check("check_memory_step").check("tracked_empty_strided").run(code)

        # NOTE: The first return value should be the output of the first wait_tensor.
        # We want to make sure no unnecessary copy is made.
        (
            FileCheck()
            .check_count(
                "torch.ops._c10d_functional.all_gather_into_tensor_out.default(",
                count=2,
                exactly=True,
            )
            .check(
                "extern_kernels.mm",
            )
            .check(
                "extern_kernels.addmm",
            )
            .run(code)
        )
        (
            FileCheck()
            .check_count(
                "torch.ops._c10d_functional.reduce_scatter_tensor.default(",
                count=2,
                exactly=True,
            )
            .check(
                "extern_kernels.mm",
            )
            .check(
                "extern_kernels.addmm",
            )
            .run(code)
        )
        out = compiled(*inputs, **self.get_world_trs())
        correct = func(*inputs, **self.get_world_trs())
        assert same(out, correct), f"{out} va {correct}"
        assert node_stats is not None
        self.assertTrue(isinstance(node_stats, dict))
        self.assertEqual(len(node_stats), 4)
        it = iter(node_stats.values())
        node_stat0 = next(it)
        self.assertTrue(node_stat0.limiting_factor == "None")
        node_stat1 = next(it)
        self.assertTrue("collective ordering" in node_stat1.limiting_factor)

    @unittest.skipIf(not HAS_GPU, "Inductor+gpu needs triton and recent GPU arch")
    def test_reorder_respects_wait_dep(self):
        """
        Covers the case where the output of one collective feeds the input of another collective.
        e.g. TP + FSDP - all_gather(tp+dp sharded param on TP dim) -> allgather dp_sharded buffer on DP dim
        """

        def func(inp, *, tag, ranks, group_size):
            group_name = (
                torch.distributed.distributed_c10d._get_default_group().group_name
            )
            ag_0_out = torch.ops._c10d_functional.all_gather_into_tensor(
                inp, group_size, group_name
            )
            ag_0_wait = torch.ops.c10d_functional.wait_tensor(ag_0_out)
            ag_1_out = torch.ops._c10d_functional.all_gather_into_tensor(
                ag_0_wait, group_size, group_name
            )
            ag_1_wait = torch.ops.c10d_functional.wait_tensor(ag_1_out)
            # ensure other is not incorrectly aliasing ar's buffer
            return ag_1_wait

        inputs = torch.ones(4, 4, device="cuda")

        # get stats directly from the internal helper without affecting the real pass's signature
        node_stats: Optional[dict[BaseSchedulerNode, ReorderInfo]] = None

        def _reorder_communication_preserving_peak_memory(
            snodes: list[BaseSchedulerNode],
        ) -> list[BaseSchedulerNode]:
            nonlocal node_stats
            (
                reordered_snodes,
                node_stats,
            ) = _reorder_communication_preserving_peak_memory_internal(snodes)
            return reordered_snodes

        with torch._inductor.config.patch(
            {
                "reorder_for_compute_comm_overlap": True,
                "reorder_for_compute_comm_overlap_passes": [
                    "sink_waits",
                    # same as reorder_communication_preserving_peak_memory but returns debug info structures directly
                    _reorder_communication_preserving_peak_memory,
                ],
            }
        ):
            compiled = torch.compile(func)
            code = run_and_get_triton_code(compiled, inputs, **self.get_world_trs())
        # NOTE: The first return value should be the output of the first wait_tensor.
        # We want to make sure no unnecessary copy is made.
        (
            FileCheck()
            .check("all_gather")
            .check("wait")
            .check("all_gather")
            .check("wait")
            .run(code)
        )
        out = compiled(inputs, **self.get_world_trs())
        correct = func(inputs, **self.get_world_trs())
        assert same(out, correct), f"{out} va {correct}"

        # TODO make the test case more interesting and validate the actual desired behavior
        assert node_stats is not None
        self.assertTrue(isinstance(node_stats, dict))
        self.assertEqual(len(node_stats), 2)
        for stats in node_stats.values():
            self.assertEqual(stats.moves, 0)


@requires_nccl()
class TestSyncDecisionCrossRanks(MultiProcessTestCase):
    def setUp(self) -> None:
        super().setUp()
        self._spawn_processes()

    @property
    def world_size(self) -> int:
        return 2

    @property
    def ranks(self) -> list[int]:
        return list(range(self.world_size))

    @property
    def device(self) -> torch.device:
        return torch.device(f"cuda:{self.rank}")

    def _init_process_group(self) -> None:
        torch._inductor.config.triton.store_cubin = True
        torch._inductor.config.debug = True

        torch.cuda.set_device(self.device)
        store = torch.distributed.FileStore(self.file_name, self.world_size)
        torch.distributed.init_process_group(
            backend="nccl",
            world_size=self.world_size,
            rank=self.rank,
            store=store,
        )
        torch._C._distributed_c10d._register_process_group(
            "default", torch.distributed.group.WORLD
        )

    @skip_if_lt_x_gpu(2)
    def test_sync_decision_cross_ranks(self):
        from torch._functorch.partitioners import _sync_decision_cross_ranks

        test_graph = torch.fx.Graph()
        node1 = test_graph.placeholder("x")

        ag1 = test_graph.create_node(
            "call_function",
            torch.ops._c10d_functional.all_gather_into_tensor.default,
            (node1,),
        )
        wt1 = test_graph.create_node(
            "call_function", torch.ops._c10d_functional.wait_tensor.default, (ag1,)
        )
        wt1.meta["val"] = torch.randn(10, 10)

        ag2 = test_graph.create_node(
            "call_function",
            torch.ops._c10d_functional.all_gather_into_tensor.default,
            (node1,),
        )
        wt2 = test_graph.create_node(
            "call_function", torch.ops._c10d_functional.wait_tensor.default, (ag2,)
        )
        wt2.meta["val"] = torch.randn(10, 20)
        if self.rank == 0:
            saved_values = [wt1]
        else:
            saved_values = [wt2]

        self._init_process_group()
        saved_values = _sync_decision_cross_ranks(test_graph, saved_values)
        self.assertEqual(saved_values, [wt1])


if __name__ == "__main__":
    from torch._dynamo.test_case import run_tests

    run_tests()<|MERGE_RESOLUTION|>--- conflicted
+++ resolved
@@ -43,14 +43,11 @@
 from torch.testing._internal.common_utils import (
     instantiate_parametrized_tests,
     parametrize,
-<<<<<<< HEAD
     skipIfXpu,
     TEST_XPU,
     xfailIf,
-=======
     requires_cuda,
     skipIfRocm,
->>>>>>> fbcabb4f
 )
 from torch.testing._internal.inductor_utils import HAS_GPU
 from torch.utils._python_dispatch import TorchDispatchMode
@@ -272,11 +269,8 @@
 
     @unittest.skipIf(not HAS_GPU, "Inductor+gpu needs triton and recent GPU arch")
     @skip_if_lt_x_gpu(2)
-<<<<<<< HEAD
     @xfailIf(TEST_XPU)  # https://github.com/intel/torch-xpu-ops/issues/1728
-=======
     @skipIfRocm
->>>>>>> fbcabb4f
     def test_eager_async_allreduce_inductor_wait(self):
         import torch.distributed as dist
         from torch._inductor.utils import run_and_get_code
