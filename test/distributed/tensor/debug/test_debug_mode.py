# Owner(s): ["oncall: distributed"]

import contextlib

import torch
import torch.distributed as dist
from torch._subclasses.fake_tensor import FakeTensorMode
from torch.distributed.tensor import DeviceMesh, DTensor, Partial, Replicate, Shard
from torch.distributed.tensor._dtensor_spec import ShardOrderEntry
from torch.testing._internal.common_utils import (
    instantiate_parametrized_tests,
    parametrize,
    requires_cuda,
    run_tests,
    TestCase,
)
from torch.testing._internal.distributed.fake_pg import FakeStore
from torch.utils._debug_mode import DebugMode
from torch.utils._python_dispatch import TorchDispatchMode


@requires_cuda
class TestDTensorDebugMode(TestCase):
    def tearDown(self):
        super().tearDown()
        dist.destroy_process_group()

    def setUp(self):
        super().setUp()
        self.world_size = 8
        store = FakeStore()
        dist.init_process_group(
            backend="fake", rank=0, world_size=self.world_size, store=store
        )
        self.device_type = "cuda"

    def test_debug_mode_mm(self):
        mesh = DeviceMesh(self.device_type, list(range(self.world_size)))

        x = torch.randn(1, 8, requires_grad=False)
        y = torch.randn(1, 32, requires_grad=True)
        x_dtensor = DTensor.from_local(x, mesh, [Shard(0)], run_check=False)
        y_dtensor = DTensor.from_local(y, mesh, [Shard(0)], run_check=False)

        with DebugMode(record_torchfunction=True) as debug_mode:
            torch.mm(x_dtensor, y_dtensor).sum()

        self.assertExpectedInline(
            debug_mode.debug_string(),
            """\
  torch.mm(dt: f32[8, 8]| S(0), dt: f32[8, 32]| S(0))
    aten::mm(dt: f32[8, 8]| S(0), dt: f32[8, 32]| S(0))
      redistribute_input(1, S(0) -> R)
        redistribute_input(t: f32[1, 32], trace: S(0)->R)
          _c10d_functional::all_gather_into_tensor(t: f32[1, 32], 8, 0)
          _c10d_functional::wait_tensor(t: f32[8, 32])
      aten::mm(t: f32[1, 8], t: f32[8, 32])
  <method 'sum' of 'torch._C.TensorBase' objects>(dt: f32[8, 32]| S(0))
    aten::sum(dt: f32[8, 32]| S(0))
      aten::sum(t: f32[1, 32])""",
        )

        self.assertExpectedInline(
            debug_mode.debug_string(show_outputs=True),
            """\
  torch.mm(dt: f32[8, 8][S(0)], dt: f32[8, 32][S(0)]) -> dt: f32[8, 32][S(0)]
    aten::mm(dt: f32[8, 8][S(0)], dt: f32[8, 32][S(0)])
      redistribute_input(1, [S(0)] -> [R])
        redistribute_input(t: f32[1, 32], [S(0)] -> [R])
          _c10d_functional::all_gather_into_tensor(t: f32[1, 32], 8, 0) -> t: f32[8, 32]
          _c10d_functional::wait_tensor(t: f32[8, 32]) -> t: f32[8, 32]
      aten::mm(t: f32[1, 8], t: f32[8, 32]) -> t: f32[1, 32]
  <method 'sum' of 'torch._C.TensorBase' objects>(dt: f32[8, 32][S(0)]) -> dt: f32[][P]
    aten::sum(dt: f32[8, 32][S(0)])
      aten::sum(t: f32[1, 32]) -> t: f32[]""",
        )

    def test_debug_string_inside_context(self):
        mesh = DeviceMesh(self.device_type, list(range(self.world_size)))

        x = torch.randn(1, 8, requires_grad=False)
        y = torch.randn(1, 32, requires_grad=True)
        x_dtensor = DTensor.from_local(x, mesh, [Shard(0)], run_check=False)
        y_dtensor = DTensor.from_local(y, mesh, [Shard(0)], run_check=False)

        with DebugMode() as debug_mode:
            torch.mm(x_dtensor, y_dtensor).sum()
            s0 = debug_mode.debug_string()
        s1 = debug_mode.debug_string()
        self.assertEqual(s0, s1)

    def test_debug_mode_backward(self):
        mesh = DeviceMesh(self.device_type, list(range(self.world_size)))

        x = torch.randn(1, 8, requires_grad=True)
        y = torch.randn(8, 1, requires_grad=True)
        x_dtensor = DTensor.from_local(x, mesh, [Shard(0)], run_check=False)
        y_dtensor = DTensor.from_local(y, mesh, [Shard(1)], run_check=False)

        with DebugMode(record_torchfunction=True) as debug_mode:
            z = x_dtensor + y_dtensor
            z.sum().backward()

        self.assertExpectedInline(
            debug_mode.debug_string(),
            """\
  <method 'add' of 'torch._C.TensorBase' objects>(dt: f32[8, 8]| S(0), dt: f32[8, 8]| S(1))
    aten::add.Tensor(dt: f32[8, 8]| S(0), dt: f32[8, 8]| S(1))
      redistribute_input(1, S(1) -> S(0))
        redistribute_input(t: f32[8, 1], trace: S(1)->S(0))
          _dtensor::shard_dim_alltoall(t: f32[8, 1], 1, 0, 0)
      aten::add.Tensor(t: f32[1, 8], t: f32[1, 8])
  <method 'sum' of 'torch._C.TensorBase' objects>(dt: f32[8, 8]| S(0))
    aten::sum(dt: f32[8, 8]| S(0))
      aten::sum(t: f32[1, 8])
  torch._tensor.backward(dt: f32[]| P, gradient=None, retain_graph=None, create_graph=False, inputs=None)
    aten::ones_like(dt: f32[]| P, pin_memory=False, memory_format=torch.preserve_format)
      aten::ones_like(t: f32[], pin_memory=False, memory_format=torch.preserve_format)
    aten::expand(dt: f32[]| R, [8, 8])
      aten::expand(t: f32[], [8, 8])
      redistribute_input(t: f32[8, 8], trace: R->S(1))
        aten::split.Tensor(t: f32[8, 8], 1, 1)
        aten::clone(t: f32[8, 1])
      aten::_to_copy(t: f32[8, 1], dtype=torch.float32, layout=torch.strided, device=cpu)
<<<<<<< HEAD
      redistribute_input(t: f32[8, 8], [R] -> [S(0)])
=======
      redistribute_input(t: f32[8, 8], trace: R->S(0))
        aten::detach(t: f32[8, 1])
>>>>>>> 0ce94579
        aten::split.Tensor(t: f32[8, 8], 1)
        aten::new_empty_strided(t: f32[8, 1], [8, 1], [1, 1], dtype=torch.float32, layout=torch.strided, device=cpu)
        aten::copy_(t: f32[8, 1], t: f32[8, 1])
        aten::clone(t: f32[1, 8])
      aten::_to_copy(t: f32[1, 8], dtype=torch.float32, layout=torch.strided, device=cpu)
      aten::new_empty_strided(t: f32[1, 8], [1, 8], [8, 1], dtype=torch.float32, layout=torch.strided, device=cpu)
      aten::copy_(t: f32[1, 8], t: f32[1, 8])""",
        )

        self.assertExpectedInline(
            debug_mode.debug_string(show_ids=True),
            """\
  <method 'add' of 'torch._C.TensorBase' objects>(dt$0: f32[8, 8][S(0)], dt$1: f32[8, 8][S(1)])
    aten::add.Tensor(dt$0: f32[8, 8][S(0)], dt$1: f32[8, 8][S(1)])
      redistribute_input(1, [S(1)] -> [S(0)])
        redistribute_input(t$4: f32[8, 1], [S(1)] -> [S(0)])
          _dtensor::shard_dim_alltoall(t$4: f32[8, 1], 1, 0, 0)
      aten::add.Tensor(t$6: f32[1, 8], t$5: f32[1, 8])
  <method 'sum' of 'torch._C.TensorBase' objects>(dt$8: f32[8, 8][S(0)])
    aten::sum(dt$8: f32[8, 8][S(0)])
      aten::sum(t$7: f32[1, 8])
  torch._tensor.backward(dt$11: f32[][P], gradient=None, retain_graph=None, create_graph=False, inputs=None)
    aten::ones_like(dt$11: f32[][P], pin_memory=False, memory_format=torch.preserve_format)
      aten::ones_like(t$10: f32[], pin_memory=False, memory_format=torch.preserve_format)
    aten::expand(dt$14: f32[][R], [8, 8])
      aten::expand(t$13: f32[], [8, 8])
      redistribute_input(t$16: f32[8, 8], [R] -> [S(1)])
        aten::split.Tensor(t$16: f32[8, 8], 1, 1)
        aten::clone(t$17: f32[8, 1])
      aten::_to_copy(t$25: f32[8, 1], dtype=torch.float32, layout=torch.strided, device=cpu)
      redistribute_input(t$16: f32[8, 8], [R] -> [S(0)])
        aten::split.Tensor(t$16: f32[8, 8], 1)
        aten::new_empty_strided(t$26: f32[8, 1], [8, 1], [1, 1], dtype=torch.float32, layout=torch.strided, device=cpu)
        aten::copy_(t$35: f32[8, 1], t$26: f32[8, 1])
        aten::clone(t$27: f32[1, 8])
      aten::_to_copy(t$36: f32[1, 8], dtype=torch.float32, layout=torch.strided, device=cpu)
      aten::new_empty_strided(t$37: f32[1, 8], [1, 8], [8, 1], dtype=torch.float32, layout=torch.strided, device=cpu)
      aten::copy_(t$38: f32[1, 8], t$37: f32[1, 8])""",
        )

    def test_debug_mode_densor_redistribution_trace(self):
        mesh = DeviceMesh(self.device_type, torch.arange(self.world_size).view(4, 2))

        x = torch.randn(16, 8, requires_grad=True)
        y = torch.randn(8, 16, requires_grad=True)
        x_dtensor = DTensor.from_local(x, mesh, [Shard(0), Shard(0)], run_check=False)
        y_dtensor = DTensor.from_local(y, mesh, [Shard(1), Shard(1)], run_check=False)
        x_dtensor._spec.shard_order = (ShardOrderEntry(tensor_dim=0, mesh_dims=(0, 1)),)
        y_dtensor._spec.shard_order = (ShardOrderEntry(tensor_dim=1, mesh_dims=(0, 1)),)
        with DebugMode(record_torchfunction=False) as debug_mode:
            torch.mm(x_dtensor, y_dtensor).sum()

        self.assertExpectedInline(
            debug_mode.debug_string(),
            """\
  aten::mm(dt: f32[128, 8]| S(0)[0]S(0)[1], dt: f32[8, 128]| S(1)[0]S(1)[1])
    redistribute_input(0, S(0)[0]S(0)[1] -> S(0)R)
      redistribute_input(t: f32[16, 8], trace: S(0)[0]S(0)[1]->S(0)R)
        _c10d_functional::all_gather_into_tensor(t: f32[16, 8], 2, 3)
        _c10d_functional::wait_tensor(t: f32[32, 8])
    redistribute_input(1, S(1)[0]S(1)[1] -> RS(1))
      redistribute_input(t: f32[8, 16], trace: S(1)[0]S(1)[1]->S(1)R->RR->RS(1))
        _c10d_functional::all_gather_into_tensor(t: f32[8, 16], 2, 3)
        _c10d_functional::wait_tensor(t: f32[16, 16])
        aten::chunk(t: f32[16, 16], 2)
        aten::cat(['t: f32[8, 16]', 't: f32[8, 16]'], 1)
        _c10d_functional::all_gather_into_tensor(t: f32[8, 32], 4, 1)
        _c10d_functional::wait_tensor(t: f32[32, 32])
        aten::chunk(t: f32[32, 32], 4)
        aten::cat(['t: f32[8, 32]', 't: f32[8, 32]', 't: f32[8, 32]', 't: f32[8, 32]'], 1)
        aten::chunk(t: f32[8, 128], 2, 1)
        aten::clone(t: f32[8, 64])
    aten::mm(t: f32[32, 8], t: f32[8, 64])
  aten::sum(dt: f32[128, 128]| S(0)S(1))
    aten::sum(t: f32[32, 64])""",
        )

    def test_debug_mode_einsum(self):
        mesh = DeviceMesh(self.device_type, torch.arange(self.world_size).view(4, 2))

        # Create test tensors
        a = torch.randn(16, 6, 8)
        b = torch.randn(8, 4, 4)

        a_dt = DTensor.from_local(a, mesh, [Partial(), Replicate()], run_check=False)
        b_dt = DTensor.from_local(b, mesh, [Replicate(), Partial()], run_check=False)

        # Capture the operator decomposition
        with DebugMode(record_torchfunction=True) as debug_mode:
            torch.einsum("bld,dnh->blnh", a_dt, b_dt)

        self.assertExpectedInline(
            debug_mode.debug_string(),
            """\
  torch.functional.einsum(bld,dnh->blnh, dt: f32[16, 6, 8]| PR, dt: f32[8, 4, 4]| RP)
    aten::unsqueeze(dt: f32[16, 6, 8]| PR, 3)
      aten::unsqueeze(t: f32[16, 6, 8], 3)
    aten::unsqueeze(dt: f32[16, 6, 8, 1]| PR, 4)
      aten::unsqueeze(t: f32[16, 6, 8, 1], 4)
    aten::permute(dt: f32[16, 6, 8, 1, 1]| PR, [0, 1, 3, 4, 2])
      aten::permute(t: f32[16, 6, 8, 1, 1], [0, 1, 3, 4, 2])
    aten::unsqueeze(dt: f32[8, 4, 4]| RP, 3)
      aten::unsqueeze(t: f32[8, 4, 4], 3)
    aten::unsqueeze(dt: f32[8, 4, 4, 1]| RP, 4)
      aten::unsqueeze(t: f32[8, 4, 4, 1], 4)
    aten::permute(dt: f32[8, 4, 4, 1, 1]| RP, [3, 4, 1, 2, 0])
      aten::permute(t: f32[8, 4, 4, 1, 1], [3, 4, 1, 2, 0])
    aten::permute(dt: f32[16, 6, 1, 1, 8]| PR, [0, 1, 4, 2, 3])
      aten::permute(t: f32[16, 6, 1, 1, 8], [0, 1, 4, 2, 3])
    aten::view(dt: f32[16, 6, 8, 1, 1]| PR, [1, 96, 8])
      aten::view(t: f32[16, 6, 8, 1, 1], [1, 96, 8])
    aten::permute(dt: f32[1, 1, 4, 4, 8]| RP, [4, 2, 3, 0, 1])
      aten::permute(t: f32[1, 1, 4, 4, 8], [4, 2, 3, 0, 1])
    aten::view(dt: f32[8, 4, 4, 1, 1]| RP, [1, 8, 16])
      aten::view(t: f32[8, 4, 4, 1, 1], [1, 8, 16])
    aten::bmm(dt: f32[1, 96, 8]| PR, dt: f32[1, 8, 16]| RP)
      redistribute_input(0, PR -> S(2)[0]S(2)[1])
        redistribute_input(t: f32[1, 96, 8], trace: PR->S(2)R->S(2)[0]S(2)[1])
          aten::chunk(t: f32[1, 96, 8], 4, 2)
          aten::cat(['t: f32[1, 96, 2]', 't: f32[1, 96, 2]', 't: f32[1, 96, 2]', 't: f32[1, 96, 2]'])
          _c10d_functional::reduce_scatter_tensor(t: f32[4, 96, 2], sum, 4, 1)
          _c10d_functional::wait_tensor(t: f32[1, 96, 2])
          aten::chunk(t: f32[1, 96, 2], 2, 2)
          aten::clone(t: f32[1, 96, 1])
      redistribute_input(1, RP -> S(1)[0]S(1)[1])
        redistribute_input(t: f32[1, 8, 16], trace: RP->S(1)P->S(1)[0]S(1)[1])
          aten::chunk(t: f32[1, 8, 16], 4, 1)
          aten::clone(t: f32[1, 2, 16])
          aten::chunk(t: f32[1, 2, 16], 2, 1)
          aten::cat(['t: f32[1, 1, 16]', 't: f32[1, 1, 16]'])
          _c10d_functional::reduce_scatter_tensor(t: f32[2, 1, 16], sum, 2, 3)
          _c10d_functional::wait_tensor(t: f32[1, 1, 16])
      aten::bmm(t: f32[1, 96, 1], t: f32[1, 1, 16])
    aten::view(dt: f32[1, 96, 16]| PP, [16, 6, 1, 4, 4])
      aten::view(t: f32[1, 96, 16], [16, 6, 1, 4, 4])
    aten::permute(dt: f32[16, 6, 1, 4, 4]| PP, [0, 1, 3, 4, 2])
      aten::permute(t: f32[16, 6, 1, 4, 4], [0, 1, 3, 4, 2])
    aten::view(dt: f32[16, 6, 4, 4, 1]| PP, [16, 6, 4, 4])
      aten::view(t: f32[16, 6, 4, 4, 1], [16, 6, 4, 4])""",
        )

    def test_real_tensor(self):
        x = torch.randn(8, 8, 8)
        linear = torch.nn.Linear(8, 8)

        with DebugMode(record_torchfunction=True) as debug_mode:
            linear(x).sum()

        self.assertExpectedInline(
            debug_mode.debug_string(),
            """\
  torch._C._nn.linear(t: f32[8, 8, 8], t: f32[8, 8], t: f32[8])
      aten::view(t: f32[8, 8, 8], [64, 8])
      aten::t(t: f32[8, 8])
      aten::addmm(t: f32[8], t: f32[64, 8], t: f32[8, 8])
      aten::view(t: f32[64, 8], [8, 8, 8])
  <method 'sum' of 'torch._C.TensorBase' objects>(t: f32[8, 8, 8])
      aten::sum(t: f32[8, 8, 8])""",
        )

    def test_fake_tensor(self):
        with FakeTensorMode():
            x = torch.randn(8, 8)
            y = torch.randn(8, 8, 8)

        with DebugMode(record_torchfunction=True, record_faketensor=True) as debug_mode:
            torch.matmul(y, x)

        self.assertExpectedInline(
            debug_mode.debug_string(),
            """\
  torch.matmul(ft: f32[8, 8, 8], ft: f32[8, 8])
      aten::view(ft: f32[8, 8, 8], [64, 8])
      aten::mm(ft: f32[64, 8], ft: f32[8, 8])
      aten::_unsafe_view(ft: f32[64, 8], [8, 8, 8])""",
        )

    def test_tensor_attributes(self):
        x = torch.randn(8, 8)
        x.a1 = "x1"
        x.a2 = "x2"
        y = torch.randn(8, 8, 8)
        y.a1 = "y"

        with DebugMode(
            record_torchfunction=True,
            record_faketensor=True,
            record_tensor_attributes=["a1", "a2"],
        ) as debug_mode:
            torch.matmul(y, x)

        self.assertExpectedInline(
            debug_mode.debug_string(),
            """\
  torch.matmul(t: f32[8, 8, 8]{a1=y}, t: f32[8, 8]{a1=x1, a2=x2})
      aten::view(t: f32[8, 8, 8]{a1=y}, [64, 8])
      aten::mm(t: f32[64, 8], t: f32[8, 8]{a1=x1, a2=x2})
      aten::_unsafe_view(t: f32[64, 8], [8, 8, 8])""",
        )

    @parametrize("has_inner_mode", [True, False])
    @parametrize("has_outer_mode", [True, False])
    def test_nested_debug_mode(self, has_inner_mode, has_outer_mode):
        class DummyTorchDispatchMode1(TorchDispatchMode):
            def __torch_dispatch__(self, func, types, args=(), kwargs=None):
                return func(*args, **kwargs)

        class DummyTorchDispatchMode2(TorchDispatchMode):
            def __torch_dispatch__(self, func, types, args=(), kwargs=None):
                return func(*args, **kwargs)

        mesh = DeviceMesh(self.device_type, list(range(self.world_size)))

        x = torch.randn(1, 8, requires_grad=True)
        y = torch.randn(1, 32, requires_grad=True)
        x_dtensor = DTensor.from_local(x, mesh, [Shard(0)], run_check=False)
        y_dtensor = DTensor.from_local(y, mesh, [Shard(0)], run_check=False)

        inner_mode = (
            DummyTorchDispatchMode1() if has_inner_mode else contextlib.nullcontext()
        )
        outer_mode = (
            DummyTorchDispatchMode2() if has_outer_mode else contextlib.nullcontext()
        )

        with outer_mode:
            with DebugMode() as debug_mode:
                with inner_mode:
                    torch.mm(x_dtensor, y_dtensor)

        self.assertTrue("redistribute_input(1, S(0) -> R)" in debug_mode.debug_string())

    def test_debug_mode_higher_order_cond(self):
        """Test DebugMode with higher order operation."""
        x = torch.randn(1, 8, requires_grad=True)

        with DebugMode(record_torchfunction=True) as debug_mode:
            # rewrite torch.conda as torch.ops.higher_order.cond to avoid compilation
            torch.ops.higher_order.cond(
                torch.tensor(True), lambda x: x + 1, lambda x: x - 1, (x,)
            )

        # Verify that cond operations are captured in debug mode
        self.assertIn("torch.ops.higher_order.cond", debug_mode.debug_string())

    def test_compile(self):
        @torch.compile
        def f(x):
            return x.sin().cos()

        x = torch.randn(8)
        with DebugMode() as debug_mode:
            f(x)
        self.assertEqual(len(debug_mode.debug_string()), 0)


instantiate_parametrized_tests(TestDTensorDebugMode)


if __name__ == "__main__":
    run_tests()<|MERGE_RESOLUTION|>--- conflicted
+++ resolved
@@ -63,15 +63,15 @@
         self.assertExpectedInline(
             debug_mode.debug_string(show_outputs=True),
             """\
-  torch.mm(dt: f32[8, 8][S(0)], dt: f32[8, 32][S(0)]) -> dt: f32[8, 32][S(0)]
-    aten::mm(dt: f32[8, 8][S(0)], dt: f32[8, 32][S(0)])
-      redistribute_input(1, [S(0)] -> [R])
-        redistribute_input(t: f32[1, 32], [S(0)] -> [R])
+  torch.mm(dt: f32[8, 8]| S(0), dt: f32[8, 32]| S(0)) -> dt: f32[8, 32]| S(0)
+    aten::mm(dt: f32[8, 8]| S(0), dt: f32[8, 32]| S(0))
+      redistribute_input(1, S(0) -> R)
+        redistribute_input(t: f32[1, 32], trace: S(0)->R)
           _c10d_functional::all_gather_into_tensor(t: f32[1, 32], 8, 0) -> t: f32[8, 32]
           _c10d_functional::wait_tensor(t: f32[8, 32]) -> t: f32[8, 32]
       aten::mm(t: f32[1, 8], t: f32[8, 32]) -> t: f32[1, 32]
-  <method 'sum' of 'torch._C.TensorBase' objects>(dt: f32[8, 32][S(0)]) -> dt: f32[][P]
-    aten::sum(dt: f32[8, 32][S(0)])
+  <method 'sum' of 'torch._C.TensorBase' objects>(dt: f32[8, 32]| S(0)) -> dt: f32[]| P
+    aten::sum(dt: f32[8, 32]| S(0))
       aten::sum(t: f32[1, 32]) -> t: f32[]""",
         )
 
@@ -122,16 +122,11 @@
         aten::split.Tensor(t: f32[8, 8], 1, 1)
         aten::clone(t: f32[8, 1])
       aten::_to_copy(t: f32[8, 1], dtype=torch.float32, layout=torch.strided, device=cpu)
-<<<<<<< HEAD
-      redistribute_input(t: f32[8, 8], [R] -> [S(0)])
-=======
       redistribute_input(t: f32[8, 8], trace: R->S(0))
-        aten::detach(t: f32[8, 1])
->>>>>>> 0ce94579
         aten::split.Tensor(t: f32[8, 8], 1)
         aten::new_empty_strided(t: f32[8, 1], [8, 1], [1, 1], dtype=torch.float32, layout=torch.strided, device=cpu)
+        aten::clone(t: f32[1, 8])
         aten::copy_(t: f32[8, 1], t: f32[8, 1])
-        aten::clone(t: f32[1, 8])
       aten::_to_copy(t: f32[1, 8], dtype=torch.float32, layout=torch.strided, device=cpu)
       aten::new_empty_strided(t: f32[1, 8], [1, 8], [8, 1], dtype=torch.float32, layout=torch.strided, device=cpu)
       aten::copy_(t: f32[1, 8], t: f32[1, 8])""",
@@ -140,29 +135,29 @@
         self.assertExpectedInline(
             debug_mode.debug_string(show_ids=True),
             """\
-  <method 'add' of 'torch._C.TensorBase' objects>(dt$0: f32[8, 8][S(0)], dt$1: f32[8, 8][S(1)])
-    aten::add.Tensor(dt$0: f32[8, 8][S(0)], dt$1: f32[8, 8][S(1)])
-      redistribute_input(1, [S(1)] -> [S(0)])
-        redistribute_input(t$4: f32[8, 1], [S(1)] -> [S(0)])
+  <method 'add' of 'torch._C.TensorBase' objects>(dt$0: f32[8, 8]| S(0), dt$1: f32[8, 8]| S(1))
+    aten::add.Tensor(dt$0: f32[8, 8]| S(0), dt$1: f32[8, 8]| S(1))
+      redistribute_input(1, S(1) -> S(0))
+        redistribute_input(t$4: f32[8, 1], trace: S(1)->S(0))
           _dtensor::shard_dim_alltoall(t$4: f32[8, 1], 1, 0, 0)
       aten::add.Tensor(t$6: f32[1, 8], t$5: f32[1, 8])
-  <method 'sum' of 'torch._C.TensorBase' objects>(dt$8: f32[8, 8][S(0)])
-    aten::sum(dt$8: f32[8, 8][S(0)])
+  <method 'sum' of 'torch._C.TensorBase' objects>(dt$8: f32[8, 8]| S(0))
+    aten::sum(dt$8: f32[8, 8]| S(0))
       aten::sum(t$7: f32[1, 8])
-  torch._tensor.backward(dt$11: f32[][P], gradient=None, retain_graph=None, create_graph=False, inputs=None)
-    aten::ones_like(dt$11: f32[][P], pin_memory=False, memory_format=torch.preserve_format)
+  torch._tensor.backward(dt$11: f32[]| P, gradient=None, retain_graph=None, create_graph=False, inputs=None)
+    aten::ones_like(dt$11: f32[]| P, pin_memory=False, memory_format=torch.preserve_format)
       aten::ones_like(t$10: f32[], pin_memory=False, memory_format=torch.preserve_format)
-    aten::expand(dt$14: f32[][R], [8, 8])
+    aten::expand(dt$14: f32[]| R, [8, 8])
       aten::expand(t$13: f32[], [8, 8])
-      redistribute_input(t$16: f32[8, 8], [R] -> [S(1)])
+      redistribute_input(t$16: f32[8, 8], trace: R->S(1))
         aten::split.Tensor(t$16: f32[8, 8], 1, 1)
         aten::clone(t$17: f32[8, 1])
       aten::_to_copy(t$25: f32[8, 1], dtype=torch.float32, layout=torch.strided, device=cpu)
-      redistribute_input(t$16: f32[8, 8], [R] -> [S(0)])
+      redistribute_input(t$16: f32[8, 8], trace: R->S(0))
         aten::split.Tensor(t$16: f32[8, 8], 1)
         aten::new_empty_strided(t$26: f32[8, 1], [8, 1], [1, 1], dtype=torch.float32, layout=torch.strided, device=cpu)
+        aten::clone(t$27: f32[1, 8])
         aten::copy_(t$35: f32[8, 1], t$26: f32[8, 1])
-        aten::clone(t$27: f32[1, 8])
       aten::_to_copy(t$36: f32[1, 8], dtype=torch.float32, layout=torch.strided, device=cpu)
       aten::new_empty_strided(t$37: f32[1, 8], [1, 8], [8, 1], dtype=torch.float32, layout=torch.strided, device=cpu)
       aten::copy_(t$38: f32[1, 8], t$37: f32[1, 8])""",
