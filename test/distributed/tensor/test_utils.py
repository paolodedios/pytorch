# Owner(s): ["oncall: distributed"]

import itertools
from contextlib import nullcontext
from typing import Any

import torch
import torch.distributed as dist
import torch.distributed.tensor.placement_utils as putils
from torch.distributed._local_tensor import (
    local_tensor_mode,
    LocalTensor,
    LocalTensorMode,
)
from torch.distributed.device_mesh import init_device_mesh
from torch.distributed.tensor import DeviceMesh, distribute_tensor, DTensor
from torch.distributed.tensor._dtensor_spec import DTensorSpec, TensorMeta
from torch.distributed.tensor._utils import (
    _compute_local_shape_and_global_offset,
    compute_global_tensor_info,
    compute_global_tensor_shape,
    compute_local_shape_and_global_offset,
    compute_local_tensor_info,
    ExplicitRedistributionContext,
)
from torch.distributed.tensor.debug import CommDebugMode
from torch.distributed.tensor.placement_types import (
    _StridedShard,
    Partial,
    Placement,
    Replicate,
    Shard,
)
from torch.testing._internal.common_utils import run_tests, TestCase
from torch.testing._internal.distributed._tensor.common_dtensor import (
    DTensorTestBase,
    with_comms,
)


c10d_functional = torch.ops.c10d_functional


class LocalTest(TestCase):
    def test_compute_local_shape_and_global_offset_uneven(self):
        # This case is not only 'uneven' bug also has an empty shard
        # (e.g. most DP ranks have local shape 18,4096, one has 8,4096, one has 0,4096
        global_shape = (4096, 4096)
        DP = 30
        TP = 8
        mesh_shape = (DP, TP)
        placements = [_StridedShard(0, split_factor=8), Shard(0)]
        TP_shard_size = global_shape[0] / TP
        for my_coordinate in itertools.product(range(DP), range(TP)):
            local_shape, global_offset = _compute_local_shape_and_global_offset(
                global_shape, mesh_shape, list(my_coordinate), placements
            )
            dp_rank, tp_rank = my_coordinate
            expected_shard_size = 18
            expected_shard_offset = tp_rank * TP_shard_size + 18 * dp_rank
            if dp_rank == 28:
                expected_shard_size = 8
            elif dp_rank == 29:
                expected_shard_size = 0
                # we define the offset value of a zero-sized shard as the dim size
                # this actually matters, because DCP uses offset to deduplicate shards when saving
                expected_shard_offset = 4096
            self.assertEqual(local_shape, (expected_shard_size, 4096))
            self.assertEqual(global_offset, (expected_shard_offset, 0))

        # S, S uneven without empty
        global_shape = (18, 2)
        DP = 4
        TP = 2
        mesh_shape = (DP, TP)
        placements = [Shard(0), Shard(0)]
        for my_coordinate in itertools.product(range(DP), range(TP)):
            dp_rank, tp_rank = my_coordinate
            local_shape, global_offset = _compute_local_shape_and_global_offset(
                global_shape, mesh_shape, list(my_coordinate), placements
            )

            dp012_shard_size = 5
            if dp_rank in (0, 1, 2):
                tp0_shard_size = 3
                if tp_rank == 0:
                    expected_shard_offset = dp012_shard_size * dp_rank
                    expected_shard_size = 3
                else:
                    assert tp_rank == 1
                    expected_shard_offset = dp012_shard_size * dp_rank + tp0_shard_size
                    expected_shard_size = 2
            else:
                assert dp_rank == 3
                tp0_shard_size = 2
                if tp_rank == 0:
                    expected_shard_offset = dp012_shard_size * dp_rank
                    expected_shard_size = 2
                else:
                    assert tp_rank == 1
                    expected_shard_offset = dp012_shard_size * dp_rank + tp0_shard_size
                    expected_shard_size = 1
            self.assertEqual(local_shape, (expected_shard_size, 2))
            self.assertEqual(global_offset, (expected_shard_offset, 0))

        # S, S uneven with empty
        global_shape = (13, 2)
        DP = 4
        TP = 2
        mesh_shape = (DP, TP)
        placements = [Shard(0), Shard(0)]
        for my_coordinate in itertools.product(range(DP), range(TP)):
            dp_rank, tp_rank = my_coordinate
            local_shape, global_offset = _compute_local_shape_and_global_offset(
                global_shape, mesh_shape, list(my_coordinate), placements
            )

            dp012_shard_size = 4
            if dp_rank in (0, 1, 2):
                tp0_shard_size = 2
                if tp_rank == 0:
                    expected_shard_offset = dp012_shard_size * dp_rank
                    expected_shard_size = 2
                else:
                    assert tp_rank == 1
                    expected_shard_offset = dp012_shard_size * dp_rank + tp0_shard_size
                    expected_shard_size = 2
            else:
                assert dp_rank == 3
                tp0_shard_size = 1
                if tp_rank == 0:
                    expected_shard_offset = dp012_shard_size * dp_rank
                    expected_shard_size = 1
                else:
                    assert tp_rank == 1
                    expected_shard_offset = global_shape[0]
                    expected_shard_size = 0
            self.assertEqual(local_shape, (expected_shard_size, 2))
            self.assertEqual(global_offset, (expected_shard_offset, 0))

        # SS, Shard
        global_shape = (18, 2)
        DP = 4
        TP = 2
        mesh_shape = (DP, TP)
        placements = [_StridedShard(0, split_factor=TP), Shard(0)]
        TP_shard_size = int(global_shape[0] / TP)
        for my_coordinate in itertools.product(range(DP), range(TP)):
            dp_rank, tp_rank = my_coordinate
            local_shape, global_offset = _compute_local_shape_and_global_offset(
                global_shape, mesh_shape, list(my_coordinate), placements
            )
            expected_shard_size = 3
            expected_shard_offset = (
                tp_rank * TP_shard_size + expected_shard_size * dp_rank
            )
            if dp_rank == 3:
                expected_shard_size = 0
                expected_shard_offset = 18
            self.assertEqual(local_shape, (expected_shard_size, 2))
            self.assertEqual(global_offset, (expected_shard_offset, 0))

        # SS, SS
        global_shape = (39, 2)
        DP = 4
        TP = 2
        mesh_shape = (DP, TP)
        placements = [
            _StridedShard(0, split_factor=3),
            _StridedShard(0, split_factor=4),
        ]
        for my_coordinate in itertools.product(range(DP), range(TP)):
            dp_rank, tp_rank = my_coordinate
            local_shape, global_offset = _compute_local_shape_and_global_offset(
                global_shape, mesh_shape, list(my_coordinate), placements
            )
            if dp_rank in (0, 1, 2):
                tp0_shard_size = 8
                if tp_rank == 0:
                    expected_shard_offset = 4 * dp_rank
                    expected_shard_size = tp0_shard_size
                else:
                    assert tp_rank == 1
                    expected_shard_offset = 4 * dp_rank + 2
                    expected_shard_size = 4
            else:
                assert dp_rank == 3
                tp0_shard_size = 3
                if tp_rank == 0:
                    expected_shard_offset = 4 * dp_rank
                    expected_shard_size = 3
                else:
                    assert tp_rank == 1
                    expected_shard_offset = global_shape[0]
                    expected_shard_size = 0
            self.assertEqual(local_shape, (expected_shard_size, 2))
            self.assertEqual(global_offset, (expected_shard_offset, 0))

        # (Shard, SS)
        global_shape = (18, 2)
        DP = 4
        TP = 2
        mesh_shape = (DP, TP)
        placements = [Shard(0), _StridedShard(0, split_factor=2)]
        for my_coordinate in itertools.product(range(DP), range(TP)):
            dp_rank, tp_rank = my_coordinate
            local_shape, global_offset = _compute_local_shape_and_global_offset(
                global_shape, mesh_shape, list(my_coordinate), placements
            )
            if dp_rank in (0, 1, 2):
                tp0_shard_size = 3
                if tp_rank == 0:
                    expected_shard_offset = 5 * dp_rank
                    expected_shard_size = tp0_shard_size
                else:
                    assert tp_rank == 1
                    expected_shard_offset = 5 * dp_rank + 2
                    expected_shard_size = 2
            else:
                assert dp_rank == 3
                if tp_rank == 0:
                    expected_shard_offset = 5 * dp_rank
                    expected_shard_size = 2
                else:
                    assert tp_rank == 1
                    expected_shard_offset = 5 * dp_rank + 1
                    expected_shard_size = 1
            self.assertEqual(local_shape, (expected_shard_size, 2))
            self.assertEqual(global_offset, (expected_shard_offset, 0))

        # (Shard, SS, Shard)
        global_shape = (39, 2)
        mesh0, mesh1, mesh2 = 4, 2, 3
        mesh_shape = (mesh0, mesh1, mesh2)
        placements = [Shard(0), _StridedShard(0, split_factor=2), Shard(0)]
        for my_coordinate in itertools.product(
            range(mesh0), range(mesh1), range(mesh2)
        ):
            mesh0_rank, mesh1_rank, mesh2_rank = my_coordinate
            local_shape, global_offset = _compute_local_shape_and_global_offset(
                global_shape, mesh_shape, list(my_coordinate), placements
            )
            if mesh0_rank in (0, 1, 2):
                if mesh1_rank == 0:
                    if mesh2_rank == 0:
                        expected_shard_offset = 10 * mesh0_rank
                        expected_shard_size = 2
                    elif mesh2_rank == 1:
                        expected_shard_offset = 10 * mesh0_rank + 2
                        expected_shard_size = 2
                    else:
                        expected_shard_offset = 10 * mesh0_rank + 6
                        expected_shard_size = 2
                else:
                    assert mesh1_rank == 1
                    if mesh2_rank == 0:
                        expected_shard_offset = 10 * mesh0_rank + 3
                        expected_shard_size = 2
                    elif mesh2_rank == 1:
                        expected_shard_offset = 10 * mesh0_rank + 8
                        expected_shard_size = 2
                    else:
                        assert mesh2_rank == 2
                        expected_shard_size = 0
                        expected_shard_offset = global_shape[0]
            else:
                assert mesh0_rank == 3
                if mesh1_rank == 0:
                    if mesh2_rank in (0, 1):
                        expected_shard_offset = 10 * mesh0_rank + 2 * mesh2_rank
                        expected_shard_size = 2
                    else:
                        assert mesh2_rank == 2
                        expected_shard_offset = 10 * mesh0_rank + 6
                        expected_shard_size = 1
                else:
                    assert mesh1_rank == 1
                    if mesh2_rank == 0:
                        expected_shard_offset = 10 * mesh0_rank + 3
                        expected_shard_size = 2
                    elif mesh2_rank == 1:
                        expected_shard_offset = 10 * mesh0_rank + 7
                        expected_shard_size = 2
                    else:
                        expected_shard_offset = global_shape[0]
                        expected_shard_size = 0
            self.assertEqual(local_shape, (expected_shard_size, 2))
            self.assertEqual(global_offset, (expected_shard_offset, 0))


class UtilTest(DTensorTestBase):
    @property
    def world_size(self):
        return 8

    def _compute_start_end_offsets(self, global_offset, local_size, n_dim):
        offset = []
        for i in range(n_dim):
            offset.append(((global_offset[i]), (global_offset[i] + local_size[i])))
        return offset

    @with_comms
    def test_compute_global_tensor_shape_1D(self):
        one_d_placements = [[Shard(1)], [Shard(0)], [Replicate()]]
        device_mesh = init_device_mesh(self.device_type, (self.world_size,))
        for placements in one_d_placements:
            if isinstance(placements[0], Shard):
                uneven_dim = list(range(self.world_size))
                local_shape = (
                    torch.Size([5, uneven_dim[self.rank]])
                    if placements[0].dim == 1
                    else torch.Size([uneven_dim[self.rank], 5])
                )
                expected_global_shape = (
                    torch.Size([5, sum(uneven_dim)])
                    if placements[0].dim == 1
                    else torch.Size([sum(uneven_dim), 5])
                )
            else:
                expected_global_shape = torch.Size([5, 5])
                local_shape = torch.Size([5, 5])
            global_shape = compute_global_tensor_shape(
                local_shape, device_mesh, placements
            )
            self.assertEqual(global_shape, expected_global_shape)

    @with_comms
    def test_compute_global_tensor_shape_1D_invalid_shape(self):
        one_d_placement = [Shard(1)]
        device_mesh = init_device_mesh(self.device_type, (self.world_size,))
        uneven_dim = list(range(self.world_size))
        local_shape = (
            torch.Size([5, uneven_dim[self.rank]])
            if self.rank % 2 == 0
            else torch.Size([6, uneven_dim[self.rank]])
        )
        with self.assertRaisesRegex(
            RuntimeError,
            "Non-sharded dimensions should have identical size across ranks.",
        ):
            _ = compute_global_tensor_shape(
                local_shape,
                device_mesh,
                one_d_placement,
            )

    @with_comms
    def test_compute_global_tensor_shape_failure_2D(self):
        placement_2D = [Shard(0), Shard(1)]
        device_mesh_2D = init_device_mesh(self.device_type, (2, 2))
        with self.assertRaisesRegex(
            NotImplementedError,
            "compute_global_tensor_shape only supports 1 placement for now.",
        ):
            _ = compute_global_tensor_shape(
                torch.Size([2, 2]),
                device_mesh_2D,
                placement_2D,
            )
        placement_1D = [Shard(0)]
        with self.assertRaisesRegex(
            RuntimeError,
            "Expected one placement per mesh dim",
        ):
            _ = compute_global_tensor_shape(
                torch.Size([2, 2]),
                device_mesh_2D,
                placement_1D,
            )

    @with_comms
    def test_compute_local_shape_and_global_offset_1D(self):
        one_d_placements = [[Shard(0)], [Replicate()]]

        device_mesh = init_device_mesh(self.device_type, (self.world_size,))
        for placements in one_d_placements:
            # When the placements is [Shard(0)], we test for three different scenarios:
            # 1) sharding resulting in empty shards on all or some of the ranks
            # 2) sharding resulting in shards of different size across different ranks
            # 3) sharding resulting in non-empty shards of same size across all ranks
            for size in range(self.world_size * 2 + 1):
                global_tensor = torch.arange(size)
                global_shape = global_tensor.size()

                dtensor = distribute_tensor(global_tensor, device_mesh, placements)
                local_size, global_offset = compute_local_shape_and_global_offset(
                    global_shape, device_mesh, placements
                )
                dim = self._compute_start_end_offsets(global_offset, local_size, 1)
                dim0_start, dim0_end = dim[0][0], dim[0][1]

                # Check the local tensor of dtensor is exactly the same
                # if we slice the global_tensor with local_size and global_offset
                self.assertEqual(
                    dtensor.to_local(),
                    global_tensor[dim0_start:dim0_end],
                )

    @with_comms
    def test_compute_local_shape_and_global_offset_2D(self):
        two_d_placements_options = [Shard(0), Shard(1), Replicate()]
        # Generating 6 two-d placements combinations
        two_d_placements = list(
            itertools.combinations_with_replacement(two_d_placements_options, 2)
        )

        # mesh: 2 * 4
        device_mesh = init_device_mesh(self.device_type, (2, 4))
        for placements in two_d_placements:
            for dim_0_size in range(1, 9):
                nelem = 64 // dim_0_size * dim_0_size
                global_tensor = torch.arange(nelem).view(dim_0_size, -1)
                global_shape = global_tensor.size()

                dtensor = distribute_tensor(global_tensor, device_mesh, placements)
                local_size, global_offset = compute_local_shape_and_global_offset(
                    global_shape, device_mesh, placements
                )

                dim = self._compute_start_end_offsets(global_offset, local_size, 2)
                dim0_start, dim0_end = dim[0][0], dim[0][1]
                dim1_start, dim1_end = dim[1][0], dim[1][1]

                # Check the local tensor of dtensor is exactly the same
                # if we slice the global_tensor with local_size and global_offset
                self.assertEqual(
                    dtensor.to_local(),
                    global_tensor[dim0_start:dim0_end, dim1_start:dim1_end],
                )

    @with_comms
    def test_compute_local_shape_and_global_offset_3D(self):
        global_tensor_shape = torch.Size([2 * self.world_size, 2 * self.world_size])
        mesh_size_0 = 2
        mesh_size_1 = 2
        mesh_size_2 = self.world_size // (mesh_size_0 * mesh_size_1)
        global_mesh = init_device_mesh(
            self.device_type,
            (mesh_size_0, mesh_size_1, mesh_size_2),
            mesh_dim_names=("mesh-0", "mesh-1", "mesh-2"),
        )
        placements = [
            _StridedShard(0, split_factor=mesh_size_1),
            Shard(0),
            Shard(0),
        ]
        local_shape, global_offset = compute_local_shape_and_global_offset(
            global_tensor_shape, global_mesh, placements
        )
        mesh0_rank, mesh1_rank, mesh2_rank = global_mesh.get_coordinate()
        self.assertEqual(local_shape, [2, 2 * self.world_size])
        self.assertEqual(
            global_offset, (4 * mesh0_rank + 8 * mesh1_rank + 2 * mesh2_rank, 0)
        )

    @with_comms
    def test_compute_local_shape_and_global_offset_4D(self):
        global_tensor_shape = torch.Size([2 * self.world_size, 2 * self.world_size])
        mesh_size_0 = 1
        mesh_size_1 = 2
        mesh_size_2 = 2
        mesh_size_3 = self.world_size // (mesh_size_0 * mesh_size_1 * mesh_size_2)
        global_mesh = init_device_mesh(
            self.device_type,
            (mesh_size_0, mesh_size_1, mesh_size_2, mesh_size_3),
            mesh_dim_names=("mesh-0", "mesh-1", "mesh-2", "mesh-3"),
        )
        placements = [
            _StridedShard(0, split_factor=mesh_size_1),
            _StridedShard(1, split_factor=mesh_size_3),
            Shard(0),
            Shard(1),
        ]
        local_shape, global_offset = compute_local_shape_and_global_offset(
            global_tensor_shape, global_mesh, placements
        )
        mesh0_rank, mesh1_rank, mesh2_rank, mesh3_rank = global_mesh.get_coordinate()
        self.assertEqual(
            local_shape, (2 * mesh_size_1 * mesh_size_3, 2 * mesh_size_0 * mesh_size_2)
        )
        self.assertEqual(
            global_offset,
            (8 * mesh2_rank + 4 * mesh0_rank, 8 * mesh3_rank + 4 * mesh1_rank),
        )
        placements = [
            _StridedShard(0, split_factor=mesh_size_1),
            _StridedShard(1, split_factor=mesh_size_3),
            Shard(0),
            Shard(0),
        ]
        local_shape, global_offset = compute_local_shape_and_global_offset(
            global_tensor_shape, global_mesh, placements
        )
        mesh0_rank, mesh1_rank, mesh2_rank, mesh3_rank = global_mesh.get_coordinate()
        self.assertEqual(
            local_shape, (2 * mesh_size_1, 2 * mesh_size_2 * mesh_size_3 * mesh_size_0)
        )
        self.assertEqual(
            global_offset,
            (8 * mesh2_rank + 0 * mesh0_rank + 4 * mesh3_rank, 4 * mesh1_rank),
        )

    @with_comms
    def test_fsdp_tp_meta_compute(self):
        # FSDP + TP sharding
        tp_size = 2
        dp_size = self.world_size // tp_size
        global_mesh = init_device_mesh(
            self.device_type, (dp_size, tp_size), mesh_dim_names=("dp", "tp")
        )
        # local shard shape is [2, 2]
        global_tensor_shape = torch.Size([2 * self.world_size, 2])
        placements = [_StridedShard(0, split_factor=tp_size), Shard(0)]

        local_shape, global_offset = compute_local_shape_and_global_offset(
            global_tensor_shape, global_mesh, placements
        )
        assert global_mesh.get_coordinate is not None
        dp_rank = global_mesh.get_local_rank("dp")
        tp_rank = global_mesh.get_local_rank("tp")
        shard_idx_on_dim_0 = tp_rank * dp_size + dp_rank
        expected_local_shape = (2, 2)
        expected_global_offset = (shard_idx_on_dim_0 * 2, 0)
        self.assertEqual(local_shape, expected_local_shape)
        self.assertEqual(global_offset, expected_global_offset)

    @with_comms
    def test_uneven_fsdp_tp_meta_compute(self):
        # FSDP + TP uneven sharding
        tp_size = 2
        dp_size = self.world_size // tp_size
        global_mesh = init_device_mesh(
            self.device_type, (dp_size, tp_size), mesh_dim_names=("dp", "tp")
        )
        global_tensor_shape = torch.Size([15, 5])
        placements = [_StridedShard(0, split_factor=tp_size), Shard(0)]
        local_shape, global_offset = compute_local_shape_and_global_offset(
            global_tensor_shape, global_mesh, placements
        )
        rank = global_mesh.get_rank()
        expected_shapes = [2, 2, 2, 2, 2, 2, 2, 1]
        expected_offsets = [0, 8, 2, 10, 4, 12, 6, 14]
        self.assertEqual(local_shape[0], expected_shapes[rank])
        self.assertEqual(global_offset[0], expected_offsets[rank])

    @with_comms
    def test_hsdp_tp_meta_compute(self):
        # HSDP + TP sharding
        tp_size = 2
        dp_shard_size = 2
        dp_replic_size = self.world_size // (dp_shard_size * tp_size)
        global_mesh = init_device_mesh(
            self.device_type,
            (dp_replic_size, dp_shard_size, tp_size),
            mesh_dim_names=("dp_replic", "dp_shard", "tp"),
        )
        # local shard shape is [2, 2]
        global_tensor_shape = torch.Size([2 * dp_shard_size * tp_size, 2])
        placements = [Replicate(), _StridedShard(0, split_factor=tp_size), Shard(0)]

        local_shape, global_offset = compute_local_shape_and_global_offset(
            global_tensor_shape, global_mesh, placements
        )
        assert global_mesh.get_coordinate is not None
        dp_shard_rank = global_mesh.get_local_rank("dp_shard")
        tp_rank = global_mesh.get_local_rank("tp")
        shard_idx_on_dim_0 = tp_rank * dp_shard_size + dp_shard_rank
        expected_local_shape = (2, 2)
        expected_global_offset = (shard_idx_on_dim_0 * 2, 0)
        self.assertEqual(local_shape, expected_local_shape)
        self.assertEqual(global_offset, expected_global_offset)


class UtilSingleDeviceTest(TestCase):
    def test_compute_global_tensor_info_unsupported_placement(self):
        class MockDeviceMesh:
            def size(self, x):
                return x

        class FakePlacement(Placement):
            pass

        device_mesh: Any = MockDeviceMesh()
        local_tensor = torch.tensor([1])
        with self.assertRaises(RuntimeError):
            compute_global_tensor_info(local_tensor, device_mesh, [FakePlacement()])

    def test_compute_global_tensor_info_non_shard_placements(self):
        class MockDeviceMesh:
            def size(self, x):
                return x

        device_mesh: Any = MockDeviceMesh()
        local_tensor = torch.tensor([[1], [2]])
        global_size, global_stride = compute_global_tensor_info(
            local_tensor, device_mesh, [Replicate(), Partial()]
        )
        self.assertEqual(global_size, local_tensor.size())
        self.assertEqual(global_stride, local_tensor.stride())

    def test_compute_global_tensor_info_shard_placement(self):
        class MockDeviceMesh:
            def size(self, dim):
                return dim + 2

        device_mesh: Any = MockDeviceMesh()
        local_tensor = torch.tensor([[[1], [2], [3]], [[4], [5], [6]]])
        global_size, global_stride = compute_global_tensor_info(
            local_tensor, device_mesh, [Shard(0), Shard(1), Shard(2)]
        )
        self.assertEqual(
            global_size, [(i + 2) * x for (i, x) in enumerate(local_tensor.size())]
        )
        self.assertEqual(global_stride[0], local_tensor.stride()[0] * 3 * 4)
        self.assertEqual(global_stride[1], local_tensor.stride()[1])
        self.assertEqual(global_stride[2], local_tensor.stride()[2] * 3)

    def test_compute_tensor_info(self):
        from torch.testing._internal.distributed.fake_pg import FakeStore

        world_size = 256
        fake_store = FakeStore()
        torch.distributed.init_process_group(
            "fake", store=fake_store, rank=0, world_size=world_size
        )
        mesh = torch.distributed.device_mesh.init_device_mesh(
            "cpu",
            (8, 8, 4),
            mesh_dim_names=(
                "dp",
                "tp",
                "cp",
            ),
        )
        assert world_size == mesh.shape[0] * mesh.shape[1] * mesh.shape[2]

        # Add Partial() when we are allowed to redistribute to it
        options = [Shard(0), Shard(1), Shard(2), Replicate()]
        all_placements = [tuple(p) for p in itertools.product(options, repeat=3)]
        for placements in all_placements:
            local_tensor = torch.empty_strided(
                (4, 4, 4),
                (16, 4, 1),
            )
            local_dt = DTensor.from_local(local_tensor, mesh, placements)

            global_shape, global_stride = compute_global_tensor_info(
                local_tensor, mesh, placements
            )
            global_dt = local_dt.redistribute(mesh, [Replicate()] * mesh.ndim)
            self.assertEqual(global_shape, global_dt.size())
            self.assertEqual(global_stride, global_dt.stride())

            global_tensor = torch.empty_strided(
                global_shape,
                global_stride,
            )
            new_local_shape, new_local_stride = compute_local_tensor_info(
                global_tensor,
                mesh,
                placements,
            )
            self.assertEqual(new_local_shape, local_tensor.size())
            self.assertEqual(new_local_stride, local_tensor.stride())

            new_local_dt = global_dt.redistribute(mesh, placements)
            self.assertEqual(new_local_shape, new_local_dt.to_local().size())
            self.assertEqual(new_local_stride, new_local_dt.to_local().stride())

        torch.distributed.destroy_process_group()


class TestStridedSharding(DTensorTestBase):
    @property
    def world_size(self):
        return 4

    @with_comms
    def test_1d_mesh_strided_sharding(self):
        mesh_1d = init_device_mesh(self.device_type, (self.world_size,))
        # Test 1: 1-d tensor over 1-d mesh
        x = torch.arange(2 * self.world_size, device=self.device_type)
        """
        contiguous sharding: [0, 1 | 2, 3 | 4, 5 | 6, 7]
        """
        shard_placement = _StridedShard(0, split_factor=1)  # same as Shard(0)
        tensor_list, _ = shard_placement._split_tensor(x, self.world_size)
        shard_x = tensor_list[self.rank]
        self.assertEqual(shard_x, x.view(self.world_size, -1)[self.rank])
        # shard_to_replicate
        full_tensor = shard_placement._to_replicate_tensor(
            shard_x,
            mesh_1d,
            mesh_dim=0,
            current_logical_shape=list(x.shape),
        )
        self.assertEqual(full_tensor, x)

        """
        strided sharding: [0, 4 | 1, 5 | 2, 6 | 3, 7]
        """
        shard_placement = _StridedShard(0, split_factor=2)
        tensor_list, _ = shard_placement._split_tensor(x, self.world_size)
        shard_x = tensor_list[self.rank]
        self.assertEqual(
            shard_x, x.view(-1, self.world_size).swapdims(-1, 0)[self.rank]
        )
        # shard_to_replicate
        full_tensor = shard_placement._to_replicate_tensor(
            shard_x,
            mesh_1d,
            mesh_dim=0,
            current_logical_shape=list(x.shape),
        )
        self.assertEqual(full_tensor, x)

    @with_comms
    def test_2d_mesh_strided_sharding(self):
        # Test 2: 1-d tensor over 2-d mesh
        mesh_2d = init_device_mesh(
            self.device_type, (2, self.world_size // 2), mesh_dim_names=("dim0", "dim1")
        )
        mesh_dim0_size = mesh_2d["dim0"].size()
        mesh_dim1_size = mesh_2d["dim1"].size()
        mesh_dim0_local_rank = mesh_2d["dim0"].get_local_rank(mesh_dim=0)
        mesh_dim1_local_rank = mesh_2d["dim1"].get_local_rank(mesh_dim=0)
        x = torch.arange(2 * self.world_size, device=self.device_type)
        """
        contiguous sharding: [
            [ 0, 1 | 2, 3 ],
            [ 4, 5 | 6, 7 ],
        ]
        """
        # shard on mesh dim-0
        shard_placement_dim0 = _StridedShard(0, split_factor=1)  # same as Shard(0)
        tensor_list, _ = shard_placement_dim0._split_tensor(x, mesh_dim0_size)
        expected_shard_dim0 = x.view(mesh_dim0_size, -1)[mesh_dim0_local_rank]
        shard_x = tensor_list[mesh_dim0_local_rank]
        self.assertEqual(shard_x, expected_shard_dim0)

        # shard on mesh dim-1
        shard_placement_dim1 = _StridedShard(0, split_factor=1)  # same as Shard(0)
        tensor_list, _ = shard_placement_dim1._split_tensor(shard_x, mesh_dim1_size)
        expected_shard_dim1 = shard_x.view(mesh_dim1_size, -1)[mesh_dim1_local_rank]
        shard_x = tensor_list[mesh_dim1_local_rank]
        self.assertEqual(shard_x, expected_shard_dim1)

        # shard_to_replicate on mesh dim-1
        full_tensor = shard_placement_dim1._to_replicate_tensor(
            shard_x,
            mesh_2d,
            mesh_dim=1,
            current_logical_shape=list(expected_shard_dim0.shape),
        )
        self.assertEqual(full_tensor, expected_shard_dim0)

        # shard_to_replicate on mesh dim-0
        full_tensor = shard_placement_dim0._to_replicate_tensor(
            full_tensor,
            mesh_2d,
            mesh_dim=0,
            current_logical_shape=list(x.shape),
        )
        self.assertEqual(full_tensor, x)

        """
        strided sharding: [
            [ 0, 1 | 4, 5 ],
            [ 2, 3 | 6, 7 ],
        ]
        """
        split_factor = 2
        # shard on mesh dim-0
        shard_placement_dim0 = _StridedShard(0, split_factor=split_factor)
        tensor_list, _ = shard_placement_dim0._split_tensor(x, mesh_dim0_size)
        shard_x = tensor_list[mesh_dim0_local_rank]
        expected_shard_dim0 = (
            torch.tensor([0, 1, 4, 5], device=self.device_type)
            if mesh_dim0_local_rank == 0
            else torch.tensor([2, 3, 6, 7], device=self.device_type)
        )
        self.assertEqual(shard_x, expected_shard_dim0)

        # shard on mesh dim-1
        shard_placement_dim1 = _StridedShard(0, split_factor=1)  # same as Shard(0)
        tensor_list, _ = shard_placement_dim1._split_tensor(shard_x, mesh_dim1_size)
        shard_x = tensor_list[mesh_dim1_local_rank]
        expected_shard_dim1 = expected_shard_dim0.view(mesh_dim1_size, -1)[
            mesh_dim1_local_rank
        ]
        self.assertEqual(shard_x, expected_shard_dim1)

        # shard_to_replicate on mesh dim-1
        full_tensor = shard_placement_dim1._to_replicate_tensor(
            shard_x,
            mesh_2d,
            mesh_dim=1,
            current_logical_shape=list(expected_shard_dim0.shape),
        )
        self.assertEqual(full_tensor, expected_shard_dim0)

        # shard_to_replicate on mesh dim-0
        full_tensor = shard_placement_dim0._to_replicate_tensor(
            full_tensor,
            mesh_2d,
            mesh_dim=0,
            current_logical_shape=list(x.shape),
        )
        self.assertEqual(full_tensor, x)

    @with_comms
    def test_2d_mesh_2d_tensor_strided_sharding(self):
        # Test 2: 1-d tensor over 2-d mesh
        mesh_2d = init_device_mesh(
            self.device_type, (2, self.world_size // 2), mesh_dim_names=("dim0", "dim1")
        )
        mesh_dim0_size = mesh_2d["dim0"].size()
        mesh_dim1_size = mesh_2d["dim1"].size()
        mesh_dim0_local_rank = mesh_2d["dim0"].get_local_rank(mesh_dim=0)
        mesh_dim1_local_rank = mesh_2d["dim1"].get_local_rank(mesh_dim=0)
        x = torch.arange(2 * self.world_size, device=self.device_type).reshape(2, -1)
        """
        strided sharding:
            rank 0: [[0], [4]]
            rank 1: [[2], [6]]
            rank 2: [[1], [5]]
            rank 3: [[3], [7]]
        """
        split_factor = 2
        # shard on mesh dim-0
        shard_placement_dim0 = _StridedShard(1, split_factor=split_factor)
        tensor_list, _ = shard_placement_dim0._split_tensor(x, mesh_dim0_size)
        shard_x = tensor_list[mesh_dim0_local_rank]
        expected_shard_dim0 = (
            torch.tensor([[0, 2], [4, 6]], device=self.device_type)
            if mesh_dim0_local_rank == 0
            else torch.tensor([[1, 3], [5, 7]], device=self.device_type)
        )
        self.assertEqual(shard_x, expected_shard_dim0)

        # shard on mesh dim-1
        shard_placement_dim1 = _StridedShard(1, split_factor=1)  # same as Shard(1)
        tensor_list, _ = shard_placement_dim1._split_tensor(shard_x, mesh_dim1_size)
        shard_x = tensor_list[mesh_dim1_local_rank]
        expected_shard_dim1 = [
            torch.tensor(value, device=self.device_type)
            for value in [[[0], [4]], [[2], [6]], [[1], [5]], [[3], [7]]]
        ][self.rank]
        self.assertEqual(shard_x, expected_shard_dim1)

        # shard_to_replicate on mesh dim-1
        full_tensor = shard_placement_dim1._to_replicate_tensor(
            shard_x,
            mesh_2d,
            mesh_dim=1,
            current_logical_shape=list(expected_shard_dim0.shape),
        )
        self.assertEqual(full_tensor, expected_shard_dim0)

        # shard_to_replicate on mesh dim-0
        full_tensor = shard_placement_dim0._to_replicate_tensor(
            full_tensor,
            mesh_2d,
            mesh_dim=0,
            current_logical_shape=list(x.shape),
        )
        self.assertEqual(full_tensor, x)

    @with_comms
    def test_2d_mesh_uneven_strided_shard(self):
        mesh = init_device_mesh(
            self.device_type,
            (self.world_size // 2, 2),
            mesh_dim_names=("fsdp", "tp"),
        )

        for size in (2, 3, 5, 11):
            tensor = torch.arange(size, device=self.device_type).view(1, -1)
            dtensor = distribute_tensor(
                tensor,
                device_mesh=mesh,
                placements=(Replicate(), Replicate()),
            ).redistribute(
                mesh, placements=(_StridedShard(dim=1, split_factor=2), Shard(1))
            )
            self.assertEqual(dtensor.full_tensor(), tensor)


<<<<<<< HEAD
class Test_StridedShard_with_shard_order(LocalDTensorTestBase):
    @property
    def world_size(self) -> int:
        return 32

    @with_comms
    def test_StridedShard_to_shard_order(self):
        with LocalTensorMode(ranks=self.world_size):
            mesh = DeviceMesh("cpu", torch.arange(self.world_size).view(2, 2, 2, 2, 2))
            shard_iter = generate_shard_orders(mesh, 3)
            # It takes ~4.8h to complete total 2520 shard order combinations here
            # using LocalTensor. So we only randomly pick 25 shard orders to test.
            all_shard_order = list(shard_iter)
            import random

            random.seed(42)
            shard_order_choices = random.sample(
                all_shard_order, min(25, len(all_shard_order))
            )

            x = torch.randn(32, 32, 32)
            for shard_order in shard_order_choices:
                a = _distribute_tensor(x, mesh, None, shard_order)

                placement_without_stridedshard = shard_order_to_placement(
                    shard_order, mesh
                )
                placements_with_stridedshard = (
                    putils.convert_shard_order_to_StridedShard(
                        shard_order, placement_without_stridedshard, mesh
                    )
                )
                b = distribute_tensor(x, mesh, placements_with_stridedshard)
                shard_order_from_stridedshard = (
                    putils.maybe_convert_StridedShard_to_shard_order(
                        placements_with_stridedshard, mesh
                    )
                )
                self.assertEqual(shard_order, shard_order_from_stridedshard)
                self.assertEqual(a.to_local(), b.to_local())

    @with_comms
    def test_StridedShard_not_convertible_to_shard_order(self):
        with LocalTensorMode(ranks=self.world_size):
            mesh = DeviceMesh("cpu", torch.arange(self.world_size).view(4, 8))
            unconvertible_placements_list = [
                [_StridedShard(0, split_factor=2), _StridedShard(1, split_factor=2)],
                [_StridedShard(0, split_factor=2), Shard(1)],
                [_StridedShard(1, split_factor=16), Shard(1)],
            ]
            for placements in unconvertible_placements_list:
                shard_order = putils.maybe_convert_StridedShard_to_shard_order(
                    tuple(placements), mesh
                )
                self.assertIsNone(shard_order)


=======
>>>>>>> fe96a804
class Test2DStridedLocalShard(DTensorTestBase):
    @property
    def world_size(self):
        return 4

    @with_comms
    def test_fsdp1_tp_2d_dtensor_local_shards_and_offsets(self):
        # We are mimicking the behavior of FSDP1 + TP.
        # Currently, the 2D DTensor's local shard is correct, since from_local + redistribute incurs a all_gather behind the scene.
        # When we have a global_tensor of [0, 1, 2, 3, 4, 5, 6, 7], the local shard of 2D DTensor would be:
        # rank0: [0, 1], rank1: [2, 3], rank2: [4, 5], rank3: [6, 7]
        with CommDebugMode() as comm_mode:
            global_tensor = torch.arange(8).view(4, 2)
            mesh_2d = init_device_mesh(
                self.device_type, (2, 2), mesh_dim_names=("DP", "TP")
            )
            tp_mesh = mesh_2d["TP"]
            dtensor_tp = distribute_tensor(
                global_tensor, tp_mesh, placements=[Shard(0)]
            )
            dtensor_2d = DTensor.from_local(
                dtensor_tp.to_local(), mesh_2d, [Replicate(), Shard(0)], run_check=False
            ).redistribute(mesh_2d, [Shard(0), Shard(0)])
            self.assertEqual(
                comm_mode.get_comm_counts()[c10d_functional.all_gather_into_tensor], 1
            )

        self.assertEqual(
            dtensor_2d.to_local(), global_tensor[self.rank : self.rank + 1]
        )
        # compute_local_shape_and_global_offset currently does take into consideration of strided sharding,
        # which should after strided sharding is added.
        local_size, global_offset = compute_local_shape_and_global_offset(
            global_tensor.shape, mesh_2d, [Shard(0), Shard(0)]
        )
        self.assertEqual(local_size, torch.Size([1, 2]))
        self.assertEqual(global_offset, torch.Size([self.rank, 0]))

    @with_comms
    def test_fsdp2_tp_2d_dtensor_local_shards_and_offsets(self):
        # We are mimicking the behavior of FSDP2 + TP.
        # Currently, the 2D DTensor's local shard is incorrect for resharding, since we want to avoid extra communication.
        # It's incorrect for resharding, since `compute_local_shape_and_global_offset`
        # doesn't know the correct offsets for resharding.
        # When we have a global_tensor of [0, 1, 2, 3, 4, 5, 6, 7], the local shard of 2D DTensor would be:
        # local tensor -- rank0: [0, 1], rank1: [4, 5], rank2: [2, 3], rank3: [6, 7]
        # current offsets -- rank0: [0, 0], rank1: [1, 0], rank2: [2, 0], rank3: [3, 0]
        # Ideally, with strided sharding, the offsets should be  rank0: [0, 0], rank1: [2, 0], rank2: [1, 0], rank3: [3, 0]
        # TODO: to make the local shard of FSDP2 + TP correct for resharding, it would require strided_sharding
        # as well as let compute_local_shape_and_global_offset takes into consideration of strided_sharding.
        global_tensor = torch.arange(8).view(4, 2)
        with CommDebugMode() as comm_mode:
            mesh_2d = init_device_mesh(
                self.device_type, (2, 2), mesh_dim_names=("DP", "TP")
            )
            tp_mesh = mesh_2d["TP"]
            dtensor_tp = distribute_tensor(
                global_tensor, tp_mesh, placements=[Shard(0)]
            )
            chunks = list(torch.chunk(dtensor_tp.to_local(), 2, dim=0))
            shard_rank = 0 if self.rank // 2 == 0 else 1
            sharded_param = chunks[shard_rank]
            spec_2d = DTensorSpec(
                mesh=mesh_2d,
                placements=(_StridedShard(0, split_factor=2), Shard(0)),
                tensor_meta=TensorMeta(
                    global_tensor.size(),
                    global_tensor.stride(),
                    global_tensor.dtype,
                ),
            )

            dtensor_2d = DTensor(
                sharded_param,
                spec_2d,
                requires_grad=False,
            )

        self.assertEqual(
            comm_mode.get_comm_counts()[c10d_functional.all_gather_into_tensor], 0
        )

        self.assertEqual(global_tensor, dtensor_2d.full_tensor())


class LocalTensorTestBase(TestCase):
    def assertEqual(self, lhs, rhs, **kwargs):
        mode = local_tensor_mode()
        with nullcontext() if mode is None else mode.disable():
            if isinstance(lhs, LocalTensor) and isinstance(rhs, LocalTensor):
                assert isinstance(lhs, LocalTensor) and isinstance(rhs, LocalTensor)
                super().assertEqual(lhs._ranks, rhs._ranks)
                for r in lhs._ranks:
                    super().assertEqual(
                        lhs._local_tensors[r],
                        rhs._local_tensors[r],
                        lambda m: f"rank {r}: {m}",
                    )
            elif isinstance(lhs, LocalTensor) or isinstance(rhs, LocalTensor):
                lhs, rhs = (lhs, rhs) if isinstance(lhs, LocalTensor) else (rhs, lhs)
                for r in lhs._ranks:
                    super().assertEqual(
                        lhs._local_tensors[r], rhs, lambda m: f"rank {r}: {m}"
                    )
            else:
                return super().assertEqual(lhs, rhs, **kwargs)

    @property
    def world_size(self):
        raise NotImplementedError("override world-size in your subclass")

    def build_device_mesh(self) -> DeviceMesh:
        return init_device_mesh("cpu", (self.world_size,))

    def setUp(self):
        super().setUp()
        torch.distributed.init_process_group(
            # TODO: test other ranks too
            "fake",
            rank=0,
            world_size=self.world_size,
        )

    def tearDown(self):
        super().tearDown()
        try:
            dist.destroy_process_group()
        except AssertionError:
            pass


class TestExplicitRedistribute(LocalTensorTestBase):
    @property
    def world_size(self):
        return 4

    def test_explicit_matmul(self):
        with LocalTensorMode(self.world_size):
            device_mesh = self.build_device_mesh()
            dim = 128
            x = torch.randn(8, dim, requires_grad=True)
            A = torch.randn(dim, dim, requires_grad=True)

            # Prepare DTensors
            dx = distribute_tensor(x, device_mesh, [Shard(0)])
            dA = distribute_tensor(A, device_mesh, [Shard(0)])

            # implicit redistribute works as usual by default
            with CommDebugMode() as comm_mode:
                torch.matmul(dx, dA)
            self.assertEqual(comm_mode.get_total_counts(), 1)

            # explicit redistribute works too
            with ExplicitRedistributionContext():
                with self.assertRaisesRegex(RuntimeError, "Implicit redistribution"):
                    torch.matmul(dx, dA)

            # explicit redistribute allows manual redistribute
            with ExplicitRedistributionContext():
                dA_repl = dA.redistribute(device_mesh, [Replicate()])
                torch.matmul(dx, dA_repl)

            dx = distribute_tensor(x, device_mesh, [Shard(0)])
            dA = distribute_tensor(A, device_mesh, [Replicate()])
            with ExplicitRedistributionContext(strict=True):
                dY = torch.matmul(dx, dA_repl)
                loss = dY.sum()

                # we now see the error during backwards
                with self.assertRaisesRegex(RuntimeError, "Implicit redistribution"):
                    loss.backward(retain_graph=True)

                with ExplicitRedistributionContext(strict=False):
                    # but since it's a 'free' redistribute, we can still do it under non-strict mode
                    loss.backward(retain_graph=True)

                with ExplicitRedistributionContext(enable=False):
                    # and we can disable
                    loss.backward(retain_graph=True)

                # and re-enable
                with self.assertRaisesRegex(RuntimeError, "Implicit redistribution"):
                    loss.backward(retain_graph=True)


if __name__ == "__main__":
    run_tests()<|MERGE_RESOLUTION|>--- conflicted
+++ resolved
@@ -34,6 +34,10 @@
 from torch.testing._internal.common_utils import run_tests, TestCase
 from torch.testing._internal.distributed._tensor.common_dtensor import (
     DTensorTestBase,
+    generate_shard_orders,
+    LocalDTensorTestBase,
+    patched_distribute_tensor as _distribute_tensor,
+    shard_order_to_placement,
     with_comms,
 )
 
@@ -886,7 +890,6 @@
             self.assertEqual(dtensor.full_tensor(), tensor)
 
 
-<<<<<<< HEAD
 class Test_StridedShard_with_shard_order(LocalDTensorTestBase):
     @property
     def world_size(self) -> int:
@@ -944,8 +947,6 @@
                 self.assertIsNone(shard_order)
 
 
-=======
->>>>>>> fe96a804
 class Test2DStridedLocalShard(DTensorTestBase):
     @property
     def world_size(self):
