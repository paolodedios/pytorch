--- conflicted
+++ resolved
@@ -432,60 +432,6 @@
                 )
 
     @with_comms
-<<<<<<< HEAD
-    def test_strided_shard_compute_local_shape_and_global_offset_1D(self):
-        device_mesh = init_device_mesh(self.device_type, (2,))
-        batch_size, seq_len = 2, 3
-        nelem = batch_size * seq_len
-        global_tensor = torch.arange(nelem).view(batch_size * seq_len)
-        global_shape = global_tensor.size()
-
-        placements = (_StridedShard(dim=0, split_factor=batch_size),)
-
-        dtensor = distribute_tensor(
-            global_tensor, device_mesh, (Replicate(),)
-        ).redistribute(device_mesh, placements)
-        local_size, global_offset = compute_local_shape_and_global_offset(
-            global_shape, device_mesh, placements
-        )
-
-        import time
-
-        time.sleep(torch.distributed.get_rank())
-        print(
-            f"{torch.distributed.get_rank()=} {local_size=} expected_size={dtensor._local_tensor.shape}"
-        )
-
-    @with_comms
-    def test_strided_shard_compute_local_shape_and_global_offset_2D(self):
-        device_mesh = init_device_mesh(self.device_type, (2, 2))
-        batch_size, seq_len, dim1 = 2, 3, 3
-        nelem = batch_size * seq_len * dim1
-        global_tensor = torch.arange(nelem).view(batch_size * seq_len * dim1)
-        global_shape = global_tensor.size()
-
-        placements = (
-            _StridedShard(dim=0, split_factor=batch_size),
-            _StridedShard(
-                dim=0,
-                split_factor=batch_size
-                * math.ceil(seq_len * 1.0 / device_mesh.size(0)),
-            ),
-        )
-
-        dtensor = distribute_tensor(
-            global_tensor, device_mesh, (Replicate(), Replicate())
-        ).redistribute(device_mesh, placements)
-        local_size, global_offset = compute_local_shape_and_global_offset(
-            global_shape, device_mesh, placements
-        )
-
-        import time
-
-        time.sleep(torch.distributed.get_rank())
-        print(
-            f"{torch.distributed.get_rank()=} {local_size=} expected_size={dtensor._local_tensor.shape}"
-=======
     def test_compute_local_shape_and_global_offset_3D(self):
         global_tensor_shape = torch.Size([2 * self.world_size, 2 * self.world_size])
         mesh_size_0 = 2
@@ -555,7 +501,60 @@
         self.assertEqual(
             global_offset,
             (8 * mesh2_rank + 0 * mesh0_rank + 4 * mesh3_rank, 4 * mesh1_rank),
->>>>>>> cb864314
+        )
+
+    def test_strided_shard_compute_local_shape_and_global_offset_1D(self):
+        device_mesh = init_device_mesh(self.device_type, (2,))
+        batch_size, seq_len = 2, 3
+        nelem = batch_size * seq_len
+        global_tensor = torch.arange(nelem).view(batch_size * seq_len)
+        global_shape = global_tensor.size()
+
+        placements = (_StridedShard(dim=0, split_factor=batch_size),)
+
+        dtensor = distribute_tensor(
+            global_tensor, device_mesh, (Replicate(),)
+        ).redistribute(device_mesh, placements)
+        local_size, global_offset = compute_local_shape_and_global_offset(
+            global_shape, device_mesh, placements
+        )
+
+        import time
+
+        time.sleep(torch.distributed.get_rank())
+        print(
+            f"{torch.distributed.get_rank()=} {local_size=} expected_size={dtensor._local_tensor.shape}"
+        )
+
+    @with_comms
+    def test_strided_shard_compute_local_shape_and_global_offset_2D(self):
+        device_mesh = init_device_mesh(self.device_type, (2, 2))
+        batch_size, seq_len, dim1 = 2, 3, 3
+        nelem = batch_size * seq_len * dim1
+        global_tensor = torch.arange(nelem).view(batch_size * seq_len * dim1)
+        global_shape = global_tensor.size()
+
+        placements = (
+            _StridedShard(dim=0, split_factor=batch_size),
+            _StridedShard(
+                dim=0,
+                split_factor=batch_size
+                * math.ceil(seq_len * 1.0 / device_mesh.size(0)),
+            ),
+        )
+
+        dtensor = distribute_tensor(
+            global_tensor, device_mesh, (Replicate(), Replicate())
+        ).redistribute(device_mesh, placements)
+        local_size, global_offset = compute_local_shape_and_global_offset(
+            global_shape, device_mesh, placements
+        )
+
+        import time
+
+        time.sleep(torch.distributed.get_rank())
+        print(
+            f"{torch.distributed.get_rank()=} {local_size=} expected_size={dtensor._local_tensor.shape}"
         )
 
     @with_comms
