# Copyright (c) Meta Platforms, Inc. and affiliates
# Owner(s): ["oncall: distributed"]

import itertools
import unittest
from typing import cast, Optional

import torch
import torch.nn.functional as F
from torch.distributed import DeviceMesh, init_device_mesh
from torch.distributed.tensor import (
    distribute_tensor,
    DTensor,
    Partial,
    Placement,
    Replicate,
    Shard,
)
from torch.distributed.tensor.debug import CommDebugMode
from torch.testing._internal.common_cuda import PLATFORM_SUPPORTS_FP8
from torch.testing._internal.common_utils import run_tests, skipIfRocm
from torch.testing._internal.distributed._tensor.common_dtensor import (
    DTensorTestBase,
    skip_unless_torch_gpu,
    with_comms,
)


def scale_for_fp8(
    t: torch.Tensor, scale_shape: tuple[int]
) -> tuple[torch.Tensor, torch.Tensor]:
    if all(d == 1 for d in scale_shape):
        t = t.unsqueeze(0).unsqueeze(-2)
    else:
        t = t.unflatten(0, (scale_shape[0], -1)).unflatten(-1, (scale_shape[1], -1))
    scale = t.abs().amax(dim=[1, -1]).float() / torch.finfo(torch.float8_e4m3fn).max
    t_fp8 = (t / scale[:, None, :, None]).to(torch.float8_e4m3fn)
    return t_fp8.flatten(end_dim=1).flatten(start_dim=-2), scale.view(scale_shape)


class DistMatrixOpsTest(DTensorTestBase):
    @with_comms
    def test_addmm(self):
        device_mesh = DeviceMesh(self.device_type, list(range(self.world_size)))
        shard_spec = [Shard(0)]
        replica_spec = [Replicate()]

        tensor_to_shard = torch.randn(12, 8)
        mat1 = distribute_tensor(tensor_to_shard, device_mesh, shard_spec)
        tensor_to_replicate = torch.randn(8, 4)
        mat2 = distribute_tensor(tensor_to_replicate, device_mesh, replica_spec)
        input_tensor = torch.randn(4)
        input = distribute_tensor(input_tensor, device_mesh, replica_spec)

        dist_res = torch.addmm(input, mat1, mat2)
        local_res = torch.addmm(input_tensor, tensor_to_shard, tensor_to_replicate)
        self.assertEqual(dist_res.full_tensor(), local_res)

    @with_comms
    def test_addmm_empty_operand(self):
        device_mesh = DeviceMesh(self.device_type, list(range(self.world_size)))
        shard_spec = [Shard(0)]
        replica_spec = [Replicate()]

        tensor_to_shard = torch.randn(12, 0)
        mat1 = distribute_tensor(tensor_to_shard, device_mesh, shard_spec)
        tensor_to_replicate = torch.randn(0, 4)
        mat2 = distribute_tensor(tensor_to_replicate, device_mesh, replica_spec)
        input_tensor = torch.randn(4)
        inp = distribute_tensor(input_tensor, device_mesh, replica_spec)

        dist_res = torch.addmm(inp, mat1, mat2)
        local_res = torch.addmm(input_tensor, tensor_to_shard, tensor_to_replicate)
        self.assertEqual(dist_res.full_tensor(), local_res)

    @with_comms
    def test_addmm_auto_redistribute(self):
        device_mesh = DeviceMesh(self.device_type, list(range(self.world_size)))
        shard0_spec = [Shard(0)]
        shard1_spec = [Shard(1)]
        replica_spec = [Replicate()]

        tensor_to_shard1 = torch.randn(12, 8, requires_grad=True)
        mat1 = distribute_tensor(tensor_to_shard1, device_mesh, shard1_spec)
        tensor_to_shard0 = torch.randn(8, 4, requires_grad=True)
        mat2 = distribute_tensor(tensor_to_shard0, device_mesh, shard0_spec)
        input_tensor = torch.randn(4, requires_grad=True)
        input = distribute_tensor(input_tensor, device_mesh, replica_spec)

        local_res = torch.addmm(input_tensor, tensor_to_shard1, tensor_to_shard0)
        dist_res = torch.addmm(input, mat1, mat2)

        # test if addmm output is a partial
        self.assertIsInstance(dist_res, DTensor)
        self.assertIsInstance(dist_res.placements[0], Partial)

        # test if result is the same as tensor
        dist_local_res = dist_res.full_tensor()
        self.assertEqual(local_res, dist_local_res)

        # backward checks
        dist_local_res.sum().backward()
        local_res.sum().backward()
        self.assertIsNotNone(mat2.grad)
        self.assertEqual(mat2.grad.full_tensor(), tensor_to_shard0.grad)

    @with_comms
    def test_mm(self):
        device_mesh = DeviceMesh(self.device_type, list(range(self.world_size)))
        shard0_spec = Shard(0)
        shard1_spec = Shard(1)
        replica_spec = Replicate()

        t1 = torch.randn(12, 8, requires_grad=True)
        t2 = torch.randn(8, 16, requires_grad=True)
        local_res = torch.mm(t1, t2)

        def test_placement_comb(
            placements1: list[Placement], placements2: list[Placement]
        ) -> None:
            dt1 = distribute_tensor(t1, device_mesh, placements1)
            dt2 = distribute_tensor(t2, device_mesh, placements2)
            dist_res: DTensor = cast(DTensor, torch.mm(dt1, dt2)).redistribute(
                device_mesh, [replica_spec]
            )
            self.assertEqual(dist_res.to_local(), local_res)
            # backward
            grad_dist_res = torch.ones_like(dist_res)
            dist_res.backward(grad_dist_res)
            self.assertIsNotNone(dt1.grad)

        placement_specs = [shard0_spec, shard1_spec, replica_spec]
        shard_specs_comb = list(itertools.product(placement_specs, placement_specs))
        for spec in shard_specs_comb:
            test_placement_comb([spec[0]], [spec[1]])

    @with_comms
    @skip_unless_torch_gpu
    @unittest.skipIf(
        not PLATFORM_SUPPORTS_FP8,
        "FP8 is only supported on H100+, SM 8.9 and MI300+ devices",
    )
    def test_scaled_mm(self):
        device_mesh = DeviceMesh(self.device_type, list(range(self.world_size)))
        shrd0 = Shard(0)
        shrd1 = Shard(1)
        repl = Replicate()
        part = Partial()

        ws = self.world_size
        # _scaled_mm requires all dimensions to be multiples of 16. Since we'll
        # shard along n and k, we need to ensure this stays true on each rank.
        m, n, k = 16, 32 * ws, 16 * ws

        t1 = torch.randn(m, k, device=self.device_type, dtype=torch.bfloat16)
        t2 = torch.randn(n, k, device=self.device_type, dtype=torch.bfloat16)

        for (
            output_spec,
            t1_spec,
            t2_spec,
            scale1_shape,
            scale2_shape,
            scale1_spec,
            scale2_spec,
        ) in [
            # Tensor-wise scaling
            # Replicated, zero-dim scale
            (repl, repl, repl, (), (), repl, repl),
            # Column-parallel, two-dim scale
            (shrd1, repl, shrd0, (1, 1), (1, 1), repl, repl),
            # Row-parallel, one-dim scale
            (part, shrd1, shrd1, (1,), (1,), repl, repl),
            # Row-wise scaling
            # Replicated
            (repl, repl, repl, (m, 1), (n, 1), repl, repl),
            # Column-parallel
            (shrd1, repl, shrd0, (m, 1), (n, 1), repl, shrd0),
            # Row-parallel (which actually ends up doing sub-row-wise scaling)
            (part, shrd1, shrd1, (m, ws), (n, ws), shrd1, shrd1),
        ]:
            full_ref_res = t1 @ t2.t()

            t1_fp8, scale1 = scale_for_fp8(t1, scale1_shape)
            t2_fp8, scale2 = scale_for_fp8(t2, scale2_shape)

            dist_t1_fp8 = distribute_tensor(t1_fp8, device_mesh, [t1_spec])
            dist_t2_fp8 = distribute_tensor(t2_fp8, device_mesh, [t2_spec])
            dist_scale1 = distribute_tensor(scale1, device_mesh, [scale1_spec])
            dist_scale2 = distribute_tensor(scale2, device_mesh, [scale2_spec])

            with CommDebugMode() as comm_mode:
                dist_res = cast(
                    DTensor,
                    torch._scaled_mm(
                        dist_t1_fp8,
                        dist_t2_fp8.t(),
                        scale_a=dist_scale1,
                        scale_b=dist_scale2.t(),
                        out_dtype=torch.bfloat16,
                    ),
                )

            self.assertEqual(dist_res.placements[0], output_spec)

            full_dist_res = dist_res.full_tensor()
            # Fp8 matmuls are quite inaccurate, we need high tolerances
            self.assertEqual(full_dist_res, full_ref_res, atol=1, rtol=7e-2)

            self.assertEqual(comm_mode.get_total_counts(), 0)

    @with_comms
    def test_matmul(self):
        device_mesh = DeviceMesh(self.device_type, list(range(self.world_size)))
        dim = 128
        x = torch.randn(8, dim)
        A = torch.randn(dim, dim)
        y = torch.matmul(x, A)

        # Prepare DTensors
        dx = distribute_tensor(x, device_mesh, [Replicate()])
        dA = distribute_tensor(A, device_mesh, [Shard(0)])

        # Use `inference_mode` to test DTensor's capability of decomposing
        # `matmul` op
        with torch.inference_mode():
            dy = torch.matmul(dx, dA)

        self.assertEqual(y, dy.full_tensor())

    @with_comms
    def test_t(self):
        device_mesh = DeviceMesh(self.device_type, list(range(self.world_size)))
        shard_spec = [Shard(0)]

        tensor_to_transpose = torch.randn(12, 8, requires_grad=True)
        mat = distribute_tensor(tensor_to_transpose, device_mesh, shard_spec)
        tranposed_mat = mat.t()
        self.assertEqual(tranposed_mat.size(), torch.Size([8, 12]))
        self.assertEqual(tranposed_mat.placements, [Shard(1)])
        tranposed_mat2 = tranposed_mat.t()
        self.assertEqual(tranposed_mat2.size(), torch.Size([12, 8]))
        self.assertEqual(tranposed_mat2.placements, shard_spec)

    @with_comms
    def test_t_partial(self):
        device_mesh = DeviceMesh(self.device_type, list(range(self.world_size)))

        a = torch.randn(12, 8)
        b = torch.randn(8, 4)
        c = torch.mm(a, b).t()

        da = distribute_tensor(a, device_mesh, [Shard(1)])
        db = distribute_tensor(b, device_mesh, [Shard(0)])

        # mm(da, db) should return a Partial tensor.
        # transposing it should keep it Partial
        dc = torch.mm(da, db).t()

        self.assertTrue(isinstance(dc.placements[0], Partial))

        # check that the local and distributed op results match
        self.assertEqual(
            c,
            dc.redistribute(device_mesh, [Replicate()]).to_local(),
        )

    # baddbmm introduces nan occasionally on CPU: https://github.com/pytorch/pytorch/issues/80588
    @with_comms
    @skip_unless_torch_gpu
    def test_baddbmm(self):
        device_mesh = DeviceMesh(self.device_type, list(range(self.world_size)))
        tensor = torch.rand(4, 4, 8, device=self.device_type, requires_grad=True)
        batch_1 = torch.rand(4, 4, 8, device=self.device_type, requires_grad=True)
        batch_2 = torch.rand(4, 8, 8, device=self.device_type, requires_grad=True)

        def test_placement_comb(
            tensor_placements: list[Placement],
            batch_1_placements: list[Placement],
            batch_2_placements: list[Placement],
            beta: int,
            alpha: int,
            batch_1_grad: Optional[torch.Tensor],
        ) -> None:
            tensor_dt = distribute_tensor(tensor, device_mesh, tensor_placements)
            batch_1_dt = distribute_tensor(batch_1, device_mesh, batch_1_placements)
            batch_2_dt = distribute_tensor(batch_2, device_mesh, batch_2_placements)
            dist_res = cast(
                DTensor,
                torch.baddbmm(
                    tensor_dt, batch_1_dt, batch_2_dt, beta=beta, alpha=alpha
                ),
            ).redistribute(device_mesh, [Replicate()])
            dist_local_res = dist_res.to_local()
            assert not torch.isnan(local_result).any()
            assert not torch.isnan(dist_local_res).any()
            self.assertEqual(dist_local_res.detach(), local_result.detach())

            # TODO: add test backward
            # grad_dist_res = torch.ones_like(dist_res)
            # dist_res.backward(grad_dist_res)
            # self.assertIsNotNone(batch_1_dt.grad)
            # batch_1_grad_local = batch_1_dt.grad.redistribute(
            #     device_mesh, [Replicate()]
            # ).to_local()
            # self.assertEqual(batch_1_grad_local, batch_1_grad)

        shard0_spec = Shard(0)
        shard1_spec = Shard(1)
        shard2_spec = Shard(2)
        replica_spec = Replicate()
        shard_specs = [shard0_spec, shard1_spec, shard2_spec, replica_spec]
        shard_specs_comb = list(
            itertools.product(shard_specs, shard_specs, shard_specs)
        )
        # If beta is 0, input tensor will be ignored
        numeric_params_comb = [
            (0.0, 0.5),  # zero-beta
            (0.8, 0.5),  # non-zero-beta
        ]

        for beta, alpha in numeric_params_comb:
            local_result = torch.baddbmm(
                tensor, batch_1, batch_2, beta=beta, alpha=alpha
            )
            grad_local_res = torch.ones_like(local_result)
            local_result.backward(grad_local_res)
            # test all combos
            for spec in shard_specs_comb:
                test_placement_comb(
                    [spec[0]], [spec[1]], [spec[2]], beta, alpha, batch_1.grad
                )

    @with_comms
    def test_bmm(self):
        device_mesh = DeviceMesh(self.device_type, list(range(self.world_size)))
        mat1 = torch.rand(4, 8, 4, device=self.device_type, requires_grad=True)
        mat2 = torch.rand(4, 4, 8, device=self.device_type, requires_grad=True)
        local_result = torch.bmm(mat1, mat2)
        grad_local_res = torch.ones_like(local_result)
        local_result.backward(grad_local_res)

        def test_placement_comb(
            placements1: list[Placement],
            placements2: list[Placement],
        ) -> None:
            mat1_dt = distribute_tensor(mat1, device_mesh, placements1)
            mat2_dt = distribute_tensor(mat2, device_mesh, placements2)
            dist_res = cast(DTensor, torch.bmm(mat1_dt, mat2_dt)).redistribute(
                device_mesh, [Replicate()]
            )
            dist_local_res = dist_res.to_local()
            self.assertEqual(dist_local_res, local_result)

            # test backward
            # TODO: figure out (replicate, shard1) fail on backward
            # it generates a different grad shape
            grad_dist_res = torch.ones_like(dist_res)
            dist_res.backward(grad_dist_res)
            self.assertIsNotNone(mat1_dt.grad)
            mat1_dt_grad = cast(DTensor, mat1_dt.grad)
            mat1_grad_local = mat1_dt_grad.redistribute(
                device_mesh, [Replicate()]
            ).to_local()
            self.assertEqual(mat1_grad_local, mat1.grad)

        shard0_spec = Shard(0)
        shard1_spec = Shard(1)
        shard2_spec = Shard(2)
        replica_spec = Replicate()
        placement_specs = [shard0_spec, shard1_spec, shard2_spec, replica_spec]
        shard_specs_comb = list(itertools.product(placement_specs, placement_specs))

        # tests that currently pass
        for spec in shard_specs_comb:
            test_placement_comb([spec[0]], [spec[1]])

    @with_comms
    @skip_unless_torch_gpu
    def test_scaled_dot_product_attention(self):
        device_mesh = DeviceMesh(self.device_type, list(range(self.world_size)))
        comm_mode = CommDebugMode()
        # bsz, n_heads, slen, head_dim
        query = torch.rand(
            (4, 8, 8, 8),
            device=self.device_type,
            dtype=torch.bfloat16,
            requires_grad=True,
        )
        key = torch.rand(
            (4, 8, 8, 8),
            device=self.device_type,
            dtype=torch.bfloat16,
            requires_grad=True,
        )
        value = torch.rand(
            (4, 8, 8, 8),
            device=self.device_type,
            dtype=torch.bfloat16,
            requires_grad=True,
        )

        dist_query = distribute_tensor(query, device_mesh, [Shard(1)])
        dist_key = distribute_tensor(key, device_mesh, [Shard(1)])
        dist_value = distribute_tensor(value, device_mesh, [Shard(1)])

        from torch.nn.attention import sdpa_kernel, SDPBackend

        available_backends = []
        dropout_p = 0.0
        # TODO: Add test cases where is_causal=False and an attention mask is provided.
        #       Gaps include missing op support for aten.masked_fill_.Scalar.
        is_causal = True
        enable_gqa = False
        params = torch.backends.cuda.SDPAParams(
            query, key, value, None, dropout_p, is_causal, enable_gqa
        )
        if torch.backends.cuda.can_use_flash_attention(params, debug=False):
            available_backends.append(SDPBackend.FLASH_ATTENTION)
        if torch.backends.cuda.can_use_efficient_attention(params, debug=False):
            available_backends.append(SDPBackend.EFFICIENT_ATTENTION)

        for backend in available_backends:
            with sdpa_kernel(backends=[backend]):
                out = F.scaled_dot_product_attention(
                    query, key, value, dropout_p=dropout_p, is_causal=is_causal
                )
                with comm_mode:
                    dist_out = F.scaled_dot_product_attention(
                        dist_query,
                        dist_key,
                        dist_value,
                        dropout_p=dropout_p,
                        is_causal=is_causal,
                    )
                    self.assertEqual(comm_mode.get_total_counts(), 0)
                    self.assertTrue(dist_out.placements[0].is_shard(dim=1))
                    self.assertEqual(dist_out.full_tensor(), out)

                out.sum().backward()
                with comm_mode:
                    dist_out.sum().backward()
                    self.assertEqual(comm_mode.get_total_counts(), 0)
                    self.assertTrue(dist_query.grad.placements[0].is_shard(dim=1))
                    self.assertEqual(dist_query.grad.full_tensor(), query.grad)
                    self.assertTrue(dist_key.grad.placements[0].is_shard(dim=1))
                    self.assertEqual(dist_key.grad.full_tensor(), key.grad)
                    self.assertTrue(dist_value.grad.placements[0].is_shard(dim=1))
                    self.assertEqual(dist_value.grad.full_tensor(), value.grad)

    @skipIfRocm
    @skip_unless_torch_gpu
    @with_comms()
    def test_dtensor_mm(self):
        """
        Test mm with DTensor with 2D mesh.
        We need to add the test here since we only test 1D mesh in test_dtensor_ops.py.
        Also, we added tests for the corner case where one of the 2D dimension is 1.

        # TODO: we need to test more DTensor ops with 2D mesh, especially when 1 of the
        mesh dimension of the 2D mesh is 1.
        """
        mesh_0 = init_device_mesh(self.device_type, (self.world_size // 2, 2))
        mesh_1 = init_device_mesh(self.device_type, (self.world_size, 1))
        mesh_2 = init_device_mesh(self.device_type, (1, self.world_size))

        for mesh in [mesh_0, mesh_1, mesh_2]:
            lhs = torch.randn(256, 128)
            rhs = torch.randn(128, 256)
            mm_result = lhs @ rhs

            lhs_dtensor = distribute_tensor(lhs, mesh, [Shard(dim=0), Replicate()])
            rhs_dtensor = distribute_tensor(rhs, mesh, [Replicate(), Shard(dim=1)])
            dtensor_result = lhs_dtensor @ rhs_dtensor
            self.assertEqual(dtensor_result.full_tensor(), mm_result)

<<<<<<< HEAD
    @with_comms
    @skip_unless_torch_gpu
    def test_tensordot_shampoo(self):
        """
        Create a simple test for Shampoo's use case.
        """
        device_mesh = init_device_mesh(self.device_type, (self.world_size,))

        local_a = torch.randn(4, 4)
        local_b = torch.randn(4, 15)
        dims = ([0], [0])
        local_result = torch.tensordot(local_a, local_b, dims=(dims))

        placements = [Replicate(), Shard(0), Shard(1)]
        placements_tuples = itertools.product(placements, repeat=2)

        for placement1, placement2 in placements_tuples:
            dist_a = distribute_tensor(local_a, device_mesh, [placement1])
            dist_b = distribute_tensor(local_b, device_mesh, [placement2])
            dist_result = torch.tensordot(dist_a, dist_b, dims=dims)
            dist_result_full = dist_result.full_tensor()
            self.assertEqual(local_result, dist_result_full)

=======
>>>>>>> d83cec6e

if __name__ == "__main__":
    run_tests()<|MERGE_RESOLUTION|>--- conflicted
+++ resolved
@@ -474,32 +474,6 @@
             dtensor_result = lhs_dtensor @ rhs_dtensor
             self.assertEqual(dtensor_result.full_tensor(), mm_result)
 
-<<<<<<< HEAD
-    @with_comms
-    @skip_unless_torch_gpu
-    def test_tensordot_shampoo(self):
-        """
-        Create a simple test for Shampoo's use case.
-        """
-        device_mesh = init_device_mesh(self.device_type, (self.world_size,))
-
-        local_a = torch.randn(4, 4)
-        local_b = torch.randn(4, 15)
-        dims = ([0], [0])
-        local_result = torch.tensordot(local_a, local_b, dims=(dims))
-
-        placements = [Replicate(), Shard(0), Shard(1)]
-        placements_tuples = itertools.product(placements, repeat=2)
-
-        for placement1, placement2 in placements_tuples:
-            dist_a = distribute_tensor(local_a, device_mesh, [placement1])
-            dist_b = distribute_tensor(local_b, device_mesh, [placement2])
-            dist_result = torch.tensordot(dist_a, dist_b, dims=dims)
-            dist_result_full = dist_result.full_tensor()
-            self.assertEqual(local_result, dist_result_full)
-
-=======
->>>>>>> d83cec6e
 
 if __name__ == "__main__":
     run_tests()