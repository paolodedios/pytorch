--- conflicted
+++ resolved
@@ -9,11 +9,7 @@
 import torch
 import torch.distributed as dist
 import torch.nn.functional as F
-<<<<<<< HEAD
-from torch import nn
-=======
 from torch import nn, Tensor
->>>>>>> 74c4c758
 from torch.distributed.device_mesh import init_device_mesh
 from torch.distributed.tensor import DeviceMesh
 from torch.distributed.tensor.debug import CommDebugMode
@@ -30,15 +26,11 @@
 )
 from torch.distributed.tensor.parallel import parallelize_module
 from torch.nn.attention import sdpa_kernel, SDPBackend
-<<<<<<< HEAD
-from torch.nn.attention.flex_attention import create_block_mask, flex_attention
-=======
 from torch.nn.attention.flex_attention import (
     _mask_mod_signature,
     create_block_mask,
     flex_attention,
 )
->>>>>>> 74c4c758
 from torch.testing._internal.common_cuda import (
     PLATFORM_SUPPORTS_CUDNN_ATTENTION,
     PLATFORM_SUPPORTS_FLASH_ATTENTION,
@@ -462,8 +454,6 @@
 )
 
 
-<<<<<<< HEAD
-=======
 def causal_mask(b, h, q_idx, kv_idx):
     return q_idx >= kv_idx
 
@@ -541,28 +531,17 @@
     return doc_mask_mod
 
 
->>>>>>> 74c4c758
 class RingFlexAttentionTest(DTensorTestBase):
     @property
     def world_size(self) -> int:
         return 2
 
-<<<<<<< HEAD
-    def _test_ring_flex_attention(self, qkv_size) -> None:
-        def causal_mask(b, h, q_idx, kv_idx):
-            return q_idx >= kv_idx
-
-        torch.cuda.manual_seed(10)
-        dtype = torch.float32
-        bs = 8
-=======
     def _test_ring_flex_attention(
         self, qkv_size, B=1, mask_func=causal_mask, atol=1e-6, rtol=1e-2
     ) -> None:
         torch.cuda.manual_seed(10)
         dtype = torch.float32
         bs = B if B > 1 else 8
->>>>>>> 74c4c758
         query_tokens = context_tokens = qkv_size
         dim = 32
         nheads = 8
@@ -587,13 +566,8 @@
         )
 
         block_mask = compiled_create_block_mask(
-<<<<<<< HEAD
-            causal_mask,
-            B=1,
-=======
             mask_func,
             B=B,
->>>>>>> 74c4c758
             H=1,
             Q_LEN=query_tokens,
             KV_LEN=context_tokens,
@@ -641,13 +615,8 @@
 
         # NOTE: call create_block_mask() within TorchFunctionMode would cause error in create_fw_bw_graph
         cp_block_mask = create_cp_block_mask(
-<<<<<<< HEAD
-            causal_mask,
-            B=1,
-=======
             mask_func,
             B=B,
->>>>>>> 74c4c758
             H=1,
             Q_LEN=query_tokens,
             KV_LEN=context_tokens,
@@ -689,13 +658,8 @@
 
         # unshard the output
         cp_out, cp_lse = context_parallel_unshard(device_mesh, [cp_out, cp_lse], [2, 2])
-<<<<<<< HEAD
-        torch.testing.assert_close(cp_out, expect_out, atol=1e-6, rtol=1e-2)
-        torch.testing.assert_close(cp_lse, expect_lse, atol=1e-6, rtol=1e-2)
-=======
         torch.testing.assert_close(cp_out, expect_out, atol=atol, rtol=rtol)
         torch.testing.assert_close(cp_lse, expect_lse, atol=atol, rtol=rtol)
->>>>>>> 74c4c758
 
         # unshard the gradient
         cp_q_grad, cp_k_grad, cp_v_grad = context_parallel_unshard(
@@ -703,15 +667,9 @@
             [cp_q.grad, cp_k.grad, cp_v.grad],
             [2, 2, 2],
         )
-<<<<<<< HEAD
-        torch.testing.assert_close(cp_q_grad, q.grad, atol=1e-6, rtol=1e-2)
-        torch.testing.assert_close(cp_k_grad, k.grad, atol=1e-6, rtol=1e-2)
-        torch.testing.assert_close(cp_v_grad, v.grad, atol=1e-6, rtol=1e-2)
-=======
         torch.testing.assert_close(cp_q_grad, q.grad, atol=atol, rtol=rtol)
         torch.testing.assert_close(cp_k_grad, k.grad, atol=atol, rtol=rtol)
         torch.testing.assert_close(cp_v_grad, v.grad, atol=atol, rtol=rtol)
->>>>>>> 74c4c758
 
         # reset CP context dispatch mode to default
         torch.distributed.tensor.experimental._attention._dispatch_mode = (
@@ -733,8 +691,6 @@
                 self._test_ring_flex_attention,
             )
 
-<<<<<<< HEAD
-=======
     # TODO: merge with the above test
     @skip_if_lt_x_gpu(2)
     @with_comms
@@ -782,7 +738,6 @@
 
             test_func()
 
->>>>>>> 74c4c758
 
 if __name__ == "__main__":
     run_tests()