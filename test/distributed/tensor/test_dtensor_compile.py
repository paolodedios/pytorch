# Copyright (c) Meta Platforms, Inc. and affiliates
# Owner(s): ["oncall: distributed"]

import contextlib
import copy
import functools
import unittest
from unittest.mock import patch

import torch
import torch._dynamo
import torch._dynamo.testing
import torch.distributed as dist
import torch.nn as nn
from torch._C import FileCheck
from torch._inductor.utils import run_and_get_triton_code
from torch.distributed.algorithms._checkpoint.checkpoint_wrapper import (
    checkpoint_wrapper,
    CheckpointImpl,
)
from torch.distributed.device_mesh import init_device_mesh
from torch.distributed.fsdp import FullyShardedDataParallel as FSDP
from torch.distributed.tensor import (
    DeviceMesh,
    distribute_module,
    distribute_tensor,
    DTensor,
    Partial,
    Replicate,
    Shard,
)
from torch.distributed.tensor._dtensor_spec import DTensorSpec, TensorMeta
from torch.distributed.tensor.parallel import (
    ColwiseParallel,
    loss_parallel,
    parallelize_module,
    PrepareModuleInput,
    PrepareModuleOutput,
    RowwiseParallel,
)
from torch.distributed.tensor.placement_types import _StridedShard
from torch.testing._internal.common_device_type import skipXPUIf
from torch.testing._internal.common_distributed import skip_if_lt_x_gpu
from torch.testing._internal.common_fsdp import get_devtype
from torch.testing._internal.common_utils import (
    instantiate_parametrized_tests,
    parametrize,
    run_tests,
    skipIfHpu,
    skipIfTorchDynamo,
)
from torch.testing._internal.distributed._tensor.common_dtensor import (
    DTensorTestBase,
    MLPModule,
    with_comms,
)
from torch.testing._internal.distributed.fake_pg import FakeStore
from torch.testing._internal.inductor_utils import HAS_GPU
from torch.testing._internal.two_tensor import TwoTensor
from torch.utils.checkpoint import checkpoint


dev_type = torch.device(get_devtype())


class PytreeTuple:
    """
    Tuple-like values that are treated as leaves of a PyTree.
    """

    def __init__(self, *values):
        self._values = tuple(values)

    def __repr__(self):
        pr = repr(self._values)[1:-1]
        return f"{type(self).__name__}({pr})"

    def __getitem__(self, i):
        return self._values[i]

    def __iter__(self):
        return iter(self._values)

    def __len__(self):
        return len(self._values)

    def __eq__(self, other: object) -> bool:
        if isinstance(other, self.__class__):
            return self._values == other._values
        elif isinstance(other, tuple):
            return self._values == other
        return False

    def __hash__(self) -> int:
        return hash(self._values)

    def __add__(self, other):
        if isinstance(other, (self.__class__, tuple)):
            return self.__class__(*self, *other)
        raise NotImplementedError(type(other))

    def __radd__(self, other):
        if isinstance(other, (self.__class__, tuple)):
            return self.__class__(*other, *self)
        raise NotImplementedError(type(other))

    def index(self, value):
        return self._values.index(value)

    def count(self, value):
        return self._values.count(value)


class SimpleModel(nn.Module):
    def __init__(self, device):
        super().__init__()
        self.mlp_0 = MLPModule(device)
        self.mlp_1 = MLPModule(device)

    def forward(self, input):
        return self.mlp_1(self.mlp_0(input))


def extract_graph(fx_g, _, graph_cell):
    graph_cell[0] = fx_g.code
    return fx_g


# Make a custom compiler that runs aot autograd but extracts the fw graph
fw_graph_cell = [None]
bw_graph_cell = [None]
fw_compiler = functools.partial(extract_graph, graph_cell=fw_graph_cell)
bw_compiler = functools.partial(extract_graph, graph_cell=bw_graph_cell)

from functorch.compile import min_cut_rematerialization_partition
from torch._dynamo.backends.common import aot_autograd


aot_eager_graph = aot_autograd(
    fw_compiler=fw_compiler,
    bw_compiler=bw_compiler,
    partition_fn=min_cut_rematerialization_partition,
)

device_type = (
    acc.type if (acc := torch.accelerator.current_accelerator(True)) else "cpu"
)


def _apply_sharding(mod: nn.Module, shard_dim: int, device_mesh: DeviceMesh):
    """
    Shards on the given dimension if possible, else replicate
    Args:
        mod: (nn.Module) Module to shard or replicate
        shard_dim: (int) Dimension to shard on if possible
        device_mesh: (DeviceMesh) 1D Device Mesh

    Returns:
        Sharded DTensor
    """

    def shard_module_params(name, module, device_mesh):
        for name, param in module.named_parameters():
            placement = Replicate()
            if shard_dim < len(param.size()):
                placement = Shard(shard_dim)
            dist_param = torch.nn.Parameter(
                distribute_tensor(param, device_mesh, [placement])
            )
            name = name.split(".")[-1]
            module.register_parameter(name, dist_param)

    sharded_mod = distribute_module(mod, device_mesh, shard_module_params)
    return sharded_mod


class TestDTensorCompile(torch._dynamo.test_case.TestCase):
    def setUp(self):
        super(
            type(self), self
        ).setUp()  # use explicit params for compiled autograd test wrapping
        fake_store = FakeStore()
        dist.init_process_group(
            "fake", store=fake_store, rank=0, world_size=self.world_size
        )

    def tearDown(self):
        super(
            type(self), self
        ).tearDown()  # use explicit params for compiled autograd test wrapping
        dist.destroy_process_group()

    @property
    def device_type(self) -> str:
        return device_type

    @property
    def world_size(self) -> int:
        return 2

    def test_dtensor_basic(self):
        mesh = DeviceMesh(self.device_type, torch.arange(self.world_size))

        @torch.compile(backend="aot_eager", fullgraph=True)
        def fn(x):
            return x * x + 2

        param = torch.randn(4, 4, requires_grad=True)
        x = DTensor.from_local(param, mesh, [Shard(0)], run_check=False)

        res = fn(x)
        res.to_local().sum().backward()

    @unittest.skipIf(not torch.accelerator.is_available(), "accelerator not available")
    def test_dtensor_basic_export(self):
        mesh = DeviceMesh(self.device_type, torch.arange(self.world_size))

        param = torch.randn(4, 4)
        param_x = DTensor.from_local(param, mesh, [Shard(0)], run_check=False)

        class Foo(torch.nn.Module):
            def __init__(self):
                super().__init__()
                self.buffer = torch.nn.Buffer(param_x)

            def forward(self, x):
                inter = self.buffer + DTensor.from_local(
                    x, mesh, [Shard(0)], run_check=False
                )
                return inter.to_local()

        torch.utils._pytree.register_constant(
            torch.distributed.tensor._dtensor_spec.DTensorSpec
        )
        torch.utils._pytree.register_constant(DeviceMesh)

        ep = torch.export.export(
            Foo(), (torch.randn(4, 4, dtype=torch.float64),), strict=False
        )
        self.assertExpectedInline(
            str(ep.graph_module.code).strip(),
            f"""\
def forward(self, b_buffer, x):
    _assert_tensor_metadata_default = torch.ops.aten._assert_tensor_metadata.default(x, dtype = torch.float64, device = device(type='cpu'), layout = torch.strided);  _assert_tensor_metadata_default = None
    to = torch.ops.aten.to.dtype_layout(x, dtype = torch.float64, layout = torch.strided, device = device(type='{self.device_type}'));  x = None
    view_as = torch.ops.aten.view_as.default(to, to);  to = None
    dtensor___init__0 = self.dtensor___init__0
    dtensor_const_func_spec0 = self.dtensor_const_func_spec0
    flat_apply = torch.ops.higher_order.flat_apply(dtensor_const_func_spec0, dtensor___init__0, view_as, False);  dtensor_const_func_spec0 = dtensor___init__0 = view_as = None
    add = torch.ops.aten.add.Tensor(b_buffer, flat_apply);  b_buffer = flat_apply = None
    access_subclass_inner_tensor_default_4 = torch.ops.export.access_subclass_inner_tensor.default(add, '_local_tensor');  add = None
    view_as_1 = torch.ops.aten.view_as.default(access_subclass_inner_tensor_default_4, access_subclass_inner_tensor_default_4);  access_subclass_inner_tensor_default_4 = None
    return (view_as_1,)""",  # noqa: B950
        )

        # During tracing, sharding propagation cache is skipped, so an extra dry run for
        # add is performed in _propagate_tensor_meta_non_cached, hence add_1 instead of add
        self.assertExpectedInline(
            str(ep.run_decompositions({}).graph_module.code).strip(),
            f"""\
def forward(self, b_parametrizations_buffer_original0, x):
    _assert_tensor_metadata = torch.ops.aten._assert_tensor_metadata.default(x, None, None, torch.float64, device = device(type='cpu'), layout = torch.strided);  _assert_tensor_metadata = None
    _to_copy = torch.ops.aten._to_copy.default(x, dtype = torch.float64, layout = torch.strided, device = device(type='{self.device_type}', index=0));  x = None
    view = torch.ops.aten.view.default(_to_copy, [4, 4]);  _to_copy = None
    add = torch.ops.aten.add.Tensor(b_parametrizations_buffer_original0, view);  b_parametrizations_buffer_original0 = view = None
    view_1 = torch.ops.aten.view.default(add, [4, 4]);  add = None
    return (view_1,)""",  # noqa: B950
        )

    def test_placement_compile(self):
        def fn(x):
            a = 0
            if x.is_replicate():
                a += 1
            if x.is_shard():
                a += 2
                if x.dim < 0:
                    raise RuntimeError("dim < 0")
            if x.is_shard(0):
                a += 2
            if x.is_shard(dim=0):
                a += 2
            if x.is_shard(dim=None):
                a += 2
            if x.is_partial():
                a += 3
            return a

        compiled_fn = torch.compile(backend="aot_eager", fullgraph=True)(fn)
        split_factors = [2, 3, 4]
        for x in [Shard(0), Replicate(), Partial()] + [
            _StridedShard(0, split_factor=s) for s in split_factors
        ]:
            opt_fn = fn(x)
            compiled_out = compiled_fn(x)
            self.assertEqual(opt_fn, compiled_out)

    def test_device_mesh_compile(self):
        def fn(x: DeviceMesh):
            # test size()
            a = x.size()
            b = x.size(0)
            c = x.size(mesh_dim=0)
            size = a + b + c
            # test get_coordinate()
            coord = x.get_coordinate()
            # test get_group()
            group0 = x.get_group(0)
            group1 = x.get_group(mesh_dim=1)
            return size, coord, group0, group1

        # Can't be fullgraph=True because ProcessGroup is not reconstructible in dynamo
        compiled_fn = torch.compile(backend="aot_eager")(fn)

        mesh = DeviceMesh(self.device_type, torch.arange(self.world_size).unsqueeze(1))
        opt_fn = fn(mesh)
        compiled_out = compiled_fn(mesh)
        self.assertEqual(opt_fn, compiled_out)

    def test_get_local_rank_compile(self):
        mesh = init_device_mesh(
            self.device_type, (self.world_size,), mesh_dim_names=("dp",)
        )

        def fn_with_str_arg(x):
            local_rank = x.device_mesh.get_local_rank("dp")
            return x * local_rank

        x = DTensor.from_local(torch.rand(4, 4), mesh, [Shard(0)], run_check=False)
        ref = fn_with_str_arg(x)

        opt_fn = torch.compile(fn_with_str_arg, backend="aot_eager", fullgraph=True)
        res = opt_fn(x)
        self.assertEqual(res, ref)

        def fn_with_int_arg(x):
            local_rank = x.device_mesh.get_local_rank(0)
            return x * local_rank

        ref2 = fn_with_int_arg(x)
        opt_fn2 = torch.compile(fn_with_int_arg, backend="aot_eager", fullgraph=True)
        res2 = opt_fn2(x)
        self.assertEqual(res2, ref2)

        def fn_without_arg(x):
            # will fail if device_mesh.ndim > 1
            local_rank = x.device_mesh.get_local_rank()
            return x + local_rank

        ref3 = fn_without_arg(x)
        opt_fn3 = torch.compile(fn_without_arg, backend="aot_eager", fullgraph=True)
        res3 = opt_fn3(x)
        self.assertEqual(res3, ref3)

    def test_fakify_dtensor(self):
        mesh = DeviceMesh(self.device_type, torch.arange(self.world_size))

        # pass in DTensor as inputs/outputs to the function
        def fn(x):
            return x

        x = DTensor.from_local(torch.rand(1), mesh, [Shard(0)], run_check=False)
        ref = fn(x)

        opt_fn = torch.compile(fn, backend="aot_eager", fullgraph=True)
        res = opt_fn(x)
        self.assertEqual(res, ref)

    def test_dynamo_dtensor(self):
        mesh = DeviceMesh(self.device_type, torch.arange(self.world_size))

        # test passing in DTensor as inputs/outputs and run some tensor computation
        def fn(x):
            return x * x + 2

        x = DTensor.from_local(torch.rand(1), mesh, [Shard(0)], run_check=False)
        ref = fn(x)

        opt_fn = torch.compile(fn, backend="aot_eager", fullgraph=True)
        res = opt_fn(x)
        self.assertEqual(res, ref)

    @skipIfHpu
    def test_dtensor_dynamic(self):
        mesh = DeviceMesh(self.device_type, torch.arange(self.world_size))

        # test passing in DTensor as inputs/outputs and run some tensor computation
        def fn(x):
            return (
                torch.mul(x, x)
                .redistribute(device_mesh=x.device_mesh, placements=[Replicate()])
                .to_local()[0]
            )

        x = DTensor.from_local(
            torch.rand(4, 4, requires_grad=True), mesh, [Shard(0)], run_check=False
        )
        torch._dynamo.mark_dynamic(x, 0)
        ref = fn(x)

        opt_fn = torch.compile(fn, backend="aot_eager", fullgraph=True)
        res = opt_fn(x)
        self.assertEqual(res, ref)

    @skipIfHpu
    def test_dtensor_dynamic_slice(self):
        mesh = DeviceMesh(self.device_type, torch.arange(self.world_size))

        # test passing in DTensor as inputs/outputs and run some tensor computation
        def fn(x):
            return [
                t.redistribute(
                    device_mesh=x.device_mesh, placements=[Replicate()]
                ).to_local()[0]
                for t in torch.tensor_split(x, 2)
            ]

        x = DTensor.from_local(
            torch.rand(4, 4, requires_grad=True), mesh, [Shard(0)], run_check=False
        )
        ref = fn(x)

        opt_fn = torch.compile(fn, backend="aot_eager", fullgraph=True, dynamic=True)
        res = opt_fn(x)
        self.assertEqual(res, ref)

    @skipIfHpu
    @skipXPUIf(True, "https://github.com/intel/torch-xpu-ops/issues/1981")
    def test_dtensor_dynamic_loss_parallel_log_softmax(self):
        mesh = DeviceMesh(self.device_type, torch.arange(self.world_size))

        def fn(x):
            t = torch.nn.functional.log_softmax(x, x.ndim - 1, dtype=torch.float32)
            return t.redistribute(
                device_mesh=x.device_mesh, placements=[Replicate()]
            ).to_local()[0]

        with loss_parallel():
            x = DTensor.from_local(torch.rand(4, 4), mesh, [Shard(1)], run_check=False)
            ref = fn(x)

            opt_fn = torch.compile(
                fn, backend="aot_eager", fullgraph=True, dynamic=True
            )
            res = opt_fn(x)
        self.assertEqual(res, ref)

    def test_dtensor_dynamic_cat(self):
        mesh = DeviceMesh(self.device_type, torch.arange(self.world_size))

        # test passing in tuple of DTensors as
        def fn(x, y):
            return (
                torch.cat((x, y), dim=0)
                .redistribute(device_mesh=x.device_mesh, placements=[Replicate()])
                .to_local()[0]
            )

        x = DTensor.from_local(
            torch.rand(4, 4, requires_grad=True), mesh, [Shard(0)], run_check=False
        )
        y = DTensor.from_local(
            torch.rand(4, 4, requires_grad=True), mesh, [Shard(0)], run_check=False
        )
        torch._dynamo.mark_dynamic(x, 0)
        ref = fn(x, y)

        opt_fn = torch.compile(fn, backend="aot_eager", fullgraph=True)
        res = opt_fn(x, y)
        self.assertEqual(res, ref)

    def test_dtensor_dynamic_recompiles(self):
        cnt = torch._dynamo.testing.CompileCounterWithBackend("aot_eager")
        mesh = DeviceMesh(self.device_type, torch.arange(self.world_size))

        def inp(*shape):
            param = torch.randn(*shape, requires_grad=True)
            x = DTensor.from_local(param, mesh, [Shard(0)], run_check=False)
            torch._dynamo.mark_dynamic(x, 0)
            torch._dynamo.mark_dynamic(x, 1)
            return x

        def run(func, *shape):
            res = func(inp(*shape))
            res.sum().backward()

        @torch.compile(backend=cnt, fullgraph=True)
        def f(x):
            y = x * x
            return y.to_local()

        run(f, 4, 4)
        run(f, 6, 8)
        run(f, 10, 10)
        self.assertEqual(cnt.frame_count, 1)

        # sanity check that shape guard recompiles are still handled
        @torch.compile(backend=cnt, fullgraph=True)
        def g(x):
            if x.size(0) <= 16:
                y = x * x
            else:
                y = x + x
            return y.to_local()

        cnt.clear()
        run(g, 4, 4)
        run(g, 8, 8)
        self.assertEqual(cnt.frame_count, 1)
        run(g, 64, 8)
        self.assertEqual(cnt.frame_count, 2)

    @unittest.skipIf(not HAS_GPU, "requires GPU for RNG support")
    def test_dtensor_unbacked_matmuls(self):
        from torch.distributed.tensor import randn as d_randn

        # use 2x2 mesh for testing
        dist.destroy_process_group()
        dist.init_process_group("fake", store=FakeStore(), rank=0, world_size=4)
        device_mesh = init_device_mesh(self.device_type, (2, 2))

<<<<<<< HEAD
        for test_index, (px, py) in enumerate(
            [
                # these should pass as no redistribute strategy is available
                [[Replicate(), Replicate()], [Replicate(), Replicate()]],
                [[Replicate(), Shard(0)], [Replicate(), Replicate()]],
                [[Replicate(), Shard(1)], [Replicate(), Shard(0)]],
                # any of these should pass with redistribution
                [[Replicate(), Partial()], [Replicate(), Replicate()]],
                [[Partial(), Partial()], [Partial(), Partial()]],
                [[Partial(), Partial()], [Shard(0), Replicate()]],
                [[Replicate(), Shard(0)], [Replicate(), Shard(0)]],
                [[Shard(0), Shard(1)], [Shard(1), Shard(0)]],
                [[Partial(), Replicate()], [Shard(0), Shard(0)]],
            ]
        ):
=======
        def test_placements(x_placements, y_placements, out_placements):
>>>>>>> 255d11c2
            # create DTensors with unbacked outer/inner sizes
            x_dt = d_randn(64, 64, device_mesh=device_mesh, placements=x_placements)
            y_dt = d_randn(64, 64, device_mesh=device_mesh, placements=y_placements)
            for i in range(2):
                torch._dynamo.decorators.mark_unbacked(x_dt, i)
                torch._dynamo.decorators.mark_unbacked(y_dt, i)

            # full-graph capture
            torch._dynamo.reset()
            fn = torch.compile(torch.mm, backend="aot_eager", fullgraph=True)
            out = fn(x_dt, y_dt)

            # check output placements
<<<<<<< HEAD
            if test_index <= 2:
                exp_placement = [
                    (Replicate(), Replicate()),
                    (Replicate(), Shard(0)),
                    (Replicate(), Partial()),
                ][test_index]
                self.assertEqual(out.placements, exp_placement)

            # test on uneven shardings
            if test_index >= 3:
                dx = d_randn(20, 17, device_mesh=device_mesh, placements=px)
                dy = d_randn(17, 5, device_mesh=device_mesh, placements=py)
                out, eager_out = fn(dx, dy), torch.mm(dx, dy)
                self.assertEqual(cnt.frame_count, 1)
                self.assertEqual(out.shape, eager_out.shape)

    def test_dtensor_matmul_cost_upper_bound(self):
        # use 2x2 mesh for testing
=======
            self.assertEqual(out.placements, out_placements)
            return fn

        test_placements(
            (Replicate(), Replicate()),
            (Replicate(), Replicate()),
            (Replicate(), Replicate()),
        )
        test_placements(
            (Replicate(), Shard(1)), (Replicate(), Shard(0)), (Replicate(), Partial())
        )
        test_placements(
            (Replicate(), Shard(0)), (Replicate(), Replicate()), (Replicate(), Shard(0))
        )

    @unittest.skipIf(not HAS_GPU, "requires GPU for RNG support")
    def test_dtensor_matmul_zero_size_shards(self):
        from torch.distributed.tensor import randn as d_randn

        cnt = torch._dynamo.testing.CompileCounterWithBackend("aot_eager")

>>>>>>> 255d11c2
        dist.destroy_process_group()
        dist.init_process_group("fake", store=FakeStore(), rank=0, world_size=4)
        device_mesh = init_device_mesh(self.device_type, (2, 2))

<<<<<<< HEAD
        x_dt = DTensor.from_local(
            torch.randn(8, 8),
            device_mesh=device_mesh,
            placements=[Shard(0), Shard(1)],
        )
        y_dt = DTensor.from_local(
            torch.randn(8, 8),
            device_mesh=device_mesh,
            placements=[Shard(1), Shard(0)],
        )
        torch._dynamo.decorators.mark_unbacked(x_dt, 0)
        torch._dynamo.decorators.mark_unbacked(y_dt, 1)

        # large k dim tells compiler it's cheaper to all-gather on x
        def f1(x, y):
            torch._check(x.size(0) <= 16)
            torch._check(y.size(1) <= 16384)
            return x @ y

        # use aot_eager to hardcode comms decisions
        out = torch.compile(f1, backend="aot_eager", fullgraph=True)(x_dt, y_dt)
        self.assertEqual(out.placements, (Shard(1), Partial()))

        # for the reverse, all-gather on y
        def f2(x, y):
            torch._check(x.size(0) <= 16384)
            torch._check(y.size(1) <= 16)
            return x @ y

        out = torch.compile(f2, backend="aot_eager", fullgraph=True)(x_dt, y_dt)
        self.assertEqual(out.placements, (Shard(0), Partial()))
=======
        # create DTensors with unbacked outer/inner sizes
        px, py = (Replicate(), Shard(1)), (Replicate(), Shard(0))
        x_dt = d_randn(64, 64, device_mesh=device_mesh, placements=px)
        y_dt = d_randn(64, 64, device_mesh=device_mesh, placements=py)
        for i in range(2):
            torch._dynamo.decorators.mark_unbacked(x_dt, i)
            torch._dynamo.decorators.mark_unbacked(y_dt, i)

        # full-graph capture
        fn = torch.compile(torch.mm, backend=cnt, fullgraph=True)
        fn(x_dt, y_dt)

        # check zero-size shards
        for m in [3, 0]:  # n, k = 0 cause recompiles on strides
            dx = d_randn(m, 1, device_mesh=device_mesh, placements=px)
            dy = d_randn(1, 1, device_mesh=device_mesh, placements=py)
            c_out, eager_out = fn(dx, dy), torch.mm(dx, dy)
            self.assertEqual(tuple(c_out.shape), (m, 1))
            self.assertEqual(cnt.frame_count, 1)
            self.assertEqual(c_out.shape, eager_out.shape)
>>>>>>> 255d11c2

    def test_dtensor_requires_grad_recompile(self):
        cnt = torch._dynamo.testing.CompileCounterWithBackend("aot_eager")
        mesh = DeviceMesh(self.device_type, torch.arange(self.world_size))

        @torch.compile(backend=cnt, fullgraph=True)
        def f(x):
            y = x * x
            return y.to_local()

        full_x = torch.randn(8, 8, requires_grad=False)
        x = distribute_tensor(full_x, mesh, [Shard(0)])
        f(x)

        full_x = torch.randn(8, 8, requires_grad=True)
        x = distribute_tensor(full_x, mesh, [Shard(0)])
        f(x)

        self.assertEqual(cnt.frame_count, 2)

    def test_dtensor_attribute_access_on_intermediate(self):
        mesh = DeviceMesh(self.device_type, torch.arange(self.world_size))

        def fn(x):
            tmp = x * 2
            if tmp.placements[0].is_shard():
                return tmp._local_tensor + 2
            else:
                return tmp._local_tensor + 3

        x = DTensor.from_local(torch.ones(4), mesh, [Shard(0)], run_check=False)
        ref = fn(x)

        opt_fn = torch.compile(fn, backend="aot_eager", fullgraph=True)
        res = opt_fn(x)
        self.assertEqual(res, ref)

    def test_dtensor_constructor_w_graph_break(self):
        mesh = DeviceMesh(self.device_type, torch.arange(self.world_size))
        x = torch.randn(64, 32, requires_grad=True)
        spec = DTensorSpec(
            mesh,
            (Replicate(), Shard(0)),
            tensor_meta=TensorMeta(
                shape=torch.Size([128, 32]), stride=(32, 1), dtype=x.dtype
            ),
        )

        # test passing in DTensor as inputs/outputs and run some tensor computation
        def fn(x):
            print("graph break!")
            return DTensor(
                x,
                spec,
                requires_grad=x.requires_grad,
            )

        fn(x)
        torch.compile(fn, backend="eager")(x)

    def test_dtensor_constructor_w_dynamo_disable(self):
        mesh = DeviceMesh(self.device_type, torch.arange(self.world_size))
        x = torch.randn(32, requires_grad=True)
        spec = DTensorSpec(
            mesh,
            (Replicate(),),
            tensor_meta=TensorMeta(shape=torch.Size([32]), stride=(1,), dtype=x.dtype),
        )

        @torch._dynamo.disable(recursive=False)
        def fn(x):
            print("foo")
            return DTensor(
                x,
                spec,
                requires_grad=x.requires_grad,
            )

        out = fn(x)
        out2 = torch.compile(fn, backend="eager")(x)
        self.assertEqual(out, out2)

    def test_dtensor_noncontiguous_output(self):
        mesh = DeviceMesh(self.device_type, torch.arange(self.world_size))

        # test passing in DTensor as inputs/outputs and run some tensor computation
        def fn(x, y, z):
            x_transposed = x.permute(0, 2, 1).contiguous()
            tmp = torch._C._nn.linear(x_transposed, y, z)
            return tmp.permute(0, 2, 1)

        x_inner = torch.randn(4, 16, 4, requires_grad=True)
        y_inner = torch.randn(4, 16, requires_grad=True)
        z_inner = torch.randn(4, requires_grad=True)
        x = DTensor.from_local(x_inner, mesh, [Shard(1)], run_check=False)
        y = DTensor.from_local(y_inner, mesh, [Shard(1)], run_check=False)
        z = DTensor.from_local(z_inner, mesh, [Replicate()], run_check=False)
        out = torch.compile(fn, backend="aot_eager", fullgraph=True)(x, y, z)
        out.contiguous().sum().backward()

    def test_dynamo_dtensor_from_local(self):
        mesh = DeviceMesh(self.device_type, torch.arange(self.world_size))

        # create DTensor inside fn and run some compute
        def fn(x):
            dt = DTensor.from_local(x, mesh, [Replicate()], run_check=False)
            return dt.to_local() + 2

        # below is the op approach for reference
        # from torch.distributed._tensor.api import _FromTorchTensor
        # def from_local_tensor(x):
        #     return _FromTorchTensor.apply(x, mesh, [Replicate()], False)

        # _dt_lib_def = torch.library.Library("dtensor", "DEF")
        # _dt_lib_def.define("from_local(Tensor self) -> Tensor")

        # _dt_lib_impl = torch.library.Library("dtensor", "IMPL")
        # _dt_lib_impl.impl("from_local", from_local_tensor, "Autograd")

        x = torch.ones(1, requires_grad=True)
        ref = fn(x)
        cnt = torch._dynamo.testing.CompileCounterWithBackend("aot_eager")
        opt_fn = torch.compile(fn, backend=cnt, fullgraph=True)
        res = opt_fn(x)
        # backward should work as well
        res.sum().backward()

        self.assertEqual(res, ref)
        self.assertEqual(cnt.frame_count, 1)

        # test if user calls from_local with mesh/placements as kwargs and that should still work
        def from_local_kwargs_fn(x):
            dt = DTensor.from_local(
                x, device_mesh=mesh, placements=[Replicate()], run_check=False
            )
            return dt.to_local() + 2

        ref = from_local_kwargs_fn(x)
        opt_kwargs_fn = torch.compile(from_local_kwargs_fn, backend=cnt, fullgraph=True)
        res = opt_kwargs_fn(x)
        self.assertEqual(res, ref)
        self.assertEqual(cnt.frame_count, 2)

    def test_dynamo_dtensor_from_local_dynamic_shapes(self):
        mesh = DeviceMesh(self.device_type, torch.arange(self.world_size))

        # Case 1: all dims dynamic
        def fn(x):
            dt = DTensor.from_local(
                x,
                mesh,
                [Replicate()],
                run_check=False,
                shape=x.shape,
                stride=x.stride(),
            )
            return dt.to_local() + 2

        inp = torch.randn(4, 6, requires_grad=True)
        ref = fn(inp)
        cnt = torch._dynamo.testing.CompileCounterWithBackend("aot_eager")
        res = torch.compile(fn, backend=cnt, fullgraph=True, dynamic=True)(inp)
        res.sum().backward()

        self.assertEqual(res, ref)
        self.assertEqual(cnt.frame_count, 1)

        # Case 2: only sizes are dynamic, strides are static
        def fn(x):
            dt = DTensor.from_local(
                x, mesh, [Replicate()], run_check=False, shape=x.shape, stride=(1,)
            )
            return dt.to_local() + 2

        inp = torch.randn(4, requires_grad=True)
        torch._dynamo.mark_dynamic(inp, 0)
        ref = fn(inp)
        cnt = torch._dynamo.testing.CompileCounterWithBackend("aot_eager")
        res = torch.compile(fn, backend=cnt, fullgraph=True)(inp)
        res.sum().backward()

        self.assertEqual(res, ref)
        self.assertEqual(cnt.frame_count, 1)

        # Case 3: both sizes and strides have a mix of dynamic and static dims
        def fn(x):
            dt = DTensor.from_local(
                x,
                mesh,
                [Replicate()],
                run_check=False,
                shape=(x.shape[0], x.shape[1], 2),
                stride=(x.stride()[0], 2, 1),
            )
            return dt.to_local() + 2

        inp = torch.randn(4, 6, 2, requires_grad=True)
        torch._dynamo.mark_dynamic(inp, 0)
        torch._dynamo.mark_dynamic(inp, 1)
        ref = fn(inp)
        cnt = torch._dynamo.testing.CompileCounterWithBackend("aot_eager")
        res = torch.compile(fn, backend=cnt, fullgraph=True)(inp)
        res.sum().backward()

        self.assertEqual(res, ref)
        self.assertEqual(cnt.frame_count, 1)

    def test_dynamo_dtensor_recompile(self):
        mesh = DeviceMesh(self.device_type, torch.arange(self.world_size))

        # test passing in DTensor as inputs/outputs and run some tensor computation
        def fn(x):
            return torch.mul(x, x)

        x = DTensor.from_local(torch.rand(2, 2), mesh, [Shard(0)], run_check=False)
        x2 = DTensor.from_local(torch.rand(2, 2), mesh, [Shard(0)], run_check=False)
        x3 = DTensor.from_local(torch.rand(2, 2), mesh, [Shard(1)], run_check=False)

        cnt = torch._dynamo.testing.CompileCounter()
        opt_fn = torch.compile(fn, backend=cnt, fullgraph=True, dynamic=False)
        self.assertEqual(fn(x), opt_fn(x))
        self.assertEqual(cnt.frame_count, 1)
        self.assertEqual(fn(x2), opt_fn(x2))
        self.assertEqual(cnt.frame_count, 1)
        self.assertEqual(fn(x3), opt_fn(x3))
        self.assertEqual(cnt.frame_count, 2)

    @skipIfHpu
    def test_dtensor_partial_placement_redistribute_unbalanced_correct_strides(self):
        # Partial -> Shard on an unbalanced tensor results in:
        # - A contiguous DTensor
        # - where the inner _local_tensor is noncontiguous
        placement = Shard(1)

        def fn(x):
            out = x.redistribute(mesh, [placement])
            return out

        # Temporarily ignore setUp(), and use rank3 graphs during tracing
        dist.destroy_process_group()
        fake_store = FakeStore()
        dist.init_process_group("fake", store=fake_store, rank=3, world_size=2)
        mesh = DeviceMesh(self.device_type, [1, 3])

        x = torch.randn(10, 257, 160, requires_grad=True)
        x_dt = DTensor.from_local(
            x,
            mesh,
            [Partial()],
            run_check=False,
            shape=(10, 257, 160),
            stride=(41120, 160, 1),
        )

        # tmp_dt has an inner, non-contiguous tensor, and is an autograd non-leaf
        tmp_dt = fn(x_dt)
        fake_mode = torch._subclasses.FakeTensorMode()
        tmp_dt_fake = fake_mode.from_tensor(tmp_dt)
        self.assertEqual(tmp_dt.shape, tmp_dt_fake.shape)
        self.assertEqual(tmp_dt.stride(), tmp_dt_fake.stride())
        self.assertEqual(tmp_dt._local_tensor.shape, tmp_dt_fake._local_tensor.shape)
        self.assertEqual(
            tmp_dt._local_tensor.stride(), tmp_dt_fake._local_tensor.stride()
        )

    @unittest.skipIf(not HAS_GPU, "Inductor+gpu needs triton and recent GPU arch")
    def test_dtensor_contiguous_dtensor_noncontiguous_local_as_tangent(self):
        # Partial -> Shard on an unbalanced tensor results in:
        # - A contiguous DTensor
        # - where the inner _local_tensor is noncontiguous
        # When this tensor is a fwd graph output,
        # AOTAutograd needs to make sure we trace the backward
        # with a contiguous tangent
        placement = Shard(1)

        def fn(x):
            out = x.redistribute(mesh, [placement])
            return out

        # Temporarily ignore setUp(), and use rank3 graphs during tracing
        dist.destroy_process_group()
        fake_store = FakeStore()
        dist.init_process_group("fake", store=fake_store, rank=3, world_size=2)
        mesh = DeviceMesh(self.device_type, [1, 3])

        x = torch.randn(10, 257, 160, requires_grad=True)
        x_dt = DTensor.from_local(
            x,
            mesh,
            [Partial()],
            run_check=False,
            shape=(10, 257, 160),
            stride=(41120, 160, 1),
        )

        out_dt = torch.compile(fn)(x_dt)
        # If we don't properly contiguify our traced tangents,
        # this fails with an inductor stride assert
        out_dt.to_local().sum().backward()

    def test_dynamo_to_local_grad_placements_sequence(self):
        placements = PytreeTuple([Shard(0)])

        mesh = DeviceMesh(self.device_type, torch.arange(self.world_size))

        def fn(x):
            return dt.to_local(grad_placements=placements) + 2

        fn_opt = torch.compile(fn, backend="aot_eager", fullgraph=True)
        x = torch.ones(4)
        dt = DTensor.from_local(x, mesh, [Replicate()], run_check=False)

        out_ref = fn(dt)
        out_test = fn_opt(dt)
        self.assertEqual(out_ref, out_test)

    def test_dynamo_to_local_grad_placements_sequence_intermediate(self):
        mesh = DeviceMesh(self.device_type, torch.arange(self.world_size))

        def fn(x):
            placements = PytreeTuple([Shard(0)])
            return dt.to_local(grad_placements=placements) + 2

        fn_opt = torch.compile(fn, backend="aot_eager", fullgraph=True)
        x = torch.ones(4)
        dt = DTensor.from_local(x, mesh, [Replicate()], run_check=False)

        out_ref = fn(dt)
        out_test = fn_opt(dt)
        self.assertEqual(out_ref, out_test)

    def test_dynamo_to_local_kwargs(self):
        mesh = DeviceMesh(self.device_type, torch.arange(self.world_size))

        def fn(x):
            return dt.to_local(grad_placements=[Shard(0)]) + 2

        fn_opt = torch.compile(fn, backend="aot_eager", fullgraph=True)
        x = torch.ones(4)
        dt = DTensor.from_local(x, mesh, [Replicate()], run_check=False)

        out_ref = fn(dt)
        out_test = fn_opt(dt)
        self.assertEqual(out_ref, out_test)

    def test_dynamo_to_local_kwargs_forward_hook(self):
        mesh = DeviceMesh(self.device_type, torch.arange(self.world_size))

        def fw_hook(module, inp, out):
            tmp = out.to_local(grad_placements=out.placements) + 2
            return DTensor.from_local(tmp, mesh, out.placements, run_check=False)

        mod = torch.nn.Linear(4, 4)
        mod.register_forward_hook(fw_hook)

        mod = torch.nn.Linear(4, 4)
        mod.register_forward_hook(fw_hook)
        mod.weight = torch.nn.Parameter(
            DTensor.from_local(mod.weight, mesh, [Replicate()], run_check=False)
        )
        mod.bias = torch.nn.Parameter(
            DTensor.from_local(mod.bias, mesh, [Replicate()], run_check=False)
        )
        opt_mod = torch.compile(mod, backend="aot_eager", fullgraph=True)

        x = torch.ones(4, 4)
        dt = DTensor.from_local(x, mesh, [Replicate()], run_check=False)

        out_ref = mod(dt)
        out_test = opt_mod(dt)
        self.assertEqual(out_ref, out_test)

    @unittest.skipIf(not HAS_GPU, "Inductor+gpu needs triton and recent GPU arch")
    def test_dtensor_different_gradient_placement(self):
        mesh = DeviceMesh(self.device_type, torch.arange(self.world_size))

        def fn(x, y, z):
            permute = x.permute(0, 2, 1)
            permute2 = permute.contiguous()
            layer_norm = torch.nn.functional.layer_norm(permute2, (4,), y, z, 1e-05)
            out = layer_norm.permute(0, 2, 1)
            return out

        x = torch.randn(4, 2, 4, requires_grad=True, device=self.device_type)
        x_dt = DTensor.from_local(x, mesh, [Shard(1)], run_check=False)

        y = torch.randn(4, requires_grad=True, device=self.device_type)
        y_dt = DTensor.from_local(y, mesh, [Replicate()], run_check=False)

        z = torch.randn(4, requires_grad=True, device=self.device_type)
        z_dt = DTensor.from_local(z, mesh, [Replicate()], run_check=False)

        opt_fn = torch.compile(fn, backend="inductor", fullgraph=True)
        tmp_dt = opt_fn(x_dt, y_dt, z_dt)
        out_dt = torch.matmul(tmp_dt, x_dt).permute(0, 2, 1)
        out_dt.sum().backward()

    def test_dynamo_dtensor_from_local_redistribute(self):
        mesh = DeviceMesh(self.device_type, torch.arange(self.world_size))

        # pass in tensor as inputs/outputs, create DTensor and run redistribute
        # (allgather collective) inside the fn
        def fn(x):
            dt = DTensor.from_local(x, mesh, [Shard(0)], run_check=False)
            return dt.redistribute(mesh, [Replicate()]).to_local() + 2

        x = torch.ones(1)
        ref = fn(x)
        cnt = torch._dynamo.testing.CompileCounterWithBackend("aot_eager")
        opt_fn = torch.compile(fn, backend=cnt, fullgraph=True)
        res = opt_fn(x)
        self.assertEqual(res, ref)

        def redistribute_kwargs_fn(x):
            dt = DTensor.from_local(x, mesh, [Shard(0)], run_check=False)
            return (
                dt.redistribute(device_mesh=mesh, placements=[Replicate()]).to_local()
                + 2
            )

        x = torch.ones(1)
        ref = redistribute_kwargs_fn(x)
        opt_kwargs_fn = torch.compile(
            redistribute_kwargs_fn, backend=cnt, fullgraph=True
        )
        res = opt_kwargs_fn(x)
        self.assertEqual(res, ref)

    @skipIfHpu
    def test_dynamo_dtensor_from_local_redistribute_async(self):
        mesh = DeviceMesh(self.device_type, torch.arange(self.world_size))
        from torch.distributed._functional_collectives import AsyncCollectiveTensor

        # pass in tensor as inputs/outputs, create DTensor and run redistribute
        # (allgather collective) inside the fn
        def fn(x):
            dt = DTensor.from_local(x, mesh, [Shard(0)], run_check=False)
            out = dt.redistribute(mesh, [Replicate()], async_op=True).to_local()
            if isinstance(out, AsyncCollectiveTensor):
                return out.wait()
            else:
                return out

        x = torch.ones(1)
        ref = fn(x)
        cnt = torch._dynamo.testing.CompileCounterWithBackend("aot_eager")
        opt_fn = torch.compile(fn, backend=cnt, fullgraph=True)
        res = opt_fn(x)
        self.assertEqual(res, ref)

    def test_dtensor_dont_recompile_on_same_placement_devicemesh(self):
        cnt = torch._dynamo.testing.CompileCounterWithBackend("inductor")

        @torch.compile(backend=cnt)
        def fn(x):
            DTensor.from_local(x, mesh, [placement], run_check=False)

        x = torch.ones(4, 4, requires_grad=True)

        mesh = DeviceMesh(self.device_type, torch.arange(self.world_size))
        placement = Shard(1)
        fn(x)

        mesh = DeviceMesh(self.device_type, torch.arange(self.world_size))
        placement = Shard(1)
        # no recompile, placement is unchanged
        fn(x)

        mesh = DeviceMesh(self.device_type, torch.arange(self.world_size))
        placement = Partial()
        # recompile since placement is different
        fn(x)

        mesh = DeviceMesh(self.device_type, torch.arange(self.world_size))
        placement = Partial()
        # no recompile, placement is unchanged
        fn(x)

        # 2 total frames (one for Partial(), one for Shard())
        self.assertEqual(cnt.frame_count, 2)

    def test_dtensor_dynamo_device_mesh_attrs(self):
        mesh = DeviceMesh(self.device_type, torch.arange(self.world_size))

        # pass in tensor as inputs/outputs, create DTensor and run redistribute
        # (allgather collective) inside the fn
        def fn(x_dt):
            if x_dt.device_mesh.device_type == f"{self.device_type}":
                return x_dt + 1
            else:
                return x_dt + 2

        x = torch.ones(4, 4)
        x_dt = DTensor.from_local(x, mesh, [Shard(0)], run_check=False)
        ref = fn(x_dt)

        opt_fn = torch.compile(fn, backend="eager", fullgraph=True)
        res = opt_fn(x_dt)
        self.assertEqual(ref, res)

    @skipIfHpu
    def test_graph_input_is_async(self):
        from torch.distributed._functional_collectives import AsyncCollectiveTensor

        mesh = DeviceMesh(self.device_type, torch.arange(self.world_size))

        def fn(x):
            return x.sin().sin()

        opt_fn = torch.compile(fn, backend=aot_eager_graph, fullgraph=True)

        x = torch.randn(4, 4, requires_grad=True)
        x_dt = DTensor.from_local(x, mesh, [Shard(0)], run_check=False)
        x2 = x_dt.redistribute(mesh, [Replicate()], async_op=True)
        x2 = x2.to_local()
        self.assertTrue(isinstance(x2, AsyncCollectiveTensor))
        opt_fn(x2)
        # The important part: we get a wait_tensor() in the graph.
        # At runtime, the input to the graph is an AsyncCollectiveTensor,
        # and inside the graph we need to issue a wait() to synchronize.
        self.assertExpectedInline(
            str(fw_graph_cell[0]).strip(),
            """\
def forward(self, primals_1):
    wait_tensor = torch.ops._c10d_functional.wait_tensor.default(primals_1)
    sin = torch.ops.aten.sin.default(wait_tensor)
    sin_1 = torch.ops.aten.sin.default(sin);  sin = None
    return (sin_1, primals_1, wait_tensor)""",
        )

    @skipIfTorchDynamo()
    def test_unwrap_async_collective_tensor_tangent(self):
        from torch.distributed._functional_collectives import AsyncCollectiveTensor

        def fn(x):
            return x.clone()

        ref_x = TwoTensor(
            torch.randn(2, 3, requires_grad=True), torch.randn(2, 3, requires_grad=True)
        )
        ref_y = fn(ref_x)

        ref_y.backward(gradient=TwoTensor(torch.randn(2, 3), torch.randn(2, 3)))

        fn_comp = torch.compile(fn, fullgraph=True)

        x = TwoTensor(
            torch.randn(2, 3, requires_grad=True), torch.randn(2, 3, requires_grad=True)
        )
        y = fn_comp(x)
        y.backward(gradient=TwoTensor(torch.randn(2, 3), torch.randn(2, 3)))

        x2 = TwoTensor(
            torch.randn(2, 3, requires_grad=True), torch.randn(2, 3, requires_grad=True)
        )
        y2 = fn_comp(x2)
        y2.backward(
            gradient=TwoTensor(
                AsyncCollectiveTensor(torch.randn(2, 3)),
                AsyncCollectiveTensor(torch.randn(2, 3)),
            )
        )

    @unittest.skipIf(not HAS_GPU, "Inductor+gpu needs triton and recent GPU arch")
    def test_dtensor_partial_placement_graph_output(self):
        mesh = DeviceMesh(self.device_type, torch.arange(self.world_size))

        def fn(x):
            return x + x

        x = torch.randn(4, 4, requires_grad=True)
        x_dt = DTensor.from_local(x, mesh, [Partial()], run_check=False)

        y = torch.randn(4, 4, requires_grad=True)
        y_dt = DTensor.from_local(y, mesh, [Replicate()], run_check=False)

        opt_fn = torch.compile(fn, backend="inductor", fullgraph=True)
        tmp_dt = opt_fn(x_dt)
        out_dt = torch.matmul(tmp_dt, y_dt)
        out_dt.sum().backward()

    @unittest.skipIf(
        torch._inductor.config.triton.native_matmul, "Matmul is now generated"
    )
    def _test_tp_compile_comm_reordering(self):
        class FakeAttention(nn.Module):
            def __init__(self) -> None:
                super().__init__()
                self.wq = nn.Linear(16, 16)
                self.wk = nn.Linear(16, 16)
                self.wv = nn.Linear(16, 16)
                self.wo = nn.Linear(16, 16)

            def forward(self, x):
                xq = self.wq(x)
                xk = self.wk(x)
                xv = self.wv(x)
                # fake attention:
                xo = xq + xk + xv
                return self.wo(xo)

        class FakeTransformerBlock(nn.Module):
            def __init__(self) -> None:
                super().__init__()
                self.attn = FakeAttention()

            def forward(self, x):
                return self.attn(x)

        class FakeTransformer(nn.Module):
            def __init__(self) -> None:
                super().__init__()
                self.block = FakeTransformerBlock()

            def forward(self, input):
                return self.block(input)

        model = FakeTransformer().to(self.device_type)

        tp_mesh = init_device_mesh(self.device_type, (2,), mesh_dim_names=("tp",))

        # apply sequence parallel
        parallel_plan = {
            "attn": PrepareModuleInput(
                input_layouts=Shard(0), desired_input_layouts=Replicate()
            ),
            "attn.wq": ColwiseParallel(),
            "attn.wk": ColwiseParallel(),
            "attn.wv": ColwiseParallel(),
            "attn.wo": RowwiseParallel(output_layouts=Shard(0)),
        }

        parallelize_module(
            module=model.block,
            device_mesh=tp_mesh,
            parallelize_plan=parallel_plan,
        )

        cnt = torch._dynamo.testing.CompileCounterWithBackend("inductor")
        compiled_model = torch.compile(model, backend=cnt, fullgraph=True)
        inp = torch.rand(20, 16).to(self.device_type)
        out = compiled_model(inp)
        out.sum().backward()
        self.assertEqual(cnt.frame_count, 1)

        code = run_and_get_triton_code(compiled_model, inp)
        FileCheck().check(
            "buf0 = torch.ops._c10d_functional.all_gather_into_tensor.default(primal"
        ).check("torch.ops._c10d_functional.wait_tensor.default(buf0").check(
            "extern_kernels.mm(buf0,"
        ).run(code)

    @unittest.skipIf(not HAS_GPU, "Inductor+gpu needs triton and recent GPU arch")
    @skip_if_lt_x_gpu(1)
    # TODO: somehow inductor bg compile threads are causing hangs at exit with distributed work dtor
    @patch.object(torch._inductor.config, "compile_threads", 1)
    @patch.object(torch._inductor.config, "reorder_for_compute_comm_overlap", True)
    def test_tp_compile_comm_reordering(self):
        self._test_tp_compile_comm_reordering()

    @unittest.skipIf(not HAS_GPU, "Inductor+gpu needs triton and recent GPU arch")
    @skip_if_lt_x_gpu(1)
    # TODO: somehow inductor bg compile threads are causing hangs at exit with distributed work dtor
    @patch.object(torch._inductor.config, "compile_threads", 1)
    @patch.object(torch._inductor.config, "reorder_for_compute_comm_overlap", True)
    @torch._inductor.config.patch("graph_partition", True)
    def test_tp_compile_comm_reordering_graph_partition(self):
        self._test_tp_compile_comm_reordering()


@instantiate_parametrized_tests
class TestDTensorCompileE2E(DTensorTestBase):
    @property
    def world_size(self):
        return 4

    # multiprocess relies on pickling the source code
    # so compiled autograd tests can't dynamically wrap this class
    def _bwd_ctx(self, use_ca):
        if not use_ca:
            return contextlib.nullcontext()
        return torch._dynamo.compiled_autograd._enable(torch.compile)

    @with_comms
    @parametrize("is_seq_parallel", [True, False])
    @parametrize("use_ca", [True, False])
    def test_tp_compile_fullgraph(self, is_seq_parallel, use_ca):
        mesh = DeviceMesh(self.device_type, torch.arange(self.world_size))

        model = SimpleModel(self.device_type)

        colwise_style = (
            ColwiseParallel(input_layouts=Shard(0))
            if is_seq_parallel
            else ColwiseParallel()
        )
        rowwise_style = (
            RowwiseParallel(output_layouts=Shard(0))
            if is_seq_parallel
            else RowwiseParallel()
        )

        if is_seq_parallel:
            # use input preparation to test out the compile of it
            prepare_module_input = PrepareModuleInput(
                input_layouts=Shard(0),
                desired_input_layouts=Replicate(),
            )
            prepare_module_out = PrepareModuleOutput(
                output_layouts=Replicate(),
                desired_output_layouts=Shard(0),
            )
            plan = {
                "mlp_0": prepare_module_input,
                "mlp_0.net1": ColwiseParallel(),
                "mlp_0.net2": rowwise_style,
                "mlp_1.net1": colwise_style,
                "mlp_1.net2": RowwiseParallel(),
                "mlp_1": prepare_module_out,
            }
        else:
            plan = {
                "mlp_0.net1": colwise_style,
                "mlp_0.net2": rowwise_style,
                "mlp_1.net1": colwise_style,
                "mlp_1.net2": rowwise_style,
            }

        model = parallelize_module(
            model,
            mesh,
            parallelize_plan=plan,
        )
        rng_seed = self.rank if is_seq_parallel else 0
        torch.manual_seed(rng_seed)
        inp = torch.rand(20, 10, device=self.device_type)
        out = model(inp)
        cnt = torch._dynamo.testing.CompileCounterWithBackend("aot_eager")
        compiled_mod = torch.compile(model, backend=cnt, fullgraph=True)
        compiled_out = compiled_mod(inp)
        with self._bwd_ctx(use_ca):
            compiled_out.sum().backward()
        self.assertEqual(compiled_out, out)
        self.assertEqual(cnt.frame_count, 1)

    @with_comms
    @skip_if_lt_x_gpu(4)
    @parametrize("use_ca", [True, False])
    def test_2d_fsdp_tp_compile(self, use_ca):
        data_parallel_size = 2
        model = SimpleModel(self.device_type)
        model_copy = copy.deepcopy(model)

        # 2-D mesh is [dp, tp]
        twod_mesh = init_device_mesh(
            self.device_type,
            (data_parallel_size, self.world_size // data_parallel_size),
            mesh_dim_names=["dp", "tp"],
        )

        inp = torch.rand(20, 10, device=self.device_type)
        parallelize_plan = {
            "mlp_0.net1": ColwiseParallel(),
            "mlp_0.net2": RowwiseParallel(),
            "mlp_1.net1": ColwiseParallel(),
            "mlp_1.net2": RowwiseParallel(),
        }
        tp_model = parallelize_module(model, twod_mesh["tp"], parallelize_plan)
        eager_2d = FSDP(
            tp_model,
            device_id=dev_type.type,
            use_orig_params=True,
            device_mesh=twod_mesh["dp"],
        )
        out = eager_2d(inp)
        tp_model2 = parallelize_module(
            model_copy,
            twod_mesh["tp"],
            parallelize_plan,
        )
        fsdp_2d = FSDP(
            tp_model2,
            device_id=dev_type.type,
            use_orig_params=True,
            device_mesh=twod_mesh["dp"],
        )

        # TODO: once aot autograd support is ready we can just use default backend
        cnt = torch._dynamo.testing.CompileCounterWithBackend("aot_eager")
        compiled_2d = torch.compile(fsdp_2d, backend=cnt)
        compiled_output = compiled_2d(inp)
        with self._bwd_ctx(use_ca):
            compiled_output.sum().backward()

        self.assertEqual(out, compiled_output)
        self.assertEqual(cnt.frame_count, 1)

    @with_comms
    @skip_if_lt_x_gpu(4)
    @parametrize("use_ca", [True, False])
    def test_2d_fsdp_tp_ac_compile(self, use_ca):
        dp_degree = 2
        tp_degree = self.world_size // dp_degree
        model = SimpleModel(self.device_type)
        model_copy = copy.deepcopy(model)

        # 2-D mesh is [dp, tp]
        mesh_2d = init_device_mesh(
            self.device_type,
            mesh_shape=(dp_degree, tp_degree),
            mesh_dim_names=("dp", "tp"),
        )

        inp = torch.rand(20, 10, device=self.device_type)
        parallelize_plan = {
            "mlp_0.net1": ColwiseParallel(),
            "mlp_0.net2": RowwiseParallel(),
            "mlp_1.net1": ColwiseParallel(),
            "mlp_1.net2": RowwiseParallel(),
        }
        tp_model = parallelize_module(model, mesh_2d["tp"], parallelize_plan)
        tp_model = checkpoint_wrapper(
            tp_model,
            checkpoint_impl=CheckpointImpl.NO_REENTRANT,
            checkpoint_fn=checkpoint,
            use_reentrant=False,
        )
        eager_2d = FSDP(tp_model, device_mesh=mesh_2d["dp"], use_orig_params=True)

        tp_model2 = parallelize_module(model_copy, mesh_2d["tp"], parallelize_plan)
        fsdp_2d = FSDP(
            tp_model2,
            device_mesh=mesh_2d["dp"],
            use_orig_params=True,
        )
        # TODO: once aot autograd support is ready we can just use default backend
        compiled_2d = torch.compile(fsdp_2d, backend="aot_eager")

        # forward pass
        out = eager_2d(inp)
        compiled_output = compiled_2d(inp)
        self.assertEqual(out, compiled_output)

        # backward pass
        out.sum().backward()
        with self._bwd_ctx(use_ca):
            compiled_output.sum().backward()

        # compare the gradients:
        for n, p in zip(fsdp_2d.parameters(), compiled_2d.parameters()):
            self.assertEqual(n.grad, p.grad)

    @with_comms
    @skip_if_lt_x_gpu(4)
    @parametrize("use_ca", [True, False])
    def test_compile_dtensor_redistribute_backward(self, use_ca):
        mesh = DeviceMesh(
            device_type=self.device_type, mesh=torch.arange(self.world_size)
        )

        def fn(x, y):
            dt = DTensor.from_local(x.reshape(2, 4), mesh, [Shard(0)], run_check=False)
            dt2 = DTensor.from_local(y.reshape(4, 2), mesh, [Shard(1)], run_check=False)
            dt_out = torch.matmul(dt, dt2)
            dt_out_redistribute = dt_out.redistribute(mesh, [Replicate()])
            return dt_out_redistribute.to_local()

        opt_fn = torch.compile(fn, backend=aot_eager_graph, fullgraph=True)

        x_ref = torch.arange(8, requires_grad=True, dtype=torch.float32)
        y_ref = torch.arange(8, requires_grad=True, dtype=torch.float32)
        ref = fn(x_ref, y_ref)

        x = torch.arange(8, requires_grad=True, dtype=torch.float32)
        y = torch.arange(8, requires_grad=True, dtype=torch.float32)
        res = opt_fn(x, y)

        self.assertEqual(res, ref)

        # Now run and assert the backward + gradients
        ref.sum().backward()
        with self._bwd_ctx(use_ca):
            res.sum().backward()

        self.assertEqual(x_ref.grad, x.grad)
        self.assertEqual(y_ref.grad, y.grad)

    @with_comms
    def test_compile_embedding_redistribute(self):
        mesh = self.build_device_mesh()

        class Network(nn.Module):
            def __init__(self, embedding, mesh):
                super().__init__()
                self.mesh = mesh
                self.embedding = _apply_sharding(embedding, 0, self.mesh)

            def forward(self, x):
                x = self.embedding(x)
                x = x.redistribute(self.mesh, [Shard(1)])
                return x

        embedding = torch.nn.Embedding(10, 20, device=self.device_type)
        inp = torch.randint(0, 10, (8,), device=self.device_type)
        ref_out = embedding(inp)
        sharded_net = torch.compile(Network(embedding, mesh))
        replicated_inp = DTensor.from_local(inp, mesh, [Replicate()], run_check=False)
        output = sharded_net(replicated_inp)
        self.assertEqual(output.full_tensor(), ref_out)


if __name__ == "__main__":
    run_tests()<|MERGE_RESOLUTION|>--- conflicted
+++ resolved
@@ -519,25 +519,7 @@
         dist.init_process_group("fake", store=FakeStore(), rank=0, world_size=4)
         device_mesh = init_device_mesh(self.device_type, (2, 2))
 
-<<<<<<< HEAD
-        for test_index, (px, py) in enumerate(
-            [
-                # these should pass as no redistribute strategy is available
-                [[Replicate(), Replicate()], [Replicate(), Replicate()]],
-                [[Replicate(), Shard(0)], [Replicate(), Replicate()]],
-                [[Replicate(), Shard(1)], [Replicate(), Shard(0)]],
-                # any of these should pass with redistribution
-                [[Replicate(), Partial()], [Replicate(), Replicate()]],
-                [[Partial(), Partial()], [Partial(), Partial()]],
-                [[Partial(), Partial()], [Shard(0), Replicate()]],
-                [[Replicate(), Shard(0)], [Replicate(), Shard(0)]],
-                [[Shard(0), Shard(1)], [Shard(1), Shard(0)]],
-                [[Partial(), Replicate()], [Shard(0), Shard(0)]],
-            ]
-        ):
-=======
         def test_placements(x_placements, y_placements, out_placements):
->>>>>>> 255d11c2
             # create DTensors with unbacked outer/inner sizes
             x_dt = d_randn(64, 64, device_mesh=device_mesh, placements=x_placements)
             y_dt = d_randn(64, 64, device_mesh=device_mesh, placements=y_placements)
@@ -547,32 +529,19 @@
 
             # full-graph capture
             torch._dynamo.reset()
-            fn = torch.compile(torch.mm, backend="aot_eager", fullgraph=True)
+            cnt = torch._dynamo.testing.CompileCounterWithBackend("aot_eager")
+            fn = torch.compile(torch.mm, backend=cnt, fullgraph=True)
             out = fn(x_dt, y_dt)
 
             # check output placements
-<<<<<<< HEAD
-            if test_index <= 2:
-                exp_placement = [
-                    (Replicate(), Replicate()),
-                    (Replicate(), Shard(0)),
-                    (Replicate(), Partial()),
-                ][test_index]
-                self.assertEqual(out.placements, exp_placement)
+            self.assertEqual(out.placements, out_placements)
 
             # test on uneven shardings
-            if test_index >= 3:
-                dx = d_randn(20, 17, device_mesh=device_mesh, placements=px)
-                dy = d_randn(17, 5, device_mesh=device_mesh, placements=py)
-                out, eager_out = fn(dx, dy), torch.mm(dx, dy)
-                self.assertEqual(cnt.frame_count, 1)
-                self.assertEqual(out.shape, eager_out.shape)
-
-    def test_dtensor_matmul_cost_upper_bound(self):
-        # use 2x2 mesh for testing
-=======
-            self.assertEqual(out.placements, out_placements)
-            return fn
+            dx = d_randn(20, 17, device_mesh=device_mesh, placements=x_placements)
+            dy = d_randn(17, 5, device_mesh=device_mesh, placements=y_placements)
+            out, eager_out = fn(dx, dy), torch.mm(dx, dy)
+            self.assertEqual(cnt.frame_count, 1)
+            self.assertEqual(out.shape, eager_out.shape)
 
         test_placements(
             (Replicate(), Replicate()),
@@ -586,50 +555,38 @@
             (Replicate(), Shard(0)), (Replicate(), Replicate()), (Replicate(), Shard(0))
         )
 
+        # note: the expected output placements below are chosen via unbacked cost hinting,
+        # so it's reasonable for them to change along with hinting/strategy selection.
+        test_placements(
+            (Replicate(), Partial()),
+            (Replicate(), Replicate()),
+            (Replicate(), Partial()),
+        )
+        test_placements(
+            (Partial(), Partial()), (Partial(), Partial()), (Partial(), Partial())
+        )
+        test_placements(
+            (Partial(), Partial()), (Shard(0), Replicate()), (Partial(), Partial())
+        )
+        test_placements(
+            (Replicate(), Shard(0)), (Replicate(), Shard(0)), (Replicate(), Partial())
+        )
+        test_placements(
+            (Shard(0), Shard(1)), (Shard(1), Shard(0)), (Shard(0), Partial())
+        )
+        test_placements(
+            (Partial(), Replicate()), (Shard(0), Shard(0)), (Partial(), Partial())
+        )
+
     @unittest.skipIf(not HAS_GPU, "requires GPU for RNG support")
     def test_dtensor_matmul_zero_size_shards(self):
         from torch.distributed.tensor import randn as d_randn
 
         cnt = torch._dynamo.testing.CompileCounterWithBackend("aot_eager")
-
->>>>>>> 255d11c2
         dist.destroy_process_group()
         dist.init_process_group("fake", store=FakeStore(), rank=0, world_size=4)
         device_mesh = init_device_mesh(self.device_type, (2, 2))
 
-<<<<<<< HEAD
-        x_dt = DTensor.from_local(
-            torch.randn(8, 8),
-            device_mesh=device_mesh,
-            placements=[Shard(0), Shard(1)],
-        )
-        y_dt = DTensor.from_local(
-            torch.randn(8, 8),
-            device_mesh=device_mesh,
-            placements=[Shard(1), Shard(0)],
-        )
-        torch._dynamo.decorators.mark_unbacked(x_dt, 0)
-        torch._dynamo.decorators.mark_unbacked(y_dt, 1)
-
-        # large k dim tells compiler it's cheaper to all-gather on x
-        def f1(x, y):
-            torch._check(x.size(0) <= 16)
-            torch._check(y.size(1) <= 16384)
-            return x @ y
-
-        # use aot_eager to hardcode comms decisions
-        out = torch.compile(f1, backend="aot_eager", fullgraph=True)(x_dt, y_dt)
-        self.assertEqual(out.placements, (Shard(1), Partial()))
-
-        # for the reverse, all-gather on y
-        def f2(x, y):
-            torch._check(x.size(0) <= 16384)
-            torch._check(y.size(1) <= 16)
-            return x @ y
-
-        out = torch.compile(f2, backend="aot_eager", fullgraph=True)(x_dt, y_dt)
-        self.assertEqual(out.placements, (Shard(0), Partial()))
-=======
         # create DTensors with unbacked outer/inner sizes
         px, py = (Replicate(), Shard(1)), (Replicate(), Shard(0))
         x_dt = d_randn(64, 64, device_mesh=device_mesh, placements=px)
@@ -650,7 +607,44 @@
             self.assertEqual(tuple(c_out.shape), (m, 1))
             self.assertEqual(cnt.frame_count, 1)
             self.assertEqual(c_out.shape, eager_out.shape)
->>>>>>> 255d11c2
+
+    def test_dtensor_matmul_cost_upper_bound(self):
+        # use 2x2 mesh for testing
+        dist.destroy_process_group()
+        dist.init_process_group("fake", store=FakeStore(), rank=0, world_size=4)
+        device_mesh = init_device_mesh(self.device_type, (2, 2))
+
+        x_dt = DTensor.from_local(
+            torch.randn(8, 8),
+            device_mesh=device_mesh,
+            placements=[Shard(0), Shard(1)],
+        )
+        y_dt = DTensor.from_local(
+            torch.randn(8, 8),
+            device_mesh=device_mesh,
+            placements=[Shard(1), Shard(0)],
+        )
+        torch._dynamo.decorators.mark_unbacked(x_dt, 0)
+        torch._dynamo.decorators.mark_unbacked(y_dt, 1)
+
+        # large k dim tells compiler it's cheaper to all-gather on x
+        def f1(x, y):
+            torch._check(x.size(0) <= 16)
+            torch._check(y.size(1) <= 16384)
+            return x @ y
+
+        # use aot_eager to hardcode comms decisions
+        out = torch.compile(f1, backend="aot_eager", fullgraph=True)(x_dt, y_dt)
+        self.assertEqual(out.placements, (Shard(1), Partial()))
+
+        # for the reverse, all-gather on y
+        def f2(x, y):
+            torch._check(x.size(0) <= 16384)
+            torch._check(y.size(1) <= 16)
+            return x @ y
+
+        out = torch.compile(f2, backend="aot_eager", fullgraph=True)(x_dt, y_dt)
+        self.assertEqual(out.placements, (Shard(0), Partial()))
 
     def test_dtensor_requires_grad_recompile(self):
         cnt = torch._dynamo.testing.CompileCounterWithBackend("aot_eager")
