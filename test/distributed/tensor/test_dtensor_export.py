# Owner(s): ["oncall: distributed"]

import contextlib
import unittest

import torch
import torch.distributed as dist
import torch.fx.traceback as fx_traceback
from torch._dynamo.functional_export import (
    _dynamo_graph_capture_for_export,
    dynamo_graph_capture_for_export,
)
from torch._functorch.aot_autograd import aot_export_joint_with_descriptors
from torch._functorch.partitioners import min_cut_rematerialization_partition
from torch._guards import tracing, TracingContext
from torch.distributed.device_mesh import init_device_mesh
from torch.distributed.tensor import distribute_tensor, Partial, Replicate, Shard
from torch.distributed.tensor._api import DTensor
from torch.distributed.tensor._dtensor_spec import DTensorSpec
from torch.distributed.tensor.parallel import (
    ColwiseParallel,
    parallelize_module,
    RowwiseParallel,
)
<<<<<<< HEAD
from torch.nn.attention.flex_attention import create_block_mask, flex_attention
=======
from torch.nn.attention.flex_attention import (
    BlockMask,
    create_block_mask,
    flex_attention,
)
>>>>>>> 3f182474
from torch.testing._internal.common_utils import (
    instantiate_parametrized_tests,
    parametrize,
    requires_cuda,
    run_tests,
    TestCase,
)
from torch.testing._internal.distributed._tensor.common_dtensor import MLPModule
from torch.testing._internal.distributed.fake_pg import FakeStore
from torch.utils._pytree import register_pytree_node


class SimpleModel(torch.nn.Module):
    def __init__(self, device):
        super().__init__()
        self.mlp_0 = MLPModule(device)
        self.mlp_1 = MLPModule(device)

    def forward(self, input):
        return self.mlp_1(self.mlp_0(input))


class EinsumModel(torch.nn.Module):
    """Simple model that uses einsum with DTensor inputs and returns DTensor."""

    def __init__(self):
        super().__init__()
        self.placement = None

    def forward(self, x, y, z):
        result = torch.einsum("bsh,hd->bsd", x, y)
        self.placement = result.placements[0]
        self.placement_2 = y.placements[0]
        self.placement_3 = z.placements[0]
        return result


class SimpleModelDynamicShapes(torch.nn.Module):
    def __init__(self, device):
        super().__init__()
        self.mlp_0 = MLPModule(device)
        self.mlp_1 = MLPModule(device)

    def forward(self, input):
        if input.shape[0] > 4:
            return self.mlp_0(input.sin())
        return self.mlp_1(input.cos())


class SimpleModelAnnotated(torch.nn.Module):
    def __init__(self, device):
        super().__init__()
        self.mlp_0 = MLPModule(device)
        self.mlp_1 = MLPModule(device)

    def forward(self, input):
        with fx_traceback.annotate({"pp_stage": 0}):
            x = self.mlp_0(input)
        return self.mlp_1(x)


class FlexAttentionModel(torch.nn.Module):
    def __init__(self, device):
        super().__init__()
        self.proj_q = torch.nn.Linear(16, 128, device=device)
        self.proj_k = torch.nn.Linear(16, 128, device=device)
        self.proj_v = torch.nn.Linear(16, 128, device=device)
        self.proj_out = torch.nn.Linear(128, 16, device=device)
        self.num_heads = 8
        self.head_dim = 16

    def forward(self, x, *, block_mask=None):
        batch_size, seq_len, embed_dim = x.shape
        # Project to Q, K, V
        q = self.proj_q(x)
        k = self.proj_k(x)
        v = self.proj_v(x)
        # After colwise parallel, q/k/v are sharded on the last dimension
        # Get the actual size after sharding
        hidden_size = q.shape[-1]
        num_heads_local = hidden_size // self.head_dim
        # Reshape to (batch, num_heads, seq_len, head_dim)
        q = q.view(batch_size, seq_len, num_heads_local, self.head_dim).transpose(1, 2)
        k = k.view(batch_size, seq_len, num_heads_local, self.head_dim).transpose(1, 2)
        v = v.view(batch_size, seq_len, num_heads_local, self.head_dim).transpose(1, 2)
        # Apply flex_attention
        attn_output_raw = flex_attention(q, k, v, block_mask=block_mask)
        # Reshape back to (batch, seq_len, hidden_size)
        attn_output = (
            attn_output_raw.transpose(1, 2)
            .contiguous()
            .view(batch_size, seq_len, hidden_size)
        )
        # Output projection
        output = self.proj_out(attn_output)
        return output


def strict_export_and_aot_export_joint_with_descriptors(model, args, kwargs=None):
    if kwargs is None:
        kwargs = {}
    # needed for stric export
    torch.utils._pytree.register_constant(DTensorSpec)

    # install_free_tensors is required for dynamo to work
    with torch._dynamo.config.patch(
        install_free_tensors=True, inline_inbuilt_nn_modules=True
    ):
        with torch._export.utils._disable_aten_to_metadata_assertions():
            ep = torch.export.export(model, args, kwargs, strict=True)

    # joint_gm produced here is missing the backward region, due to incompatiblility
    # between ep.module() and aot_export_joint_with_descriptors.
    # Keeping this here to show the issue.
    return aot_export_joint_with_descriptors_alone(ep.module(), args, kwargs)


def graph_capture_and_aot_export_joint_with_descriptors_v2(model, args, kwargs=None):
    if kwargs is None:
        kwargs = {}
    gm = dynamo_graph_capture_for_export(model)(*args, **kwargs)
    fake_mode = gm.meta.get("fake_mode", None)
    with tracing(TracingContext(fake_mode)):
        return aot_export_joint_with_descriptors_alone(gm, args, kwargs)


def graph_capture_and_aot_export_joint_with_descriptors(model, args, kwargs=None):
    if kwargs is None:
        kwargs = {}
    with torch._dynamo.config.patch(install_free_tensors=True):
        # TODO: switch to use the official graph_capture API once it is ready
        gm = _dynamo_graph_capture_for_export(model)(*args, **kwargs)
        fake_mode = gm.meta.get("fake_mode", None)
    with tracing(TracingContext(fake_mode)):
        return aot_export_joint_with_descriptors_alone(gm, args, kwargs)


def aot_export_joint_with_descriptors_alone(model, args, kwargs=None):
    if kwargs is None:
        kwargs = {}
    with contextlib.ExitStack() as stack:
        joint_with_descriptors = aot_export_joint_with_descriptors(
            stack,
            model,
            args,
            kwargs,
        )
        return joint_with_descriptors.graph_module


def _count_op(gm, target):
    return sum(1 for node in gm.graph.nodes if node.target == target)


register_pytree_node(
    BlockMask,
    BlockMask._flatten,
    BlockMask._unflatten,
    flatten_with_keys_fn=BlockMask._flatten_with_keys,
    serialized_type_name="torch.nn.attention.flex_attention.BlockMask",
)


@requires_cuda
class DTensorExportTest(TestCase):
    def tearDown(self):
        super().tearDown()
        dist.destroy_process_group()

    def setUp(self):
        super().setUp()
        self.world_size = 8
        store = FakeStore()
        dist.init_process_group(
            backend="fake", rank=0, world_size=self.world_size, store=store
        )
        self.device_type = "cuda"

    def _run_test(self, export_fn, test_annotation=False):
        dp_degree = 2
        tp_degree = self.world_size // dp_degree

        # 2-D mesh is [dp, tp]
        mesh_2d = init_device_mesh(
            self.device_type,
            mesh_shape=(dp_degree, tp_degree),
            mesh_dim_names=["dp", "tp"],
        )

        model = None
        if test_annotation:
            model = SimpleModelAnnotated(self.device_type)
        else:
            model = SimpleModel(self.device_type)
        parallelize_plan = {
            "mlp_0.net1": ColwiseParallel(),
            "mlp_0.net2": RowwiseParallel(),
            "mlp_1.net1": ColwiseParallel(),
            "mlp_1.net2": RowwiseParallel(),
        }
        tp_model = parallelize_module(model, mesh_2d["tp"], parallelize_plan)

        inp = torch.rand(20, 10, device=self.device_type)
        inputs = (distribute_tensor(inp, mesh_2d["tp"], placements=[Replicate()]),)

        joint_gm = export_fn(tp_model, inputs)
        fw_gm, bw_gm = min_cut_rematerialization_partition(
            joint_gm, None, num_fwd_outputs=1
        )

        self.assertTrue(
            _count_op(joint_gm, torch.ops._c10d_functional.all_reduce.default),
            3,
        )
        self.assertTrue(
            _count_op(fw_gm, torch.ops._c10d_functional.all_reduce.default),
            2,
        )
        self.assertTrue(
            _count_op(bw_gm, torch.ops._c10d_functional.all_reduce.default),
            1,
        )

        if test_annotation:

            def has_tag(node):
                return "custom" in node.meta and node.meta["custom"] == {"pp_stage": 0}

            def marked_nodes(gm):
                return [
                    node.name
                    for node in gm.graph.nodes
                    if has_tag(node) and node.op == "call_function"
                ]

            def unmarked_nodes(gm):
                return [
                    node.name
                    for node in gm.graph.nodes
                    if not has_tag(node) and node.op == "call_function"
                ]

            marked_nodes_fw = [
                "t",
                "addmm",
                "view",
                "relu",
                "view_1",
                "t_1",
                "div",
                "addmm_1",
                "all_reduce",
                "wait_tensor",
                "view_2",
                "t_12",
            ]
            unmarked_nodes_fw = [
                "view_3",
                "t_2",
                "addmm_2",
                "view_4",
                "relu_1",
                "view_5",
                "t_3",
                "div_1",
                "addmm_3",
                "all_reduce_1",
                "wait_tensor_1",
                "view_6",
                "t_4",
                "t_8",
            ]

            marked_nodes_bw = [
                "mm_4",
                "t_13",
                "view_1",
                "mm_5",
                "t_14",
                "sum_3",
                "view_9",
                "t_15",
                "detach",
                "detach_3",
                "threshold_backward_1",
                "t_16",
                "mm_6",
                "t_17",
                "sum_4",
                "view_10",
                "t_18",
            ]
            unmarked_nodes_bw = [
                "mm",
                "t_5",
                "view_5",
                "mm_1",
                "t_6",
                "sum_1",
                "view_7",
                "t_7",
                "detach_1",
                "detach_2",
                "threshold_backward",
                "mm_2",
                "t_9",
                "mm_3",
                "t_10",
                "sum_2",
                "view_8",
                "t_11",
                "all_reduce_2",
                "wait_tensor_2",
            ]

            self.assertEqual(marked_nodes(fw_gm), marked_nodes_fw)
            self.assertEqual(unmarked_nodes(fw_gm), unmarked_nodes_fw)

            self.assertEqual(marked_nodes(bw_gm), marked_nodes_bw)
            self.assertEqual(unmarked_nodes(bw_gm), unmarked_nodes_bw)

            self.assertEqual(
                set(marked_nodes(joint_gm)), set(marked_nodes_fw + marked_nodes_bw)
            )
            self.assertEqual(
                set(unmarked_nodes(joint_gm)),
                set(unmarked_nodes_fw + unmarked_nodes_bw),
            )

    @parametrize(
        "export_fn",
        [
            graph_capture_and_aot_export_joint_with_descriptors_v2,
            graph_capture_and_aot_export_joint_with_descriptors,
            aot_export_joint_with_descriptors_alone,
        ],
    )
    def test_export_parallelize_module_with_dtensor_input(
        self,
        export_fn,
    ):
        self._run_test(export_fn)

    # aot_export_joint_with_descriptors on strict-exported exported_program.module()
    # is producing a joint graph with backward region missing
    @unittest.expectedFailure
    def test_strict_export_parallelize_module_with_dtensor_input(self):
        self._run_test(strict_export_and_aot_export_joint_with_descriptors)

    def test_annotate_aot_export_joint_with_descriptors_alone(self):
        self._run_test(aot_export_joint_with_descriptors_alone, True)

    @parametrize(
        "export_fn_with_answer",
        [
            (
                graph_capture_and_aot_export_joint_with_descriptors_v2,
                "[[4, 10], [4], [10, 4], [10], [4, 10], [4], [10, 4], [10], [s64, 10], [s64, 10]]",
            ),
            (
                graph_capture_and_aot_export_joint_with_descriptors,
                "[[4, 10], [4], [10, 4], [10], [s22, 10], [s22, 10]]",
            ),
        ],
    )
    def test_dynamic_shapes(self, export_fn_with_answer):
        export_fn, answer = export_fn_with_answer
        dp_degree = 2
        tp_degree = self.world_size // dp_degree

        # 2-D mesh is [dp, tp]
        mesh_2d = init_device_mesh(
            self.device_type,
            mesh_shape=(dp_degree, tp_degree),
            mesh_dim_names=["dp", "tp"],
        )

        model = SimpleModelDynamicShapes(self.device_type)
        parallelize_plan = {
            "mlp_0.net1": ColwiseParallel(),
            "mlp_0.net2": RowwiseParallel(),
            "mlp_1.net1": ColwiseParallel(),
            "mlp_1.net2": RowwiseParallel(),
        }
        tp_model = parallelize_module(model, mesh_2d["tp"], parallelize_plan)

        inp = torch.rand(20, 10, device=self.device_type)
        inp_dtensor = distribute_tensor(inp, mesh_2d["tp"], placements=[Replicate()])
        torch._dynamo.mark_dynamic(inp_dtensor, 0, min=5, max=100)
        inputs = (inp_dtensor,)

        joint_gm = export_fn(tp_model, inputs)

        res = []
        for node in joint_gm.graph.nodes:
            if node.op == "placeholder":
                assert "val" in node.meta
                fake_val = node.meta["val"]
                if isinstance(fake_val, torch._subclasses.fake_tensor.FakeTensor):
                    res.append(list(fake_val.shape))

        self.assertEqual(str(res), answer)

    @parametrize(
        "export_fn",
        [
            dynamo_graph_capture_for_export,
            _dynamo_graph_capture_for_export,
        ],
    )
    def test_einsum_dtensor_export(self, export_fn):
        """Test exporting a model with einsum that has DTensor inputs/outputs with side effects"""
        world_size = 4
        # Create device mesh
        device_mesh = init_device_mesh(self.device_type, mesh_shape=(world_size,))
        model = EinsumModel()

        x = torch.randn(4, 8, 16)
        x_dtensor = distribute_tensor(x, device_mesh, placements=[Shard(0)])

        # y: [16, 16] replicated
        y = torch.randn(16, 16)
        z = torch.randn(16, 16)
        y_dtensor = distribute_tensor(y, device_mesh, placements=[Replicate()])
        z_dtensor = DTensor.from_local(z, device_mesh, placements=[Partial()])
        inputs = (x_dtensor, y_dtensor, z_dtensor)

        # Run model to verify it works
        output = model(*inputs)
<<<<<<< HEAD
        with torch._dynamo.config.patch(install_free_tensors=True):
=======
        with torch._dynamo.config.patch(
            install_free_tensors=(export_fn is _dynamo_graph_capture_for_export)
        ):
>>>>>>> 3f182474
            # TODO: switch to use the official graph_capture API once it is ready
            gm = export_fn(model)(*inputs)
        output_gm = gm(*inputs)
        self.assertEqual(output, output_gm)

<<<<<<< HEAD
    def test_flex_attention_dtensor_export(self):
=======
    @parametrize(
        "export_fn",
        [
            graph_capture_and_aot_export_joint_with_descriptors_v2,
            graph_capture_and_aot_export_joint_with_descriptors,
        ],
    )
    def test_flex_attention_dtensor_export(self, export_fn):
>>>>>>> 3f182474
        device_mesh = init_device_mesh(self.device_type, mesh_shape=(self.world_size,))
        model = FlexAttentionModel(self.device_type)

        # Parallelize the model: shard on head dimension
        # proj_q, proj_k, proj_v are colwise parallel (output is sharded on head dimension)
        # proj_out is rowwise parallel (input is sharded, output needs reduction)
        parallelize_plan = {
            "proj_q": ColwiseParallel(),
            "proj_k": ColwiseParallel(),
            "proj_v": ColwiseParallel(),
            "proj_out": RowwiseParallel(),
        }
        tp_model = parallelize_module(model, device_mesh, parallelize_plan)
        batch_size = 4
        seq_len = 64
        embed_dim = 16
        num_heads = 8

        # Input tensor replicated across all devices
        inp = torch.randn(batch_size, seq_len, embed_dim, device=self.device_type)
        inputs = (distribute_tensor(inp, device_mesh, placements=[Replicate()]),)

        def causal_mask(b, h, q_idx, kv_idx):
            return q_idx >= kv_idx

        block_mask = create_block_mask(
            causal_mask,
            batch_size,
            num_heads,
            seq_len,
            seq_len,
            device=self.device_type,
        )

        flex_kwargs = {"block_mask": block_mask}

<<<<<<< HEAD
        joint_gm = graph_capture_and_aot_export_joint_with_descriptors(
            tp_model, inputs, flex_kwargs
        )
=======
        joint_gm = export_fn(tp_model, inputs, flex_kwargs)
>>>>>>> 3f182474

        self.assertTrue(
            _count_op(joint_gm, torch.ops.higher_order.flex_attention),
            1,
        )

        self.assertTrue(
            _count_op(joint_gm, torch.ops.higher_order.flex_attention_backward),
            2,
        )

<<<<<<< HEAD
=======
    # "Explanation: SourcelessBuilder.create does not know how to wrap <class 'types.UnionType'>"
    @unittest.expectedFailure
    def test_union_typed_annotation(self):
        def fn(leaf: torch.Tensor | DTensor):
            def nest_fn(leaf: torch.Tensor | DTensor):
                # def nest_fn(leaf: Union[torch.Tensor, DTensor]):  # this works
                if isinstance(leaf, DTensor):
                    leaf = leaf.to_local()
                return leaf

            return nest_fn(leaf) + 1

        z = torch.randn(16, 16)
        gm = graph_capture_and_aot_export_joint_with_descriptors(fn, (z,))

        print(gm)

>>>>>>> 3f182474

instantiate_parametrized_tests(DTensorExportTest)


if __name__ == "__main__":
    run_tests()<|MERGE_RESOLUTION|>--- conflicted
+++ resolved
@@ -22,15 +22,11 @@
     parallelize_module,
     RowwiseParallel,
 )
-<<<<<<< HEAD
-from torch.nn.attention.flex_attention import create_block_mask, flex_attention
-=======
 from torch.nn.attention.flex_attention import (
     BlockMask,
     create_block_mask,
     flex_attention,
 )
->>>>>>> 3f182474
 from torch.testing._internal.common_utils import (
     instantiate_parametrized_tests,
     parametrize,
@@ -460,21 +456,14 @@
 
         # Run model to verify it works
         output = model(*inputs)
-<<<<<<< HEAD
-        with torch._dynamo.config.patch(install_free_tensors=True):
-=======
         with torch._dynamo.config.patch(
             install_free_tensors=(export_fn is _dynamo_graph_capture_for_export)
         ):
->>>>>>> 3f182474
             # TODO: switch to use the official graph_capture API once it is ready
             gm = export_fn(model)(*inputs)
         output_gm = gm(*inputs)
         self.assertEqual(output, output_gm)
 
-<<<<<<< HEAD
-    def test_flex_attention_dtensor_export(self):
-=======
     @parametrize(
         "export_fn",
         [
@@ -483,7 +472,6 @@
         ],
     )
     def test_flex_attention_dtensor_export(self, export_fn):
->>>>>>> 3f182474
         device_mesh = init_device_mesh(self.device_type, mesh_shape=(self.world_size,))
         model = FlexAttentionModel(self.device_type)
 
@@ -520,13 +508,7 @@
 
         flex_kwargs = {"block_mask": block_mask}
 
-<<<<<<< HEAD
-        joint_gm = graph_capture_and_aot_export_joint_with_descriptors(
-            tp_model, inputs, flex_kwargs
-        )
-=======
         joint_gm = export_fn(tp_model, inputs, flex_kwargs)
->>>>>>> 3f182474
 
         self.assertTrue(
             _count_op(joint_gm, torch.ops.higher_order.flex_attention),
@@ -538,8 +520,6 @@
             2,
         )
 
-<<<<<<< HEAD
-=======
     # "Explanation: SourcelessBuilder.create does not know how to wrap <class 'types.UnionType'>"
     @unittest.expectedFailure
     def test_union_typed_annotation(self):
@@ -557,7 +537,6 @@
 
         print(gm)
 
->>>>>>> 3f182474
 
 instantiate_parametrized_tests(DTensorExportTest)
 
