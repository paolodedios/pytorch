# Copyright (c) Meta Platforms, Inc. and affiliates
# Owner(s): ["oncall: distributed"]

import itertools

import torch
from torch.distributed._tensor import DeviceMesh, distribute_tensor, DTensor
from torch.distributed._tensor._collective_utils import shard_dim_alltoall
from torch.distributed._tensor.debug import CommDebugMode
from torch.distributed._tensor.placement_types import Partial, Replicate, Shard
from torch.distributed.device_mesh import init_device_mesh
from torch.testing._internal.common_utils import run_tests
from torch.testing._internal.distributed._tensor.common_dtensor import (
    DTensorTestBase,
    with_comms,
)


funcol = torch.ops.c10d_functional


class RedistributeTest(DTensorTestBase):
    @property
    def world_size(self):
        return 4

    @with_comms
    def test_shard_to_replicate_forward_backward(self):
        # 1) test shard -> replicate forward
        device_mesh = DeviceMesh(self.device_type, list(range(self.world_size)))
        replica_spec = [Replicate()]

        input_sizes_and_shard_dim = [
            ((self.world_size * 3, 3), 0),
            ((self.world_size * 3 + 1, 3), 0),
            ((self.world_size * 3 + 2, 3), 0),
            ((3, self.world_size * 3), 1),
            ((3, self.world_size * 3 + 1), 1),
            ((3, self.world_size * 3 + 2), 1),
        ]

        comm_mode = CommDebugMode()
        for input_size, shard_dim in input_sizes_and_shard_dim:
            shard_spec = [Shard(shard_dim)]
            expected_tensor = torch.randn(
                input_size, device=self.device_type, requires_grad=True
            )
            dtensor = distribute_tensor(expected_tensor, device_mesh, shard_spec)
            with comm_mode:
                reshard_dtensor = dtensor.redistribute(device_mesh, replica_spec)
            self.assertEqual(reshard_dtensor.size(), torch.Size(input_size))
            self.assertEqual(expected_tensor, reshard_dtensor.to_local())
            self.assertEqual(
                comm_mode.get_comm_counts()[funcol.all_gather_into_tensor], 1
            )

            # 2) test shard -> replicate backward:
            # should give gradient as shard
            grad_output = torch.ones_like(reshard_dtensor)
            with comm_mode:
                reshard_dtensor.backward(grad_output)
            grad_input = dtensor.grad
            self.assertEqual(grad_input.placements, shard_spec)
            self.assertEqual(
                grad_input.to_local(), torch.ones(dtensor.to_local().size())
            )
            self.assertEqual(comm_mode.get_total_counts(), 0)

    @with_comms
    def test_replicate_to_replicate_forward_backward(self):
        device_mesh = DeviceMesh(self.device_type, list(range(self.world_size)))
        replica_spec = [Replicate()]
        local_tensor = torch.randn(12, 3, device=self.device_type, requires_grad=True)

        comm_mode = CommDebugMode()

        # 1) test replicate -> replicate forward
        replica_tensor = distribute_tensor(local_tensor, device_mesh, replica_spec)
        with comm_mode:
            reshard_replica_tensor = replica_tensor.redistribute(
                device_mesh, replica_spec
            )
        self.assertEqual(replica_tensor.size(), local_tensor.size())
        self.assertEqual(replica_tensor, reshard_replica_tensor)
        self.assertEqual(comm_mode.get_total_counts(), 0)

        # 2) test replicate -> replicate backward:
        # should give gradient as replicate
        grad_output = torch.ones_like(reshard_replica_tensor)
        with comm_mode:
            reshard_replica_tensor.backward(grad_output)
        grad_input = replica_tensor.grad
        self.assertEqual(grad_input.placements, replica_spec)
        self.assertEqual(grad_input.to_local(), torch.ones(12, 3))
        self.assertEqual(comm_mode.get_total_counts(), 0)

    @with_comms
    def test_replicate_to_local_partial_grad(self):
        device_mesh = DeviceMesh(self.device_type, list(range(self.world_size)))
        replica_spec = [Replicate()]
        local_tensor = torch.randn(12, 3, device=self.device_type, requires_grad=True)

        replica_tensor = distribute_tensor(local_tensor, device_mesh, replica_spec)

        comm_mode = CommDebugMode()

        with comm_mode:
            out = replica_tensor.redistribute(placements=[Replicate()]).to_local(
                grad_placements=[Partial()]
            )
            out.backward(torch.ones_like(out))

        self.assertEqual(comm_mode.get_total_counts(), 1)
        self.assertEqual(comm_mode.get_comm_counts()[funcol.all_reduce], 1)

    @with_comms
    def test_replicate_to_shard_forward_backward(self):
        device_mesh = DeviceMesh(self.device_type, list(range(self.world_size)))
        replica_spec = [Replicate()]

        input_sizes_and_shard_dim = [
            ((self.world_size * 3, 3), 0),
            ((self.world_size * 3 + 1, 3), 0),
            ((self.world_size * 3 + 2, 3), 0),
            ((3, self.world_size * 3), 1),
            ((3, self.world_size * 3 + 1), 1),
            ((3, self.world_size * 3 + 2), 1),
        ]

        comm_mode = CommDebugMode()
        for input_size, shard_dim in input_sizes_and_shard_dim:
            shard_spec = [Shard(shard_dim)]
            # 1) test replicate -> shard forward
            local_replica = torch.randn(
                input_size, device=self.device_type, requires_grad=True
            )
            splitted_list = list(
                torch.chunk(local_replica, self.world_size, dim=shard_dim)
            )

            # make local tensor as the element of the corresponding chunked list
            local_tensor = splitted_list[self.rank]
            replica_tensor = distribute_tensor(local_replica, device_mesh, replica_spec)
            with comm_mode:
                reshard_tensor = replica_tensor.redistribute(device_mesh, shard_spec)
            self.assertEqual(reshard_tensor.size(), replica_tensor.size())
            self.assertEqual(reshard_tensor.placements, shard_spec)
            self.assertEqual(reshard_tensor.to_local(), local_tensor)
            self.assertEqual(comm_mode.get_total_counts(), 0)

            # 2) test replicate -> shard backward:
            # should give gradient as replicate
            grad_output = torch.ones_like(reshard_tensor)
            with comm_mode:
                reshard_tensor.backward(grad_output)
            grad_input = replica_tensor.grad
            self.assertEqual(grad_input.placements, replica_spec)
            self.assertEqual(grad_input.to_local(), torch.ones(input_size))
            self.assertEqual(comm_mode.get_total_counts(), 1)
            self.assertEqual(
                comm_mode.get_comm_counts()[funcol.all_gather_into_tensor], 1
            )

    @with_comms
    def test_partial_to_replicate_forward_backward(self):
        # Although we don't allow user to reshard to produce a partial
        # placement (i.e. user can't reshard to partial), we do allow
        # replicate to partial internally, and also partial to replicate
        # backward should work as expected
        device_mesh = DeviceMesh(self.device_type, list(range(self.world_size)))
        partial_local = torch.ones(12, 3, device=self.device_type, requires_grad=True)
        partial_spec = [Partial()]
        replica_spec = [Replicate()]

        comm_mode = CommDebugMode()
        # test partial -> replicate, which trigger all_reduce
        partial_tensor = DTensor.from_local(partial_local, device_mesh, partial_spec)
        with comm_mode:
            global_partial_tensor = partial_tensor.redistribute(
                device_mesh, replica_spec
            )

        self.assertEqual(partial_tensor.size(), partial_local.size())
        self.assertEqual(
            partial_local * self.world_size, global_partial_tensor.to_local()
        )
        self.assertEqual(comm_mode.get_comm_counts()[funcol.all_reduce], 1)

        # test backward to have replicate grad on partial
        # for from_local backward, we want the replicate() -> partial() to be
        # pass through.
        with comm_mode:
            global_partial_tensor.backward(torch.ones_like(global_partial_tensor))
        self.assertIsNotNone(partial_local.grad)
        self.assertEqual(partial_local.grad.size(), partial_local.size())
        self.assertEqual(partial_local.grad, torch.ones_like(partial_local))
        self.assertEqual(comm_mode.get_total_counts(), 0)

    @with_comms
    def test_replicate_to_partial(self):
        device_mesh = DeviceMesh(self.device_type, list(range(self.world_size)))
        local_tensor = torch.randn(12, 3, device=self.device_type, requires_grad=True)
        partial_spec = Partial()
        replica_spec = Replicate()
        # 1) test replicate -> partial forward
        replica_tensor = distribute_tensor(local_tensor, device_mesh, [replica_spec])
        with self.assertRaisesRegex(RuntimeError, "Can not redistribute to Partial"):
            partial_tensor = replica_tensor.redistribute(device_mesh, [partial_spec])

        from torch.distributed._tensor._redistribute import Redistribute

        comm_mode = CommDebugMode()

        with comm_mode:
            partial_tensor = Redistribute.apply(
                replica_tensor, device_mesh, [partial_spec]
            )
        self.assertEqual(partial_tensor.size(), local_tensor.size())
        # test it successfully zero out the contents on other ranks
        self.assertEqual(
            replica_tensor.to_local() / self.world_size, partial_tensor.to_local()
        )
        self.assertEqual(comm_mode.get_total_counts(), 0)

        # replicate to partial on sub groups
        local_tensor = torch.randn(12, 3, device=self.device_type)
        device_mesh = DeviceMesh(
            self.device_type,
            torch.arange(self.world_size).reshape(self.world_size // 2, 2),
        )
        # 1) test replicate -> partial on 2d-mesh subgroups
        replica_tensor = distribute_tensor(
            local_tensor, device_mesh, [replica_spec, replica_spec]
        )
        with comm_mode:
            partial_tensor = Redistribute.apply(
                replica_tensor, device_mesh, [partial_spec, partial_spec]
            )
        self.assertEqual(partial_tensor.size(), local_tensor.size())

        self.assertEqual(
            replica_tensor.to_local() / self.world_size,
            partial_tensor.to_local(),
        )
        self.assertEqual(comm_mode.get_total_counts(), 0)

    @with_comms
    def test_partial_to_shard(self):
        device_mesh = DeviceMesh(self.device_type, list(range(self.world_size)))
        partial_spec = [Partial()]
        my_rank = device_mesh.get_rank()

        input_sizes_and_shard_dim = [
            ((self.world_size * 3, 3), 0),
            ((self.world_size * 3 + 1, 3), 0),
            ((self.world_size * 3 + 2, 3), 0),
            ((3, self.world_size * 3), 1),
            ((3, self.world_size * 3 + 1), 1),
            ((3, self.world_size * 3 + 2), 1),
        ]

        comm_mode = CommDebugMode()

        for input_size, shard_dim in input_sizes_and_shard_dim:
            shard_spec = [Shard(shard_dim)]

            partial_local = torch.ones(input_size, device=self.device_type)
            partial_tensor = DTensor.from_local(
                partial_local, device_mesh, partial_spec, run_check=False
            )

            full_chunk_size = (
                input_size[shard_dim] + self.world_size - 1
            ) // self.world_size
            chunk_sizes = [
                max(
                    min(input_size[shard_dim], full_chunk_size * (idx + 1))
                    - full_chunk_size * idx,
                    0,
                )
                for idx in range(self.world_size)
            ]

            local_shape = list(input_size)
            local_shape[shard_dim] = chunk_sizes[my_rank]

            # test partial to shard, trigger reduce_scatter
            with comm_mode:
                scatter_shard_tensor = partial_tensor.redistribute(
                    device_mesh, shard_spec
                )
            self.assertEqual(scatter_shard_tensor.size(), partial_tensor.size())
            self.assertEqual(scatter_shard_tensor.placements, shard_spec)
            self.assertEqual(
                scatter_shard_tensor.to_local(),
                torch.ones(local_shape) * self.world_size,
            )
            self.assertEqual(
                comm_mode.get_comm_counts()[funcol.reduce_scatter_tensor], 1
            )

    @with_comms
    def test_redistribute_negative_shard_dim(self):
        device_mesh = DeviceMesh(self.device_type, list(range(self.world_size)))
        local_tensor = torch.randn(12, 3, device=self.device_type, requires_grad=True)
        shard_spec = [Shard(1)]
        shard_minus_spec = [Shard(-1)]

        shard_tensor = distribute_tensor(local_tensor, device_mesh, shard_spec)
        self.assertEqual(shard_tensor.placements[0].dim, 1)
        reshard_tensor = shard_tensor.redistribute(device_mesh, shard_minus_spec)
        self.assertEqual(shard_tensor.placements[0].dim, 1)

    @with_comms
    def test_redistribute_uneven_sharding(self):
        mesh = DeviceMesh(self.device_type, torch.arange(self.world_size).reshape(2, 2))
        data_to_test = [
            # uneven on last mesh dim
            torch.randn((10, 5), device=self.device_type),
            # uneven on both mesh dims
            torch.randn((9, 5), device=self.device_type),
            # smaller than mesh dim shape
            torch.randn((3, 5), device=self.device_type),
            torch.randn((1, 3), device=self.device_type),
        ]

        sharding_to_tests = [
            [Shard(0), Shard(0)],
            [Shard(0), Shard(1)],
        ]

        for input_tensor in data_to_test:
            for placements in sharding_to_tests:
                dt = distribute_tensor(input_tensor, mesh, placements)
                dt_full_tensor = dt.full_tensor()
                self.assertEqual(dt_full_tensor, input_tensor)

    @with_comms
    def test_redistribute_shard_dim_change(self):
        # test 1d device mesh
        mesh_1d = DeviceMesh(self.device_type, torch.arange(self.world_size))
        data_to_test = [
            # evenly sharded case
            torch.randn((8, 8), device=self.device_type),
            # 3d or more dims
            torch.randn((8, 8, 8), device=self.device_type),
            # uneven case 1
            torch.randn((8, 5), device=self.device_type),
            # uneven case 2
            torch.randn((5, 8), device=self.device_type),
            # uneven case 3
            torch.randn((5, 5), device=self.device_type),
        ]

        sharding_src_dst_pairs = [([Shard(0)], [Shard(1)]), ([Shard(1)], [Shard(0)])]

        comm_mode = CommDebugMode()

        for input_data in data_to_test:
            for src, dst in sharding_src_dst_pairs:
                expected_dt = distribute_tensor(input_data.clone(), mesh_1d, dst)
                sharded_dt = distribute_tensor(input_data, mesh_1d, src)
                with comm_mode:
                    out_dt = sharded_dt.redistribute(mesh_1d, dst)
                self.assertEqual(out_dt.placements, expected_dt.placements)
                local_out_dt = out_dt.to_local()
                local_expected_dt = expected_dt.to_local()
                self.assertEqual(out_dt.to_local(), expected_dt.to_local())
                if self.device_type == "cuda":
                    self.assertEqual(
                        comm_mode.get_comm_counts()[
                            torch.ops._dtensor.shard_dim_alltoall
                        ],
                        1,
                    )
                else:
                    self.assertEqual(
                        comm_mode.get_comm_counts()[funcol.all_gather_into_tensor],
                        1,
                    )

        # test 2d device mesh
        mesh_2d = DeviceMesh(
            self.device_type, torch.arange(self.world_size).reshape(2, 2)
        )
        data_to_test_2d = [
            # evenly sharded case
            torch.randn((8, 8), device=self.device_type),
            # 3d or more dims
            torch.randn((8, 8, 8), device=self.device_type),
            # uneven case 1
            torch.randn((8, 5), device=self.device_type),
            # uneven case 2
            torch.randn((5, 8), device=self.device_type),
            # uneven case 3
            torch.randn((5, 5), device=self.device_type),
        ]
        sharding_src_dst_pairs_2d = [
            ([Shard(0), Shard(1)], [Shard(0), Shard(0)]),
            ([Shard(0), Shard(1)], [Shard(1), Shard(0)]),
            ([Shard(0), Shard(0)], [Shard(1), Shard(1)]),
        ]

        for input_data in data_to_test_2d:
            if input_data.ndim > 2:
                sharding_spec_combs = sharding_src_dst_pairs_2d + [
                    ([Shard(0), Shard(2)], [Shard(1), Shard(0)])
                ]
            else:
                sharding_spec_combs = sharding_src_dst_pairs_2d
            for src, dst in sharding_spec_combs:
                expected_dt = distribute_tensor(input_data.clone(), mesh_2d, dst)
                sharded_dt = distribute_tensor(input_data, mesh_2d, src)
                out_dt = sharded_dt.redistribute(mesh_2d, dst)

                self.assertEqual(out_dt.placements, expected_dt.placements)
                local_out_dt = out_dt.to_local()
                local_expected_dt = expected_dt.to_local()
                self.assertEqual(out_dt.to_local(), expected_dt.to_local())

    @with_comms
<<<<<<< HEAD
    def test_strided_shard_to_replicate_forward_backward(self):
        # 1) test strided shard -> replicate forward
        device_mesh = init_device_mesh(self.device_type, (self.world_size,))
        replicate = [Replicate()]

        expected_tensor = torch.arange(2 * self.world_size)
=======
    def test_shard_dim_alltoall(self):
        # init 2d mesh here so we can test when group_rank != global_rank
        mesh = init_device_mesh(self.device_type, (2, 2))
        tensor = torch.randn(12, self.world_size, device=self.device_type)
        new_tensor = shard_dim_alltoall(tensor, 0, 1, mesh, 0)

        meta_tensor = torch.randn(12, self.world_size, device="meta")
        new_meta_tensor = shard_dim_alltoall(meta_tensor, 0, 1, mesh, 0)

        self.assertEqual(new_tensor.shape, new_meta_tensor.shape)
>>>>>>> efc5f366


class MultiDimRedistributeTest(DTensorTestBase):
    @property
    def world_size(self) -> int:
        return 8

    @with_comms
    def test_multi_dim_mesh(self):
        devices = torch.arange(self.world_size)
        for mesh_shape in [devices, devices.view(4, 2), devices.view(2, 2, 2)]:
            mesh_shape = torch.arange(self.world_size).view(-1, 2)
            device_mesh = DeviceMesh(self.device_type, mesh_shape)
            tensor_shape = (16, 24)

            if torch.distributed.get_rank() == 0:
                full_tensor = torch.randn(*tensor_shape)
            else:
                # these should be entirely ignored
                # because distribute_tensor is expected to override shards in ranks != 0
                full_tensor = torch.ones(*tensor_shape)

            possibilities = [Replicate()] + [Shard(i) for i in range(full_tensor.ndim)]
            all_outputs = list(itertools.product(*(mesh_shape.ndim * [possibilities])))
            all_inputs = list(
                itertools.product(*(mesh_shape.ndim * [possibilities + [Partial()]]))
            )

            for inputs in all_inputs:
                # if partial, temporarily make it Replicated, then replace replicated with partial afterwards
                repl_inputs = [Replicate() if s.is_partial() else s for s in inputs]
                dt = distribute_tensor(full_tensor, device_mesh, repl_inputs)

                if repl_inputs != inputs:
                    # create a new DTensor reinterpreting some of the replicated entires as "Partial"
                    dt = DTensor.from_local(
                        dt.to_local(), device_mesh, inputs, run_check=False
                    )

                for outputs in all_outputs:
                    # redistribute on target outputs
                    dt2 = dt.redistribute(device_mesh, outputs)

                    # replicate and then get first shard
                    local_full = dt2.full_tensor()

                    if torch.distributed.get_rank() == 0:
                        self.assertEqual(local_full.shape, full_tensor.shape)

                        num_sums = 1
                        for idx, input in enumerate(inputs):
                            if input.is_partial():
                                num_sums *= mesh_shape.size(idx)
                        expected = num_sums * full_tensor
                        self.assertEqual(local_full, expected)


if __name__ == "__main__":
    run_tests()<|MERGE_RESOLUTION|>--- conflicted
+++ resolved
@@ -419,14 +419,6 @@
                 self.assertEqual(out_dt.to_local(), expected_dt.to_local())
 
     @with_comms
-<<<<<<< HEAD
-    def test_strided_shard_to_replicate_forward_backward(self):
-        # 1) test strided shard -> replicate forward
-        device_mesh = init_device_mesh(self.device_type, (self.world_size,))
-        replicate = [Replicate()]
-
-        expected_tensor = torch.arange(2 * self.world_size)
-=======
     def test_shard_dim_alltoall(self):
         # init 2d mesh here so we can test when group_rank != global_rank
         mesh = init_device_mesh(self.device_type, (2, 2))
@@ -437,7 +429,6 @@
         new_meta_tensor = shard_dim_alltoall(meta_tensor, 0, 1, mesh, 0)
 
         self.assertEqual(new_tensor.shape, new_meta_tensor.shape)
->>>>>>> efc5f366
 
 
 class MultiDimRedistributeTest(DTensorTestBase):
