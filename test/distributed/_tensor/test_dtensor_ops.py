--- conflicted
+++ resolved
@@ -191,11 +191,8 @@
     xfail("index_reduce", "amin"),
     xfail("index_select"),
     xfail("isin"),
-<<<<<<< HEAD
     xfail("isneginf"),
     xfail("isposinf"),
-=======
->>>>>>> 1f1e2eeb
     xfail("kthvalue"),
     xfail("linalg.cholesky"),
     xfail("linalg.cholesky_ex"),
