--- conflicted
+++ resolved
@@ -5,29 +5,18 @@
 import torch
 import torch.nn as nn
 from torch.distributed._tools import MemoryTracker
-<<<<<<< HEAD
-from torch.testing._internal.common_cuda import TEST_CUDA
-=======
->>>>>>> eaa5d9d3
 from torch.testing._internal.common_utils import run_tests, TestCase
 
 
 class TestMemoryTracker(TestCase):
-<<<<<<< HEAD
-    @unittest.skipIf(not TEST_CUDA, "no cuda")
-=======
     @unittest.skipIf(not torch.accelerator.is_available(), "no accelerator")
->>>>>>> eaa5d9d3
     def test_local_model(self):
         """
         Minimal test case to check the memory tracker can collect the expected
         memory stats at operator level, as well as can print the summary result
         without crash.
         """
-<<<<<<< HEAD
-=======
         device = torch.accelerator.current_accelerator()
->>>>>>> eaa5d9d3
         # Create a model with a hierarchy of modules
         torch.manual_seed(0)
         model = nn.Sequential(
@@ -39,23 +28,16 @@
             ),
             nn.Flatten(start_dim=1),
             nn.Sequential(nn.Linear(64, 2), nn.ReLU(inplace=True)),
-        ).cuda()
+        ).to(device)
 
         # Run one iteration of forward and backward pass
         tracker = MemoryTracker()
         tracker.start_monitor(model)
 
-<<<<<<< HEAD
-        x = torch.randn(size=(2, 3, 224, 224), device=torch.device("cuda"))
-        # torch.LongTensor expects cpu device type, not cuda device type in
-        # constructor, so calling .cuda() outside constructor here.
-        target = torch.LongTensor([0, 1]).cuda()
-=======
         x = torch.randn(size=(2, 3, 224, 224), device=device)
         # torch.LongTensor expects cpu device type, not gpu device type in
         # constructor, so calling .to() outside constructor here.
         target = torch.LongTensor([0, 1]).to(device)
->>>>>>> eaa5d9d3
         criterion = nn.CrossEntropyLoss()
         criterion(model(x), target).backward()
 
@@ -79,7 +61,7 @@
         self.assertEqual(len(tracker.memories_reserved), tracker._op_index)
         self.assertTrue(len(tracker._markers) == 2)
         self.assertTrue(tracker._cur_module_name != "")
-        self.assertTrue(hasattr(tracker, "_num_cuda_retries"))
+        self.assertTrue(hasattr(tracker, "_num_alloc_retries"))
 
 
 if __name__ == "__main__":
