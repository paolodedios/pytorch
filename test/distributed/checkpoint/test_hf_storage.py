# Owner(s): ["oncall: distributed checkpointing"]

import json
import os
import pathlib
import sys
import tempfile
from unittest.mock import MagicMock

import torch
<<<<<<< HEAD
from torch.distributed.checkpoint import DefaultLoadPlanner
=======
from torch.distributed.checkpoint._hf_planner import _HuggingFaceLoadPlanner
>>>>>>> 110ae0f4
from torch.distributed.checkpoint._hf_storage import (
    _HuggingFaceStorageReader,
    _HuggingFaceStorageWriter,
    _metadata_fn,
)
from torch.distributed.checkpoint.default_planner import DefaultSavePlanner
from torch.distributed.checkpoint.filesystem import _StorageInfo, FileSystem
from torch.distributed.checkpoint.metadata import (
    BytesStorageMetadata,
    ChunkStorageMetadata,
    Metadata,
    MetadataIndex,
    TensorProperties,
    TensorStorageMetadata,
)
from torch.distributed.checkpoint.planner import (
    LoadItemType,
    LoadPlan,
    ReadItem,
    SavePlan,
)
from torch.distributed.checkpoint.planner_helpers import _create_write_item_for_tensor
from torch.distributed.checkpoint.storage import WriteResult
from torch.testing._internal.common_utils import run_tests, TestCase


class TestHfStorage(TestCase):
    def test_write_data_hf(self) -> None:
        mock_module = MagicMock()
        mock_module.save.return_value = b""
        sys.modules["safetensors.torch"] = mock_module

        with tempfile.TemporaryDirectory() as path:
            writer = _HuggingFaceStorageWriter(
                path=path,
                fqn_to_index_mapping={"tensor_0": 1, "tensor_1": 2},
            )
            writer.fs = FileSystem()

            tensor0 = torch.rand(4)
            tensor1 = torch.rand(10)
            write_item_1 = _create_write_item_for_tensor("tensor_0", tensor0)
            write_item_2 = _create_write_item_for_tensor("tensor_1", tensor1)

            state_dict = {"tensor_0": tensor0, "tensor_1": tensor1}

            save_plan = SavePlan(
                [write_item_1, write_item_2],
                storage_data={"fqn_to_file_mapping": {"tensor_0": 1, "tensor_1": 2}},
            )
            save_planner = DefaultSavePlanner()
            save_planner.set_up_planner(state_dict=state_dict)

            write_results = writer.write_data(save_plan, save_planner)

            write_results.wait()
            actual_write_results = write_results.value()

            expected_write_results = [
                WriteResult(
                    index=MetadataIndex(
                        fqn="tensor_0", offset=torch.Size([0]), index=None
                    ),
                    size_in_bytes=tensor0.numel() * tensor0.element_size(),
                    storage_data=_StorageInfo(
                        relative_path="model-00001-of-00002.safetensors",
                        offset=0,
                        length=tensor0.numel() * tensor0.element_size(),
                    ),
                ),
                WriteResult(
                    index=MetadataIndex(
                        fqn="tensor_1", offset=torch.Size([0]), index=None
                    ),
                    size_in_bytes=tensor1.numel() * tensor1.element_size(),
                    storage_data=_StorageInfo(
                        relative_path="model-00002-of-00002.safetensors",
                        offset=0,
                        length=tensor1.numel() * tensor1.element_size(),
                    ),
                ),
            ]

            self.assertEqual(
                actual_write_results,
                expected_write_results,
            )

    def test_write_data_with_sharding(self) -> None:
        mock_module = MagicMock()
        mock_module.save.return_value = b""
        sys.modules["safetensors.torch"] = mock_module

        with tempfile.TemporaryDirectory() as path:
            writer = _HuggingFaceStorageWriter(
                path=path,
<<<<<<< HEAD
=======
                fqn_to_index_mapping={"tensor_0": 1, "tensor_1": 2},
            )
            writer.fs = FileSystem()

            tensor0 = torch.rand(4)
            tensor1 = torch.rand(10)
            write_item_1 = _create_write_item_for_tensor("tensor_0", tensor0)
            write_item_2 = _create_write_item_for_tensor("tensor_1", tensor1)

            state_dict = {"tensor_0": tensor0, "tensor_1": tensor1}

            save_plan = SavePlan(
                [write_item_1, write_item_2],
                storage_data={"fqn_to_index_mapping": {"tensor_0": 1, "tensor_1": 2}},
            )
            save_planner = DefaultSavePlanner()
            save_planner.set_up_planner(state_dict=state_dict)

            write_results = writer.write_data(save_plan, save_planner)

            write_results.wait()
            actual_write_results = write_results.value()

            expected_write_results = [
                WriteResult(
                    index=MetadataIndex(
                        fqn="tensor_0", offset=torch.Size([0]), index=None
                    ),
                    size_in_bytes=tensor0.numel() * tensor0.element_size(),
                    storage_data=_StorageInfo(
                        relative_path="model-00001-of-00002.safetensors",
                        offset=0,
                        length=tensor0.numel() * tensor0.element_size(),
                    ),
                ),
                WriteResult(
                    index=MetadataIndex(
                        fqn="tensor_1", offset=torch.Size([0]), index=None
                    ),
                    size_in_bytes=tensor1.numel() * tensor1.element_size(),
                    storage_data=_StorageInfo(
                        relative_path="model-00002-of-00002.safetensors",
                        offset=0,
                        length=tensor1.numel() * tensor1.element_size(),
                    ),
                ),
            ]

            self.assertEqual(
                actual_write_results,
                expected_write_results,
            )

    def test_write_data_with_sharding(self) -> None:
        mock_module = MagicMock()
        sys.modules["safetensors"] = mock_module
        sys.modules["huggingface_hub"] = mock_module

        mock_module = MagicMock()
        mock_module.save.return_value = b""
        sys.modules["safetensors.torch"] = mock_module

        with tempfile.TemporaryDirectory() as path:
            writer = _HuggingFaceStorageWriter(
                path=path,
>>>>>>> 110ae0f4
                save_sharded=True,
            )
            writer.fs = FileSystem()

            tensor0 = torch.rand(4)
            tensor1 = torch.rand(10)
            write_item_1 = _create_write_item_for_tensor("tensor_0", tensor0)
            write_item_2 = _create_write_item_for_tensor("tensor_1", tensor1)

            state_dict = {"tensor_0": tensor0, "tensor_1": tensor1}

            save_plan = SavePlan(
                [write_item_1, write_item_2],
                storage_data={"shard_index": 1},
            )
            save_planner = DefaultSavePlanner()
            save_planner.set_up_planner(state_dict=state_dict)

            write_results = writer.write_data(save_plan, save_planner)

            write_results.wait()
            actual_write_results = write_results.value()

            expected_write_results = [
                WriteResult(
                    index=MetadataIndex(
                        fqn="tensor_0", offset=torch.Size([0]), index=None
                    ),
                    size_in_bytes=tensor0.numel() * tensor0.element_size(),
                    storage_data=_StorageInfo(
                        relative_path="shard-00001-model-00001-of-00001.safetensors",
                        offset=0,
                        length=tensor0.numel() * tensor0.element_size(),
                    ),
                ),
                WriteResult(
                    index=MetadataIndex(
                        fqn="tensor_1", offset=torch.Size([0]), index=None
                    ),
                    size_in_bytes=tensor1.numel() * tensor1.element_size(),
                    storage_data=_StorageInfo(
                        relative_path="shard-00001-model-00001-of-00001.safetensors",
                        offset=0,
                        length=tensor1.numel() * tensor1.element_size(),
                    ),
                ),
            ]

            self.assertEqual(
                actual_write_results,
                expected_write_results,
            )

    def test_read_data_hf(self) -> None:
        mock_safetensors = MagicMock()
        sys.modules["safetensors"] = mock_safetensors

        # Create test tensors
        tensor_0 = torch.tensor([1.0, 2.0, 3.0, 4.0])

        # Mock the deserialize function to return our test tensors
        # The format matches what's expected in the read_data method
        mock_safetensors.deserialize.return_value = [
            ("tensor_0", {
                "data": tensor_0.numpy().tobytes(),
                "dtype": "F32",
                "shape": [4]
            }),
        ]

        with tempfile.TemporaryDirectory() as path:
            # Create the reader
            reader = _HuggingFaceStorageReader(path=path)
            reader.fs = FileSystem()

            # Create test file
            file_name = "model-00001-of-00001.safetensors"
            file_path = os.path.join(path, file_name)
            pathlib.Path(file_path).touch()

            # Set up storage data with _StorageInfo objects
            storage_data = {
                "tensor_0": _StorageInfo(file_path, 0, tensor_0.numel() * tensor_0.element_size()),
            }


            reader.storage_data = storage_data

            # Create target tensors that will be updated by read_data
            target_tensor_0 = torch.zeros(4)
            state_dict = {
                "tensor_0": target_tensor_0,
            }

            # Create read items for the load plan
            read_items = []
            for name, tensor in state_dict.items():
                storage_index = MetadataIndex(fqn=name, offset=torch.Size([0]), index=None)
                dest_index = MetadataIndex(fqn=name, offset=torch.Size([0]), index=None)
                read_items.append(
                    ReadItem(
                        type=LoadItemType.TENSOR,
                        storage_index=storage_index,
                        dest_index=dest_index,
                        storage_offsets=[0, 0],
                        dest_offsets=[0, 0],
                        lengths=tensor.size(),
                    )
                )

            # Create load plan and planner
            load_plan = LoadPlan(read_items)
            load_planner = DefaultLoadPlanner()
            load_planner.set_up_planner(
                state_dict=state_dict,
                 metadata=Metadata(
                            state_dict_metadata={
                                "tensor_0": TensorStorageMetadata(
                                            properties=TensorProperties(dtype=torch.float32),
                                            size=torch.Size([4]),
                                            chunks=[ChunkStorageMetadata(offsets=[0], sizes=torch.Size([4]))])},
                                 storage_data=storage_data)
                            )

            # Call read_data
            future = reader.read_data(load_plan, load_planner)
            future.wait()

            # Verify results - the target tensors should now contain the values from our test tensor
            self.assertTrue(torch.equal(state_dict["tensor_0"], tensor_0))

    def test_write_metadata_hf(self) -> None:
        mock_module = MagicMock()
        sys.modules["huggingface_hub"] = mock_module
        with tempfile.TemporaryDirectory() as path:
            file_name = "model-00001-of-00001"
            write_results = [
                WriteResult(
                    index=MetadataIndex(fqn="tensor_0", offset=None, index=None),
                    size_in_bytes=100,
                    storage_data=_StorageInfo(
                        relative_path=file_name, offset=0, length=100
                    ),
                ),
                WriteResult(
                    index=MetadataIndex(fqn="tensor_1", offset=None, index=None),
                    size_in_bytes=100,
                    storage_data=_StorageInfo(
                        relative_path=file_name, offset=0, length=100
                    ),
                ),
            ]

            writer = _HuggingFaceStorageWriter(
                path=path,
            )
            writer.fs = FileSystem()
            writer.finish(
                Metadata(
                    state_dict_metadata={
                        "tensor_0": BytesStorageMetadata(),
                        "tensor_1": BytesStorageMetadata(),
                    }
                ),
                results=[write_results],
            )
            metadata_file = os.path.join(path, _metadata_fn)

            expected_metadata = {
                "metadata": {"total_size": 200},
                "weight_map": {
                    "tensor_0": "model-00001-of-00001",
                    "tensor_1": "model-00001-of-00001",
                },
            }
            with open(metadata_file) as f:
                metadata = json.load(f)
                self.assertEqual(metadata, expected_metadata)

    def test_read_metadata_hf(self):
        with tempfile.TemporaryDirectory() as path:
            reader = _HuggingFaceStorageReader(path=path)

            key = "tensor_0"
            file_name = "test.safetensors"
            with open(os.path.join(path, file_name), "wb") as f:
                # write metadata the same way it would be in safetensors file
                metadata_contents = json.dumps(
                    {'tensor_0': {'dtype': "F32", "shape": [5, 10], "data_offsets": [0, 200]}}
                )
                metadata_bytes = metadata_contents.encode("utf-8")

                f.write(len(metadata_bytes).to_bytes(8, byteorder="little"))
                f.write(metadata_bytes)

            metadata = reader.read_metadata()

            self.assertEqual(
                metadata.state_dict_metadata,
                {
                    key: TensorStorageMetadata(
                            properties=TensorProperties(dtype=torch.float32),
                            size=torch.Size([5, 10]),
                            chunks=[ChunkStorageMetadata(offsets=[0, 0], sizes=torch.Size([5, 10]))],
                    ),
                },
            )
            self.assertEqual(
                metadata.storage_data,
                {key: _StorageInfo(os.path.join(path, file_name), 0, 200, transform_descriptors=None)},
            )


if __name__ == "__main__":
    run_tests()<|MERGE_RESOLUTION|>--- conflicted
+++ resolved
@@ -8,11 +8,7 @@
 from unittest.mock import MagicMock
 
 import torch
-<<<<<<< HEAD
 from torch.distributed.checkpoint import DefaultLoadPlanner
-=======
-from torch.distributed.checkpoint._hf_planner import _HuggingFaceLoadPlanner
->>>>>>> 110ae0f4
 from torch.distributed.checkpoint._hf_storage import (
     _HuggingFaceStorageReader,
     _HuggingFaceStorageWriter,
@@ -61,7 +57,7 @@
 
             save_plan = SavePlan(
                 [write_item_1, write_item_2],
-                storage_data={"fqn_to_file_mapping": {"tensor_0": 1, "tensor_1": 2}},
+                storage_data={"fqn_to_index_mapping": {"tensor_0": 1, "tensor_1": 2}},
             )
             save_planner = DefaultSavePlanner()
             save_planner.set_up_planner(state_dict=state_dict)
@@ -109,9 +105,7 @@
         with tempfile.TemporaryDirectory() as path:
             writer = _HuggingFaceStorageWriter(
                 path=path,
-<<<<<<< HEAD
-=======
-                fqn_to_index_mapping={"tensor_0": 1, "tensor_1": 2},
+                save_sharded=True,
             )
             writer.fs = FileSystem()
 
@@ -124,7 +118,7 @@
 
             save_plan = SavePlan(
                 [write_item_1, write_item_2],
-                storage_data={"fqn_to_index_mapping": {"tensor_0": 1, "tensor_1": 2}},
+                storage_data={"shard_index": 1},
             )
             save_planner = DefaultSavePlanner()
             save_planner.set_up_planner(state_dict=state_dict)
@@ -141,7 +135,7 @@
                     ),
                     size_in_bytes=tensor0.numel() * tensor0.element_size(),
                     storage_data=_StorageInfo(
-                        relative_path="model-00001-of-00002.safetensors",
+                        relative_path="shard-00001-model-00001-of-00001.safetensors",
                         offset=0,
                         length=tensor0.numel() * tensor0.element_size(),
                     ),
@@ -152,7 +146,7 @@
                     ),
                     size_in_bytes=tensor1.numel() * tensor1.element_size(),
                     storage_data=_StorageInfo(
-                        relative_path="model-00002-of-00002.safetensors",
+                        relative_path="shard-00001-model-00001-of-00001.safetensors",
                         offset=0,
                         length=tensor1.numel() * tensor1.element_size(),
                     ),
@@ -164,72 +158,6 @@
                 expected_write_results,
             )
 
-    def test_write_data_with_sharding(self) -> None:
-        mock_module = MagicMock()
-        sys.modules["safetensors"] = mock_module
-        sys.modules["huggingface_hub"] = mock_module
-
-        mock_module = MagicMock()
-        mock_module.save.return_value = b""
-        sys.modules["safetensors.torch"] = mock_module
-
-        with tempfile.TemporaryDirectory() as path:
-            writer = _HuggingFaceStorageWriter(
-                path=path,
->>>>>>> 110ae0f4
-                save_sharded=True,
-            )
-            writer.fs = FileSystem()
-
-            tensor0 = torch.rand(4)
-            tensor1 = torch.rand(10)
-            write_item_1 = _create_write_item_for_tensor("tensor_0", tensor0)
-            write_item_2 = _create_write_item_for_tensor("tensor_1", tensor1)
-
-            state_dict = {"tensor_0": tensor0, "tensor_1": tensor1}
-
-            save_plan = SavePlan(
-                [write_item_1, write_item_2],
-                storage_data={"shard_index": 1},
-            )
-            save_planner = DefaultSavePlanner()
-            save_planner.set_up_planner(state_dict=state_dict)
-
-            write_results = writer.write_data(save_plan, save_planner)
-
-            write_results.wait()
-            actual_write_results = write_results.value()
-
-            expected_write_results = [
-                WriteResult(
-                    index=MetadataIndex(
-                        fqn="tensor_0", offset=torch.Size([0]), index=None
-                    ),
-                    size_in_bytes=tensor0.numel() * tensor0.element_size(),
-                    storage_data=_StorageInfo(
-                        relative_path="shard-00001-model-00001-of-00001.safetensors",
-                        offset=0,
-                        length=tensor0.numel() * tensor0.element_size(),
-                    ),
-                ),
-                WriteResult(
-                    index=MetadataIndex(
-                        fqn="tensor_1", offset=torch.Size([0]), index=None
-                    ),
-                    size_in_bytes=tensor1.numel() * tensor1.element_size(),
-                    storage_data=_StorageInfo(
-                        relative_path="shard-00001-model-00001-of-00001.safetensors",
-                        offset=0,
-                        length=tensor1.numel() * tensor1.element_size(),
-                    ),
-                ),
-            ]
-
-            self.assertEqual(
-                actual_write_results,
-                expected_write_results,
-            )
-
     def test_read_data_hf(self) -> None:
         mock_safetensors = MagicMock()
         sys.modules["safetensors"] = mock_safetensors
@@ -240,11 +168,10 @@
         # Mock the deserialize function to return our test tensors
         # The format matches what's expected in the read_data method
         mock_safetensors.deserialize.return_value = [
-            ("tensor_0", {
-                "data": tensor_0.numpy().tobytes(),
-                "dtype": "F32",
-                "shape": [4]
-            }),
+            (
+                "tensor_0",
+                {"data": tensor_0.numpy().tobytes(), "dtype": "F32", "shape": [4]},
+            ),
         ]
 
         with tempfile.TemporaryDirectory() as path:
@@ -259,9 +186,10 @@
 
             # Set up storage data with _StorageInfo objects
             storage_data = {
-                "tensor_0": _StorageInfo(file_path, 0, tensor_0.numel() * tensor_0.element_size()),
+                "tensor_0": _StorageInfo(
+                    file_path, 0, tensor_0.numel() * tensor_0.element_size()
+                ),
             }
-
 
             reader.storage_data = storage_data
 
@@ -274,7 +202,9 @@
             # Create read items for the load plan
             read_items = []
             for name, tensor in state_dict.items():
-                storage_index = MetadataIndex(fqn=name, offset=torch.Size([0]), index=None)
+                storage_index = MetadataIndex(
+                    fqn=name, offset=torch.Size([0]), index=None
+                )
                 dest_index = MetadataIndex(fqn=name, offset=torch.Size([0]), index=None)
                 read_items.append(
                     ReadItem(
@@ -292,14 +222,21 @@
             load_planner = DefaultLoadPlanner()
             load_planner.set_up_planner(
                 state_dict=state_dict,
-                 metadata=Metadata(
-                            state_dict_metadata={
-                                "tensor_0": TensorStorageMetadata(
-                                            properties=TensorProperties(dtype=torch.float32),
-                                            size=torch.Size([4]),
-                                            chunks=[ChunkStorageMetadata(offsets=[0], sizes=torch.Size([4]))])},
-                                 storage_data=storage_data)
-                            )
+                metadata=Metadata(
+                    state_dict_metadata={
+                        "tensor_0": TensorStorageMetadata(
+                            properties=TensorProperties(dtype=torch.float32),
+                            size=torch.Size([4]),
+                            chunks=[
+                                ChunkStorageMetadata(
+                                    offsets=torch.Size([0]), sizes=torch.Size([4])
+                                )
+                            ],
+                        )
+                    },
+                    storage_data=storage_data,
+                ),
+            )
 
             # Call read_data
             future = reader.read_data(load_plan, load_planner)
@@ -365,7 +302,13 @@
             with open(os.path.join(path, file_name), "wb") as f:
                 # write metadata the same way it would be in safetensors file
                 metadata_contents = json.dumps(
-                    {'tensor_0': {'dtype': "F32", "shape": [5, 10], "data_offsets": [0, 200]}}
+                    {
+                        "tensor_0": {
+                            "dtype": "F32",
+                            "shape": [5, 10],
+                            "data_offsets": [0, 200],
+                        }
+                    }
                 )
                 metadata_bytes = metadata_contents.encode("utf-8")
 
@@ -378,15 +321,26 @@
                 metadata.state_dict_metadata,
                 {
                     key: TensorStorageMetadata(
-                            properties=TensorProperties(dtype=torch.float32),
-                            size=torch.Size([5, 10]),
-                            chunks=[ChunkStorageMetadata(offsets=[0, 0], sizes=torch.Size([5, 10]))],
+                        properties=TensorProperties(dtype=torch.float32),
+                        size=torch.Size([5, 10]),
+                        chunks=[
+                            ChunkStorageMetadata(
+                                offsets=torch.Size([0, 0]), sizes=torch.Size([5, 10])
+                            )
+                        ],
                     ),
                 },
             )
             self.assertEqual(
                 metadata.storage_data,
-                {key: _StorageInfo(os.path.join(path, file_name), 0, 200, transform_descriptors=None)},
+                {
+                    key: _StorageInfo(
+                        os.path.join(path, file_name),
+                        0,
+                        200,
+                        transform_descriptors=None,
+                    )
+                },
             )
 
 
