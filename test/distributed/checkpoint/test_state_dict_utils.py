--- conflicted
+++ resolved
@@ -13,16 +13,12 @@
     _gather_state_dict,
     _offload_state_dict_to_cpu,
 )
-<<<<<<< HEAD
-from torch.distributed._tensor import DTensor, Shard
-=======
 from torch.distributed._tensor import (
     distribute_tensor,
     DTensor,
     init_device_mesh,
     Shard,
 )
->>>>>>> 9629835b
 from torch.testing._internal.common_utils import run_tests
 from torch.testing._internal.distributed._tensor.common_dtensor import (
     DTensorTestBase,
