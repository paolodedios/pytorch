# Owner(s): ["oncall: distributed"]

import copy
import sys
from itertools import chain
from typing import Any, Callable, Dict

import torch
import torch.distributed as dist
import torch.nn as nn
from torch.distributed._composable import fully_shard, replicate
from torch.distributed._shard.sharded_tensor import ShardedTensor
from torch.distributed._tensor import DTensor
from torch.distributed.checkpoint.state_dict import (
    _patch_model_state_dict,
    _patch_optimizer_state_dict,
    get_state_dict,
    PG,
    set_state_dict,
    STATE,
    StateDictOptions,
)
from torch.distributed.fsdp import FullyShardedDataParallel as FSDP
from torch.distributed.fsdp._shard_utils import _gather_state_dict
from torch.distributed.fsdp.wrap import ModuleWrapPolicy
from torch.distributed.optim import _apply_optimizer_in_backward
from torch.nn.parallel import DistributedDataParallel as DDP
from torch.testing._internal.common_dist_composable import (
    CompositeParamModel,
    UnitModule,
)
from torch.testing._internal.common_distributed import skip_if_lt_x_gpu
from torch.testing._internal.common_fsdp import FSDPTest
from torch.testing._internal.common_utils import TEST_WITH_DEV_DBG_ASAN


if not dist.is_available():
    print("Distributed not available, skipping tests", file=sys.stderr)
    sys.exit(0)

if TEST_WITH_DEV_DBG_ASAN:
    print(
        "Skip dev-asan as torch + multiprocessing spawn have known issues",
        file=sys.stderr,
    )
    sys.exit(0)


class TestStateDict(FSDPTest):
    """Tests state_dict and load_state_dict"""

    @property
    def world_size(self) -> int:
        return 2

    def _compare_tensor(self, orig_tensor, dist_tensor):
        if isinstance(dist_tensor, (DTensor, ShardedTensor)):
            dist_tensor = _gather_state_dict({"mykey": dist_tensor}).pop("mykey")
        self.assertTrue(isinstance(dist_tensor, torch.Tensor))
        self.assertTrue(torch.allclose(orig_tensor, dist_tensor))

    def _verify_msd(
        self,
        model: nn.Module,
        msd: Dict[str, Any],
        dist_msd: Dict[str, Any],
        options: StateDictOptions,
    ) -> None:
        if not options.ignore_frozen_params:
            self.assertEqual(len(msd), len(dist_msd))
        for fqn, param in msd.items():
            dist_param = dist_msd.get(fqn, None)
            if not options.ignore_frozen_params:
                self.assertIsNotNone(dist_param)
                self._compare_tensor(param, dist_param)
            elif dist_param is None:
                self.assertFalse(param.requires_grad)

    def _verify_osd(
        self,
        model: nn.Module,
        optim: torch.optim.Optimizer,
        osd: Dict[str, Any],
        dist_osd: Dict[str, Any],
    ) -> None:
        params = list(chain.from_iterable(g["params"] for g in optim.param_groups))
        param_pid_mapping = dict(zip(params, range(len(params))))
        fqn_pid_mapping = {}
        for fqn, param in model.named_parameters():
            pid = param_pid_mapping[param]
            fqn_pid_mapping[fqn] = pid
            fqn_pid_mapping[pid] = fqn
        # Check optimizer_state_dict state

        self.assertEqual(len(osd[STATE]), len(dist_osd[STATE]))
        for pid, states in osd[STATE].items():
            fqn = fqn_pid_mapping[pid]
            dist_states = dist_osd[STATE].get(fqn, None)
            self.assertIsNotNone(dist_states, fqn)
            self.assertEqual(len(states), len(dist_states))
            for key, state in states.items():
                dist_state = states.get(key, None)
                self.assertIsNotNone(dist_state)
                self._compare_tensor(state, dist_state)

        # Check optimizer_state_dict param_group
        old_dist_osd_pg = dist_osd[PG]
        if len(osd[PG]) != len(dist_osd[PG]):
            self.assertTrue(len(dist_osd[PG]) > len(osd[PG]))
            new_pg = copy.deepcopy(dist_osd[PG][0])
            new_pg["params"] = []
            for dist_group in dist_osd[PG]:
                new_pg["params"].extend(dist_group["params"])
            dist_osd[PG] = [new_pg]

        self.assertEqual(len(osd[PG]), len(dist_osd[PG]))
        for group, dist_group in zip(osd[PG], dist_osd[PG]):
            self.assertEqual(len(group), len(dist_group))
            for key, value in group.items():
                # Below doesn't work because param_groups can have None
                # values.
                # dist_value = dist_group.get(key, None)
                # self.assertIsNotNone(dist_value, (dist_group, group))
                dist_value = dist_group[key]
                if key == "params":
                    fqns = [fqn_pid_mapping[pid] for pid in value]
                    self.assertEqual(sorted(fqns), sorted(dist_value))
                else:
                    self.assertEqual(value, dist_value)
        dist_osd[PG] = old_dist_osd_pg

    def _verify_osd_by_load(
        self,
        model: nn.Module,
        optim: torch.optim.Optimizer,
        new_optim: torch.optim.Optimizer,
        dist_osd: Dict[str, Any],
    ) -> None:
        new_dist_osd = _gather_state_dict(dist_osd)
        set_state_dict(
            model,
            optimizers=new_optim,
            model_state_dict={},
            optim_state_dict=new_dist_osd,
        )
        self.assertEqual(optim.state_dict(), new_optim.state_dict())

    def _test_save_load(
        self,
        init_model_optim: Callable,
        test_frozen: bool = False,
    ) -> None:
        options = StateDictOptions(ignore_frozen_params=test_frozen)
        # Initialize original model and distributed model.
        model, optim, copy_optim, dist_model, dist_optim = init_model_optim()

        # Train 10 steps.
        for i in range(10):
            batch = torch.rand(8, 100, device="cuda")
            model(batch).sum().backward()
            optim.step()
            dist_model(batch).sum().backward()
            if not isinstance(dist_optim, list):
                dist_optim.step()
                dist_optim.zero_grad()
            else:
                for _dist_optim in dist_optim:
                    _dist_optim.zero_grad()
            optim.zero_grad()

        # Get the state_dict, and compare the result
        msd = model.state_dict()
        osd = optim.state_dict()
        dist_msd, dist_osd = get_state_dict(
            dist_model, optimizers=dist_optim, options=options
        )
        self._verify_msd(model, msd, dist_msd, options)
        self._verify_osd_by_load(model, optim, copy_optim, dist_osd)
        self._verify_osd(model, optim, osd, dist_osd)

        # Initialize a completely new model to simulate checkpoint load.
        _, _, _, dist_model, dist_optim = init_model_optim()

        # Simulate DCP distributed load. We need to first get the state_dict and
        # pass them to DCP to load the saved state_dict from the storage.
        # Then finally we can call set_state_dict().
        if not isinstance(dist_optim, list):
            dist_optim = [dist_optim]
        curr_dist_msd, curr_dist_osd = get_state_dict(
            dist_model, optimizers=dist_optim, options=options
        )
        if test_frozen:
            # We won't be able to load the partial state_dict back.
            return
        # Since we already have the state_dict saved before, no need to call DCP.
        # We can directly load them back. This asser is to ensure that optimizer
        # state storage are initialized.
        # self.assertEqual(len(curr_dist_osd[STATE]), len(dist_osd[STATE]))
        set_state_dict(
            dist_model,
            optimizers=dist_optim,
            model_state_dict=dist_msd,
            optim_state_dict=dist_osd,
            options=options,
        )

        # Check if the new state_dict are the same
        dist_msd, dist_osd = get_state_dict(
            dist_model, optimizers=dist_optim, options=options
        )
        self._verify_msd(model, msd, dist_msd, options)
        self._verify_osd_by_load(model, optim, copy_optim, dist_osd)
        self._verify_osd(model, optim, osd, dist_osd)

        # Test _patch_model_state_dict, and _patch_optimizer_state_dict
        _patch_model_state_dict(dist_model, options=options)
        _patch_optimizer_state_dict(dist_model, optimizers=dist_optim, options=options)
        dist_msd = dist_model.state_dict()
        dist_osd = dist_optim[0].state_dict()
        self._verify_msd(model, msd, dist_msd, options)
        self._verify_osd_by_load(model, optim, copy_optim, dist_osd)
        self._verify_osd(model, optim, osd, dist_osd)

    def _test_fsdp(self, use_orig_params: bool, use_composable: bool) -> None:
        if not use_orig_params and use_composable:
            return

        def init_model_optim():
            orig_model = CompositeParamModel(device=torch.device("cuda"))
            orig_optim = torch.optim.Adam(orig_model.parameters(), lr=1e-3)
            copy_optim = torch.optim.Adam(orig_model.parameters(), lr=1e-3)
            if use_composable:
                dist_model = fully_shard(
                    copy.deepcopy(orig_model), policy=ModuleWrapPolicy({UnitModule})
                )
            else:
                dist_model = FSDP(
                    copy.deepcopy(orig_model),
                    auto_wrap_policy=ModuleWrapPolicy({UnitModule}),
                    use_orig_params=use_orig_params,
                )
            dist_optim = torch.optim.Adam(dist_model.parameters(), lr=1e-3)
            return orig_model, orig_optim, copy_optim, dist_model, dist_optim

        self._test_save_load(init_model_optim)

    @skip_if_lt_x_gpu(2)
    def test_fsdp(self) -> None:
        self.run_subtests(
            {"use_orig_params": [True, False], "use_composable": [True, False]},
            self._test_fsdp,
        )

    def _test_ddp(self, use_composable: bool) -> None:
        def init_model_optim():
            orig_model = CompositeParamModel(device=torch.device("cuda"))
            orig_optim = torch.optim.Adam(orig_model.parameters(), lr=1e-3)
            copy_optim = torch.optim.Adam(orig_model.parameters(), lr=1e-3)
            if use_composable:
                dist_model = replicate(copy.deepcopy(orig_model))
            else:
                dist_model = DDP(copy.deepcopy(orig_model))
            dist_optim = torch.optim.Adam(dist_model.parameters(), lr=1e-3)
            return orig_model, orig_optim, copy_optim, dist_model, dist_optim

        self._test_save_load(init_model_optim)

    @skip_if_lt_x_gpu(2)
    def test_ddp(self) -> None:
        self.run_subtests(
            {"use_composable": [True, False]},
            self._test_ddp,
        )

    def _test_fsdp_ddp(
        self,
        use_composable: bool,
        optim_in_backward: bool = False,
        test_frozen: bool = False,
    ) -> None:
        def init_model_optim():
            orig_model = CompositeParamModel(device=torch.device("cuda"))
            if test_frozen:
                for param in chain(
                    orig_model.u1.parameters(), orig_model.u2.parameters()
                ):
                    param.requires_grad = False
            orig_optim = torch.optim.Adam(orig_model.parameters(), lr=1e-3)
            copy_optim = torch.optim.Adam(orig_model.parameters(), lr=1e-3)
            dist_model = copy.deepcopy(orig_model)
            if use_composable:
                replicate(dist_model.l)
                fully_shard(dist_model, policy=ModuleWrapPolicy({UnitModule}))
            else:
                dist_model.l = DDP(dist_model.l)
                dist_model = FSDP(
                    copy.deepcopy(orig_model),
                    auto_wrap_policy=ModuleWrapPolicy({UnitModule}),
                    use_orig_params=optim_in_backward,
                    ignored_modules=[dist_model.l],
                )
            if optim_in_backward:
                _apply_optimizer_in_backward(
                    torch.optim.Adam, dist_model.parameters(), {"lr": 1e-3}
                )
                dist_optim = [
                    p._in_backward_optimizers[0] for p in dist_model.parameters()
                ]
            else:
                dist_optim = torch.optim.Adam(dist_model.parameters(), lr=1e-3)
            return orig_model, orig_optim, copy_optim, dist_model, dist_optim

        self._test_save_load(init_model_optim, test_frozen)

    @skip_if_lt_x_gpu(2)
    def test_fsdp_ddp(self) -> None:
        self.run_subtests(
            {"use_composable": [True, False]},
            self._test_fsdp_ddp,
        )

    @skip_if_lt_x_gpu(2)
    def test_frozen_parameters(self) -> None:
        self._test_fsdp_ddp(use_composable=False, test_frozen=True)

    # TODO: enable use_dtensor once 2D device_mesh support is fully landed.
    """
    @skip_if_lt_x_gpu(2)
    def test_use_dtensor(self) -> None:
        self._test_fsdp_ddp(use_composable=False, use_dtensor=True)
    """

    # TODO: enable the test after FSDP + apply_optimizer_in_backward works.
    # Disable this test as it is broken after
    # https://github.com/pytorch/pytorch/pull/108298.
    """
    @skip_if_lt_x_gpu(2)
    def test_apply_optimizer_in_backward(self) -> None:
        self.run_subtests(
            {"use_composable": [True, False]},
            self._test_fsdp_ddp,
            optim_in_backward=True,
        )
    """

    @skip_if_lt_x_gpu(1)
    def test_single_gpu(self) -> None:
        def init_model_optim():
            orig_model = CompositeParamModel(device=torch.device("cuda"))
            orig_optim = torch.optim.Adam(orig_model.parameters(), lr=1e-3)
            copy_optim = torch.optim.Adam(orig_model.parameters(), lr=1e-3)
            model_copy = copy.deepcopy(orig_model)
            optim_copy = torch.optim.Adam(model_copy.parameters(), lr=1e-3)
            return orig_model, orig_optim, copy_optim, model_copy, optim_copy

        self._test_save_load(init_model_optim)

    @skip_if_lt_x_gpu(1)
    def test_strict(self) -> None:
        model = CompositeParamModel(device=torch.device("cuda"))

        model_state_dict, _ = get_state_dict(model)
        key = next(iter(model_state_dict.keys()))
<<<<<<< HEAD
        model_state_dict.pop(key)
        with self.assertRaisesRegex(RuntimeError, "Missing key"):
            set_state_dict(model, model_state_dict=model_state_dict)
        set_state_dict(
=======
        model_state_dict["abc"] = torch.zeros(10)
        with self.assertRaisesRegex(RuntimeError, "Unexpected key"):
            load_state_dict(model, model_state_dict=model_state_dict)
        model_state_dict.pop("abc")
        model_state_dict.pop(key)
        load_state_dict(
>>>>>>> 3eb6a2d6
            model,
            model_state_dict=model_state_dict,
            options=StateDictOptions(strict=False),
        )
        with self.assertRaisesRegex(RuntimeError, "Missing key"):
            load_state_dict(model, model_state_dict=model_state_dict)

    @skip_if_lt_x_gpu(1)
    def test_partial(self) -> None:
        model = CompositeParamModel(device=torch.device("cuda"))

        model_state_dict1, _ = get_state_dict(model)
        model_state_dict1 = copy.deepcopy(model_state_dict1)
        model_state_dict2, _ = get_state_dict(model, submodules={model.l})
        model_state_dict2 = copy.deepcopy(model_state_dict2)
        model_state_dict3, _ = get_state_dict(
            model,
            submodules={model.l},
            options=StateDictOptions(keep_submodule_prefixes=False),
        )
        model_state_dict3 = copy.deepcopy(model_state_dict3)
        self.assertEqual(len(model_state_dict2), 2)
        self.assertEqual(len(model_state_dict3), 2)
        for key in model_state_dict3.keys():
            full_fqn = f"l.{key}"
            value1 = model_state_dict1[full_fqn]
            value2 = model_state_dict2[full_fqn]
            value3 = model_state_dict3[key]
            self.assertEqual(value1, value2)
            self.assertEqual(value2, value3)

        zeros_state_dict = {
            k: torch.zeros_like(v) for k, v in model_state_dict1.items()
        }
        model.load_state_dict(zeros_state_dict)
        set_state_dict(
            model,
            model_state_dict=model_state_dict2,
            options=StateDictOptions(strict=False),
        )
        self.assertEqual(model.l.weight, model_state_dict1["l.weight"])
        self.assertEqual(model.l.bias, model_state_dict1["l.bias"])

        model.load_state_dict(zeros_state_dict)
        set_state_dict(
            model,
            model_state_dict={model.l: model_state_dict3},
            options=StateDictOptions(strict=False),
        )
        self.assertEqual(model.l.weight, model_state_dict1["l.weight"])
        self.assertEqual(model.l.bias, model_state_dict1["l.bias"])<|MERGE_RESOLUTION|>--- conflicted
+++ resolved
@@ -361,25 +361,18 @@
 
         model_state_dict, _ = get_state_dict(model)
         key = next(iter(model_state_dict.keys()))
-<<<<<<< HEAD
-        model_state_dict.pop(key)
-        with self.assertRaisesRegex(RuntimeError, "Missing key"):
-            set_state_dict(model, model_state_dict=model_state_dict)
-        set_state_dict(
-=======
         model_state_dict["abc"] = torch.zeros(10)
         with self.assertRaisesRegex(RuntimeError, "Unexpected key"):
-            load_state_dict(model, model_state_dict=model_state_dict)
+            set_state_dict(model, model_state_dict=model_state_dict)
         model_state_dict.pop("abc")
         model_state_dict.pop(key)
-        load_state_dict(
->>>>>>> 3eb6a2d6
+        set_state_dict(
             model,
             model_state_dict=model_state_dict,
             options=StateDictOptions(strict=False),
         )
         with self.assertRaisesRegex(RuntimeError, "Missing key"):
-            load_state_dict(model, model_state_dict=model_state_dict)
+            set_state_dict(model, model_state_dict=model_state_dict)
 
     @skip_if_lt_x_gpu(1)
     def test_partial(self) -> None:
