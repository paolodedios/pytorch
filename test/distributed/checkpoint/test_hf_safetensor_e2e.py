# Owner(s): ["oncall: distributed checkpointing"]

import sys

import torch
import torch.distributed.checkpoint as dist_cp
from torch.distributed.checkpoint import _HuggingFaceLoadPlanner
from torch.distributed.checkpoint.default_planner import _EmptyStateDictLoadPlanner
from torch.distributed.checkpoint.state_dict_loader import _load_state_dict_from_keys
<<<<<<< HEAD
from torch.distributed.device_mesh import init_device_mesh
from torch.distributed.tensor import distribute_tensor, Replicate, Shard, zeros
from torch.testing._internal.common_utils import (
    instantiate_parametrized_tests,
    run_tests,
    TestCase,
)
from torch.testing._internal.distributed._tensor.common_dtensor import (
    DTensorTestBase,
    skip_if_lt_x_gpu,
    with_comms,
)
=======
from torch.testing._internal.common_utils import run_tests, TestCase
>>>>>>> 1479529b
from torch.testing._internal.distributed.checkpoint_utils import with_temp_dir


CHECKPOINT_DIR = "checkpoint"


class MyTestModule(torch.nn.Module):
    def __init__(self) -> None:
        super().__init__()
        self.linear_1 = torch.nn.Linear(5, 5)
        self.linear_2 = torch.nn.Linear(5, 1)
        self.emb = torch.nn.EmbeddingBag(5, 10)


class TestSingleRankSaveLoad(TestCase):
    @with_temp_dir
    def test_save(self) -> None:
        try:
            from safetensors.torch import load_file
        except ImportError:
            print("safetensors not installed")
            sys.exit(0)

        CHECKPOINT_DIR = self.temp_dir

        state_dict_to_save = MyTestModule().state_dict()
        dist_cp.save(
            state_dict=state_dict_to_save,
            storage_writer=dist_cp._HuggingFaceStorageWriter(path=CHECKPOINT_DIR),
        )

        state_dict_loaded = load_file(
            CHECKPOINT_DIR + "/model-00001-of-00001.safetensors"
        )
        self.assertEqual(
            sorted(state_dict_to_save.keys()), sorted(state_dict_loaded.keys())
        )
        for key in state_dict_to_save.keys():
            self.assertTrue(
                torch.equal(state_dict_to_save[key], state_dict_loaded[key])
            )

    @with_temp_dir
    def test_load(self) -> None:
        try:
            from safetensors.torch import save_file
        except ImportError:
            print("safetensors not installed")
            sys.exit(0)

        CHECKPOINT_DIR = self.temp_dir

        state_dict_to_save = MyTestModule().state_dict()
        state_dict_to_load = MyTestModule().state_dict()
        save_file(
            state_dict_to_save, CHECKPOINT_DIR + "/model-00001-of-00001.safetensors"
        )

        dist_cp.load(
            state_dict=state_dict_to_load,
            storage_reader=dist_cp._HuggingFaceStorageReader(path=CHECKPOINT_DIR),
        )

        self.assertEqual(
            sorted(state_dict_to_save.keys()), sorted(state_dict_to_load.keys())
        )
        for key in state_dict_to_save.keys():
            self.assertTrue(
                torch.equal(state_dict_to_save[key], state_dict_to_load[key])
            )

    @with_temp_dir
    def test_load_into_empty_dict(self) -> None:
        try:
            from safetensors.torch import save_file
        except ImportError:
            print("safetensors not installed")
            sys.exit(0)

        CHECKPOINT_DIR = self.temp_dir

        state_dict_to_save = MyTestModule().state_dict()
        save_file(
            state_dict_to_save, CHECKPOINT_DIR + "/model-00001-of-00001.safetensors"
        )

        state_dict_loaded = _load_state_dict_from_keys(
            storage_reader=dist_cp._HuggingFaceStorageReader(path=CHECKPOINT_DIR),
        )

        self.assertEqual(
            sorted(state_dict_to_save.keys()), sorted(state_dict_loaded.keys())
        )
        for key in state_dict_to_save.keys():
            self.assertTrue(
                torch.equal(state_dict_to_save[key], state_dict_loaded[key])
            )

    @with_temp_dir
    def test_load_allowing_resize(self) -> None:
        try:
            from safetensors.torch import save_file
        except ImportError:
            print("safetensors not installed")
            sys.exit(0)

        CHECKPOINT_DIR = self.temp_dir

        state_dict_to_save = MyTestModule().state_dict()
        save_file(
            state_dict_to_save, CHECKPOINT_DIR + "/model-00001-of-00001.safetensors"
        )

        state_dict_to_load = {}
        for key in state_dict_to_save.keys():
            state_dict_to_load[key] = torch.zeros(1)

        dist_cp.load(
            state_dict=state_dict_to_load,
            storage_reader=dist_cp._HuggingFaceStorageReader(path=CHECKPOINT_DIR),
            planner=_HuggingFaceLoadPlanner(allow_tensor_resize=True),
        )

        self.assertEqual(
            sorted(state_dict_to_save.keys()), sorted(state_dict_to_load.keys())
        )
        for key in state_dict_to_save.keys():
            self.assertTrue(
                torch.equal(state_dict_to_save[key], state_dict_to_load[key])
            )

ONE_D_PLACEMENTS = [
    [Shard(0)],
    [Replicate()],
]
ONE_D_TO_ONE_D_PLACEMENTS = [
    ([Replicate()], [Shard(0)]),
    ([Shard(0)], [Replicate()]),
]

TWO_D_PLACEMENTS = [
    [Replicate(), Replicate()],
    [Replicate(), Shard(0)],
    [Shard(0), Replicate()],
    [Shard(0), Shard(0)],
]
TWO_D_TO_TWO_D_PLACEMENTS = []
for p1 in TWO_D_PLACEMENTS:
    for p2 in TWO_D_PLACEMENTS:
        if p1 != p2:
            TWO_D_TO_TWO_D_PLACEMENTS.append((p1, p2))


@instantiate_parametrized_tests
class TestDTensorReshardPlacementChange(DTensorTestBase):
    """
    Test DCP reshard for DTensor with placements changes and without world_size change and mesh_tensor change.
    """

    @with_comms
    @skip_if_lt_x_gpu(2)
    @with_temp_dir
    def test_1d_to_1d_reshard_placement_change(self) -> None:
        try:
            import safetensors
        except ImportError:
            print("safetensors not installed")
            sys.exit(0)

        CHECKPOINT_DIR = self.temp_dir

        for one_d_to_one_d_placements in ONE_D_TO_ONE_D_PLACEMENTS:
            original_placement, new_placement = one_d_to_one_d_placements

            global_tensor = torch.arange(16, dtype=torch.float).view(4, 4)
            mesh_shape = (self.world_size,)
            device_mesh = init_device_mesh(self.device_type, mesh_shape)
            dtensor = distribute_tensor(
                global_tensor, device_mesh, placements=original_placement
            )
            state_dict_to_save = {"dtensor": dtensor}

            dist_cp.save(
                state_dict=state_dict_to_save,
                storage_writer=dist_cp._HuggingFaceStorageWriter(
                    path=CHECKPOINT_DIR,
                    save_sharded=True,
                ),
            )

            zero_dtensor = zeros(
                [4, 4], device_mesh=device_mesh, placements=new_placement
            )
            state_dict_to_load = {"dtensor": zero_dtensor}

            dist_cp.load(
                state_dict=state_dict_to_load,
                storage_reader=dist_cp._HuggingFaceStorageReader(
                    CHECKPOINT_DIR,
                ),
            )

            # materialize the whole tensor to compare with the original global_tensor
            state_dict_to_load["dtensor"] = state_dict_to_load["dtensor"].redistribute(
                device_mesh,
                placements=[Replicate()],
            )
            self.assertEqual(global_tensor, state_dict_to_load["dtensor"].to_local())

            # redistribute the tensor back to its original placement for comparison.
            state_dict_to_load["dtensor"] = state_dict_to_load["dtensor"].redistribute(
                device_mesh,
                placements=original_placement,
            )
            self.assertEqual(
                state_dict_to_save["dtensor"].to_local(),
                state_dict_to_load["dtensor"].to_local(),
            )

    @with_comms
    @skip_if_lt_x_gpu(4)
    @with_temp_dir
    def test_2d_to_2d_reshard_placement_change(self) -> None:
        try:
            import safetensors
        except ImportError:
            print("safetensors not installed")
            sys.exit(0)

        CHECKPOINT_DIR = self.temp_dir
        for two_d_to_two_d_placements in TWO_D_TO_TWO_D_PLACEMENTS:
            original_placement, new_placement = two_d_to_two_d_placements

            global_tensor = torch.arange(16, dtype=torch.float).view(4, 4)
            mesh_shape = (2, self.world_size // 2)
            mesh_2d = init_device_mesh(self.device_type, mesh_shape)
            dtensor = distribute_tensor(
                global_tensor,
                mesh_2d,
                placements=original_placement,
            )
            state_dict_to_save = {"dtensor": dtensor}

            dist_cp.save(
                state_dict=state_dict_to_save,
                storage_writer=dist_cp._HuggingFaceStorageWriter(path=CHECKPOINT_DIR, save_sharded=True),
                planner=dist_cp.DefaultSavePlanner(),
            )

            zero_dtensor = zeros([4, 4], device_mesh=mesh_2d, placements=new_placement)
            state_dict_to_load = {"dtensor": zero_dtensor}

            dist_cp.load(
                state_dict=state_dict_to_load,
                storage_reader=dist_cp._HuggingFaceStorageReader(CHECKPOINT_DIR),
            )

            state_dict_to_load["dtensor"] = state_dict_to_load["dtensor"].redistribute(
                mesh_2d,
                placements=[Replicate(), Replicate()],
            )
            self.assertEqual(global_tensor, state_dict_to_load["dtensor"].to_local())

            state_dict_to_load["dtensor"] = state_dict_to_load["dtensor"].redistribute(
                mesh_2d,
                placements=original_placement,
            )
            self.assertEqual(
                state_dict_to_save["dtensor"].to_local(),
                state_dict_to_load["dtensor"].to_local(),
            )


class TestDTensorReshardMeshChange(DTensorTestBase):
    """
    Test DCP reshard for DTensor with placements changes and mesh_tensor change.
    """

    @with_comms
    @with_temp_dir
    @skip_if_lt_x_gpu(2)
    def test_1d_to_2d_reshard_mesh_change(self) -> None:
        try:
            import safetensors
        except ImportError:
            print("safetensors not installed")
            sys.exit(0)

        CHECKPOINT_DIR = self.temp_dir
        for placements_1d in ONE_D_PLACEMENTS:
            global_tensor = torch.arange(16, dtype=torch.float).view(4, 4)
            mesh_shape = (self.world_size,)
            mesh_1d = init_device_mesh(self.device_type, mesh_shape)
            dtensor = distribute_tensor(
                global_tensor, mesh_1d, placements=placements_1d
            )
            state_dict_to_save = {"dtensor": dtensor}

            dist_cp.save(
                state_dict=state_dict_to_save,
                storage_writer=dist_cp._HuggingFaceStorageWriter(path=CHECKPOINT_DIR, save_sharded=True),
            )

            for placements_2d in TWO_D_PLACEMENTS:
                mesh_shape = (2, self.world_size // 2)
                mesh_2d = init_device_mesh(self.device_type, mesh_shape)

                zero_dtensor = zeros(
                    [4, 4], device_mesh=mesh_2d, placements=placements_2d
                )
                state_dict_to_load = {"dtensor": zero_dtensor}

                dist_cp.load(
                    state_dict=state_dict_to_load,
                    storage_reader=dist_cp._HuggingFaceStorageReader(CHECKPOINT_DIR),
                    planner=dist_cp.DefaultLoadPlanner(),
                )

                # materialzie the whole tensor to compare with the original global_tensor
                state_dict_to_load["dtensor"] = state_dict_to_load[
                    "dtensor"
                ].redistribute(
                    mesh_2d,
                    placements=[Replicate(), Replicate()],
                )
                self.assertEqual(
                    global_tensor, state_dict_to_load["dtensor"].to_local()
                )

    @with_comms
    @with_temp_dir
    @skip_if_lt_x_gpu(4)
    def test_2d_to_1d_reshard_mesh_change(self) -> None:
        try:
            import safetensors
        except ImportError:
            print("safetensors not installed")
            sys.exit(0)

        CHECKPOINT_DIR = self.temp_dir
        for placements_2d in TWO_D_PLACEMENTS:
            global_tensor = torch.arange(16, dtype=torch.float).view(4, 4)
            mesh_shape = (2, self.world_size // 2)
            mesh_2d = init_device_mesh(self.device_type, mesh_shape)
            dtensor = distribute_tensor(
                global_tensor, mesh_2d, placements=placements_2d
            )
            state_dict_to_save = {"dtensor": dtensor}

            dist_cp.save(
                state_dict=state_dict_to_save,
                storage_writer=dist_cp._HuggingFaceStorageWriter(path=CHECKPOINT_DIR, save_sharded=True),
                planner=dist_cp.DefaultSavePlanner(),
            )

            for placements_1d in ONE_D_PLACEMENTS:
                mesh_shape = (self.world_size,)
                mesh_1d = init_device_mesh(self.device_type, mesh_shape)

                zero_dtensor = zeros(
                    [4, 4], device_mesh=mesh_1d, placements=placements_1d
                )
                state_dict_to_load = {"dtensor": zero_dtensor}

                dist_cp.load(
                    state_dict=state_dict_to_load,
                    storage_reader=dist_cp._HuggingFaceStorageReader(CHECKPOINT_DIR),
                    planner=dist_cp.DefaultLoadPlanner(),
                )

                # materialzie the whole tensor to compare with the original global_tensor
                state_dict_to_load["dtensor"] = state_dict_to_load[
                    "dtensor"
                ].redistribute(
                    mesh_1d,
                    placements=[Replicate()],
                )
                self.assertEqual(
                    global_tensor, state_dict_to_load["dtensor"].to_local()
                )

    @with_comms
    @with_temp_dir
    @skip_if_lt_x_gpu(2)
    def test_dtensor_checkpoint_resharding_with_empty_shard(self):
        """
        Test dtensor checkpoint resharding with dtensor containing empty shards.
        """
        try:
            import safetensors
        except ImportError:
            print("safetensors not installed")
            sys.exit(0)

        tensor = torch.rand(1).cuda()
        mesh = init_device_mesh(self.device_type, (self.world_size,))
        dtensor = distribute_tensor(tensor, mesh, [Shard(0)])
        ref_state_dict = {"dtensor": dtensor}

        dist_cp.save(
            state_dict=ref_state_dict,
            storage_writer=dist_cp._HuggingFaceStorageWriter(path=self.temp_dir, save_sharded=True),
        )

        tensor = torch.rand(1).cuda()
        mesh_2 = init_device_mesh(self.device_type, (2, self.world_size // 2))
        dtensor = distribute_tensor(tensor, mesh_2, [Shard(0), Shard(0)])
        state_dict = {"dtensor": dtensor}
        dist_cp.load(
            state_dict=state_dict,
            storage_reader=dist_cp._HuggingFaceStorageReader(self.temp_dir),
        )


if __name__ == "__main__":
    run_tests()<|MERGE_RESOLUTION|>--- conflicted
+++ resolved
@@ -5,9 +5,7 @@
 import torch
 import torch.distributed.checkpoint as dist_cp
 from torch.distributed.checkpoint import _HuggingFaceLoadPlanner
-from torch.distributed.checkpoint.default_planner import _EmptyStateDictLoadPlanner
 from torch.distributed.checkpoint.state_dict_loader import _load_state_dict_from_keys
-<<<<<<< HEAD
 from torch.distributed.device_mesh import init_device_mesh
 from torch.distributed.tensor import distribute_tensor, Replicate, Shard, zeros
 from torch.testing._internal.common_utils import (
@@ -20,9 +18,6 @@
     skip_if_lt_x_gpu,
     with_comms,
 )
-=======
-from torch.testing._internal.common_utils import run_tests, TestCase
->>>>>>> 1479529b
 from torch.testing._internal.distributed.checkpoint_utils import with_temp_dir
 
 
@@ -153,6 +148,7 @@
             self.assertTrue(
                 torch.equal(state_dict_to_save[key], state_dict_to_load[key])
             )
+
 
 ONE_D_PLACEMENTS = [
     [Shard(0)],
@@ -268,7 +264,9 @@
 
             dist_cp.save(
                 state_dict=state_dict_to_save,
-                storage_writer=dist_cp._HuggingFaceStorageWriter(path=CHECKPOINT_DIR, save_sharded=True),
+                storage_writer=dist_cp._HuggingFaceStorageWriter(
+                    path=CHECKPOINT_DIR, save_sharded=True
+                ),
                 planner=dist_cp.DefaultSavePlanner(),
             )
 
@@ -323,7 +321,9 @@
 
             dist_cp.save(
                 state_dict=state_dict_to_save,
-                storage_writer=dist_cp._HuggingFaceStorageWriter(path=CHECKPOINT_DIR, save_sharded=True),
+                storage_writer=dist_cp._HuggingFaceStorageWriter(
+                    path=CHECKPOINT_DIR, save_sharded=True
+                ),
             )
 
             for placements_2d in TWO_D_PLACEMENTS:
@@ -374,7 +374,9 @@
 
             dist_cp.save(
                 state_dict=state_dict_to_save,
-                storage_writer=dist_cp._HuggingFaceStorageWriter(path=CHECKPOINT_DIR, save_sharded=True),
+                storage_writer=dist_cp._HuggingFaceStorageWriter(
+                    path=CHECKPOINT_DIR, save_sharded=True
+                ),
                 planner=dist_cp.DefaultSavePlanner(),
             )
 
@@ -424,7 +426,9 @@
 
         dist_cp.save(
             state_dict=ref_state_dict,
-            storage_writer=dist_cp._HuggingFaceStorageWriter(path=self.temp_dir, save_sharded=True),
+            storage_writer=dist_cp._HuggingFaceStorageWriter(
+                path=self.temp_dir, save_sharded=True
+            ),
         )
 
         tensor = torch.rand(1).cuda()
