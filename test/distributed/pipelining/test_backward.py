--- conflicted
+++ resolved
@@ -74,13 +74,8 @@
         # Forward, then backward of loss with respect to inputs
         out = mod(x)
         loss = loss_fn(out, target)
-<<<<<<< HEAD
-        dinputs, _ = stage_backward_input(
-            stage_outputs=(loss,),
-=======
         dinputs, param_groups = stage_backward_input(
             stage_outputs_or_loss=(loss,),
->>>>>>> 04bb82f0
             output_grads=None,
             input_values=[x],
             weights=mod.parameters(),
@@ -93,7 +88,7 @@
 
         torch.testing.assert_close(x.grad, ref_x.grad)
         torch.testing.assert_close(dinputs[0], ref_x.grad)
-        for _, p in mod.named_parameters():
+        for name, p in mod.named_parameters():
             # Check that the weight gradients were not updated
             self.assertEqual(p.grad, None)
 
@@ -114,13 +109,8 @@
         # Forward, then backward of loss with respect to inputs
         out = mod(x)
         loss = loss_fn(out, target)
-<<<<<<< HEAD
-        _, param_groups = stage_backward_input(
-            stage_outputs=(loss,),
-=======
         dinputs, param_groups = stage_backward_input(
             stage_outputs_or_loss=(loss,),
->>>>>>> 04bb82f0
             output_grads=None,
             input_values=[x],
             weights=mod.parameters(),
@@ -167,13 +157,8 @@
         for x in inputs:
             out = mod(x)
             loss = loss_fn(out, target)
-<<<<<<< HEAD
-            _, param_groups = stage_backward_input(
-                stage_outputs=(loss,),
-=======
             dinputs, param_groups = stage_backward_input(
                 stage_outputs_or_loss=(loss,),
->>>>>>> 04bb82f0
                 output_grads=None,
                 input_values=[x],
                 weights=mod.parameters(),
