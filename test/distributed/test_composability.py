# Owner(s): ["oncall: distributed"]
import copy

import torch
import torch.nn as nn
import torch.nn.functional as F
from torch.distributed.device_mesh import init_device_mesh
from torch.distributed.fsdp import fully_shard, MixedPrecisionPolicy
from torch.distributed.pipelining import PipelineStage
from torch.distributed.pipelining.schedules import (
    PipelineScheduleSingle,
    Schedule1F1B,
    ScheduleGPipe,
    ScheduleInterleaved1F1B,
    ScheduleInterleavedZeroBubble,
    ScheduleLoopedBFS,
)
from torch.distributed.tensor import DTensor
from torch.nn.parallel import DistributedDataParallel as DDP
from torch.testing._internal.common_cuda import TEST_MULTIGPU
from torch.testing._internal.common_distributed import (
    MultiProcContinuousTest,
    requires_nccl,
    skip_if_lt_x_gpu,
)
from torch.testing._internal.common_utils import (
    instantiate_parametrized_tests,
    parametrize,
    run_tests,
    skip_but_pass_in_sandcastle_if,
    TEST_WITH_ROCM,
)


device_type = "cuda"


# MLP Layer
class MLPModule(torch.nn.Module):
    def __init__(self, d_hid: int):
        super().__init__()
        self.net1 = torch.nn.Linear(d_hid, d_hid)
        self.relu = torch.nn.ReLU()
        self.net2 = torch.nn.Linear(d_hid, d_hid)
        self.init_weights()

    def init_weights(self):
        # ensure a proper init otherwise gradient tests will be more likely to get zero grad values
        torch.nn.init.kaiming_uniform_(
            self.net1.weight, mode="fan_in", nonlinearity="relu"
        )
        torch.nn.init.kaiming_uniform_(
            self.net2.weight, mode="fan_in", nonlinearity="relu"
        )

    def forward(self, x):
        x = self.net1(x)
        x = self.relu(x)
        x = self.net2(x)
        return x


class MLPModuleEven(torch.nn.Module):
    def __init__(self, d_hid: int):
        super().__init__()
        self.net1 = nn.Linear(d_hid, d_hid)
        self.net2 = nn.Linear(d_hid, d_hid)
        self.net3 = nn.Linear(d_hid, d_hid * 2)
        self.init_weights()

    def init_weights(self):
        torch.nn.init.kaiming_uniform_(
            self.net1.weight, mode="fan_in", nonlinearity="relu"
        )
        torch.nn.init.kaiming_uniform_(
            self.net2.weight, mode="fan_in", nonlinearity="relu"
        )
        torch.nn.init.kaiming_uniform_(
            self.net3.weight, mode="fan_in", nonlinearity="relu"
        )

    def forward(self, x):
        x = F.relu(self.net1(x))
        x = F.relu(self.net2(x))
        x = F.relu(self.net3(x))
        return x


def loss_fn(y, target, scale=1e-4):
    # Scale the loss to simulate a small learning rate and avoid exploding grads
    return torch.nn.functional.cross_entropy(y, target) * scale


class ComposabilityTest(MultiProcContinuousTest):
    @classmethod
    def backend_str(cls) -> str:
        # Testing with NCCL backend
        return "nccl"

    @property
    def device(self) -> torch.device:
        return torch.device(device_type, self.rank)

    def _rand_microbatches(self, dp_mesh, num_microbatches, dim, dtype=torch.float32):
        full = [
            torch.rand((num_microbatches, dim), device=self.device, dtype=dtype)
            for _ in range(dp_mesh.size())
        ]
        local = full[dp_mesh.get_local_rank()]
        local_mb = [[local[i].reshape((1, dim))] for i in range(num_microbatches)]
        return full, local, local_mb

    # build a pipeline stage
    def _build_pp_stage(
        self, pp_group, full_model, total_layers, apply_dp, stage_idx, num_stages
    ):
        # divide the model (e.g. 8 layers) by the number of stages
        layers_per_stage = total_layers // num_stages
        assert layers_per_stage * num_stages == total_layers
        # return offset so validation code can match partial layer back to orig model
        offset = stage_idx * layers_per_stage
        partial_model = nn.Sequential(
            *full_model[offset : (stage_idx + 1) * layers_per_stage]
        )
        partial_model.to(self.device)
        dp_model = apply_dp(partial_model)
        stage = PipelineStage(
            dp_model,
            stage_idx,
            num_stages,
            self.device,
            group=pp_group,
        )
        return stage, offset

    def _build_pp_schedule(
        self,
        ScheduleClass,
        num_microbatches,
        pp_group,
        full_model,
        total_layers,
        apply_dp,
        loss_fn,
        scale_grads=True,
    ):
        if issubclass(ScheduleClass, PipelineScheduleSingle):
            pipeline_stage, offset = self._build_pp_stage(
                pp_group,
                full_model,
                total_layers,
                apply_dp,
                pp_group.rank(),
                pp_group.size(),
            )

            partial_models = [pipeline_stage.submod]
            offsets = [offset]
            pipeline_schedule = ScheduleClass(
                pipeline_stage,
                n_microbatches=num_microbatches,
                loss_fn=loss_fn,
                scale_grads=scale_grads,
            )
        else:
            n_virtual = 2
            num_stages = pp_group.size() * n_virtual
            stages = []
            offsets = []
            for i in range(n_virtual):
                stage, offset = self._build_pp_stage(
                    pp_group,
                    full_model,
                    total_layers,
                    apply_dp,
                    pp_group.rank() + n_virtual * i,
                    num_stages,
                )
                stages.append(stage)
                offsets.append(offset)
            partial_models = [pipeline_stage.submod for pipeline_stage in stages]
            pipeline_schedule = ScheduleClass(
                stages,
                n_microbatches=num_microbatches,
                loss_fn=loss_fn,
                scale_grads=scale_grads,
            )
        return pipeline_schedule, partial_models, offsets

    @requires_nccl()
    @skip_if_lt_x_gpu(4)
    @skip_but_pass_in_sandcastle_if(not TEST_MULTIGPU, "Test requires 4+ GPUs")
    @parametrize(
        "ScheduleClass",
        [
            ScheduleGPipe,
            ScheduleInterleaved1F1B,
            ScheduleInterleavedZeroBubble,
        ],
    )
    def test_pp_ddp(self, ScheduleClass):
        if ScheduleClass == ScheduleInterleavedZeroBubble:
            # TODO: DDP + InterleavedZeroBubble is not currently supported due to issue with DDP reducer not triggering
            # https://github.com/pytorch/pytorch/issues/144530
            return

        torch.get_device_module(device_type).set_device(self.device)
        mesh_shape = (self.world_size // 2, 2)
        mesh_dim_names = ("dp", "pp")
        device_mesh = init_device_mesh(
            "cuda", mesh_shape=mesh_shape, mesh_dim_names=mesh_dim_names
        )
        pp_group = device_mesh["pp"].get_group()
        dp_mesh = device_mesh["dp"]

        # create "entire model"
        total_layers = 8
        num_microbatches = 8
        dim = 10
        full_model = nn.ModuleList([MLPModule(dim) for _ in range(total_layers)])
        ref_model = nn.Sequential(*copy.deepcopy(full_model))
        ref_model.to(self.device)

        # Prepare inputs
        inputs, input_local, _ = self._rand_microbatches(dp_mesh, num_microbatches, dim)
        targets, target_local, _ = self._rand_microbatches(
            dp_mesh, num_microbatches, dim
        )

        def apply_dp(partial_model):
            return DDP(partial_model, process_group=dp_mesh.get_group())

        # Build pipeline stages, apply data parallelism and attach to a schedule
        pipeline_schedule, partial_models, offsets = self._build_pp_schedule(
            ScheduleClass,
            num_microbatches,
            pp_group,
            full_model,
            total_layers,
            apply_dp,
            loss_fn,
        )

        # Run the pipeline
        if pp_group.rank() == 0:
            pipeline_schedule.step(input_local)
        else:
            pipeline_schedule.step(target=target_local)

        # Ref model runs on 2 different inputs, accumulating grads across them.
        # this ensures that we detect if the DDP all-reduce becomes a no-op.
        for sim_dp_rank in range(dp_mesh.size()):
            loss_fn(ref_model(inputs[sim_dp_rank]), targets[sim_dp_rank]).backward()
        ref_model.to(torch.float32)
        for p in ref_model.parameters():
            p.grad = p.grad.to(torch.float32)
            p.grad /= dp_mesh.size()

        # Validate that whichever weights we have locally match that part of our local/full ref model
        ref_parameters = dict(ref_model.named_parameters())
        for partial_model, offset in zip(partial_models, offsets):
            for name, p in partial_model.named_parameters():
                parts = name.split(".")[
                    1:
                ]  # remove the DDP module. prefix (FSDP2 doesn't have one)
                parts[0] = str(int(parts[0]) + offset)
                name = ".".join(parts)
                ref_p = ref_parameters[name]
                torch.testing.assert_close(p.grad, ref_p.grad)

    @requires_nccl()
    @skip_if_lt_x_gpu(4)
    @skip_but_pass_in_sandcastle_if(not TEST_MULTIGPU, "Test requires 4+ GPUs")
    @parametrize("dp_type", ["FSDP", "FSDP_MP"])
    @parametrize(
        "ScheduleClass",
        [
            Schedule1F1B,
            ScheduleInterleaved1F1B,
            ScheduleLoopedBFS,
            ScheduleInterleavedZeroBubble,
        ],
    )
    def test_pp_fsdp(self, dp_type, ScheduleClass):
        if TEST_WITH_ROCM:
            return

        torch.get_device_module(device_type).set_device(self.device)
        mesh_shape = (self.world_size // 2, 2)
        mesh_dim_names = ("dp", "pp")
        device_mesh = init_device_mesh(
            "cuda", mesh_shape=mesh_shape, mesh_dim_names=mesh_dim_names
        )
        pp_group = device_mesh["pp"].get_group()
        dp_mesh = device_mesh["dp"]

        # fsdp_mixed-precision dtype
        mp_dtype = torch.bfloat16 if dp_type == "FSDP_MP" else torch.float32

        # create "entire model"
        total_layers = 8
        num_microbatches = 8
        dim = 10
        full_model = nn.ModuleList([MLPModule(dim) for _ in range(total_layers)])
        ref_model = nn.Sequential(*copy.deepcopy(full_model))
        ref_model.to(self.device)
        if dp_type == "FSDP_MP":
            ref_model.to(dtype=mp_dtype)

        # Prepare inputs
        inputs, input_local, _ = self._rand_microbatches(
            dp_mesh, num_microbatches, dim, dtype=mp_dtype
        )
        targets, target_local, _ = self._rand_microbatches(
            dp_mesh, num_microbatches, dim, dtype=mp_dtype
        )

        # Apply FSDP to stage module
        def apply_dp(partial_model):
            mp_policy = MixedPrecisionPolicy(
                param_dtype=mp_dtype,
                reduce_dtype=torch.float32,
            )
            fsdp_config = {"mesh": dp_mesh, "mp_policy": mp_policy}
            for layer in partial_model.children():
                fully_shard(
                    layer,
                    **fsdp_config,
                    reshard_after_forward=False,
                )
            return fully_shard(partial_model, **fsdp_config)

        # Build pipeline stages, apply data parallelism and attach to a schedule
        pipeline_schedule, partial_models, offsets = self._build_pp_schedule(
            ScheduleClass,
            num_microbatches,
            pp_group,
            full_model,
            total_layers,
            apply_dp,
            loss_fn,
        )

        # Run the pipeline
        if pp_group.rank() == 0:
            pipeline_schedule.step(input_local)
        else:
            pipeline_schedule.step(target=target_local)
        for m in partial_models:
            for p in m.parameters():
                assert p.grad is not None
                # introduce a race condition for FSDP's reduce-scatter which could corrupt gradients if pipelining
                # does not properly synchronize with FSDP
                p.grad.div_(2.0)
                p.grad.mul_(2.0)

        # Ref model runs on 2 different inputs, accumulating grads across them.
        # this ensures that we detect if the FSDP reduce becomes a no-op.
        # (in fsdp case, we use one of these inputs on each DP rank)
        for sim_dp_rank in range(dp_mesh.size()):
            loss_fn(ref_model(inputs[sim_dp_rank]), targets[sim_dp_rank]).backward()
        ref_model.to(torch.float32)
        for p in ref_model.parameters():
            p.grad = p.grad.to(torch.float32)
            p.grad /= dp_mesh.size()

        # Validate that whichever weights we have locally match that part of our local/full ref model
        # (we force FSDP's grads to be all-gathered (.full_tensor) to make it simpler)
        ref_parameters = dict(ref_model.named_parameters())
        for partial_model, offset in zip(partial_models, offsets):
            for name, p in partial_model.named_parameters():
                parts = name.split(".")
                parts[0] = str(int(parts[0]) + offset)
                name = ".".join(parts)
                ref_p = ref_parameters[name]
                self.assertTrue(isinstance(p.grad, DTensor))
                torch.testing.assert_close(
                    p.grad.full_tensor(), ref_p.grad, atol=5e-5, rtol=2e-2
                )

<<<<<<< HEAD
=======
    @requires_nccl()
    @skip_if_lt_x_gpu(4)
    @skip_but_pass_in_sandcastle_if(not TEST_MULTIGPU, "Test requires 4+ GPUs")
    @parametrize("dp_type", ["FSDP", "FSDP_MP"])
    def test_pp_fsdp_unshard_reshard_runtime(self, dp_type):
        """Test FSDP UNSHARD/RESHARD functionality using _PipelineScheduleRuntime with custom schedules."""
        if TEST_WITH_ROCM:
            return

        torch.get_device_module(device_type).set_device(self.device)
        mesh_shape = (self.world_size, 1)
        mesh_dim_names = ("dp", "pp")
        device_mesh = init_device_mesh(
            "cuda", mesh_shape=mesh_shape, mesh_dim_names=mesh_dim_names
        )
        pp_group = device_mesh["pp"].get_group()
        dp_mesh = device_mesh["dp"]

        # fsdp_mixed-precision dtype
        mp_dtype = torch.bfloat16 if dp_type == "FSDP_MP" else torch.float32
        total_layers = 4
        dim = 10
        full_model = nn.ModuleList([MLPModule(dim) for _ in range(total_layers)])

        def apply_dp(partial_model):
            mp_policy = MixedPrecisionPolicy(
                param_dtype=mp_dtype,
                reduce_dtype=torch.float32,
            )
            fsdp_config = {"mesh": dp_mesh, "mp_policy": mp_policy}
            for layer in partial_model.children():
                fully_shard(
                    layer,
                    **fsdp_config,
                    reshard_after_forward=False,
                )
            return fully_shard(partial_model, **fsdp_config)

        # Build pipeline stages
        num_stages = pp_group.size()
        layers_per_stage = total_layers // num_stages
        stage_idx = pp_group.rank()
        offset = stage_idx * layers_per_stage

        partial_model = nn.Sequential(
            *full_model[offset : (stage_idx + 1) * layers_per_stage]
        )
        partial_model.to(self.device)
        fsdp_model = apply_dp(partial_model)
        distributed_state = fully_shard.state(fsdp_model)
        distributed_state._lazy_init()

        stage = PipelineStage(
            fsdp_model,
            stage_idx,
            num_stages,
            self.device,
            group=pp_group,
        )

        # Helper function to check FSDP sharding state
        def check_fsdp_unsharded_state(module, expected_unsharded=False):
            """Check if FSDP parameters are in expected sharding state."""
            distributed_state = fully_shard.state(module)
            unsharded_count = 0
            total_fsdp_params = 0

            for state in distributed_state._state_ctx.all_states:
                if state._fsdp_param_group:
                    group = state._fsdp_param_group
                    for fsdp_param in group.fsdp_params:
                        total_fsdp_params += 1
                        if fsdp_param.sharded_state == ShardedState.UNSHARDED:
                            unsharded_count += 1

            if expected_unsharded:
                self.assertEqual(
                    unsharded_count,
                    total_fsdp_params,
                    f"Expected all {total_fsdp_params} FSDP parameters to be unsharded, "
                    f"but only {unsharded_count} are unsharded",
                )
            else:
                self.assertEqual(
                    unsharded_count,
                    0,
                    f"Expected all FSDP parameters to be sharded, "
                    f"but {unsharded_count} out of {total_fsdp_params} are unsharded",
                )

            return total_fsdp_params > 0  # Return whether we found any FSDP parameters

        # Test initial state - should be sharded
        has_fsdp = check_fsdp_unsharded_state(stage.submod, expected_unsharded=False)

        if not has_fsdp:
            self.skipTest("No FSDP parameters found in the model")

        def create_schedule(computation_types, microbatch_index=None):
            schedule = {
                0: [
                    _Action(
                        stage_index=0,  # stage 0 (the only stage)
                        computation_type=comp_type,
                        microbatch_index=microbatch_index
                        if comp_type == _ComputationType.FORWARD
                        else None,
                    )
                    for comp_type in computation_types
                ]
            }
            return schedule

        unshard_schedule = create_schedule(
            [
                _ComputationType.UNSHARD,
                _ComputationType.FORWARD,
            ],
            microbatch_index=0,
        )
        unshard_reshard_schedule = create_schedule(
            [
                _ComputationType.UNSHARD,
                _ComputationType.FORWARD,
                _ComputationType.RESHARD,
            ],
            microbatch_index=0,
        )

        # Test 1: Run UNSHARD + RESHARD schedule
        runtime = _PipelineScheduleRuntime(
            [stage], n_microbatches=1, loss_fn=None, scale_grads=False
        )
        runtime.pipeline_order_with_comms = unshard_reshard_schedule
        dummy_input = torch.randn(1, dim, device=self.device, dtype=mp_dtype)
        runtime.step(dummy_input)

        # Verify parameters are now sharded again
        check_fsdp_unsharded_state(stage.submod, expected_unsharded=False)

        # Test 2: Run UNSHARD only schedule
        runtime.pipeline_order_with_comms = unshard_schedule
        runtime.step(dummy_input)

        # Verify parameters are still sharded
        check_fsdp_unsharded_state(stage.submod, expected_unsharded=False)

>>>>>>> 7778a58e

instantiate_parametrized_tests(ComposabilityTest)

if __name__ == "__main__":
    run_tests()<|MERGE_RESOLUTION|>--- conflicted
+++ resolved
@@ -6,8 +6,12 @@
 import torch.nn.functional as F
 from torch.distributed.device_mesh import init_device_mesh
 from torch.distributed.fsdp import fully_shard, MixedPrecisionPolicy
+from torch.distributed.fsdp._fully_shard._fsdp_param import ShardedState
 from torch.distributed.pipelining import PipelineStage
 from torch.distributed.pipelining.schedules import (
+    _Action,
+    _ComputationType,
+    _PipelineScheduleRuntime,
     PipelineScheduleSingle,
     Schedule1F1B,
     ScheduleGPipe,
@@ -378,8 +382,6 @@
                     p.grad.full_tensor(), ref_p.grad, atol=5e-5, rtol=2e-2
                 )
 
-<<<<<<< HEAD
-=======
     @requires_nccl()
     @skip_if_lt_x_gpu(4)
     @skip_but_pass_in_sandcastle_if(not TEST_MULTIGPU, "Test requires 4+ GPUs")
@@ -527,9 +529,7 @@
         # Verify parameters are still sharded
         check_fsdp_unsharded_state(stage.submod, expected_unsharded=False)
 
->>>>>>> 7778a58e
 
 instantiate_parametrized_tests(ComposabilityTest)
-
 if __name__ == "__main__":
     run_tests()