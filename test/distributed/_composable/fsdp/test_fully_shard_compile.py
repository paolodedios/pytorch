--- conflicted
+++ resolved
@@ -1008,10 +1008,6 @@
                     "Expected two separate lowerings to Triton code, one from FWD graph and one from Compiled Autograd BWD graph",
                 )
                 fwd_code = triton_codes[0]
-<<<<<<< HEAD
-
-=======
->>>>>>> f2af30fe
                 extra_str_from_graph_partition = (
                     "self, " if torch._inductor.config.graph_partition else ""
                 )
@@ -1019,10 +1015,6 @@
                 file_check = FileCheck().check(
                     f"def call({extra_str_from_graph_partition}args):"
                 )
-<<<<<<< HEAD
-
-=======
->>>>>>> f2af30fe
                 for fwd_ag_block_info in [
                     dict(
                         overlapped_compute_op_str=(
@@ -1047,17 +1039,9 @@
                 file_check.run(fwd_code)
 
                 bwd_code = triton_codes[1]
-<<<<<<< HEAD
-
                 file_check = FileCheck().check(
                     f"def call({extra_str_from_graph_partition}args):"
                 )
-
-=======
-                file_check = FileCheck().check(
-                    f"def call({extra_str_from_graph_partition}args):"
-                )
->>>>>>> f2af30fe
                 for bwd_ag_block_info in [
                     dict(
                         overlapped_compute_op_str="extern_kernels.mm(",
