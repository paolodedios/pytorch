--- conflicted
+++ resolved
@@ -5,11 +5,7 @@
 
 class Fire(nn.Module):
     def __init__(self, inplanes, squeeze_planes, expand1x1_planes, expand3x3_planes):
-<<<<<<< HEAD
-        super().__init__()
-=======
         super(Fire, self).__init__()
->>>>>>> 8d93f6b4
         self.inplanes = inplanes
         self.squeeze = nn.Conv2d(inplanes, squeeze_planes, kernel_size=1)
         self.squeeze_activation = nn.ReLU(inplace=True)
@@ -33,7 +29,7 @@
 
 class SqueezeNet(nn.Module):
     def __init__(self, version=1.0, num_classes=1000, ceil_mode=False):
-        super().__init__()
+        super(SqueezeNet, self).__init__()
         if version not in [1.0, 1.1]:
             raise ValueError(
                 "Unsupported SqueezeNet version {version}:"
