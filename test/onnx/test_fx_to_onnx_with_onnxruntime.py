--- conflicted
+++ resolved
@@ -18,85 +18,13 @@
 from torch.utils import _pytree as pytree
 
 
-<<<<<<< HEAD
-=======
-def _run_onnx_reference_runtime(
-    onnx_model: Union[str, io.BytesIO],
-    pytorch_inputs: Tuple[Any, ...],
-    verbose: int = 10,
-) -> Sequence[Any]:
-    session = onnx.reference.ReferenceEvaluator(onnx_model, verbose=verbose)
-    return session.run(
-        None, {k: v.cpu().numpy() for k, v in zip(session.input_names, pytorch_inputs)}
-    )
-
-
-def _run_ort(
-    onnx_model: Union[str, io.BytesIO], pytorch_inputs: Tuple[Any, ...]
-) -> Sequence[Any]:
-    session = onnxruntime.InferenceSession(
-        onnx_model, providers=["CPUExecutionProvider"]
-    )
-    input_names = [ort_input.name for ort_input in session.get_inputs()]
-    return session.run(
-        None, {k: v.cpu().numpy() for k, v in zip(input_names, pytorch_inputs)}
-    )
-
-
-def _run_test_with_fx_to_onnx_exporter_and_onnx_runtime(
-    model: Union[torch.nn.Module, Callable],
-    input_args,
-    rtol: float = 1e-3,
-    atol: float = 1e-7,
-    opset_version: int = 18,
-    **input_kwargs,
-):
-    # Feed args and kwargs into exporter.
-    # Note that exporter should flatten kwargs into positional args the exported model;
-    # since ONNX doesn't represent kwargs.
-    onnx_model = fx_onnx.export_after_normalizing_args_and_kwargs(
-        model,
-        *input_args,
-        opset_version=opset_version,
-        use_binary_format=True,
-        **input_kwargs,
-    )
-
-    # Inspect the model's signature. It will be used
-    # to flatten kwargs.
-    if isinstance(model, torch.nn.Module):
-        signature = inspect.signature(model.forward)
-    else:
-        signature = inspect.signature(model)
-
-    # Bind args and kwargs to the model's signature to
-    # flatten kwargs into positional args since ONNX
-    # model cannot be called with kwargs.
-    bound = signature.bind(*input_args, **input_kwargs)
-    # Fill optional inputs.
-    bound.apply_defaults()
-    assert not bound.kwargs
-
-    ref_outputs, _ = pytree.tree_flatten(model(*input_args, **input_kwargs))
-    ort_outputs = _run_ort(onnx_model, bound.args)
-    for ref_output, ort_output in zip(ref_outputs, ort_outputs):
-        torch.testing.assert_close(
-            ref_output, torch.tensor(ort_output), rtol=rtol, atol=atol
-        )
-
-
->>>>>>> f5612758
 class TestFxToOnnxWithOnnxRuntime(onnx_test_common._TestONNXRuntime):
     def setUp(self):
         super().setUp()
         self.diag_ctx = diagnostics.engine.create_diagnostic_context(
             "test_fx_export", version=torch.__version__
         )
-<<<<<<< HEAD
         self.opset_version = onnx_constants.FX_ONNX_OPSET
-=======
-        self.opset_version = 18
->>>>>>> f5612758
 
     def tearDown(self):
         diagnostics.engine.dump(
@@ -195,10 +123,6 @@
 
     # test single op with no kwargs
     def test_sigmoid_add(self):
-<<<<<<< HEAD
-        self.opset_version = onnx_constants.FX_ONNX_OPSET
-=======
->>>>>>> f5612758
         # TODO(titaiwang): change to randn once it's ready
         x = torch.tensor([1.0, 2.0], dtype=torch.float)
 
