--- conflicted
+++ resolved
@@ -631,17 +631,12 @@
   if (cudaStatus != cudaSuccess) {
     throw std::runtime_error("cudaMemGetInfo failed!");
   }
-<<<<<<< HEAD
-=======
-
->>>>>>> 96f35f55
+
   ASSERT_EQ(
       initMemory + DATASIZE - (torchReserved2 - initTorchReserved),
       updateMemory1);
   ASSERT_EQ(FOLDEDDATASIZE, torchActive1 - torchActive2);
   ASSERT_EQ(0, torchActive2 - initTorchActive);
-<<<<<<< HEAD
-=======
 
   for (auto& pair : rand_map) {
     delete pair.second;
@@ -649,7 +644,6 @@
   for (auto& pair : real_map) {
     delete pair.second;
   }
->>>>>>> 96f35f55
 }
 
 class ThreadPool {
