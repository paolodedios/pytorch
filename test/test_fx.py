--- conflicted
+++ resolved
@@ -20,8 +20,6 @@
 import unittest
 import warnings
 from math import sqrt
-<<<<<<< HEAD
-from functorch.experimental import control_flow
 from torch.multiprocessing import Process
 from torch.testing import FileCheck
 from torch.testing._internal.common_methods_invocations import op_db
@@ -36,12 +34,11 @@
 from torch.fx.operator_schemas import get_signature_for_torch_op
 from copy import deepcopy
 from collections import namedtuple
-from typing import Any, Callable, List, NamedTuple, Optional, Tuple, Union
-=======
 from typing import Any, Callable, NamedTuple, Optional, Union
->>>>>>> 1f8ff94d
 
 import torch
+
+from functorch.experimental import control_flow
 
 from fx.named_tup import MyNamedTup
 from fx.test_common_passes import TestCommonPass  # noqa: F401
