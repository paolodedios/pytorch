name: Setup Linux

description: Set up Docker workspace on EC2

runs:
  using: composite
  steps:
    - name: Display EC2 information
      shell: bash
      run: |
        set -euo pipefail
        function get_ec2_metadata() {
          # Pulled from instance metadata endpoint for EC2
          # see https://docs.aws.amazon.com/AWSEC2/latest/UserGuide/instancedata-data-retrieval.html
          category=$1
          # If it is GCP runner (runner name contains gcp), do not run this
          runner_name_str=${{ runner.name }}
          if [[ -f /.inarc ]]; then
            echo "ARC Runner, no info on ec2 metadata"
          elif [[ $runner_name_str == *"gcp"* || $runner_name_str == *"google"* ]]; then
            echo "Runner is from Google Cloud Platform, No info on ec2 metadata"
          else
            curl -H "X-aws-ec2-metadata-token: $(curl -s -X PUT "http://169.254.169.254/latest/api/token" -H "X-aws-ec2-metadata-token-ttl-seconds: 30")" -fsSL "http://169.254.169.254/latest/meta-data/${category}"
          fi
        }
        echo "ami-id: $(get_ec2_metadata ami-id)"
        echo "instance-id: $(get_ec2_metadata instance-id)"
        echo "instance-type: $(get_ec2_metadata instance-type)"
        echo "system info $(uname -a)"

    - name: Print GPU info (if present)
      shell: bash
      run: if [ -f /usr/bin/nvidia-smi ]; then nvidia-smi; fi

    - name: Check if in a container runner
      shell: bash
      id: check_container_runner
      run: echo "IN_CONTAINER_RUNNER=$(if [ -f /.inarc ] || [ -f /.incontainer ]; then echo true ; else echo false; fi)" >> "$GITHUB_OUTPUT"

    - name: Start docker if docker daemon is not running
      shell: bash
      if: ${{ steps.check_container_runner.outputs.IN_CONTAINER_RUNNER == 'false' }}
      run: |
        if ! docker version >/dev/null 2>/dev/null; then
          if systemctl is-active --quiet docker; then
              echo "Docker daemon is running...";
          else
              echo "Starting docker daemon..." && sudo systemctl start docker;
          fi
        fi

    - name: Install uv
      uses: astral-sh/setup-uv@374b9305c53f17cee51e793c1234cdb1897489d5 # v7
      if: ${{ steps.check_container_runner.outputs.IN_CONTAINER_RUNNER == 'false' }}
      with:
        python-version: 3.12

    - name: Install pip
      shell: bash
      if: ${{ steps.check_container_runner.outputs.IN_CONTAINER_RUNNER == 'false' }}
      run: |
        set -euo pipefail
        if command -v pip3 &> /dev/null; then
          echo "pip3 is already installed."
        else
          echo "pip3 not found, installing..."
<<<<<<< HEAD
          uv run pip install pip==25.3 --system
=======
          uv tool install pip
>>>>>>> 7ca3ac5a
        fi

    - name: Preserve github env variables for use in docker
      shell: bash
      run: |
        env | grep '^GITHUB' >> "/tmp/github_env_${GITHUB_RUN_ID}"
        env | grep '^CI' >> "/tmp/github_env_${GITHUB_RUN_ID}"

    - name: Kill any existing containers, clean up images
      if: ${{ steps.check_container_runner.outputs.IN_CONTAINER_RUNNER == 'false' }}
      shell: bash
      run: |
        # ignore expansion of "docker ps -q" since it could be empty
        # shellcheck disable=SC2046
        docker stop $(docker ps -q) || true
        # Prune all of the docker images
        docker system prune -af

    - name: Check that the docker daemon is running
      shell: bash
      continue-on-error: true
      if: ${{ steps.check_container_runner.outputs.IN_CONTAINER_RUNNER == 'true' }}
      run: |
        set +x

        max_attempts=30
        delay=10
        attempt=1

        for attempt in $(seq 1 $max_attempts); do
          echo "Attempt $attempt of $max_attempts: Checking if Docker daemon is running..."
          if docker info > /dev/null 2>&1; then
            echo "Docker is running. Proceeding with the next steps"
            exit 0
          else
            echo "Docker is not running yet."
            echo "Retrying in $delay seconds..."
            sleep $delay
          fi
        done
        echo "Reached maximum attempts to connect to Docker. Exiting."
        exit 1<|MERGE_RESOLUTION|>--- conflicted
+++ resolved
@@ -64,11 +64,7 @@
           echo "pip3 is already installed."
         else
           echo "pip3 not found, installing..."
-<<<<<<< HEAD
-          uv run pip install pip==25.3 --system
-=======
           uv tool install pip
->>>>>>> 7ca3ac5a
         fi
 
     - name: Preserve github env variables for use in docker
