name: inductor-A100-perf

on:
  schedule:
    - cron: 45 1 * * *
  push:
    tags:
      - ciflow/inductor-perf-test-nightly/*
  workflow_dispatch:

concurrency:
  group: ${{ github.workflow }}-${{ github.event.pull_request.number || github.ref_name }}-${{ github.ref_type == 'branch' && github.sha }}-${{ github.event_name == 'workflow_dispatch' }}-${{ github.event_name == 'schedule' }}
  cancel-in-progress: true

jobs:
  linux-bionic-cuda11_7-py3_10-gcc7-inductor-build:
    name: cuda11.7-py3.10-gcc7-sm80
    uses: ./.github/workflows/_linux-build.yml
    with:
      build-environment: linux-bionic-cuda11.7-py3.10-gcc7-sm80
      docker-image-name: pytorch-linux-bionic-cuda11.7-cudnn8-py3-gcc7
      cuda-arch-list: '8.0'
      test-matrix: |
        { include: [
<<<<<<< HEAD
          { config: "inductor_huggingface_perf", shard: 1, num_shards: 1, runner: "linux.gcp.a100" },
          { config: "inductor_timm_perf", shard: 1, num_shards: 1, runner: "linux.gcp.a100" },
          { config: "inductor_torchbench_perf", shard: 1, num_shards: 1, runner: "linux.gcp.a100" },
=======
          { config: "inductor_huggingface_perf", shard: 1, num_shards: 1, runner: "linux.gcp.a100.large" },
          { config: "inductor_timm_perf", shard: 1, num_shards: 2, runner: "linux.gcp.a100.large" },
          { config: "inductor_timm_perf", shard: 2, num_shards: 2, runner: "linux.gcp.a100.large" },
          { config: "inductor_torchbench_perf", shard: 1, num_shards: 1, runner: "linux.gcp.a100.large" },
>>>>>>> f3d22ab3
        ]}

  linux-bionic-cuda11_7-py3_10-gcc7-inductor-test:
    name: cuda11.7-py3.10-gcc7-sm80
    uses: ./.github/workflows/_linux-test.yml
    needs: linux-bionic-cuda11_7-py3_10-gcc7-inductor-build
    with:
      build-environment: linux-bionic-cuda11.7-py3.10-gcc7-sm80
      docker-image: ${{ needs.linux-bionic-cuda11_7-py3_10-gcc7-inductor-build.outputs.docker-image }}
      test-matrix: ${{ needs.linux-bionic-cuda11_7-py3_10-gcc7-inductor-build.outputs.test-matrix }}
      use-gha: anything-non-empty-to-use-gha
      timeout-minutes: 1200<|MERGE_RESOLUTION|>--- conflicted
+++ resolved
@@ -22,16 +22,10 @@
       cuda-arch-list: '8.0'
       test-matrix: |
         { include: [
-<<<<<<< HEAD
-          { config: "inductor_huggingface_perf", shard: 1, num_shards: 1, runner: "linux.gcp.a100" },
-          { config: "inductor_timm_perf", shard: 1, num_shards: 1, runner: "linux.gcp.a100" },
-          { config: "inductor_torchbench_perf", shard: 1, num_shards: 1, runner: "linux.gcp.a100" },
-=======
           { config: "inductor_huggingface_perf", shard: 1, num_shards: 1, runner: "linux.gcp.a100.large" },
           { config: "inductor_timm_perf", shard: 1, num_shards: 2, runner: "linux.gcp.a100.large" },
           { config: "inductor_timm_perf", shard: 2, num_shards: 2, runner: "linux.gcp.a100.large" },
           { config: "inductor_torchbench_perf", shard: 1, num_shards: 1, runner: "linux.gcp.a100.large" },
->>>>>>> f3d22ab3
         ]}
 
   linux-bionic-cuda11_7-py3_10-gcc7-inductor-test:
