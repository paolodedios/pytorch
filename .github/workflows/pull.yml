--- conflicted
+++ resolved
@@ -214,15 +214,14 @@
       test-matrix: ${{ needs.linux-focal-py3_9-clang10-build.outputs.test-matrix }}
     secrets: inherit
 
-<<<<<<< HEAD
-  linux-focal-py3_11-clang10-build:
-    name: linux-focal-py3.11-clang10
-    uses: ./.github/workflows/_linux-build.yml
-    needs: get-label-type
-    with:
-      runner_prefix: "${{ needs.get-label-type.outputs.label-type }}"
-      build-environment: linux-focal-py3.11-clang10
-      docker-image-name: pytorch-linux-focal-py3.11-clang10
+  linux-focal-py3_13-clang10-build:
+    name: linux-focal-py3.13-clang10
+    uses: ./.github/workflows/_linux-build.yml
+    needs: get-label-type
+    with:
+      runner_prefix: "${{ needs.get-label-type.outputs.label-type }}"
+      build-environment: linux-focal-py3.13-clang10
+      docker-image-name: pytorch-linux-focal-py3.13-clang10
       test-matrix: |
         { include: [
           { config: "default", shard: 1, num_shards: 5, runner: "${{ needs.get-label-type.outputs.label-type }}linux.4xlarge" },
@@ -235,81 +234,12 @@
           { config: "dynamo_wrapped", shard: 1, num_shards: 3, runner: "${{ needs.get-label-type.outputs.label-type }}linux.2xlarge" },
           { config: "dynamo_wrapped", shard: 2, num_shards: 3, runner: "${{ needs.get-label-type.outputs.label-type }}linux.2xlarge" },
           { config: "dynamo_wrapped", shard: 3, num_shards: 3, runner: "${{ needs.get-label-type.outputs.label-type }}linux.2xlarge" },
-          { config: "aot_eager_wrapped", shard: 1, num_shards: 3, runner: "${{ needs.get-label-type.outputs.label-type }}linux.8xlarge" },
-          { config: "aot_eager_wrapped", shard: 2, num_shards: 3, runner: "${{ needs.get-label-type.outputs.label-type }}linux.8xlarge" },
-          { config: "aot_eager_wrapped", shard: 3, num_shards: 3, runner: "${{ needs.get-label-type.outputs.label-type }}linux.8xlarge" },
-          { config: "subclasses_wrapped", shard: 1, num_shards: 3, runner: "${{ needs.get-label-type.outputs.label-type }}linux.8xlarge" },
-          { config: "subclasses_wrapped", shard: 2, num_shards: 3, runner: "${{ needs.get-label-type.outputs.label-type }}linux.8xlarge" },
-          { config: "subclasses_wrapped", shard: 3, num_shards: 3, runner: "${{ needs.get-label-type.outputs.label-type }}linux.8xlarge" },
-        ]}
-    secrets: inherit
-
-  linux-focal-py3_11-clang10-test:
-    name: linux-focal-py3.11-clang10
-    uses: ./.github/workflows/_linux-test.yml
-    needs:
-      - linux-focal-py3_11-clang10-build
-      - target-determination
-    with:
-      build-environment: linux-focal-py3.11-clang10
-      docker-image: ${{ needs.linux-focal-py3_11-clang10-build.outputs.docker-image }}
-      test-matrix: ${{ needs.linux-focal-py3_11-clang10-build.outputs.test-matrix }}
-    secrets: inherit
-
-  linux-focal-py3_12-clang10-build:
-    name: linux-focal-py3.12-clang10
-    uses: ./.github/workflows/_linux-build.yml
-    needs: get-label-type
-    with:
-      runner_prefix: "${{ needs.get-label-type.outputs.label-type }}"
-      build-environment: linux-focal-py3.12-clang10
-      docker-image-name: pytorch-linux-focal-py3.12-clang10
-      test-matrix: |
-        { include: [
-          { config: "default", shard: 1, num_shards: 5, runner: "${{ needs.get-label-type.outputs.label-type }}linux.4xlarge" },
-          { config: "default", shard: 2, num_shards: 5, runner: "${{ needs.get-label-type.outputs.label-type }}linux.4xlarge" },
-          { config: "default", shard: 3, num_shards: 5, runner: "${{ needs.get-label-type.outputs.label-type }}linux.4xlarge" },
-          { config: "default", shard: 4, num_shards: 5, runner: "${{ needs.get-label-type.outputs.label-type }}linux.4xlarge" },
-          { config: "default", shard: 5, num_shards: 5, runner: "${{ needs.get-label-type.outputs.label-type }}linux.4xlarge" },
-          { config: "dynamo_wrapped", shard: 1, num_shards: 3, runner: "${{ needs.get-label-type.outputs.label-type }}linux.2xlarge" },
-          { config: "dynamo_wrapped", shard: 2, num_shards: 3, runner: "${{ needs.get-label-type.outputs.label-type }}linux.2xlarge" },
-          { config: "dynamo_wrapped", shard: 3, num_shards: 3, runner: "${{ needs.get-label-type.outputs.label-type }}linux.2xlarge" },
-        ]}
-    secrets: inherit
-
-  linux-focal-py3_12-clang10-test:
-    name: linux-focal-py3.12-clang10
-    uses: ./.github/workflows/_linux-test.yml
-    needs: linux-focal-py3_12-clang10-build
-    with:
-      build-environment: linux-focal-py3.12-clang10
-      docker-image: ${{ needs.linux-focal-py3_12-clang10-build.outputs.docker-image }}
-      test-matrix: ${{ needs.linux-focal-py3_12-clang10-build.outputs.test-matrix }}
-      timeout-minutes: 600
-    secrets: inherit
-
-=======
->>>>>>> 0255f367
-  linux-focal-py3_13-clang10-build:
-    name: linux-focal-py3.13-clang10
-    uses: ./.github/workflows/_linux-build.yml
-    needs: get-label-type
-    with:
-      runner_prefix: "${{ needs.get-label-type.outputs.label-type }}"
-      build-environment: linux-focal-py3.13-clang10
-      docker-image-name: pytorch-linux-focal-py3.13-clang10
-      test-matrix: |
-        { include: [
-          { config: "default", shard: 1, num_shards: 5, runner: "${{ needs.get-label-type.outputs.label-type }}linux.4xlarge" },
-          { config: "default", shard: 2, num_shards: 5, runner: "${{ needs.get-label-type.outputs.label-type }}linux.4xlarge" },
-          { config: "default", shard: 3, num_shards: 5, runner: "${{ needs.get-label-type.outputs.label-type }}linux.4xlarge" },
-          { config: "default", shard: 4, num_shards: 5, runner: "${{ needs.get-label-type.outputs.label-type }}linux.4xlarge" },
-          { config: "default", shard: 5, num_shards: 5, runner: "${{ needs.get-label-type.outputs.label-type }}linux.4xlarge" },
-          { config: "crossref", shard: 1, num_shards: 2, runner: "${{ needs.get-label-type.outputs.label-type }}linux.2xlarge" },
-          { config: "crossref", shard: 2, num_shards: 2, runner: "${{ needs.get-label-type.outputs.label-type }}linux.2xlarge" },
-          { config: "dynamo_wrapped", shard: 1, num_shards: 3, runner: "${{ needs.get-label-type.outputs.label-type }}linux.2xlarge" },
-          { config: "dynamo_wrapped", shard: 2, num_shards: 3, runner: "${{ needs.get-label-type.outputs.label-type }}linux.2xlarge" },
-          { config: "dynamo_wrapped", shard: 3, num_shards: 3, runner: "${{ needs.get-label-type.outputs.label-type }}linux.2xlarge" },
+          { config: "aot_eager_wrapped", shard: 1, num_shards: 3, runner: "${{ needs.get-label-type.outputs.label-type }}linux.12xlarge" },
+          { config: "aot_eager_wrapped", shard: 2, num_shards: 3, runner: "${{ needs.get-label-type.outputs.label-type }}linux.12xlarge" },
+          { config: "aot_eager_wrapped", shard: 3, num_shards: 3, runner: "${{ needs.get-label-type.outputs.label-type }}linux.12xlarge" },
+          { config: "subclasses_wrapped", shard: 1, num_shards: 3, runner: "${{ needs.get-label-type.outputs.label-type }}linux.12xlarge" },
+          { config: "subclasses_wrapped", shard: 2, num_shards: 3, runner: "${{ needs.get-label-type.outputs.label-type }}linux.12xlarge" },
+          { config: "subclasses_wrapped", shard: 3, num_shards: 3, runner: "${{ needs.get-label-type.outputs.label-type }}linux.12xlarge" },
         ]}
     secrets: inherit
 
