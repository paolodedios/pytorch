name: Test check_binary

on:
  pull_request:
    paths:
      - .github/workflows/test-check-binary.yml
      - .ci/pytorch/check_binary.sh
      - .ci/pytorch//smoke_test/smoke_test.py

concurrency:
  group: ${{ github.workflow }}-${{ github.event.pull_request.number || github.sha }}-${{ github.event_name == 'workflow_dispatch' }}
  cancel-in-progress: true

jobs:
  check_binary_linux_cpu:
    if: github.repository_owner == 'pytorch'
    name: Test check_binary.sh for Linux CPU
    uses: pytorch/test-infra/.github/workflows/linux_job_v2.yml@main
    with:
      docker-image: python:3.11
      docker-build-dir: "skip-docker-build"
      script: |
          pushd .ci/pytorch/
          pip install --pre torch --index-url https://download.pytorch.org/whl/nightly/cpu
          DESIRED_PYTHON=3.11 DESIRED_CUDA=cpu PACKAGE_TYPE=manywheel ./check_binary.sh
          popd

  check_binary_linux_cuda:
    if: github.repository_owner == 'pytorch'
    name: Test check_binary.sh for Linux CUDA
    uses: pytorch/test-infra/.github/workflows/linux_job_v2.yml@main
    with:
      runner: linux.4xlarge.nvidia.gpu
      docker-image: python:3.11
      docker-build-dir: "skip-docker-build"
      script: |
          STABLE_CUDA_VERSION=$(python3 .github/scripts/get_ci_variable.py --cuda-stable-version)
          CUDA_VERSION_NODOT=$(echo ${STABLE_CUDA_VERSION} | tr -d '.')
          pushd .ci/pytorch/
<<<<<<< HEAD
          pip install --pre torch --index-url https://download.pytorch.org/whl/nightly/cu126
          DESIRED_PYTHON=3.11 DESIRED_CUDA=cu126 PACKAGE_TYPE=manywheel ./check_binary.sh
=======
          pip install --pre torch --index-url https://download.pytorch.org/whl/nightly/cu${CUDA_VERSION_NODOT}
          DESIRED_PYTHON=3.11 DESIRED_CUDA=cu${CUDA_VERSION_NODOT} PACKAGE_TYPE=manywheel ./check_binary.sh
>>>>>>> a2b0b269
          popd<|MERGE_RESOLUTION|>--- conflicted
+++ resolved
@@ -37,11 +37,6 @@
           STABLE_CUDA_VERSION=$(python3 .github/scripts/get_ci_variable.py --cuda-stable-version)
           CUDA_VERSION_NODOT=$(echo ${STABLE_CUDA_VERSION} | tr -d '.')
           pushd .ci/pytorch/
-<<<<<<< HEAD
-          pip install --pre torch --index-url https://download.pytorch.org/whl/nightly/cu126
-          DESIRED_PYTHON=3.11 DESIRED_CUDA=cu126 PACKAGE_TYPE=manywheel ./check_binary.sh
-=======
           pip install --pre torch --index-url https://download.pytorch.org/whl/nightly/cu${CUDA_VERSION_NODOT}
           DESIRED_PYTHON=3.11 DESIRED_CUDA=cu${CUDA_VERSION_NODOT} PACKAGE_TYPE=manywheel ./check_binary.sh
->>>>>>> a2b0b269
           popd