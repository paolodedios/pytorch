name: trunk

on:
  push:
    branches:
      - main
      - release/*
      - landchecks/*
    tags:
      - ciflow/trunk/*
  workflow_dispatch:
  schedule:
    - cron: 29 8 * * *  # about 1:29am PDT

concurrency:
  group: ${{ github.workflow }}-${{ github.event.pull_request.number || github.ref_name }}-${{ github.ref_type == 'branch' && github.sha }}-${{ github.event_name == 'workflow_dispatch' }}-${{ github.event_name == 'schedule' }}
  cancel-in-progress: true

permissions:
  id-token: write
  contents: read

jobs:
  llm-td:
    if: github.repository_owner == 'pytorch'
    name: before-test
    uses: ./.github/workflows/llm_td_retrieval.yml
    permissions:
      id-token: write
      contents: read

  target-determination:
    name: before-test
    uses: ./.github/workflows/target_determination.yml
    needs: llm-td
    permissions:
      id-token: write
      contents: read

  get-label-type:
    name: get-label-type
    uses: pytorch/pytorch/.github/workflows/_runner-determinator.yml@main
    if: ${{ (github.event_name != 'schedule' || github.repository == 'pytorch/pytorch') && github.repository_owner == 'pytorch' }}
    with:
      triggering_actor: ${{ github.triggering_actor }}
      issue_owner: ${{ github.event.pull_request.user.login || github.event.issue.user.login }}
      curr_branch: ${{ github.head_ref || github.ref_name }}
      curr_ref_type: ${{ github.ref_type }}

  libtorch-linux-jammy-cuda12_8-py3_10-gcc11-debug-build:
    name: libtorch-linux-jammy-cuda12.8-py3.10-gcc11-debug
    uses: ./.github/workflows/_linux-build.yml
    needs: get-label-type
    with:
      build-environment: libtorch-linux-jammy-cuda12.8-py3.10-gcc11
      docker-image-name: ci-image:pytorch-linux-jammy-cuda12.8-cudnn9-py3-gcc11
      build-generates-artifacts: false
      runner_prefix: "${{ needs.get-label-type.outputs.label-type }}"
      runner: "linux.4xlarge"
      test-matrix: |
        { include: [
          { config: "default", shard: 1, num_shards: 1 },
        ]}
    secrets: inherit

  linux-jammy-cuda12_8-py3_10-gcc11-build:
    name: linux-jammy-cuda12.8-py3.10-gcc11
    uses: ./.github/workflows/_linux-build.yml
    needs: get-label-type
    with:
      runner_prefix: "${{ needs.get-label-type.outputs.label-type }}"
      build-environment: linux-jammy-cuda12.8-py3.10-gcc11
      docker-image-name: ci-image:pytorch-linux-jammy-cuda12.8-cudnn9-py3-gcc11
      cuda-arch-list: '7.5 8.9'
      test-matrix: |
        { include: [
          { config: "default", shard: 1, num_shards: 5, runner: "${{ needs.get-label-type.outputs.label-type }}linux.g6.4xlarge.experimental.nvidia.gpu" },
          { config: "default", shard: 2, num_shards: 5, runner: "${{ needs.get-label-type.outputs.label-type }}linux.g6.4xlarge.experimental.nvidia.gpu" },
          { config: "default", shard: 3, num_shards: 5, runner: "${{ needs.get-label-type.outputs.label-type }}linux.g6.4xlarge.experimental.nvidia.gpu" },
          { config: "default", shard: 4, num_shards: 5, runner: "${{ needs.get-label-type.outputs.label-type }}linux.g6.4xlarge.experimental.nvidia.gpu" },
          { config: "default", shard: 5, num_shards: 5, runner: "${{ needs.get-label-type.outputs.label-type }}linux.g6.4xlarge.experimental.nvidia.gpu" },
          { config: "distributed", shard: 1, num_shards: 3, runner: "${{ needs.get-label-type.outputs.label-type }}linux.g4dn.12xlarge.nvidia.gpu" },
          { config: "distributed", shard: 2, num_shards: 3, runner: "${{ needs.get-label-type.outputs.label-type }}linux.g4dn.12xlarge.nvidia.gpu" },
          { config: "distributed", shard: 3, num_shards: 3, runner: "${{ needs.get-label-type.outputs.label-type }}linux.g4dn.12xlarge.nvidia.gpu" },
          { config: "pr_time_benchmarks", shard: 1, num_shards: 1, runner: "linux.g4dn.metal.nvidia.gpu" },
        ]}
    secrets: inherit

  linux-jammy-cuda12_8-py3_10-gcc11-test:
    name: linux-jammy-cuda12.8-py3.10-gcc11
    uses: ./.github/workflows/_linux-test.yml
    needs:
      - linux-jammy-cuda12_8-py3_10-gcc11-build
      - target-determination
    with:
      timeout-minutes: 360
      build-environment: linux-jammy-cuda12.8-py3.10-gcc11
      docker-image: ${{ needs.linux-jammy-cuda12_8-py3_10-gcc11-build.outputs.docker-image }}
      test-matrix: ${{ needs.linux-jammy-cuda12_8-py3_10-gcc11-build.outputs.test-matrix }}
    secrets: inherit


  # no-ops builds test USE_PER_OPERATOR_HEADERS=0 where ATen/ops is not generated
  linux-jammy-cuda12_8-py3_10-gcc11-no-ops-build:
    name: linux-jammy-cuda12.8-py3.10-gcc11-no-ops
    uses: ./.github/workflows/_linux-build.yml
    needs: get-label-type
    with:
      runner_prefix: "${{ needs.get-label-type.outputs.label-type }}"
      build-environment: linux-jammy-cuda12.8-py3.10-gcc11-no-ops
      docker-image-name: ci-image:pytorch-linux-jammy-cuda12.8-cudnn9-py3-gcc11
      test-matrix: |
        { include: [
          { config: "default", shard: 1, num_shards: 1 },
        ]}
    secrets: inherit

  macos-py3-arm64-build:
    if: github.repository_owner == 'pytorch'
    name: macos-py3-arm64
    uses: ./.github/workflows/_mac-build.yml
    with:
      sync-tag: macos-py3-arm64-build
      build-environment: macos-py3-arm64
      runner-type: macos-m1-stable
      build-generates-artifacts: true
      # To match the one pre-installed in the m1 runners
      python-version: 3.12.7
      test-matrix: |
        { include: [
          { config: "default", shard: 1, num_shards: 3, runner: "macos-m1-stable" },
          { config: "default", shard: 2, num_shards: 3, runner: "macos-m1-stable" },
          { config: "default", shard: 3, num_shards: 3, runner: "macos-m1-stable" },
          { config: "mps", shard: 1, num_shards: 1, runner: "macos-m1-14" },
          { config: "mps", shard: 1, num_shards: 1, runner: "macos-m2-15" },
        ]}
    secrets: inherit

  macos-py3-arm64-test:
    name: macos-py3-arm64
    uses: ./.github/workflows/_mac-test.yml
    needs:
      - macos-py3-arm64-build
      - target-determination
    with:
      build-environment: macos-py3-arm64
      # Same as the build job
      python-version: 3.12.7
      test-matrix: ${{ needs.macos-py3-arm64-build.outputs.test-matrix }}
      disable-monitor: false
    secrets: inherit

  win-vs2022-cpu-py3-build:
    name: win-vs2022-cpu-py3
    uses: ./.github/workflows/_win-build.yml
    needs: get-label-type
    with:
      build-environment: win-vs2022-cpu-py3
      cuda-version: cpu
      runner: "${{ needs.get-label-type.outputs.label-type }}windows.4xlarge.nonephemeral"
      test-matrix: |
        { include: [
          { config: "default", shard: 1, num_shards: 4, runner: "${{ needs.get-label-type.outputs.label-type }}windows.4xlarge.nonephemeral" },
          { config: "default", shard: 2, num_shards: 4, runner: "${{ needs.get-label-type.outputs.label-type }}windows.4xlarge.nonephemeral" },
          { config: "default", shard: 3, num_shards: 4, runner: "${{ needs.get-label-type.outputs.label-type }}windows.4xlarge.nonephemeral" },
          { config: "default", shard: 4, num_shards: 4, runner: "${{ needs.get-label-type.outputs.label-type }}windows.4xlarge.nonephemeral" },
        ]}
    secrets: inherit

  win-vs2022-cpu-py3-test:
    name: win-vs2022-cpu-py3
    uses: ./.github/workflows/_win-test.yml
    needs:
      - win-vs2022-cpu-py3-build
      - target-determination
    with:
      build-environment: win-vs2022-cpu-py3
      cuda-version: cpu
      test-matrix: ${{ needs.win-vs2022-cpu-py3-build.outputs.test-matrix }}
      disable-monitor: false
    secrets: inherit

  win-vs2022-cuda12_6-py3-build:
    name: win-vs2022-cuda12.6-py3
    uses: ./.github/workflows/_win-build.yml
    needs: get-label-type
    with:
      build-environment: win-vs2022-cuda12.6-py3
      cuda-version: "12.6"
      runner: "${{ needs.get-label-type.outputs.label-type }}windows.4xlarge.nonephemeral"
    secrets: inherit

<<<<<<< HEAD
  linux-jammy-rocm-py3_10-build:
    if: ${{ startsWith(github.event.ref, 'refs/tags/ciflow/trunk') }}
    name: linux-jammy-rocm-py3.10
    uses: ./.github/workflows/_linux-build.yml
    needs: get-label-type
    with:
      runner_prefix: "${{ needs.get-label-type.outputs.label-type }}"
      build-environment: linux-jammy-rocm-py3.10
      docker-image-name: ci-image:pytorch-linux-jammy-rocm-n-py3
      sync-tag: rocm-build
      test-matrix: |
        { include: [
          { config: "default", shard: 1, num_shards: 2, runner: "linux.rocm.gpu.gfx942.1.test" },
          { config: "default", shard: 2, num_shards: 2, runner: "linux.rocm.gpu.gfx942.1.test" },
          { config: "distributed", shard: 1, num_shards: 1, runner: "linux.rocm.gpu.gfx942.4.test" },
        ]}
    secrets: inherit

  linux-jammy-rocm-py3_10-test:
    if: ${{ startsWith(github.event.ref, 'refs/tags/ciflow/trunk') }}
    permissions:
      id-token: write
      contents: read
    name: linux-jammy-rocm-py3.10
    uses: ./.github/workflows/_rocm-test.yml
    needs:
      - linux-jammy-rocm-py3_10-build
      - target-determination
    with:
      build-environment: linux-jammy-rocm-py3.10
      docker-image: ${{ needs.linux-jammy-rocm-py3_10-build.outputs.docker-image }}
      test-matrix: ${{ needs.linux-jammy-rocm-py3_10-build.outputs.test-matrix }}
      tests-to-include: "test_nn test_torch test_cuda test_ops test_unary_ufuncs test_binary_ufuncs test_autograd inductor/test_torchinductor distributed/test_c10d_common distributed/test_c10d_nccl"
    secrets: inherit

=======
>>>>>>> 53f5af8c
  inductor-build:
    name: inductor-build
    uses: ./.github/workflows/_linux-build.yml
    needs: get-label-type
    with:
      build-environment: linux-jammy-cuda12.8-py3.12-gcc9-sm80
      docker-image-name: ci-image:pytorch-linux-jammy-cuda12.8-cudnn9-py3-gcc9-inductor-benchmarks
      cuda-arch-list: '8.0'
    secrets: inherit

  verify-cachebench-cpu-build:
    name: verify-cachebench-cpu-build
    uses: ./.github/workflows/_linux-build.yml
    needs: get-label-type
    with:
      runner_prefix: "${{ needs.get-label-type.outputs.label-type }}"
      build-environment: linux-jammy-py3.10-gcc11
      docker-image-name: ci-image:pytorch-linux-jammy-py3-gcc11-inductor-benchmarks
      test-matrix: |
        { include: [
          { config: "verify_cachebench", shard: 1, num_shards: 1, runner: "${{ needs.get-label-type.outputs.label-type }}linux.2xlarge" },
        ]}
    secrets: inherit

  verify-cachebench-cpu-test:
    name: verify-cachebench-cpu-test
    uses: ./.github/workflows/_linux-test.yml
    needs:
      - verify-cachebench-cpu-build
      - target-determination
    with:
      build-environment: linux-jammy-py3.10-gcc11
      docker-image: ${{ needs.verify-cachebench-cpu-build.outputs.docker-image }}
      test-matrix: ${{ needs.verify-cachebench-cpu-build.outputs.test-matrix }}
    secrets: inherit

  linux-jammy-py3-clang12-executorch-build:
    name: linux-jammy-py3-clang12-executorch
    uses: ./.github/workflows/_linux-build.yml
    needs: get-label-type
    with:
      runner_prefix: "${{ needs.get-label-type.outputs.label-type }}"
      build-environment: linux-jammy-py3-clang12-executorch
      docker-image-name: ci-image:pytorch-linux-jammy-py3-clang12-executorch
      test-matrix: |
        { include: [
          { config: "executorch", shard: 1, num_shards: 1, runner: "${{ needs.get-label-type.outputs.label-type }}linux.2xlarge" },
        ]}
    secrets: inherit

  linux-jammy-py3-clang12-executorch-test:
    name: linux-jammy-py3-clang12-executorch
    uses: ./.github/workflows/_linux-test.yml
    needs: linux-jammy-py3-clang12-executorch-build
    with:
      build-environment: linux-jammy-py3-clang12-executorch
      docker-image: ${{ needs.linux-jammy-py3-clang12-executorch-build.outputs.docker-image }}
      test-matrix: ${{ needs.linux-jammy-py3-clang12-executorch-build.outputs.test-matrix }}
    secrets: inherit<|MERGE_RESOLUTION|>--- conflicted
+++ resolved
@@ -190,44 +190,6 @@
       runner: "${{ needs.get-label-type.outputs.label-type }}windows.4xlarge.nonephemeral"
     secrets: inherit
 
-<<<<<<< HEAD
-  linux-jammy-rocm-py3_10-build:
-    if: ${{ startsWith(github.event.ref, 'refs/tags/ciflow/trunk') }}
-    name: linux-jammy-rocm-py3.10
-    uses: ./.github/workflows/_linux-build.yml
-    needs: get-label-type
-    with:
-      runner_prefix: "${{ needs.get-label-type.outputs.label-type }}"
-      build-environment: linux-jammy-rocm-py3.10
-      docker-image-name: ci-image:pytorch-linux-jammy-rocm-n-py3
-      sync-tag: rocm-build
-      test-matrix: |
-        { include: [
-          { config: "default", shard: 1, num_shards: 2, runner: "linux.rocm.gpu.gfx942.1.test" },
-          { config: "default", shard: 2, num_shards: 2, runner: "linux.rocm.gpu.gfx942.1.test" },
-          { config: "distributed", shard: 1, num_shards: 1, runner: "linux.rocm.gpu.gfx942.4.test" },
-        ]}
-    secrets: inherit
-
-  linux-jammy-rocm-py3_10-test:
-    if: ${{ startsWith(github.event.ref, 'refs/tags/ciflow/trunk') }}
-    permissions:
-      id-token: write
-      contents: read
-    name: linux-jammy-rocm-py3.10
-    uses: ./.github/workflows/_rocm-test.yml
-    needs:
-      - linux-jammy-rocm-py3_10-build
-      - target-determination
-    with:
-      build-environment: linux-jammy-rocm-py3.10
-      docker-image: ${{ needs.linux-jammy-rocm-py3_10-build.outputs.docker-image }}
-      test-matrix: ${{ needs.linux-jammy-rocm-py3_10-build.outputs.test-matrix }}
-      tests-to-include: "test_nn test_torch test_cuda test_ops test_unary_ufuncs test_binary_ufuncs test_autograd inductor/test_torchinductor distributed/test_c10d_common distributed/test_c10d_nccl"
-    secrets: inherit
-
-=======
->>>>>>> 53f5af8c
   inductor-build:
     name: inductor-build
     uses: ./.github/workflows/_linux-build.yml
