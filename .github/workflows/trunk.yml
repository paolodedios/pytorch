name: trunk

on:
  push:
    branches:
      - main
      - release/*
      - landchecks/*
    tags:
      - ciflow/trunk/*
  workflow_dispatch:
  schedule:
    - cron: 29 8 * * *  # about 1:29am PDT

concurrency:
  group: ${{ github.workflow }}-${{ github.event.pull_request.number || github.ref_name }}-${{ github.ref_type == 'branch' && github.sha }}-${{ github.event_name == 'workflow_dispatch' }}-${{ github.event_name == 'schedule' }}
  cancel-in-progress: true

jobs:
  # Build PyTorch with BUILD_CAFFE2=ON
  caffe2-linux-jammy-py3_8-gcc11-build:
    name: caffe2-linux-jammy-py3.8-gcc11
    uses: ./.github/workflows/_linux-build.yml
    with:
      build-environment: caffe2-linux-jammy-py3.8-gcc11
      docker-image-name: pytorch-linux-jammy-py3.8-gcc11
      test-matrix: |
        { include: [
          { config: "default", shard: 1, num_shards: 1 },
        ]}

  linux-focal-cuda12_1-py3_10-gcc9-build:
    name: linux-focal-cuda12.1-py3.10-gcc9
    uses: ./.github/workflows/_linux-build.yml
    with:
      build-environment: linux-focal-cuda12.1-py3.10-gcc9
      docker-image-name: pytorch-linux-focal-cuda12.1-cudnn8-py3-gcc9
      test-matrix: |
        { include: [
          { config: "nogpu_AVX512", shard: 1, num_shards: 1, runner: "linux.2xlarge" },
          { config: "nogpu_NO_AVX2", shard: 1, num_shards: 1, runner: "linux.2xlarge" },
          { config: "jit_legacy", shard: 1, num_shards: 1, runner: "linux.4xlarge.nvidia.gpu" },
        ]}

  linux-focal-cuda12_1-py3_10-gcc9-test:
    name: linux-focal-cuda12.1-py3.10-gcc9
    uses: ./.github/workflows/_linux-test.yml
    needs: linux-focal-cuda12_1-py3_10-gcc9-build
    with:
      build-environment: linux-focal-cuda12.1-py3.10-gcc9
      docker-image: ${{ needs.linux-focal-cuda12_1-py3_10-gcc9-build.outputs.docker-image }}
      test-matrix: ${{ needs.linux-focal-cuda12_1-py3_10-gcc9-build.outputs.test-matrix }}

  libtorch-linux-focal-cuda12_1-py3_7-gcc9-debug-build:
    name: libtorch-linux-focal-cuda12.1-py3.7-gcc9-debug
    uses: ./.github/workflows/_linux-build.yml
    with:
      build-environment: libtorch-linux-focal-cuda12.1-py3.7-gcc9
      docker-image-name: pytorch-linux-focal-cuda12.1-cudnn8-py3-gcc9
      build-generates-artifacts: false
      runner: linux.4xlarge
      test-matrix: |
        { include: [
          { config: "default", shard: 1, num_shards: 1 },
        ]}

  # no-ops builds test USE_PER_OPERATOR_HEADERS=0 where ATen/ops is not generated
  linux-focal-cuda12_1-py3_10-gcc9-no-ops-build:
    name: linux-focal-cuda12.1-py3.10-gcc9-no-ops
    uses: ./.github/workflows/_linux-build.yml
    with:
      build-environment: linux-focal-cuda12.1-py3.10-gcc9-no-ops
      docker-image-name: pytorch-linux-focal-cuda12.1-cudnn8-py3-gcc9
      test-matrix: |
        { include: [
          { config: "default", shard: 1, num_shards: 1 },
        ]}

  pytorch-linux-focal-py3-clang9-android-ndk-r21e-build:
    name: pytorch-linux-focal-py3-clang9-android-ndk-r21e-build
    uses: ./.github/workflows/_android-full-build-test.yml
    with:
      build-environment: pytorch-linux-focal-py3-clang9-android-ndk-r21e-build
      docker-image-name: pytorch-linux-focal-py3-clang9-android-ndk-r21e
      test-matrix: |
        { include: [
          { config: "default", shard: 1, num_shards: 1, runner: "linux.2xlarge" },
        ]}

  macos-12-py3-arm64-build:
    name: macos-12-py3-arm64
    uses: ./.github/workflows/_mac-build.yml
    with:
      sync-tag: macos-12-py3-arm64-build
      build-environment: macos-12-py3-arm64
      runner-type: macos-m1-12
      build-generates-artifacts: true
      # To match the one pre-installed in the m1 runners
      python-version: 3.9.12
      # We need to set the environment file here instead of trying to detect it automatically because
      # MacOS arm64 is cross-compiled from x86-64. Specifically, it means that arm64 conda environment
      # is needed when building PyTorch MacOS arm64 from x86-64
      environment-file: .github/requirements/conda-env-macOS-ARM64
      test-matrix: |
        { include: [
          { config: "default", shard: 1, num_shards: 3, runner: "macos-m1-12" },
          { config: "default", shard: 2, num_shards: 3, runner: "macos-m1-12" },
          { config: "default", shard: 3, num_shards: 3, runner: "macos-m1-12" },
        ]}

  macos-12-py3-arm64-mps-test:
    name: macos-12-py3-arm64-mps
    uses: ./.github/workflows/_mac-test-mps.yml
    needs: macos-12-py3-arm64-build
    if: needs.macos-12-py3-arm64-build.outputs.build-outcome == 'success'
    with:
      sync-tag: macos-12-py3-arm64-mps-test
      build-environment: macos-12-py3-arm64
      # Same as the build job
      python-version: 3.9.12
      test-matrix: |
        { include: [
          { config: "mps", shard: 1, num_shards: 1, runner: "macos-m1-12" },
        ]}

  macos-12-py3-arm64-test:
    name: macos-12-py3-arm64
    uses: ./.github/workflows/_mac-test.yml
    needs: macos-12-py3-arm64-build
    with:
      build-environment: macos-12-py3-arm64
      # Same as the build job
      python-version: 3.9.12
      test-matrix: ${{ needs.macos-12-py3-arm64-build.outputs.test-matrix }}
      arch: arm64

  win-vs2019-cpu-py3-build:
    name: win-vs2019-cpu-py3
    uses: ./.github/workflows/_win-build.yml
    with:
      build-environment: win-vs2019-cpu-py3
      cuda-version: cpu
      sync-tag: win-cpu-build
      test-matrix: |
        { include: [
          { config: "default", shard: 1, num_shards: 3, runner: "windows.4xlarge.nonephemeral" },
          { config: "default", shard: 2, num_shards: 3, runner: "windows.4xlarge.nonephemeral" },
          { config: "default", shard: 3, num_shards: 3, runner: "windows.4xlarge.nonephemeral" },
        ]}

  win-vs2019-cpu-py3-test:
    name: win-vs2019-cpu-py3
    uses: ./.github/workflows/_win-test.yml
    needs: win-vs2019-cpu-py3-build
    with:
      build-environment: win-vs2019-cpu-py3
      cuda-version: cpu
      test-matrix: ${{ needs.win-vs2019-cpu-py3-build.outputs.test-matrix }}

  win-vs2019-cuda11_8-py3-build:
    name: win-vs2019-cuda11.8-py3
    uses: ./.github/workflows/_win-build.yml
    with:
      build-environment: win-vs2019-cuda11.8-py3
      cuda-version: "11.8"
      sync-tag: win-cuda-build
      test-matrix: |
        { include: [
          { config: "default", shard: 1, num_shards: 6, runner: "windows.g5.4xlarge.nvidia.gpu" },
          { config: "default", shard: 2, num_shards: 6, runner: "windows.g5.4xlarge.nvidia.gpu" },
          { config: "default", shard: 3, num_shards: 6, runner: "windows.g5.4xlarge.nvidia.gpu" },
          { config: "default", shard: 4, num_shards: 6, runner: "windows.g5.4xlarge.nvidia.gpu" },
          { config: "default", shard: 5, num_shards: 6, runner: "windows.g5.4xlarge.nvidia.gpu" },
          { config: "default", shard: 6, num_shards: 6, runner: "windows.g5.4xlarge.nvidia.gpu" },
          { config: "force_on_cpu", shard: 1, num_shards: 1, runner: "windows.4xlarge.nonephemeral" },
        ]}

<<<<<<< HEAD
  linux-jammy-py3-clang12-executorch-build:
    name: linux-jammy-py3-clang12-executorch
    uses: ./.github/workflows/_linux-build.yml
    with:
      build-environment: linux-jammy-py3-clang12-executorch
      docker-image-name: pytorch-linux-jammy-py3-clang12-executorch
      test-matrix: |
        { include: [
          { config: "executorch", shard: 1, num_shards: 1, runner: "linux.2xlarge" },
        ]}

  linux-jammy-py3-clang12-executorch-test:
    name: linux-jammy-py3-clang12-executorch
    uses: ./.github/workflows/_linux-test.yml
    needs: linux-jammy-py3-clang12-executorch-build
    with:
      build-environment: linux-jammy-py3-clang12-executorch
      docker-image: ${{ needs.linux-jammy-py3-clang12-executorch-build.outputs.docker-image }}
      test-matrix: ${{ needs.linux-jammy-py3-clang12-executorch-build.outputs.test-matrix }}
=======
  linux-focal-rocm5_7-py3_8-build:
    name: linux-focal-rocm5.7-py3.8
    uses: ./.github/workflows/_linux-build.yml
    with:
      build-environment: linux-focal-rocm5.7-py3.8
      docker-image-name: pytorch-linux-focal-rocm-n-py3
      sync-tag: rocm-build
      test-matrix: |
        { include: [
          { config: "default", shard: 1, num_shards: 1, runner: "linux.rocm.gpu" },
        ]}

  linux-focal-rocm5_7-py3_8-test:
    name: linux-focal-rocm5.7-py3.8
    uses: ./.github/workflows/_rocm-test.yml
    needs: linux-focal-rocm5_7-py3_8-build
    with:
      build-environment: linux-focal-rocm5.7-py3.8
      docker-image: ${{ needs.linux-focal-rocm5_7-py3_8-build.outputs.docker-image }}
      test-matrix: ${{ needs.linux-focal-rocm5_7-py3_8-build.outputs.test-matrix }}
      tests-to-include: "test_nn test_torch test_cuda test_ops test_unary_ufuncs test_binary_ufuncs test_autograd"
>>>>>>> ea39cc34
<|MERGE_RESOLUTION|>--- conflicted
+++ resolved
@@ -175,7 +175,6 @@
           { config: "force_on_cpu", shard: 1, num_shards: 1, runner: "windows.4xlarge.nonephemeral" },
         ]}
 
-<<<<<<< HEAD
   linux-jammy-py3-clang12-executorch-build:
     name: linux-jammy-py3-clang12-executorch
     uses: ./.github/workflows/_linux-build.yml
@@ -195,7 +194,7 @@
       build-environment: linux-jammy-py3-clang12-executorch
       docker-image: ${{ needs.linux-jammy-py3-clang12-executorch-build.outputs.docker-image }}
       test-matrix: ${{ needs.linux-jammy-py3-clang12-executorch-build.outputs.test-matrix }}
-=======
+
   linux-focal-rocm5_7-py3_8-build:
     name: linux-focal-rocm5.7-py3.8
     uses: ./.github/workflows/_linux-build.yml
@@ -216,5 +215,4 @@
       build-environment: linux-focal-rocm5.7-py3.8
       docker-image: ${{ needs.linux-focal-rocm5_7-py3_8-build.outputs.docker-image }}
       test-matrix: ${{ needs.linux-focal-rocm5_7-py3_8-build.outputs.test-matrix }}
-      tests-to-include: "test_nn test_torch test_cuda test_ops test_unary_ufuncs test_binary_ufuncs test_autograd"
->>>>>>> ea39cc34
+      tests-to-include: "test_nn test_torch test_cuda test_ops test_unary_ufuncs test_binary_ufuncs test_autograd"