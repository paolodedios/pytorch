# This workflow is dedicated to host slow jobs that are run only periodically because
# they are too slow to run in every commit.  The list of slow tests can be found in
# https://github.com/pytorch/test-infra/blob/generated-stats/stats/slow-tests.json
name: slow

on:
  schedule:
    - cron: 45 0,4,8,12,16,20 * * *
    - cron: 29 8 * * *  # about 1:29am PDT, for mem leak check and rerun disabled tests
  push:
    tags:
      - ciflow/slow/*
  workflow_dispatch:

concurrency:
  group: ${{ github.workflow }}-${{ github.event.pull_request.number || github.ref_name }}-${{ github.ref_type == 'branch' && github.sha }}-${{ github.event_name == 'workflow_dispatch' }}-${{ github.event_name == 'schedule' }}-${{ github.event.schedule }}
  cancel-in-progress: true

jobs:
  linux-focal-cuda12_1-py3-gcc9-slow-gradcheck-build:
    name: linux-focal-cuda12.1-py3-gcc9-slow-gradcheck
    uses: ./.github/workflows/_linux-build.yml
    with:
      build-environment: linux-focal-cuda12.1-py3-gcc9-slow-gradcheck
      docker-image-name: pytorch-linux-focal-cuda12.1-cudnn8-py3-gcc9
      cuda-arch-list: 8.6
      test-matrix: |
        { include: [
          { config: "default", shard: 1, num_shards: 4, runner: "linux.g5.4xlarge.nvidia.gpu" },
          { config: "default", shard: 2, num_shards: 4, runner: "linux.g5.4xlarge.nvidia.gpu" },
          { config: "default", shard: 3, num_shards: 4, runner: "linux.g5.4xlarge.nvidia.gpu" },
          { config: "default", shard: 4, num_shards: 4, runner: "linux.g5.4xlarge.nvidia.gpu" },
        ]}

  linux-focal-cuda12_1-py3-gcc9-slow-gradcheck-test:
    name: linux-focal-cuda12.1-py3-gcc9-slow-gradcheck
    uses: ./.github/workflows/_linux-test.yml
    needs: linux-focal-cuda12_1-py3-gcc9-slow-gradcheck-build
    with:
      build-environment: linux-focal-cuda12.1-py3-gcc9-slow-gradcheck
      docker-image: ${{ needs.linux-focal-cuda12_1-py3-gcc9-slow-gradcheck-build.outputs.docker-image }}
      test-matrix: ${{ needs.linux-focal-cuda12_1-py3-gcc9-slow-gradcheck-build.outputs.test-matrix }}
      timeout-minutes: 300

  linux-focal-cuda12_1-py3_10-gcc9-sm86-build:
    name: linux-focal-cuda12.1-py3.10-gcc9-sm86
    uses: ./.github/workflows/_linux-build.yml
    with:
      build-environment: linux-focal-cuda12.1-py3.10-gcc9-sm86
      docker-image-name: pytorch-linux-focal-cuda12.1-cudnn8-py3-gcc9
      cuda-arch-list: 8.6
      test-matrix: |
        { include: [
          { config: "slow", shard: 1, num_shards: 2, runner: "linux.g5.4xlarge.nvidia.gpu" },
          { config: "slow", shard: 2, num_shards: 2, runner: "linux.g5.4xlarge.nvidia.gpu" },
        ]}

  linux-focal-cuda12_1-py3_10-gcc9-sm86-test:
    name: linux-focal-cuda12.1-py3.10-gcc9-sm86
    uses: ./.github/workflows/_linux-test.yml
    needs: linux-focal-cuda12_1-py3_10-gcc9-sm86-build
    with:
      build-environment: linux-focal-cuda12.1-py3.10-gcc9-sm86
      docker-image: ${{ needs.linux-focal-cuda12_1-py3_10-gcc9-sm86-build.outputs.docker-image }}
      test-matrix: ${{ needs.linux-focal-cuda12_1-py3_10-gcc9-sm86-build.outputs.test-matrix }}

  linux-focal-py3_8-clang10-build:
    name: linux-focal-py3.8-clang10
    uses: ./.github/workflows/_linux-build.yml
    with:
      build-environment: linux-focal-py3.8-clang10
      docker-image-name: pytorch-linux-focal-py3.8-clang10
      test-matrix: |
        { include: [
          { config: "slow", shard: 1, num_shards: 1, runner: "linux.2xlarge" },
        ]}

  linux-focal-py3_8-clang10-test:
    name: linux-focal-py3.8-clang10
    uses: ./.github/workflows/_linux-test.yml
    needs: linux-focal-py3_8-clang10-build
    with:
      build-environment: linux-focal-py3.8-clang10
      docker-image: ${{ needs.linux-focal-py3_8-clang10-build.outputs.docker-image }}
      test-matrix: ${{ needs.linux-focal-py3_8-clang10-build.outputs.test-matrix }}

  linux-focal-rocm5_4_2-py3_8-build:
    name: linux-focal-rocm5.4.2-py3.8
    uses: ./.github/workflows/_linux-build.yml
    with:
      build-environment: linux-focal-rocm5.4.2-py3.8
      docker-image-name: pytorch-linux-focal-rocm-n-py3
      test-matrix: |
        { include: [
          { config: "slow", shard: 1, num_shards: 1, runner: "linux.rocm.gpu" },
        ]}

  linux-focal-rocm5_4_2-py3_8-test:
    name: linux-focal-rocm5.4.2-py3.8
    uses: ./.github/workflows/_rocm-test.yml
    needs: linux-focal-rocm5_4_2-py3_8-build
    with:
<<<<<<< HEAD
      build-environment: linux-focal-rocm5.4.2-py3.8
      docker-image: ${{ needs.linux-focal-rocm5_4_2-py3_8-build.outputs.docker-image }}
      test-matrix: ${{ needs.linux-focal-rocm5_4_2-py3_8-build.outputs.test-matrix }}
    secrets:
      AWS_OSSCI_METRICS_V2_ACCESS_KEY_ID: ${{ secrets.AWS_OSSCI_METRICS_V2_ACCESS_KEY_ID }}
      AWS_OSSCI_METRICS_V2_SECRET_ACCESS_KEY: ${{ secrets.AWS_OSSCI_METRICS_V2_SECRET_ACCESS_KEY }}
=======
      build-environment: linux-focal-rocm5.6-py3.8
      docker-image: ${{ needs.linux-focal-rocm5_6-py3_8-build.outputs.docker-image }}
      test-matrix: ${{ needs.linux-focal-rocm5_6-py3_8-build.outputs.test-matrix }}
>>>>>>> 256fed02

  linux-focal-py3_9-clang7-asan-build:
    name: linux-focal-py3.9-clang7-asan
    uses: ./.github/workflows/_linux-build.yml
    with:
      build-environment: linux-focal-py3.9-clang7-asan
      docker-image-name: pytorch-linux-focal-py3-clang7-asan
      test-matrix: |
        { include: [
          { config: "slow", shard: 1, num_shards: 2, runner: "linux.4xlarge" },
          { config: "slow", shard: 2, num_shards: 2, runner: "linux.4xlarge" },
        ]}
      sync-tag: asan-build

  linux-focal-py3_9-clang7-asan-test:
    name: linux-focal-py3.9-clang7-asan
    uses: ./.github/workflows/_linux-test.yml
    needs: linux-focal-py3_9-clang7-asan-build
    with:
      build-environment: linux-focal-py3.9-clang7-asan
      docker-image: ${{ needs.linux-focal-py3_9-clang7-asan-build.outputs.docker-image }}
      test-matrix: ${{ needs.linux-focal-py3_9-clang7-asan-build.outputs.test-matrix }}
      sync-tag: asan-test<|MERGE_RESOLUTION|>--- conflicted
+++ resolved
@@ -84,41 +84,32 @@
       docker-image: ${{ needs.linux-focal-py3_8-clang10-build.outputs.docker-image }}
       test-matrix: ${{ needs.linux-focal-py3_8-clang10-build.outputs.test-matrix }}
 
-  linux-focal-rocm5_4_2-py3_8-build:
-    name: linux-focal-rocm5.4.2-py3.8
+  linux-focal-rocm5_6-py3_8-build:
+    name: linux-focal-rocm5.6-py3.8
     uses: ./.github/workflows/_linux-build.yml
     with:
-      build-environment: linux-focal-rocm5.4.2-py3.8
+      build-environment: linux-focal-rocm5.6-py3.8
       docker-image-name: pytorch-linux-focal-rocm-n-py3
       test-matrix: |
         { include: [
           { config: "slow", shard: 1, num_shards: 1, runner: "linux.rocm.gpu" },
         ]}
 
-  linux-focal-rocm5_4_2-py3_8-test:
-    name: linux-focal-rocm5.4.2-py3.8
+  linux-focal-rocm5_6-py3_8-test:
+    name: linux-focal-rocm5.6-py3.8
     uses: ./.github/workflows/_rocm-test.yml
-    needs: linux-focal-rocm5_4_2-py3_8-build
+    needs: linux-focal-rocm5_6-py3_8-build
     with:
-<<<<<<< HEAD
-      build-environment: linux-focal-rocm5.4.2-py3.8
-      docker-image: ${{ needs.linux-focal-rocm5_4_2-py3_8-build.outputs.docker-image }}
-      test-matrix: ${{ needs.linux-focal-rocm5_4_2-py3_8-build.outputs.test-matrix }}
-    secrets:
-      AWS_OSSCI_METRICS_V2_ACCESS_KEY_ID: ${{ secrets.AWS_OSSCI_METRICS_V2_ACCESS_KEY_ID }}
-      AWS_OSSCI_METRICS_V2_SECRET_ACCESS_KEY: ${{ secrets.AWS_OSSCI_METRICS_V2_SECRET_ACCESS_KEY }}
-=======
       build-environment: linux-focal-rocm5.6-py3.8
       docker-image: ${{ needs.linux-focal-rocm5_6-py3_8-build.outputs.docker-image }}
       test-matrix: ${{ needs.linux-focal-rocm5_6-py3_8-build.outputs.test-matrix }}
->>>>>>> 256fed02
 
-  linux-focal-py3_9-clang7-asan-build:
-    name: linux-focal-py3.9-clang7-asan
+  linux-jammy-py3_9-clang12-asan-build:
+    name: linux-jammy-py3.9-clang12-asan
     uses: ./.github/workflows/_linux-build.yml
     with:
-      build-environment: linux-focal-py3.9-clang7-asan
-      docker-image-name: pytorch-linux-focal-py3-clang7-asan
+      build-environment: linux-jammy-py3.9-clang12-asan
+      docker-image-name: pytorch-linux-jammy-py3-clang12-asan
       test-matrix: |
         { include: [
           { config: "slow", shard: 1, num_shards: 2, runner: "linux.4xlarge" },
@@ -126,12 +117,12 @@
         ]}
       sync-tag: asan-build
 
-  linux-focal-py3_9-clang7-asan-test:
-    name: linux-focal-py3.9-clang7-asan
+  linux-jammy-py3_9-clang12-asan-test:
+    name: linux-jammy-py3.9-clang12-asan
     uses: ./.github/workflows/_linux-test.yml
-    needs: linux-focal-py3_9-clang7-asan-build
+    needs: linux-jammy-py3_9-clang12-asan-build
     with:
-      build-environment: linux-focal-py3.9-clang7-asan
-      docker-image: ${{ needs.linux-focal-py3_9-clang7-asan-build.outputs.docker-image }}
-      test-matrix: ${{ needs.linux-focal-py3_9-clang7-asan-build.outputs.test-matrix }}
+      build-environment: linux-jammy-py3.9-clang12-asan
+      docker-image: ${{ needs.linux-jammy-py3_9-clang12-asan-build.outputs.docker-image }}
+      test-matrix: ${{ needs.linux-jammy-py3_9-clang12-asan-build.outputs.test-matrix }}
       sync-tag: asan-test