--- conflicted
+++ resolved
@@ -52,8 +52,7 @@
           { config: "inductor_timm_perf_compare", shard: 2, num_shards: 2, runner: "${{ needs.get-test-label-type.outputs.label-type }}linux.gcp.a100" },
           { config: "inductor_torchbench_perf_compare", shard: 1, num_shards: 1, runner: "${{ needs.get-test-label-type.outputs.label-type }}linux.gcp.a100" },
         ]}
-    secrets:
-      HUGGING_FACE_HUB_TOKEN: ${{ secrets.HUGGING_FACE_HUB_TOKEN }}
+    secrets: inherit
 
   linux-focal-cuda12_1-py3_10-gcc9-inductor-test:
     name: cuda12.1-py3.10-gcc9-sm80
@@ -64,11 +63,6 @@
       docker-image: ${{ needs.linux-focal-cuda12_1-py3_10-gcc9-inductor-build.outputs.docker-image }}
       test-matrix: ${{ needs.linux-focal-cuda12_1-py3_10-gcc9-inductor-build.outputs.test-matrix }}
       use-gha: anything-non-empty-to-use-gha
-<<<<<<< HEAD
-    secrets:
-      HUGGING_FACE_HUB_TOKEN: ${{ secrets.HUGGING_FACE_HUB_TOKEN }}
-=======
       # disable monitor in perf tests for more investigation
       disable-monitor: true
-    secrets: inherit
->>>>>>> fda43c98
+    secrets: inherit