name: docker-builds

on:
  workflow_dispatch:
  pull_request:
    paths:
      - .ci/docker/**
      - .github/workflows/docker-builds.yml
      - .lintrunner.toml
  push:
    branches:
      - main
      - release/*
      - landchecks/*
    paths:
      - .ci/docker/**
      - .github/workflows/docker-builds.yml
      - .lintrunner.toml
  schedule:
    - cron: 1 3 * * 3

concurrency:
  group: ${{ github.workflow }}-${{ github.event.pull_request.number || github.sha }}-${{ github.event_name == 'workflow_dispatch' }}
  cancel-in-progress: true

env:
  ALPINE_IMAGE: 308535385114.dkr.ecr.us-east-1.amazonaws.com/tool/alpine
  AWS_DEFAULT_REGION: us-east-1

permissions: read-all

jobs:
  get-label-type:
    if: github.repository_owner == 'pytorch'
    name: get-label-type
    uses: pytorch/pytorch/.github/workflows/_runner-determinator.yml@main
    with:
      triggering_actor: ${{ github.triggering_actor }}
      issue_owner: ${{ github.event.pull_request.user.login || github.event.issue.user.login }}
      curr_branch: ${{ github.head_ref || github.ref_name }}
      curr_ref_type: ${{ github.ref_type }}

  docker-build:
    environment: ${{ (github.ref == 'refs/heads/main' || startsWith(github.event.ref, 'refs/tags/v')) && 'docker-build' || '' }}
    needs: get-label-type
    timeout-minutes: 240
    strategy:
      fail-fast: false
      matrix:
        runner: [linux.12xlarge]
        docker-image-name: [
<<<<<<< HEAD
          pytorch-linux-jammy-cuda12.6-cudnn9-py3-gcc11,
          pytorch-linux-jammy-cuda12.6-cudnn9-py3-gcc9-inductor-benchmarks,
          pytorch-linux-jammy-cuda12.6-cudnn9-py3.12-gcc9-inductor-benchmarks,
          pytorch-linux-jammy-cuda12.6-cudnn9-py3.13-gcc9-inductor-benchmarks,
=======
          pytorch-linux-jammy-cuda12.8-cudnn9-py3-gcc11,
          pytorch-linux-jammy-cuda12.8-cudnn9-py3.12-gcc11-vllm,
>>>>>>> eaa5d9d3
          pytorch-linux-jammy-cuda12.8-cudnn9-py3-gcc9-inductor-benchmarks,
          pytorch-linux-jammy-cuda12.8-cudnn9-py3.12-gcc9-inductor-benchmarks,
          pytorch-linux-jammy-cuda12.8-cudnn9-py3.13-gcc9-inductor-benchmarks,
          pytorch-linux-jammy-cuda12.8-cudnn9-py3-gcc9,
          pytorch-linux-jammy-py3.9-clang12,
          pytorch-linux-jammy-py3.13-clang12,
          pytorch-linux-jammy-rocm-n-1-py3,
          pytorch-linux-jammy-rocm-n-py3,
<<<<<<< HEAD
=======
          pytorch-linux-noble-rocm-n-py3,
          pytorch-linux-noble-rocm-alpha-py3,
          pytorch-linux-jammy-rocm-n-py3-benchmarks,
>>>>>>> eaa5d9d3
          pytorch-linux-jammy-cuda12.8-cudnn9-py3.9-clang12,
          pytorch-linux-jammy-py3.9-gcc11,
          pytorch-linux-jammy-py3.9-gcc11-inductor-benchmarks,
          pytorch-linux-jammy-py3.12-halide,
          pytorch-linux-jammy-xpu-2025.0-py3,
          pytorch-linux-jammy-xpu-2025.1-py3,
          pytorch-linux-jammy-py3-clang15-asan,
          pytorch-linux-jammy-py3-clang18-asan,
          pytorch-linux-jammy-py3-clang12-onnx,
          pytorch-linux-jammy-linter,
          pytorch-linux-jammy-cuda12.8-cudnn9-py3.9-linter,
<<<<<<< HEAD
          pytorch-linux-jammy-py3-clang12-executorch,
          pytorch-linux-jammy-py3.12-triton-cpu
=======
          # Executorch pin needs update
          # pytorch-linux-jammy-py3-clang12-executorch,
          pytorch-linux-jammy-py3.12-triton-cpu,
          pytorch-linux-noble-riscv64-py3.12-gcc14
>>>>>>> eaa5d9d3
        ]
        include:
          - docker-image-name: pytorch-linux-jammy-aarch64-py3.10-gcc11
            runner: linux.arm64.m7g.4xlarge
          - docker-image-name: pytorch-linux-jammy-aarch64-py3.10-gcc11-inductor-benchmarks
            runner: linux.arm64.m7g.4xlarge
            timeout-minutes: 600
    # Docker uploads fail from LF runners, see https://github.com/pytorch/pytorch/pull/137358
    # runs-on: "${{ needs.get-label-type.outputs.label-type }}${{ matrix.runner }}"
    runs-on: "${{ matrix.runner }}"
    steps:
      - name: Clean workspace
        shell: bash
        run: |
          echo "${GITHUB_WORKSPACE}"
          sudo rm -rf "${GITHUB_WORKSPACE}"
          mkdir "${GITHUB_WORKSPACE}"

      # [see note: pytorch repo ref]
      # deep clone (fetch-depth 0) required for git merge-base
      - name: Checkout PyTorch
        uses: pytorch/pytorch/.github/actions/checkout-pytorch@main

      - name: Setup Linux
        uses: ./.github/actions/setup-linux

      - name: Build docker image
        id: build-docker-image
        uses: pytorch/test-infra/.github/actions/calculate-docker-image@main
        with:
          docker-image-name: ci-image:${{ matrix.docker-image-name }}
          always-rebuild: true
          push: true

      - name: Pull docker image
        uses: pytorch/test-infra/.github/actions/pull-docker-image@main
        with:
          docker-image: ${{ steps.build-docker-image.outputs.docker-image }}

      - uses: nick-fields/retry@7152eba30c6575329ac0576536151aca5a72780e # v3.0.0
        name: Push to https://ghcr.io/
        id: push-to-ghcr-io
        if: ${{ github.event_name == 'push' }}
        env:
          ECR_DOCKER_IMAGE: ${{ steps.build-docker-image.outputs.docker-image }}
          GHCR_PAT: ${{ secrets.GHCR_PAT }}
        with:
          shell: bash
          timeout_minutes: 30
          max_attempts: 5
          retry_wait_seconds: 90
          command: |
            ghcr_image="ghcr.io/pytorch/ci-image"
            tag=${ECR_DOCKER_IMAGE##*:}
            # Push docker image to the ghcr.io
            echo $GHCR_PAT | docker login ghcr.io -u pytorch --password-stdin
            docker tag "${ECR_DOCKER_IMAGE}" "${ghcr_image}:${tag}"
            docker push "${ghcr_image}:${tag}"

      - name: Chown workspace
        uses: ./.github/actions/chown-workspace
        with:
          ALPINE_IMAGE: 308535385114.dkr.ecr.us-east-1.amazonaws.com/${{ contains(matrix.runner, 'arm64') && 'arm64v8' || 'tool' }}/alpine
        if: always()

      - name: Teardown Linux
        uses: pytorch/test-infra/.github/actions/teardown-linux@main
        if: always()<|MERGE_RESOLUTION|>--- conflicted
+++ resolved
@@ -49,49 +49,33 @@
       matrix:
         runner: [linux.12xlarge]
         docker-image-name: [
-<<<<<<< HEAD
-          pytorch-linux-jammy-cuda12.6-cudnn9-py3-gcc11,
-          pytorch-linux-jammy-cuda12.6-cudnn9-py3-gcc9-inductor-benchmarks,
-          pytorch-linux-jammy-cuda12.6-cudnn9-py3.12-gcc9-inductor-benchmarks,
-          pytorch-linux-jammy-cuda12.6-cudnn9-py3.13-gcc9-inductor-benchmarks,
-=======
           pytorch-linux-jammy-cuda12.8-cudnn9-py3-gcc11,
           pytorch-linux-jammy-cuda12.8-cudnn9-py3.12-gcc11-vllm,
->>>>>>> eaa5d9d3
           pytorch-linux-jammy-cuda12.8-cudnn9-py3-gcc9-inductor-benchmarks,
           pytorch-linux-jammy-cuda12.8-cudnn9-py3.12-gcc9-inductor-benchmarks,
           pytorch-linux-jammy-cuda12.8-cudnn9-py3.13-gcc9-inductor-benchmarks,
           pytorch-linux-jammy-cuda12.8-cudnn9-py3-gcc9,
+          pytorch-linux-jammy-cuda12.4-cudnn9-py3-gcc11,
           pytorch-linux-jammy-py3.9-clang12,
           pytorch-linux-jammy-py3.13-clang12,
-          pytorch-linux-jammy-rocm-n-1-py3,
           pytorch-linux-jammy-rocm-n-py3,
-<<<<<<< HEAD
-=======
           pytorch-linux-noble-rocm-n-py3,
           pytorch-linux-noble-rocm-alpha-py3,
           pytorch-linux-jammy-rocm-n-py3-benchmarks,
->>>>>>> eaa5d9d3
           pytorch-linux-jammy-cuda12.8-cudnn9-py3.9-clang12,
           pytorch-linux-jammy-py3.9-gcc11,
           pytorch-linux-jammy-py3.9-gcc11-inductor-benchmarks,
           pytorch-linux-jammy-py3.12-halide,
           pytorch-linux-jammy-xpu-2025.0-py3,
           pytorch-linux-jammy-xpu-2025.1-py3,
-          pytorch-linux-jammy-py3-clang15-asan,
           pytorch-linux-jammy-py3-clang18-asan,
           pytorch-linux-jammy-py3-clang12-onnx,
           pytorch-linux-jammy-linter,
           pytorch-linux-jammy-cuda12.8-cudnn9-py3.9-linter,
-<<<<<<< HEAD
-          pytorch-linux-jammy-py3-clang12-executorch,
-          pytorch-linux-jammy-py3.12-triton-cpu
-=======
           # Executorch pin needs update
           # pytorch-linux-jammy-py3-clang12-executorch,
           pytorch-linux-jammy-py3.12-triton-cpu,
           pytorch-linux-noble-riscv64-py3.12-gcc14
->>>>>>> eaa5d9d3
         ]
         include:
           - docker-image-name: pytorch-linux-jammy-aarch64-py3.10-gcc11
