--- conflicted
+++ resolved
@@ -63,11 +63,11 @@
           pytorch-linux-jammy-rocm-n-py3,
           pytorch-linux-noble-rocm-n-py3,
           pytorch-linux-jammy-rocm-n-py3-benchmarks,
-<<<<<<< HEAD
           #          pytorch-linux-jammy-cuda12.8-cudnn9-py3.10-clang12,
           #          pytorch-linux-jammy-py3.10-gcc11,
           #          pytorch-linux-jammy-py3-gcc11-inductor-benchmarks,
           #          pytorch-linux-jammy-py3.12-halide,
+          #          pytorch-linux-jammy-cuda12.8-py3.12-pallas,
           #          pytorch-linux-jammy-xpu-n-1-py3,
           #          pytorch-linux-noble-xpu-n-py3,
           #          pytorch-linux-noble-xpu-n-py3-inductor-benchmarks,
@@ -78,23 +78,6 @@
           #          pytorch-linux-jammy-py3-clang12-executorch,
           #          pytorch-linux-jammy-py3.12-triton-cpu,
           #          pytorch-linux-noble-riscv64-py3.12-gcc14
-=======
-          pytorch-linux-jammy-cuda12.8-cudnn9-py3.10-clang12,
-          pytorch-linux-jammy-py3.10-gcc11,
-          pytorch-linux-jammy-py3-gcc11-inductor-benchmarks,
-          pytorch-linux-jammy-py3.12-halide,
-          pytorch-linux-jammy-cuda12.8-py3.12-pallas,
-          pytorch-linux-jammy-xpu-n-1-py3,
-          pytorch-linux-noble-xpu-n-py3,
-          pytorch-linux-noble-xpu-n-py3-inductor-benchmarks,
-          pytorch-linux-jammy-py3-clang18-asan,
-          pytorch-linux-jammy-py3-clang12-onnx,
-          pytorch-linux-jammy-linter,
-          pytorch-linux-jammy-cuda12.8-cudnn9-py3.10-linter,
-          pytorch-linux-jammy-py3-clang12-executorch,
-          pytorch-linux-jammy-py3.12-triton-cpu,
-          pytorch-linux-noble-riscv64-py3.12-gcc14
->>>>>>> fe0bb7cf
         ]
         #        include:
         #          - docker-image-name: pytorch-linux-jammy-aarch64-py3.10-gcc13
