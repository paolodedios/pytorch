--- conflicted
+++ resolved
@@ -132,13 +132,8 @@
             WITH_CLANG_LDD="--with-clang-ldd"
           fi
           if [[ "${BUILD_DEVICE}" == xpu ]]; then
-<<<<<<< HEAD
-            docker exec -t "${container_name}" yum install -y devtoolset-11-gcc-c++
-            docker exec -t "${container_name}" bash -c "source /opt/rh/devtoolset-11/enable && MAX_JOBS=8 ${PYTHON_EXECUTABLE} /pytorch/.github/scripts/build_triton_wheel.py --device=$BUILD_DEVICE $RELEASE"
-=======
             docker exec -t "${container_name}" bash -c "dnf install -y gcc-toolset-13-gcc-c++"
-            docker exec -t "${container_name}" bash -c "source /opt/rh/gcc-toolset-13/enable && ${PYTHON_EXECUTABLE} /pytorch/.github/scripts/build_triton_wheel.py --device=$BUILD_DEVICE $RELEASE"
->>>>>>> c6d1d9ad
+            docker exec -t "${container_name}" bash -c "source /opt/rh/gcc-toolset-13/enable && MAX_JOBS=8 ${PYTHON_EXECUTABLE} /pytorch/.github/scripts/build_triton_wheel.py --device=$BUILD_DEVICE $RELEASE"
           else
             docker exec -t "${container_name}" bash -c "${PYTHON_EXECUTABLE} /pytorch/.github/scripts/build_triton_wheel.py --device=$BUILD_DEVICE $RELEASE $WITH_CLANG_LDD"
           fi
