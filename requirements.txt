--- conflicted
+++ resolved
@@ -14,10 +14,7 @@
 networkx
 jinja2
 fsspec
-<<<<<<< HEAD
-optree>=0.9.1
-=======
 # setuptools was removed from default python install
 setuptools ; python_version >= "3.12"
 packaging
->>>>>>> 393fe933
+optree>=0.9.1