--- conflicted
+++ resolved
@@ -196,7 +196,6 @@
     # With HIP-SDK 6.2, HIP declares new enum types on Windows
     set(HIP_NEW_TYPE_ENUMS ON)
   endif()
-<<<<<<< HEAD
 
   if(ROCM_VERSION_DEV VERSION_GREATER_EQUAL "5.7.0")
     # check whether hipblaslt provides HIPBLASLT_MATMUL_DESC_A_SCALE_POINTER_VEC_EXT
@@ -224,6 +223,4 @@
     endif()
   endif()
 
-=======
->>>>>>> 28b4992e
 endif()