--- conflicted
+++ resolved
@@ -383,12 +383,8 @@
       -Wno-strict-aliasing
       )
     if(CMAKE_CXX_COMPILER_ID STREQUAL "GNU")
-<<<<<<< HEAD
-      list(APPEND private_compile_options -Wredundant-move)
       list(APPEND private_compile_options -Wno-error=deprecated-declarations -Wno-error=redundant-move)
-=======
       list(APPEND private_compile_options -Wredundant-move -Wno-interference-size)
->>>>>>> a573c495
     endif()
     if(CMAKE_CXX_COMPILER_ID MATCHES "Clang")
       list(APPEND private_compile_options -Wextra-semi -Wmove)
