--- conflicted
+++ resolved
@@ -54,11 +54,7 @@
     torch/ao/quantization/fx/_decomposed.py: TOR901
     torch/distributed/_functional_collectives.py: TOR901
     torch/distributed/_spmd/data_parallel.py: TOR901
-<<<<<<< HEAD
-    torch/nested/_internal/ops.py: TOR901
-=======
     torch/distributed/_tensor/_collective_utils.py: TOR901
->>>>>>> 9926424e
 optional-ascii-coding = True
 exclude =
     ./.git,
