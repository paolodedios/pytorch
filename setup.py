# Welcome to the PyTorch setup.py.
# Environment variables you are probably interested in:
#
#   DEBUG
#     build with -O0 and -g (debug symbols)
#
#   REL_WITH_DEB_INFO
#     build with optimizations and -g (debug symbols)
#
#   USE_CUSTOM_DEBINFO="path/to/file1.cpp;path/to/file2.cpp"
#     build with debug info only for specified files
#
#   MAX_JOBS
#     maximum number of compile jobs we should use to compile your code
#
#   USE_CUDA=0
#     disables CUDA build
#
#   CFLAGS
#     flags to apply to both C and C++ files to be compiled (a quirk of setup.py
#     which we have faithfully adhered to in our build system is that CFLAGS
#     also applies to C++ files (unless CXXFLAGS is set), in contrast to the
#     default behavior of autogoo and cmake build systems.)
#
#     A specific flag that can be used is
#     -DHAS_TORCH_SHOW_DISPATCH_TRACE
#       build with dispatch trace that can be enabled with
#       TORCH_SHOW_DISPATCH_TRACE=1 at runtime.
#
#   CC
#     the C/C++ compiler to use
#
#   CMAKE_FRESH=1
#     force a fresh cmake configuration run, ignoring the existing cmake cache
#
#   CMAKE_ONLY=1
#     run cmake and stop; do not build the project
#
# Environment variables for feature toggles:
#
#   DEBUG_CUDA=1
#     if used in conjunction with DEBUG or REL_WITH_DEB_INFO, will also
#     build CUDA kernels with -lineinfo --source-in-ptx.  Note that
#     on CUDA 12 this may cause nvcc to OOM, so this is disabled by default.
#
#   USE_CUDNN=0
#     disables the cuDNN build
#
#   USE_CUSPARSELT=0
#     disables the cuSPARSELt build
#
#   USE_CUDSS=0
#     disables the cuDSS build
#
#   USE_CUFILE=0
#     disables the cuFile build
#
#   USE_FBGEMM=0
#     disables the FBGEMM build
#
#   USE_FBGEMM_GENAI=1
#     enables the FBGEMM GenAI kernels to build
#
#   USE_KINETO=0
#     disables usage of libkineto library for profiling
#
#   USE_NUMPY=0
#     disables the NumPy build
#
#   BUILD_TEST=0
#     disables the test build
#
#   USE_MKLDNN=0
#     disables use of MKLDNN
#
#   USE_MKLDNN_ACL
#     enables use of Compute Library backend for MKLDNN on Arm;
#     USE_MKLDNN must be explicitly enabled.
#
#   MKLDNN_CPU_RUNTIME
#     MKL-DNN threading mode: TBB or OMP (default)
#
#   USE_STATIC_MKL
#     Prefer to link with MKL statically - Unix only
#   USE_ITT=0
#     disable use of Intel(R) VTune Profiler's ITT functionality
#
#   USE_NNPACK=0
#     disables NNPACK build
#
#   USE_DISTRIBUTED=0
#     disables distributed (c10d, gloo, mpi, etc.) build
#
#   USE_TENSORPIPE=0
#     disables distributed Tensorpipe backend build
#
#   USE_GLOO=0
#     disables distributed gloo backend build
#
#   USE_MPI=0
#     disables distributed MPI backend build
#
#   USE_SYSTEM_NCCL=0
#     disables use of system-wide nccl (we will use our submoduled
#     copy in third_party/nccl)
#
#   USE_OPENMP=0
#     disables use of OpenMP for parallelization
#
#   USE_FLASH_ATTENTION=0
#     disables building flash attention for scaled dot product attention
#
#   USE_MEM_EFF_ATTENTION=0
#    disables building memory efficient attention for scaled dot product attention
#
#   BUILD_BINARY
#     enables the additional binaries/ build
#
#   ATEN_AVX512_256=TRUE
#     ATen AVX2 kernels can use 32 ymm registers, instead of the default 16.
#     This option can be used if AVX512 doesn't perform well on a machine.
#     The FBGEMM library also uses AVX512_256 kernels on Xeon D processors,
#     but it also has some (optimized) assembly code.
#
#   PYTORCH_BUILD_VERSION
#   PYTORCH_BUILD_NUMBER
#     specify the version of PyTorch, rather than the hard-coded version
#     in this file; used when we're building binaries for distribution
#
#   TORCH_CUDA_ARCH_LIST
#     specify which CUDA architectures to build for.
#     ie `TORCH_CUDA_ARCH_LIST="6.0;7.0"`
#     These are not CUDA versions, instead, they specify what
#     classes of NVIDIA hardware we should generate PTX for.
#
#   TORCH_XPU_ARCH_LIST
#     specify which XPU architectures to build for.
#     ie `TORCH_XPU_ARCH_LIST="ats-m150,lnl-m"`
#
#   PYTORCH_ROCM_ARCH
#     specify which AMD GPU targets to build for.
#     ie `PYTORCH_ROCM_ARCH="gfx900;gfx906"`
#
#   ONNX_NAMESPACE
#     specify a namespace for ONNX built here rather than the hard-coded
#     one in this file; needed to build with other frameworks that share ONNX.
#
#   BLAS
#     BLAS to be used by Caffe2. Can be MKL, Eigen, ATLAS, FlexiBLAS, or OpenBLAS. If set
#     then the build will fail if the requested BLAS is not found, otherwise
#     the BLAS will be chosen based on what is found on your system.
#
#   MKL_THREADING
#     MKL threading mode: SEQ, TBB or OMP (default)
#
#   USE_ROCM_KERNEL_ASSERT=1
#     Enable kernel assert in ROCm platform
#
#   USE_ROCM_CK_GEMM=1
#     Enable building CK GEMM backend in ROCm platform
#
#   USE_ROCM_CK_SDPA=1
#     Enable building CK SDPA backend in ROCm platform
#
# Environment variables we respect (these environment variables are
# conventional and are often understood/set by other software.)
#
#   CUDA_HOME (Linux/OS X)
#   CUDA_PATH (Windows)
#     specify where CUDA is installed; usually /usr/local/cuda or
#     /usr/local/cuda-x.y
#   CUDAHOSTCXX
#     specify a different compiler than the system one to use as the CUDA
#     host compiler for nvcc.
#
#   CUDA_NVCC_EXECUTABLE
#     Specify a NVCC to use. This is used in our CI to point to a cached nvcc
#
#   CUDNN_LIB_DIR
#   CUDNN_INCLUDE_DIR
#   CUDNN_LIBRARY
#     specify where cuDNN is installed
#
#   MIOPEN_LIB_DIR
#   MIOPEN_INCLUDE_DIR
#   MIOPEN_LIBRARY
#     specify where MIOpen is installed
#
#   NCCL_ROOT
#   NCCL_LIB_DIR
#   NCCL_INCLUDE_DIR
#     specify where nccl is installed
#
#   ACL_ROOT_DIR
#     specify where Compute Library is installed
#
#   LIBRARY_PATH
#   LD_LIBRARY_PATH
#     we will search for libraries in these paths
#
#   ATEN_THREADING
#     ATen parallel backend to use for intra- and inter-op parallelism
#     possible values:
#       OMP - use OpenMP for intra-op and native backend for inter-op tasks
#       NATIVE - use native thread pool for both intra- and inter-op tasks
#
#   USE_SYSTEM_LIBS (work in progress)
#      Use system-provided libraries to satisfy the build dependencies.
#      When turned on, the following cmake variables will be toggled as well:
#        USE_SYSTEM_CPUINFO=ON
#        USE_SYSTEM_SLEEF=ON
#        USE_SYSTEM_GLOO=ON
#        BUILD_CUSTOM_PROTOBUF=OFF
#        USE_SYSTEM_EIGEN_INSTALL=ON
#        USE_SYSTEM_FP16=ON
#        USE_SYSTEM_PTHREADPOOL=ON
#        USE_SYSTEM_PSIMD=ON
#        USE_SYSTEM_FXDIV=ON
#        USE_SYSTEM_BENCHMARK=ON
#        USE_SYSTEM_ONNX=ON
#        USE_SYSTEM_XNNPACK=ON
#        USE_SYSTEM_PYBIND11=ON
#        USE_SYSTEM_NCCL=ON
#        USE_SYSTEM_NVTX=ON
#
#   USE_MIMALLOC
#      Static link mimalloc into C10, and use mimalloc in alloc_cpu & alloc_free.
#      By default, It is only enabled on Windows.
#
#   USE_PRIORITIZED_TEXT_FOR_LD
#      Uses prioritized text form cmake/prioritized_text.txt for LD
#
#   BUILD_LIBTORCH_WHL
#      Builds libtorch.so and its dependencies as a wheel
#
#   BUILD_PYTHON_ONLY
#      Builds pytorch as a wheel using libtorch.so from a separate wheel
#
#   USE_NIGHTLY=VERSION
#      Skip cmake build and instead download and extract nightly PyTorch wheel
#      matching the specified version (e.g., USE_NIGHTLY="2.8.0.dev20250608+cpu")
#      into the local directory for development use

from __future__ import annotations

import os
import sys


if sys.platform == "win32" and sys.maxsize.bit_length() == 31:
    print(
        "32-bit Windows Python runtime is not supported. "
        "Please switch to 64-bit Python.",
        file=sys.stderr,
    )
    sys.exit(-1)

import platform


# Also update `project.requires-python` in pyproject.toml when changing this
python_min_version = (3, 9, 0)
python_min_version_str = ".".join(map(str, python_min_version))
if sys.version_info < python_min_version:
    print(
        f"You are using Python {platform.python_version()}. "
        f"Python >={python_min_version_str} is required.",
        file=sys.stderr,
    )
    sys.exit(-1)

import filecmp
import glob
import importlib
import itertools
import json
import shutil
import subprocess
import sysconfig
import tempfile
import textwrap
import time
import zipfile
from collections import defaultdict
from pathlib import Path
from typing import Any, ClassVar, IO

import setuptools.command.bdist_wheel
import setuptools.command.build_ext
import setuptools.command.sdist
import setuptools.errors
from setuptools import Command, Extension, find_packages, setup
from setuptools.dist import Distribution


CWD = Path(__file__).absolute().parent

# Add the current directory to the Python path so that we can import `tools`.
# This is required when running this script with a PEP-517-enabled build backend.
#
# From the PEP-517 documentation: https://peps.python.org/pep-0517
#
# > When importing the module path, we do *not* look in the directory containing
# > the source tree, unless that would be on `sys.path` anyway (e.g. because it
# > is specified in `PYTHONPATH`).
#
sys.path.insert(0, str(CWD))  # this only affects the current process
# Add the current directory to PYTHONPATH so that we can import `tools` in subprocesses
os.environ["PYTHONPATH"] = os.pathsep.join(
    [
        str(CWD),
        os.getenv("PYTHONPATH", ""),
    ]
).rstrip(os.pathsep)

from tools.build_pytorch_libs import build_pytorch
from tools.generate_torch_version import get_torch_version
from tools.setup_helpers.cmake import CMake, CMakeValue
from tools.setup_helpers.env import (
    BUILD_DIR,
    build_type,
    IS_DARWIN,
    IS_LINUX,
    IS_WINDOWS,
)
from tools.setup_helpers.generate_linker_script import gen_linker_script
from tools.setup_helpers.rocm_env import get_ck_dependency_string, IS_ROCM


def str2bool(value: str | None) -> bool:
    """Convert environment variables to boolean values."""
    if not value:
        return False
    if not isinstance(value, str):
        raise ValueError(
            f"Expected a string value for boolean conversion, got {type(value)}"
        )
    value = value.strip().lower()
    if value in (
        "1",
        "true",
        "t",
        "yes",
        "y",
        "on",
        "enable",
        "enabled",
        "found",
    ):
        return True
    if value in (
        "0",
        "false",
        "f",
        "no",
        "n",
        "off",
        "disable",
        "disabled",
        "notfound",
        "none",
        "null",
        "nil",
        "undefined",
        "n/a",
    ):
        return False
    raise ValueError(f"Invalid string value for boolean conversion: {value}")


def _get_package_path(package_name: str) -> Path:
    from importlib.util import find_spec

    spec = find_spec(package_name)
    if spec:
        # The package might be a namespace package, so get_data may fail
        try:
            loader = spec.loader
            if loader is not None:
                file_path = loader.get_filename()  # type: ignore[attr-defined]
                return Path(file_path).parent
        except AttributeError:
            pass
    return CWD / package_name


BUILD_LIBTORCH_WHL = str2bool(os.getenv("BUILD_LIBTORCH_WHL"))
BUILD_PYTHON_ONLY = str2bool(os.getenv("BUILD_PYTHON_ONLY"))

# set up appropriate env variables
if BUILD_LIBTORCH_WHL:
    # Set up environment variables for ONLY building libtorch.so and not libtorch_python.so
    # functorch is not supported without python
    os.environ["BUILD_FUNCTORCH"] = "OFF"

if BUILD_PYTHON_ONLY:
    os.environ["BUILD_LIBTORCHLESS"] = "ON"
    os.environ["LIBTORCH_LIB_PATH"] = (_get_package_path("torch") / "lib").as_posix()

################################################################################
# Parameters parsed from environment
################################################################################

VERBOSE_SCRIPT = str2bool(os.getenv("VERBOSE", "1"))
RUN_BUILD_DEPS = True
# see if the user passed a quiet flag to setup.py arguments and respect
# that in our parts of the build
EMIT_BUILD_WARNING = False
RERUN_CMAKE = str2bool(os.environ.pop("CMAKE_FRESH", None))
CMAKE_ONLY = str2bool(os.environ.pop("CMAKE_ONLY", None))
filtered_args = []
for i, arg in enumerate(sys.argv):
    if arg == "--cmake":
        RERUN_CMAKE = True
        continue
    if arg == "--cmake-only":
        # Stop once cmake terminates. Leave users a chance to adjust build
        # options.
        CMAKE_ONLY = True
        continue
    if arg == "rebuild" or arg == "build":
        arg = "build"  # rebuild is gone, make it build
        EMIT_BUILD_WARNING = True
    if arg == "--":
        filtered_args += sys.argv[i:]
        break
    if arg == "-q" or arg == "--quiet":
        VERBOSE_SCRIPT = False
    if arg in ["clean", "dist_info", "egg_info", "sdist"]:
        RUN_BUILD_DEPS = False
    filtered_args.append(arg)
sys.argv = filtered_args

if VERBOSE_SCRIPT:

    def report(
        *args: Any, file: IO[str] = sys.stderr, flush: bool = True, **kwargs: Any
    ) -> None:
        print(*args, file=file, flush=flush, **kwargs)

else:

    def report(
        *args: Any, file: IO[str] = sys.stderr, flush: bool = True, **kwargs: Any
    ) -> None:
        pass

    # Make distutils respect --quiet too
    setuptools.distutils.log.warn = report  # type: ignore[attr-defined]

# Constant known variables used throughout this file
TORCH_DIR = CWD / "torch"
TORCH_LIB_DIR = TORCH_DIR / "lib"
THIRD_PARTY_DIR = CWD / "third_party"

# CMAKE: full path to python library
if IS_WINDOWS:
    CMAKE_PYTHON_LIBRARY = (
        Path(sysconfig.get_config_var("prefix"))
        / "libs"
        / f"python{sysconfig.get_config_var('VERSION')}.lib"
    )
    # Fix virtualenv builds
    if not CMAKE_PYTHON_LIBRARY.exists():
        CMAKE_PYTHON_LIBRARY = (
            Path(sys.base_prefix)
            / "libs"
            / f"python{sysconfig.get_config_var('VERSION')}.lib"
        )
else:
    CMAKE_PYTHON_LIBRARY = Path(
        sysconfig.get_config_var("LIBDIR")
    ) / sysconfig.get_config_var("INSTSONAME")

################################################################################
# Version, create_version_file, and package_name
################################################################################

TORCH_PACKAGE_NAME = os.getenv("TORCH_PACKAGE_NAME", "torch")
LIBTORCH_PKG_NAME = os.getenv("LIBTORCH_PACKAGE_NAME", "torch_no_python")
if BUILD_LIBTORCH_WHL:
    TORCH_PACKAGE_NAME = LIBTORCH_PKG_NAME

TORCH_VERSION = get_torch_version()
report(f"Building wheel {TORCH_PACKAGE_NAME}-{TORCH_VERSION}")

cmake = CMake()


def get_submodule_folders() -> list[Path]:
    git_modules_file = CWD / ".gitmodules"
    default_modules_path = [
        THIRD_PARTY_DIR / name
        for name in [
            "gloo",
            "cpuinfo",
            "onnx",
            "fbgemm",
            "cutlass",
        ]
    ]
    if not git_modules_file.exists():
        return default_modules_path
    with git_modules_file.open(encoding="utf-8") as f:
        return [
            CWD / line.partition("=")[-1].strip()
            for line in f
            if line.strip().startswith("path")
        ]


def check_submodules() -> None:
    def check_for_files(folder: Path, files: list[str]) -> None:
        if not any((folder / f).exists() for f in files):
            report("Could not find any of {} in {}".format(", ".join(files), folder))
            report("Did you run 'git submodule update --init --recursive'?")
            sys.exit(1)

    def not_exists_or_empty(folder: Path) -> bool:
        return not folder.exists() or (
            folder.is_dir() and next(folder.iterdir(), None) is None
        )

    if str2bool(os.getenv("USE_SYSTEM_LIBS")):
        return
    folders = get_submodule_folders()
    # If none of the submodule folders exists, try to initialize them
    if all(not_exists_or_empty(folder) for folder in folders):
        try:
            report(" --- Trying to initialize submodules")
            start = time.time()
            subprocess.check_call(
                ["git", "submodule", "update", "--init", "--recursive"], cwd=CWD
            )
            end = time.time()
            report(f" --- Submodule initialization took {end - start:.2f} sec")
        except Exception:
            report(" --- Submodule initialization failed")
            report("Please run:\n\tgit submodule update --init --recursive")
            sys.exit(1)
    for folder in folders:
        check_for_files(
            folder,
            [
                "CMakeLists.txt",
                "Makefile",
                "setup.py",
                "LICENSE",
                "LICENSE.md",
                "LICENSE.txt",
            ],
        )
    check_for_files(
        THIRD_PARTY_DIR / "fbgemm" / "external" / "asmjit",
        ["CMakeLists.txt"],
    )


# Windows has very bad support for symbolic links.
# Instead of using symlinks, we're going to copy files over
def mirror_files_into_torchgen() -> None:
    # (new_path, orig_path)
    # Directories are OK and are recursively mirrored.
    paths = [
        (
            CWD / "torchgen/packaged/ATen/native/native_functions.yaml",
            CWD / "aten/src/ATen/native/native_functions.yaml",
        ),
        (
            CWD / "torchgen/packaged/ATen/native/tags.yaml",
            CWD / "aten/src/ATen/native/tags.yaml",
        ),
        (
            CWD / "torchgen/packaged/ATen/templates",
            CWD / "aten/src/ATen/templates",
        ),
        (
            CWD / "torchgen/packaged/autograd",
            CWD / "tools/autograd",
        ),
        (
            CWD / "torchgen/packaged/autograd/templates",
            CWD / "tools/autograd/templates",
        ),
    ]
    for new_path, orig_path in paths:
        # Create the dirs involved in new_path if they don't exist
        if not new_path.exists():
            new_path.parent.mkdir(parents=True, exist_ok=True)

        # Copy the files from the orig location to the new location
        if orig_path.is_file():
            shutil.copyfile(orig_path, new_path)
            continue
        if orig_path.is_dir():
            if new_path.exists():
                # copytree fails if the tree exists already, so remove it.
                shutil.rmtree(new_path)
            shutil.copytree(orig_path, new_path)
            continue
        raise RuntimeError("Check the file paths in `mirror_files_into_torchgen()`")


# ATTENTION: THIS IS AI SLOP
def extract_variant_from_version(version: str) -> str:
    """Extract variant from version string, defaulting to 'cpu'."""
    import re

    variant_match = re.search(r"\+([^-\s,)]+)", version)
    return variant_match.group(1) if variant_match else "cpu"


# ATTENTION: THIS IS AI SLOP
def get_nightly_git_hash(version: str) -> str:
    """Download a nightly wheel and extract the git hash from its version.py file."""
    # Extract variant from version to construct correct URL
    variant = extract_variant_from_version(version)
    nightly_index_url = f"https://download.pytorch.org/whl/nightly/{variant}/"

    torch_version_spec = f"torch=={version}"

    # Create a temporary directory for downloading
    with tempfile.TemporaryDirectory(prefix="pytorch-hash-extract-") as temp_dir:
        temp_path = Path(temp_dir)

        # Download the wheel
        report(f"-- Downloading {version} wheel to extract git hash...")
        download_cmd = [
            "uvx",
            "pip",
            "download",
            "--index-url",
            nightly_index_url,
            "--pre",
            "--no-deps",
            "--dest",
            str(temp_path),
            torch_version_spec,
        ]

        result = subprocess.run(download_cmd, capture_output=True, text=True)
        if result.returncode != 0:
            raise RuntimeError(
                f"Failed to download {version} wheel for git hash extraction: {result.stderr}"
            )

        # Find the downloaded wheel file
        wheel_files = list(temp_path.glob("torch-*.whl"))
        if not wheel_files:
            raise RuntimeError(f"No torch wheel found after downloading {version}")

        wheel_file = wheel_files[0]

        # Extract the wheel and look for version.py
        with tempfile.TemporaryDirectory(
            prefix="pytorch-wheel-extract-"
        ) as extract_dir:
            extract_path = Path(extract_dir)

            with zipfile.ZipFile(wheel_file, "r") as zip_ref:
                zip_ref.extractall(extract_path)

            # Find torch directory and version.py
            torch_dirs = list(extract_path.glob("torch"))
            if not torch_dirs:
                torch_dirs = list(extract_path.glob("*/torch"))

            if not torch_dirs:
                raise RuntimeError(f"Could not find torch directory in {version} wheel")

            version_file = torch_dirs[0] / "version.py"
            if not version_file.exists():
                raise RuntimeError(f"Could not find version.py in {version} wheel")

            # Read and parse version.py to extract git_version (nightly branch commit)
            from ast import literal_eval

            nightly_commit = None
            with version_file.open(encoding="utf-8") as f:
                for line in f:
                    if line.strip().startswith("git_version"):
                        try:
                            # Parse the git_version assignment, e.g., git_version = "abc123def456"
                            nightly_commit = literal_eval(
                                line.partition("=")[2].strip()
                            )
                            break
                        except (ValueError, SyntaxError):
                            continue

            if not nightly_commit:
                raise RuntimeError(
                    f"Could not parse git_version from {version} wheel's version.py"
                )

            # Now fetch the nightly branch and extract the real source commit from the message
            report("-- Fetching nightly branch to extract source commit...")

            # Fetch only the nightly branch
            subprocess.check_call(["git", "fetch", "origin", "nightly"], cwd=str(CWD))

            # Get the commit message from the nightly commit
            commit_message = subprocess.check_output(
                ["git", "show", "--no-patch", "--format=%s", nightly_commit],
                cwd=str(CWD),
                text=True,
            ).strip()

            # Parse the commit message to extract the real hash
            # Format: "2025-08-06 nightly release (74a754aae98aabc2aca67e5edb41cc684fae9a82)"
            import re

            hash_match = re.search(r"\(([0-9a-fA-F]{40})\)", commit_message)
            if hash_match:
                real_commit = hash_match.group(1)
                report(f"-- Extracted source commit: {real_commit[:12]}...")
                return real_commit
            else:
                raise RuntimeError(
                    f"Could not parse commit hash from nightly commit message: {commit_message}"
                )


# ATTENTION: THIS IS AI SLOP
def get_latest_nightly_version(variant: str = "cpu") -> str:
    """Get the latest available nightly version using pip to query the PyTorch nightly index."""
    # Get the latest available nightly version for the specified variant
    nightly_index_url = f"https://download.pytorch.org/whl/nightly/{variant}/"

    # Run pip index to get available versions
    output = subprocess.check_output(
        [
            "uvx",
            "pip",
            "index",
            "versions",
            "--index-url",
            nightly_index_url,
            "--pre",
            "torch",
        ],
        text=True,
        timeout=30,
    )

    # Parse the first line to get the latest version
    # Format: "torch (2.9.0.dev20250806)" or "torch (2.9.0.dev20250806+cpu)"
    first_line = output.strip().split("\n")[0]
    if "(" in first_line and ")" in first_line:
        # Extract version from parentheses exactly as reported
        version = first_line.split("(")[1].split(")")[0]
        return version

    raise RuntimeError(f"Could not parse version from pip index output: {first_line}")


# ATTENTION: THIS IS AI SLOP
def download_and_extract_nightly_wheel(version: str) -> None:
    """Download and extract nightly PyTorch wheel for USE_NIGHTLY=VERSION builds."""

    # Extract variant from version (e.g., cpu, cu121, cu118, rocm5.7)
    variant = extract_variant_from_version(version)
    nightly_index_url = f"https://download.pytorch.org/whl/nightly/{variant}/"

    # Construct the full torch version spec
    torch_version_spec = f"torch=={version}"

    # Create a temporary directory for downloading
    with tempfile.TemporaryDirectory(prefix="pytorch-nightly-") as temp_dir:
        temp_path = Path(temp_dir)

        # Use pip to download the specific nightly wheel
        download_cmd = [
            "uvx",
            "pip",
            "download",
            "--index-url",
            nightly_index_url,
            "--pre",
            "--no-deps",
            "--dest",
            str(temp_path),
            torch_version_spec,
        ]

        report("-- Downloading nightly PyTorch wheel...")
        result = subprocess.run(download_cmd, capture_output=True, text=True)
        if result.returncode != 0:
            # Try to get the latest nightly version for the same variant to help the user
            variant = extract_variant_from_version(version)
            try:
                report(f"-- Detecting latest {variant} nightly version...")
                latest_version = get_latest_nightly_version(variant)
                error_msg = f"Failed to download nightly wheel for version {version}: {result.stderr.strip()}"
                error_msg += (
                    f"\n\nLatest available {variant} nightly version: {latest_version}"
                )
                error_msg += f'\nTry: USE_NIGHTLY="{latest_version}"'

                # Also get the git hash for the latest version
                git_hash = get_nightly_git_hash(latest_version)
                error_msg += f"\n\nIMPORTANT: You must checkout the matching source commit:\ngit checkout {git_hash}"
            except Exception:
                # If we can't get latest for this variant, try CPU as fallback
                try:
                    report("-- Detecting latest CPU nightly version...")
                    latest_version = get_latest_nightly_version("cpu")
                    error_msg = f"Failed to download nightly wheel for version {version}: {result.stderr.strip()}"
                    error_msg += f"\n\nCould not find {variant} nightlies. Latest available CPU nightly version: {latest_version}"
                    error_msg += f'\nTry: USE_NIGHTLY="{latest_version}"'
                except Exception:
                    error_msg = f"Failed to download nightly wheel for version {version}: {result.stderr.strip()}"
                    error_msg += "\n\nCould not determine latest nightly version. "
                    error_msg += "Check https://download.pytorch.org/whl/nightly/ for available versions."

            raise RuntimeError(error_msg)

        # Find the downloaded wheel file
        wheel_files = list(temp_path.glob("torch-*.whl"))
        if not wheel_files:
            raise RuntimeError("No torch wheel found after download")
        elif len(wheel_files) > 1:
            raise RuntimeError(f"Multiple torch wheels found: {wheel_files}")

        wheel_file = wheel_files[0]
        report(f"-- Downloaded wheel: {wheel_file.name}")

        # Extract the wheel
        with tempfile.TemporaryDirectory(
            prefix="pytorch-wheel-extract-"
        ) as extract_dir:
            extract_path = Path(extract_dir)

            # Use Python's zipfile to extract the wheel
            with zipfile.ZipFile(wheel_file, "r") as zip_ref:
                zip_ref.extractall(extract_path)

            # Find the torch directory in the extracted wheel
            torch_dirs = list(extract_path.glob("torch"))
            if not torch_dirs:
                # Sometimes the torch directory might be nested
                torch_dirs = list(extract_path.glob("*/torch"))

            if not torch_dirs:
                raise RuntimeError("Could not find torch directory in extracted wheel")

            source_torch_dir = torch_dirs[0]
            target_torch_dir = TORCH_DIR

            report(
                f"-- Extracting wheel contents from {source_torch_dir} to {target_torch_dir}"
            )

            # Copy the essential files from the wheel to our local directory
            # Based on the file listing logic from tools/nightly.py
            files_to_copy: list[Path] = []

            # Get platform-specific binary files
            if IS_LINUX:
                files_to_copy.extend(source_torch_dir.glob("*.so"))
                files_to_copy.extend(
                    (source_torch_dir / "lib").glob("*.so*")
                    if (source_torch_dir / "lib").exists()
                    else []
                )
            elif IS_DARWIN:
                files_to_copy.extend(source_torch_dir.glob("*.so"))
                files_to_copy.extend(
                    (source_torch_dir / "lib").glob("*.dylib")
                    if (source_torch_dir / "lib").exists()
                    else []
                )
            elif IS_WINDOWS:
                files_to_copy.extend(source_torch_dir.glob("*.pyd"))
                files_to_copy.extend(
                    (source_torch_dir / "lib").glob("*.lib")
                    if (source_torch_dir / "lib").exists()
                    else []
                )
                files_to_copy.extend(
                    (source_torch_dir / "lib").glob("*.dll")
                    if (source_torch_dir / "lib").exists()
                    else []
                )

            # Add essential directories and files
            essential_items = ["version.py", "bin", "include", "lib"]
            for item_name in essential_items:
                item_path = source_torch_dir / item_name
                if item_path.exists():
                    files_to_copy.append(item_path)

            # Add testing internal generated files
            testing_generated = source_torch_dir / "testing" / "_internal" / "generated"
            if testing_generated.exists():
                files_to_copy.append(testing_generated)

            # Copy all the files and directories
            for src_path in files_to_copy:
                rel_path = src_path.relative_to(source_torch_dir)
                dst_path = target_torch_dir / rel_path

                # Copy files and directories, preserving existing subdirectories
                if src_path.is_dir():
                    # Create destination directory if it doesn't exist
                    dst_path.mkdir(parents=True, exist_ok=True)
                    # Copy individual entries from source directory
                    for src_item in src_path.iterdir():
                        dst_item = dst_path / src_item.name
                        if src_item.is_dir():
                            # Recursively copy subdirectories (this will preserve existing ones)
                            shutil.copytree(src_item, dst_item, dirs_exist_ok=True)
                        else:
                            # Copy individual files, overwriting existing ones
                            shutil.copy2(src_item, dst_item)
                else:
                    # For files, remove existing and copy new
                    if dst_path.exists():
                        dst_path.unlink()
                    dst_path.parent.mkdir(parents=True, exist_ok=True)
                    shutil.copy2(src_path, dst_path)

                report(f"   Copied {rel_path}")

    report("-- Nightly wheel extraction completed")


# all the work we need to do _before_ setup runs
def build_deps() -> None:
    report(f"-- Building version {TORCH_VERSION}")

    # ATTENTION: THIS IS AI SLOP
    # Check for USE_NIGHTLY=VERSION to bypass normal build and download nightly wheel
    nightly_version = os.getenv("USE_NIGHTLY")
    if nightly_version is not None:
        import re

        if (
            nightly_version == ""
            or nightly_version == "cpu"
            or re.match(r"^cu\d+$", nightly_version)
            or re.match(r"^rocm\d+\.\d+$", nightly_version)
        ):
            # Empty string or variant-only specification, show error with latest version
            variant = "cpu" if nightly_version == "" else nightly_version
            report(f"-- Detecting latest {variant} nightly version...")
            latest_version = get_latest_nightly_version(variant)
            # Also get the git hash to tell user which commit to checkout
            git_hash = get_nightly_git_hash(latest_version)

            if nightly_version == "":
                error_msg = f"USE_NIGHTLY cannot be empty. Latest available version: {latest_version}\n"
            else:
                error_msg = (
                    "USE_NIGHTLY requires a specific version, not just a variant. "
                    "Latest available {nightly_version} version: {latest_version}\n"
                )

            error_msg += f'Try: USE_NIGHTLY="{latest_version}"'
            error_msg += f"\n\nIMPORTANT: You must checkout the matching source commit for this binary:\ngit checkout {git_hash}"
            raise RuntimeError(error_msg)
        else:
            # Full version specification
            report(
                f"-- USE_NIGHTLY={nightly_version} detected, downloading nightly wheel"
            )
            download_and_extract_nightly_wheel(nightly_version)
            return

    check_submodules()
    check_pydep("yaml", "pyyaml")
    build_pytorch(
        version=TORCH_VERSION,
        cmake_python_library=CMAKE_PYTHON_LIBRARY.as_posix(),
        build_python=not BUILD_LIBTORCH_WHL,
        rerun_cmake=RERUN_CMAKE,
        cmake_only=CMAKE_ONLY,
        cmake=cmake,
    )

    if CMAKE_ONLY:
        report(
            'Finished running cmake. Run "ccmake build" or '
            '"cmake-gui build" to adjust build options and '
            '"python -m pip install --no-build-isolation -v ." to build.'
        )
        sys.exit()

    # Use copies instead of symbolic files.
    # Windows has very poor support for them.
    sym_files = [
        CWD / "tools/shared/_utils_internal.py",
        CWD / "torch/utils/benchmark/utils/valgrind_wrapper/callgrind.h",
        CWD / "torch/utils/benchmark/utils/valgrind_wrapper/valgrind.h",
    ]
    orig_files = [
        CWD / "torch/_utils_internal.py",
        CWD / "third_party/valgrind-headers/callgrind.h",
        CWD / "third_party/valgrind-headers/valgrind.h",
    ]
    for sym_file, orig_file in zip(sym_files, orig_files):
        same = False
        if sym_file.exists():
            if filecmp.cmp(sym_file, orig_file):
                same = True
            else:
                sym_file.unlink()
        if not same:
            shutil.copyfile(orig_file, sym_file)


################################################################################
# Building dependent libraries
################################################################################

missing_pydep = """
Missing build dependency: Unable to `import {importname}`.
Please install it via `conda install {module}` or `pip install {module}`
""".strip()


def check_pydep(importname: str, module: str) -> None:
    try:
        importlib.import_module(importname)
    except ImportError as e:
        raise RuntimeError(
            missing_pydep.format(importname=importname, module=module)
        ) from e


class build_ext(setuptools.command.build_ext.build_ext):
    def _embed_libomp(self) -> None:
        # Copy libiomp5.dylib/libomp.dylib inside the wheel package on MacOS
        build_lib = Path(self.build_lib)
        build_torch_lib_dir = build_lib / "torch" / "lib"
        build_torch_include_dir = build_lib / "torch" / "include"
        libtorch_cpu_path = build_torch_lib_dir / "libtorch_cpu.dylib"
        if not libtorch_cpu_path.exists():
            return
        # Parse libtorch_cpu load commands
        otool_cmds = (
            subprocess.check_output(["otool", "-l", str(libtorch_cpu_path)])
            .decode("utf-8")
            .split("\n")
        )
        rpaths: list[str] = []
        libs: list[str] = []
        for idx, line in enumerate(otool_cmds):
            if line.strip() == "cmd LC_LOAD_DYLIB":
                lib_name = otool_cmds[idx + 2].strip()
                assert lib_name.startswith("name ")
                libs.append(lib_name.split(" ", 1)[1].rsplit("(", 1)[0][:-1])

            if line.strip() == "cmd LC_RPATH":
                rpath = otool_cmds[idx + 2].strip()
                assert rpath.startswith("path ")
                rpaths.append(rpath.split(" ", 1)[1].rsplit("(", 1)[0][:-1])

        omplib_path: str = get_cmake_cache_vars()["OpenMP_libomp_LIBRARY"]  # type: ignore[assignment]
        omplib_name: str = get_cmake_cache_vars()["OpenMP_C_LIB_NAMES"]  # type: ignore[assignment]
        omplib_name += ".dylib"
        omplib_rpath_path = os.path.join("@rpath", omplib_name)

        # This logic is fragile and checks only two cases:
        # - libtorch_cpu depends on `@rpath/libomp.dylib`e (happens when built inside miniconda environment)
        # - libtorch_cpu depends on `/abs/path/to/libomp.dylib` (happens when built with libomp from homebrew)
        if not any(c in libs for c in [omplib_path, omplib_rpath_path]):
            return

        # Copy libomp/libiomp5 from rpath locations
        target_lib = build_torch_lib_dir / omplib_name
        libomp_relocated = False
        install_name_tool_args: list[str] = []
        for rpath in rpaths:
            source_lib = os.path.join(rpath, omplib_name)
            if not os.path.exists(source_lib):
                continue
            self.copy_file(source_lib, target_lib)
            # Delete old rpath and add @loader_lib to the rpath
            # This should prevent delocate from attempting to package another instance
            # of OpenMP library in torch wheel as well as loading two libomp.dylib into
            # the address space, as libraries are cached by their unresolved names
            install_name_tool_args = [
                "-rpath",
                rpath,
                "@loader_path",
            ]
            libomp_relocated = True
            break
        if not libomp_relocated and os.path.exists(omplib_path):
            self.copy_file(omplib_path, target_lib)
            install_name_tool_args = [
                "-change",
                omplib_path,
                omplib_rpath_path,
            ]
            if "@loader_path" not in rpaths:
                install_name_tool_args += [
                    "-add_rpath",
                    "@loader_path",
                ]
            libomp_relocated = True
        if libomp_relocated:
            install_name_tool_args = [
                "install_name_tool",
                *install_name_tool_args,
                str(libtorch_cpu_path),
            ]
            subprocess.check_call(install_name_tool_args)
        # Copy omp.h from OpenMP_C_FLAGS and copy it into include folder
        omp_cflags: str = get_cmake_cache_vars()["OpenMP_C_FLAGS"]  # type: ignore[assignment]
        if not omp_cflags:
            return
        for include_dir in [
            Path(f.removeprefix("-I"))
            for f in omp_cflags.split(" ")
            if f.startswith("-I")
        ]:
            omp_h = include_dir / "omp.h"
            if not omp_h.exists():
                continue
            target_omp_h = build_torch_include_dir / "omp.h"
            self.copy_file(omp_h, target_omp_h)
            break

    def run(self) -> None:
        # Report build options. This is run after the build completes so # `CMakeCache.txt` exists
        # and we can get an accurate report on what is used and what is not.
        cmake_cache_vars = get_cmake_cache_vars()
        if cmake_cache_vars["USE_NUMPY"]:
            report("-- Building with NumPy bindings")
        else:
            report("-- NumPy not found")
        if cmake_cache_vars["USE_CUDNN"]:
            report(
                "-- Detected cuDNN at "
                f"{cmake_cache_vars['CUDNN_LIBRARY']}, "
                f"{cmake_cache_vars['CUDNN_INCLUDE_DIR']}"
            )
        else:
            report("-- Not using cuDNN")
        if cmake_cache_vars["USE_CUDA"]:
            report(f"-- Detected CUDA at {cmake_cache_vars['CUDA_TOOLKIT_ROOT_DIR']}")
        else:
            report("-- Not using CUDA")
        if cmake_cache_vars["USE_XPU"]:
            report(f"-- Detected XPU runtime at {cmake_cache_vars['SYCL_LIBRARY_DIR']}")
        else:
            report("-- Not using XPU")
        if cmake_cache_vars["USE_MKLDNN"]:
            report("-- Using MKLDNN")
            if cmake_cache_vars["USE_MKLDNN_ACL"]:
                report("-- Using Compute Library for the Arm architecture with MKLDNN")
            else:
                report(
                    "-- Not using Compute Library for the Arm architecture with MKLDNN"
                )
            if cmake_cache_vars["USE_MKLDNN_CBLAS"]:
                report("-- Using CBLAS in MKLDNN")
            else:
                report("-- Not using CBLAS in MKLDNN")
        else:
            report("-- Not using MKLDNN")
        if cmake_cache_vars["USE_NCCL"] and cmake_cache_vars["USE_SYSTEM_NCCL"]:
            report(
                "-- Using system provided NCCL library at "
                f"{cmake_cache_vars['NCCL_LIBRARIES']}, "
                f"{cmake_cache_vars['NCCL_INCLUDE_DIRS']}"
            )
        elif cmake_cache_vars["USE_NCCL"]:
            report("-- Building NCCL library")
        else:
            report("-- Not using NCCL")
        if cmake_cache_vars["USE_DISTRIBUTED"]:
            if IS_WINDOWS:
                report("-- Building without distributed package")
            else:
                report("-- Building with distributed package: ")
                report(f"  -- USE_TENSORPIPE={cmake_cache_vars['USE_TENSORPIPE']}")
                report(f"  -- USE_GLOO={cmake_cache_vars['USE_GLOO']}")
                report(f"  -- USE_MPI={cmake_cache_vars['USE_OPENMPI']}")
        else:
            report("-- Building without distributed package")
        if cmake_cache_vars["STATIC_DISPATCH_BACKEND"]:
            report(
                "-- Using static dispatch with "
                f"backend {cmake_cache_vars['STATIC_DISPATCH_BACKEND']}"
            )
        if cmake_cache_vars["USE_LIGHTWEIGHT_DISPATCH"]:
            report("-- Using lightweight dispatch")

        if cmake_cache_vars["USE_ITT"]:
            report("-- Using ITT")
        else:
            report("-- Not using ITT")

        super().run()

        if IS_DARWIN:
            self._embed_libomp()

        # Copy the essential export library to compile C++ extensions.
        if IS_WINDOWS:
            build_temp = Path(self.build_temp)
            build_lib = Path(self.build_lib)

            ext_filename = self.get_ext_filename("_C")
            lib_filename = ".".join(ext_filename.split(".")[:-1]) + ".lib"

            export_lib = build_temp / "torch" / "csrc" / lib_filename
            target_lib = build_lib / "torch" / "lib" / "_C.lib"

            # Create "torch/lib" directory if not exists.
            # (It is not created yet in "develop" mode.)
            target_dir = target_lib.parent
            target_dir.mkdir(parents=True, exist_ok=True)
            self.copy_file(export_lib, target_lib)

<<<<<<< HEAD
            # In ROCm on Windows case copy rocblas and hipblaslt files into
            # torch/lib/rocblas/library and torch/lib/hipblaslt/library
            if IS_ROCM:
                rocm_dir_path = Path(os.environ["ROCM_DIR"])
                rocm_bin_path = rocm_dir_path / "bin"
                rocblas_dir = rocm_bin_path / "rocblas"
                target_rocblas_dir = target_dir / "rocblas"
                target_rocblas_dir.mkdir(parents=True, exist_ok=True)
                self.copy_tree(rocblas_dir, str(target_rocblas_dir))

                hipblaslt_dir = rocm_bin_path / "hipblaslt"
                target_hipblaslt_dir = target_dir / "hipblaslt"
                target_hipblaslt_dir.mkdir(parents=True, exist_ok=True)
                self.copy_tree(hipblaslt_dir, str(target_hipblaslt_dir))
            else:
                report("The specified environment variable does not exist.")

=======
>>>>>>> 63654ba4
    def build_extensions(self) -> None:
        self.create_compile_commands()

        build_lib = Path(self.build_lib).resolve()

        # Copy functorch extension
        for ext in self.extensions:
            if ext.name != "functorch._C":
                continue
            fullname = self.get_ext_fullname(ext.name)
            filename = Path(self.get_ext_filename(fullname))
            src = filename.with_stem("functorch")
            dst = build_lib / filename
            if src.exists():
                report(f"Copying {ext.name} from {src} to {dst}")
                dst.parent.mkdir(parents=True, exist_ok=True)
                self.copy_file(src, dst)

        super().build_extensions()

    def get_outputs(self) -> list[str]:
        outputs = super().get_outputs()
        outputs.append(os.path.join(self.build_lib, "caffe2"))
        report(f"setup.py::get_outputs returning {outputs}")
        return outputs

    def create_compile_commands(self) -> None:
        def load(file: Path) -> list[dict[str, Any]]:
            return json.loads(file.read_text(encoding="utf-8"))

        ninja_files = (CWD / BUILD_DIR).glob("*compile_commands.json")
        cmake_files = (CWD / "torch" / "lib" / "build").glob("*/compile_commands.json")
        all_commands = [
            entry
            for f in itertools.chain(ninja_files, cmake_files)
            for entry in load(f)
        ]

        # cquery does not like c++ compiles that start with gcc.
        # It forgets to include the c++ header directories.
        # We can work around this by replacing the gcc calls that python
        # setup.py generates with g++ calls instead
        for command in all_commands:
            if command["command"].startswith("gcc "):
                command["command"] = "g++ " + command["command"][4:]

        new_contents = json.dumps(all_commands, indent=2)
        contents = ""
        compile_commands_json = CWD / "compile_commands.json"
        if compile_commands_json.exists():
            contents = compile_commands_json.read_text(encoding="utf-8")
        if contents != new_contents:
            compile_commands_json.write_text(new_contents, encoding="utf-8")


class concat_license_files:
    """Merge LICENSE and LICENSES_BUNDLED.txt as a context manager

    LICENSE is the main PyTorch license, LICENSES_BUNDLED.txt is auto-generated
    from all the licenses found in ./third_party/. We concatenate them so there
    is a single license file in the sdist and wheels with all of the necessary
    licensing info.
    """

    def __init__(self, include_files: bool = False) -> None:
        self.f1 = CWD / "LICENSE"
        self.f2 = THIRD_PARTY_DIR / "LICENSES_BUNDLED.txt"
        self.include_files = include_files
        self.bsd_text = ""

    def __enter__(self) -> None:
        """Concatenate files"""

        old_path = sys.path
        sys.path.append(str(THIRD_PARTY_DIR))
        try:
            from build_bundled import create_bundled  # type: ignore[import-not-found]
        finally:
            sys.path = old_path

        self.bsd_text = self.f1.read_text(encoding="utf-8")

        with self.f1.open(mode="a", encoding="utf-8") as f1:
            f1.write("\n\n")
            create_bundled(
                str(THIRD_PARTY_DIR.resolve()),
                f1,
                include_files=self.include_files,
            )

    def __exit__(self, *exc_info: object) -> None:
        """Restore content of f1"""
        self.f1.write_text(self.bsd_text, encoding="utf-8")


# Need to create the proper LICENSE.txt for the wheel
class bdist_wheel(setuptools.command.bdist_wheel.bdist_wheel):
    def run(self) -> None:
        with concat_license_files(include_files=True):
            super().run()

    def write_wheelfile(self, *args: Any, **kwargs: Any) -> None:
        super().write_wheelfile(*args, **kwargs)

        if BUILD_LIBTORCH_WHL:
            assert self.bdist_dir is not None
            bdist_dir = Path(self.bdist_dir)
            # Remove extraneneous files in the libtorch wheel
            for file in itertools.chain(
                bdist_dir.rglob("*.a"),
                bdist_dir.rglob("*.so"),
            ):
                if (bdist_dir / file.name).is_file():
                    file.unlink()
            for file in bdist_dir.rglob("*.py"):
                file.unlink()
            # need an __init__.py file otherwise we wouldn't have a package
            (bdist_dir / "torch" / "__init__.py").touch()


class clean(Command):
    user_options: ClassVar[list[tuple[str, str | None, str]]] = []

    def initialize_options(self) -> None:
        pass

    def finalize_options(self) -> None:
        pass

    def run(self) -> None:
        ignores = (CWD / ".gitignore").read_text(encoding="utf-8")
        for wildcard in filter(None, ignores.splitlines()):
            if wildcard.strip().startswith("#"):
                if "BEGIN NOT-CLEAN-FILES" in wildcard:
                    # Marker is found and stop reading .gitignore.
                    break
                # Ignore lines which begin with '#'.
            else:
                # Don't remove absolute paths from the system
                wildcard = wildcard.lstrip("./")
                for filename in glob.iglob(wildcard):
                    try:
                        os.remove(filename)
                    except OSError:
                        shutil.rmtree(filename, ignore_errors=True)


# Need to dump submodule hashes and create the proper LICENSE.txt for the sdist
class sdist(setuptools.command.sdist.sdist):
    def run(self) -> None:
        with concat_license_files():
            super().run()


def get_cmake_cache_vars() -> defaultdict[str, CMakeValue]:
    try:
        return defaultdict(lambda: False, cmake.get_cmake_cache_variables())
    except FileNotFoundError:
        # CMakeCache.txt does not exist.
        # Probably running "python setup.py clean" over a clean directory.
        return defaultdict(lambda: False)


def configure_extension_build() -> tuple[
    list[Extension],  # ext_modules
    dict[str, type[Command]],  # cmdclass
    list[str],  # packages
    dict[str, list[str]],  # entry_points
    list[str],  # extra_install_requires
]:
    r"""Configures extension build options according to system environment and user's choice.

    Returns:
      The input to parameters ext_modules, cmdclass, packages, and entry_points as required in setuptools.setup.
    """

    cmake_cache_vars = get_cmake_cache_vars()

    ################################################################################
    # Configure compile flags
    ################################################################################

    library_dirs: list[str] = [str(TORCH_LIB_DIR)]
    extra_install_requires: list[str] = []

    if IS_WINDOWS:
        # /NODEFAULTLIB makes sure we only link to DLL runtime
        # and matches the flags set for protobuf and ONNX
        extra_link_args: list[str] = ["/NODEFAULTLIB:LIBCMT.LIB"]
        # /MD links against DLL runtime
        # and matches the flags set for protobuf and ONNX
        # /EHsc is about standard C++ exception handling
        extra_compile_args: list[str] = ["/MD", "/FS", "/EHsc"]
    else:
        extra_link_args = []
        extra_compile_args = [
            "-Wall",
            "-Wextra",
            "-Wno-strict-overflow",
            "-Wno-unused-parameter",
            "-Wno-missing-field-initializers",
            "-Wno-unknown-pragmas",
            # Python 2.6 requires -fno-strict-aliasing, see
            # http://legacy.python.org/dev/peps/pep-3123/
            # We also depend on it in our code (even Python 3).
            "-fno-strict-aliasing",
        ]

    main_compile_args: list[str] = []
    main_libraries: list[str] = ["torch_python"]

    main_link_args: list[str] = []
    main_sources: list[str] = ["torch/csrc/stub.c"]

    if BUILD_LIBTORCH_WHL:
        main_libraries = ["torch"]
        main_sources = []

    if build_type.is_debug():
        if IS_WINDOWS:
            extra_compile_args += ["/Z7"]
            extra_link_args += ["/DEBUG:FULL"]
        else:
            extra_compile_args += ["-O0", "-g"]
            extra_link_args += ["-O0", "-g"]

    if build_type.is_rel_with_deb_info():
        if IS_WINDOWS:
            extra_compile_args += ["/Z7"]
            extra_link_args += ["/DEBUG:FULL"]
        else:
            extra_compile_args += ["-g"]
            extra_link_args += ["-g"]

    # pypi cuda package that requires installation of cuda runtime, cudnn and cublas
    # should be included in all wheels uploaded to pypi
    pytorch_extra_install_requires = os.getenv("PYTORCH_EXTRA_INSTALL_REQUIREMENTS")
    if pytorch_extra_install_requires:
        report(f"pytorch_extra_install_requirements: {pytorch_extra_install_requires}")
        extra_install_requires.extend(
            map(str.strip, pytorch_extra_install_requires.split("|"))
        )

    # Adding extra requirements for ROCm builds
    if IS_ROCM:
        rocm_extra_install_requirements = [
            "rocm-composable-kernel" + get_ck_dependency_string()
        ]

        extra_install_requires += rocm_extra_install_requirements

    # Cross-compile for M1
    if IS_DARWIN:
        macos_target_arch = os.getenv("CMAKE_OSX_ARCHITECTURES", "")
        if macos_target_arch in ["arm64", "x86_64"]:
            macos_sysroot_path = os.getenv("CMAKE_OSX_SYSROOT")
            if macos_sysroot_path is None:
                macos_sysroot_path = (
                    subprocess.check_output(
                        ["xcrun", "--show-sdk-path", "--sdk", "macosx"]
                    )
                    .decode("utf-8")
                    .strip()
                )
            extra_compile_args += [
                "-arch",
                macos_target_arch,
                "-isysroot",
                macos_sysroot_path,
            ]
            extra_link_args += ["-arch", macos_target_arch]

    def make_relative_rpath_args(path: str) -> list[str]:
        if IS_DARWIN:
            return ["-Wl,-rpath,@loader_path/" + path]
        elif IS_WINDOWS:
            return []
        else:
            return ["-Wl,-rpath,$ORIGIN/" + path]

    ################################################################################
    # Declare extensions and package
    ################################################################################

    ext_modules: list[Extension] = []
    # packages that we want to install into site-packages and include them in wheels
    includes = ["torch", "torch.*", "torchgen", "torchgen.*"]
    # exclude folders that they look like Python packages but are not wanted in wheels
    excludes = ["tools", "tools.*", "caffe2", "caffe2.*"]
    if cmake_cache_vars["BUILD_FUNCTORCH"]:
        includes.extend(["functorch", "functorch.*"])
    else:
        excludes.extend(["functorch", "functorch.*"])
    packages = find_packages(include=includes, exclude=excludes)
    C = Extension(
        "torch._C",
        libraries=main_libraries,
        sources=main_sources,
        language="c",
        extra_compile_args=[
            *main_compile_args,
            *extra_compile_args,
        ],
        include_dirs=[],
        library_dirs=library_dirs,
        extra_link_args=[
            *extra_link_args,
            *main_link_args,
            *make_relative_rpath_args("lib"),
        ],
    )
    ext_modules.append(C)

    # These extensions are built by cmake and copied manually in build_extensions()
    # inside the build_ext implementation
    if cmake_cache_vars["BUILD_FUNCTORCH"]:
        ext_modules.append(Extension(name="functorch._C", sources=[]))

    cmdclass = {
        "bdist_wheel": bdist_wheel,
        "build_ext": build_ext,
        "clean": clean,
        "sdist": sdist,
    }

    entry_points = {
        "console_scripts": [
            "torchrun = torch.distributed.run:main",
        ],
        "torchrun.logs_specs": [
            "default = torch.distributed.elastic.multiprocessing:DefaultLogsSpecs",
        ],
    }

    if cmake_cache_vars["USE_DISTRIBUTED"]:
        # Only enable fr_trace command if distributed is enabled
        entry_points["console_scripts"].append(
            "torchfrtrace = tools.flight_recorder.fr_trace:main",
        )
    return ext_modules, cmdclass, packages, entry_points, extra_install_requires


# post run, warnings, printed at the end to make them more visible
build_update_message = """
It is no longer necessary to use the 'build' or 'rebuild' targets

To install:
  $ python -m pip install --no-build-isolation -v .
To develop locally:
  $ python -m pip install --no-build-isolation -v -e .
To force cmake to re-generate native build files (off by default):
  $ CMAKE_FRESH=1 python -m pip install --no-build-isolation -v -e .
""".strip()


def print_box(msg: str) -> None:
    msg = textwrap.dedent(msg).strip()
    lines = ["", *msg.split("\n"), ""]
    max_width = max(len(l) for l in lines)
    print("+" + "-" * (max_width + 4) + "+", file=sys.stderr, flush=True)
    for line in lines:
        print(f"|  {line:<{max_width}s}  |", file=sys.stderr, flush=True)
    print("+" + "-" * (max_width + 4) + "+", file=sys.stderr, flush=True)


def main() -> None:
    if BUILD_LIBTORCH_WHL and BUILD_PYTHON_ONLY:
        raise RuntimeError(
            "Conflict: 'BUILD_LIBTORCH_WHL' and 'BUILD_PYTHON_ONLY' can't both be 1. "
            "Set one to 0 and rerun."
        )

    install_requires = [
        "filelock",
        "typing-extensions>=4.10.0",
        'setuptools ; python_version >= "3.12"',
        "sympy>=1.13.3",
        "networkx>=2.5.1",
        "jinja2",
        "fsspec>=0.8.5",
        'intel-openmp==2025.1.1 ;platform_system == "Windows" ',  # for Windows inductor
    ]
    if BUILD_PYTHON_ONLY:
        install_requires += [f"{LIBTORCH_PKG_NAME}=={TORCH_VERSION}"]

    if str2bool(os.getenv("USE_PRIORITIZED_TEXT_FOR_LD")):
        gen_linker_script(
            filein="cmake/prioritized_text.txt", fout="cmake/linker_script.ld"
        )
        linker_script_path = os.path.abspath("cmake/linker_script.ld")
        os.environ["LDFLAGS"] = os.getenv("LDFLAGS", "") + f" -T{linker_script_path}"
        os.environ["CFLAGS"] = (
            os.getenv("CFLAGS", "") + " -ffunction-sections -fdata-sections"
        )
        os.environ["CXXFLAGS"] = (
            os.getenv("CXXFLAGS", "") + " -ffunction-sections -fdata-sections"
        )
    elif platform.system() == "Linux" and platform.processor() == "aarch64":
        print_box(
            """
            WARNING: we strongly recommend enabling linker script optimization for ARM + CUDA.
            To do so please export USE_PRIORITIZED_TEXT_FOR_LD=1
            """
        )

    # Parse the command line and check the arguments before we proceed with
    # building deps and setup. We need to set values so `--help` works.
    dist = Distribution()
    dist.script_name = os.path.basename(sys.argv[0])
    dist.script_args = sys.argv[1:]
    try:
        dist.parse_command_line()
    except setuptools.errors.BaseError as e:
        print(e, file=sys.stderr)
        sys.exit(1)

    mirror_files_into_torchgen()
    if RUN_BUILD_DEPS:
        build_deps()

    (
        ext_modules,
        cmdclass,
        packages,
        entry_points,
        extra_install_requires,
    ) = configure_extension_build()
    install_requires += extra_install_requires

    torch_package_data = [
        "py.typed",
        "bin/*",
        "test/*",
        "*.pyi",
        "**/*.pyi",
        "lib/*.pdb",
        "lib/**/*.pdb",
        "lib/*shm*",
        "lib/torch_shm_manager",
        "lib/*.h",
        "lib/**/*.h",
        "include/*.h",
        "include/**/*.h",
        "include/*.hpp",
        "include/**/*.hpp",
        "include/*.cuh",
        "include/**/*.cuh",
        "csrc/inductor/aoti_runtime/model.h",
        "_inductor/codegen/*.h",
        "_inductor/codegen/aoti_runtime/*.h",
        "_inductor/codegen/aoti_runtime/*.cpp",
        "_inductor/script.ld",
        "_inductor/kernel/flex/templates/*.jinja",
        "_export/serde/*.yaml",
        "_export/serde/*.thrift",
        "share/cmake/ATen/*.cmake",
        "share/cmake/Caffe2/*.cmake",
        "share/cmake/Caffe2/public/*.cmake",
        "share/cmake/Caffe2/Modules_CUDA_fix/*.cmake",
        "share/cmake/Caffe2/Modules_CUDA_fix/upstream/*.cmake",
        "share/cmake/Caffe2/Modules_CUDA_fix/upstream/FindCUDA/*.cmake",
        "share/cmake/Gloo/*.cmake",
        "share/cmake/Tensorpipe/*.cmake",
        "share/cmake/Torch/*.cmake",
        "utils/benchmark/utils/*.cpp",
        "utils/benchmark/utils/valgrind_wrapper/*.cpp",
        "utils/benchmark/utils/valgrind_wrapper/*.h",
        "utils/model_dump/skeleton.html",
        "utils/model_dump/code.js",
        "utils/model_dump/*.mjs",
        "_dynamo/graph_break_registry.json",
        "tools/dynamo/gb_id_mapping.py",
    ]

    if not BUILD_LIBTORCH_WHL:
        torch_package_data += [
            "lib/libtorch_python.so",
            "lib/libtorch_python.dylib",
            "lib/libtorch_python.dll",
        ]
    if not BUILD_PYTHON_ONLY:
        torch_package_data += [
            "lib/*.so*",
            "lib/*.dylib*",
            "lib/*.dll",
            "lib/*.lib",
        ]
        # XXX: Why not use wildcards ["lib/aotriton.images/*", "lib/aotriton.images/**/*"] here?
        aotriton_image_path = TORCH_DIR / "lib" / "aotriton.images"
        aks2_files = [
            file.relative_to(TORCH_DIR).as_posix()
            for file in aotriton_image_path.rglob("*")
            if file.is_file()
        ]
        torch_package_data += aks2_files
    if get_cmake_cache_vars()["USE_TENSORPIPE"]:
        torch_package_data += [
            "include/tensorpipe/*.h",
            "include/tensorpipe/**/*.h",
        ]
    if get_cmake_cache_vars()["USE_KINETO"]:
        torch_package_data += [
            "include/kineto/*.h",
            "include/kineto/**/*.h",
        ]
    torchgen_package_data = [
        "packaged/*",
        "packaged/**/*",
    ]
    package_data = {
        "torch": torch_package_data,
    }
    exclude_package_data = {}

    if not BUILD_LIBTORCH_WHL:
        package_data["torchgen"] = torchgen_package_data
        exclude_package_data["torchgen"] = ["*.py[co]"]
    else:
        # no extensions in BUILD_LIBTORCH_WHL mode
        ext_modules = []

    setup(
        name=TORCH_PACKAGE_NAME,
        version=TORCH_VERSION,
        ext_modules=ext_modules,
        cmdclass=cmdclass,
        packages=packages,
        entry_points=entry_points,
        install_requires=install_requires,
        package_data=package_data,
        exclude_package_data=exclude_package_data,
        # Disable automatic inclusion of data files because we want to
        # explicitly control with `package_data` above.
        include_package_data=False,
    )
    if EMIT_BUILD_WARNING:
        print_box(build_update_message)


if __name__ == "__main__":
    main()<|MERGE_RESOLUTION|>--- conflicted
+++ resolved
@@ -1216,26 +1216,6 @@
             target_dir.mkdir(parents=True, exist_ok=True)
             self.copy_file(export_lib, target_lib)
 
-<<<<<<< HEAD
-            # In ROCm on Windows case copy rocblas and hipblaslt files into
-            # torch/lib/rocblas/library and torch/lib/hipblaslt/library
-            if IS_ROCM:
-                rocm_dir_path = Path(os.environ["ROCM_DIR"])
-                rocm_bin_path = rocm_dir_path / "bin"
-                rocblas_dir = rocm_bin_path / "rocblas"
-                target_rocblas_dir = target_dir / "rocblas"
-                target_rocblas_dir.mkdir(parents=True, exist_ok=True)
-                self.copy_tree(rocblas_dir, str(target_rocblas_dir))
-
-                hipblaslt_dir = rocm_bin_path / "hipblaslt"
-                target_hipblaslt_dir = target_dir / "hipblaslt"
-                target_hipblaslt_dir.mkdir(parents=True, exist_ok=True)
-                self.copy_tree(hipblaslt_dir, str(target_hipblaslt_dir))
-            else:
-                report("The specified environment variable does not exist.")
-
-=======
->>>>>>> 63654ba4
     def build_extensions(self) -> None:
         self.create_compile_commands()
 
