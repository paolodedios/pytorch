--- conflicted
+++ resolved
@@ -1342,20 +1342,14 @@
         ext_modules = []
 
     setup(
-<<<<<<< HEAD
         name=TORCH_PACKAGE_NAME,
         version=TORCH_VERSION,
-        ext_modules=ext_modules,
-=======
-        name=package_name,
-        version=version,
         description=(
             "Tensors and Dynamic neural networks in Python with strong GPU acceleration"
         ),
         long_description=long_description,
         long_description_content_type="text/markdown",
-        ext_modules=extensions,
->>>>>>> 510a64fc
+        ext_modules=ext_modules,
         cmdclass=cmdclass,
         packages=packages,
         entry_points=entry_points,
