--- conflicted
+++ resolved
@@ -501,7 +501,6 @@
         return []
 
 
-<<<<<<< HEAD
 class DTensorFuzzPlacementsTemplate(DTensorFuzzTemplate):
     """DTensor template with randomized placements (Replicate, Shard, Partial).
 
@@ -514,55 +513,6 @@
         import random
 
         from torchfuzz.tensor_fuzzer import fuzz_valid_stride
-=======
-class DTensorFuzzPlacementsTemplate(FuzzTemplate):
-    """DTensor template with randomized placements (Replicate and Shard)."""
-
-    def __init__(self):
-        from torchfuzz.checks import EagerVsFullGraphDynamicCompileCheck
-
-        super().__init__(
-            supported_ops=[
-                "torch.add",
-                "torch.sub",
-                "torch.mul",
-                "torch.div",
-                "torch.mm",
-                "torch.addmm",
-                "torch.bmm",
-                "torch.matmul",
-            ],
-            check=EagerVsFullGraphDynamicCompileCheck(),
-        )
-
-    def supported_dtypes(self):
-        """Return list of DTensor-compatible dtypes (no complex types)."""
-        return [
-            torch.float32,
-            torch.float64,
-            torch.float16,
-            torch.bfloat16,
-            torch.int8,
-            torch.int16,
-            torch.int32,
-            torch.int64,
-            torch.bool,
-        ]
-
-    def spec_distribution(self):
-        """DTensor template: tensor-only (no scalars)."""
-        return {
-            "tensor_prob": 1.0,
-            "scalar_prob": 0.0,
-            "allow_tensors": True,
-            "allow_scalars": False,
-        }
-
-    def fuzz_spec_custom(self):
-        """Generate tensor specs with minimum 1 dimension for proper DTensor sharding."""
-        from torchfuzz.tensor_fuzzer import fuzz_valid_stride
-        import random
->>>>>>> 1c35d3c4
 
         # Get random dtype
         dtype = random.choice(self.supported_dtypes())
@@ -570,7 +520,6 @@
         # Generate tensor size with minimum 1 dimension (avoid 0-dim scalars)
         # Prefer 2D-3D tensors for interesting sharding patterns
         ndim = random.choices([1, 2, 3, 4], weights=[0.1, 0.5, 0.3, 0.1])[0]
-<<<<<<< HEAD
         size = tuple(random.randint(2, 32) for _ in range(ndim))
         stride = fuzz_valid_stride(size)
 
@@ -613,118 +562,6 @@
         code_lines = []
 
         # DTensor setup (same as parent)
-=======
-
-        # Generate size with reasonable dimensions for sharding
-        size = tuple(random.randint(2, 32) for _ in range(ndim))
-
-        # Generate valid stride
-        stride = fuzz_valid_stride(size)
-
-        from torchfuzz.tensor_fuzzer import TensorSpec
-        return TensorSpec(size=size, stride=stride, dtype=dtype)
-
-    def imports_codegen(self):
-        return [
-            "import torch",
-            "from torch.distributed.tensor.placement_types import Replicate, Shard, Partial",
-            "from torch.testing._internal.distributed.fake_pg import FakeStore",
-            "from torch.distributed.tensor import DTensor",
-            "import torch.distributed.tensor as dist_tensor",
-        ]
-
-    def flags_codegen(self):
-        return [
-            "torch._dynamo.config.capture_scalar_outputs = True",
-            "torch._dynamo.config.capture_dynamic_output_shape_ops = True",
-            "torch._inductor.config.emulate_precision_casts = True",
-        ]
-
-    def _generate_random_placement(self, tensor_size):
-        """
-        Generate a random placement tuple for a 2D mesh.
-        Chooses randomly between Replicate, Shard, and Partial.
-
-        Args:
-            tensor_size: Tuple representing the tensor shape
-
-        Returns:
-            String representing the placement tuple code
-        """
-        import random
-
-        # Number of dimensions in the mesh (2D mesh)
-        mesh_dims = 2
-
-        # For each mesh dimension, choose between Replicate, Shard, or Partial
-        placements = []
-        for mesh_dim in range(mesh_dims):
-            placement_type = random.randint(0, 2)  # 0=Replicate, 1=Shard, 2=Partial
-
-            if placement_type == 0:
-                # Use Replicate
-                placements.append("Replicate()")
-            elif placement_type == 1:
-                # Use Shard - pick a random valid tensor dimension
-                if len(tensor_size) > 0:
-                    # Shard on a random tensor dimension
-                    shard_dim = random.randint(0, len(tensor_size) - 1)
-                    placements.append(f"Shard({shard_dim})")
-                else:
-                    # 0-dim tensor, can't shard, use Replicate
-                    placements.append("Replicate()")
-            else:  # placement_type == 2
-                # Use Partial
-                placements.append("Partial()")
-
-        return f"({', '.join(placements)})"
-
-    def constants_codegen(self, constant_operations):
-        """Generate DTensor constant creation code with randomized placements."""
-        import random
-
-        code_lines = []
-
-        if constant_operations:
-            for node_id, var_name, spec in constant_operations:
-                if isinstance(spec, TensorSpec):
-                    size_str = str(spec.size)
-                    dtype_str = f"torch.{spec.dtype}".replace("torch.torch.", "torch.")
-
-                    # Generate random placements for this constant
-                    placements = self._generate_random_placement(spec.size)
-
-                    # Get fill value from constant operator (reuse logic)
-                    from torchfuzz.tensor_fuzzer import fuzz_tensor_simple
-                    import hashlib
-                    var_seed = int(hashlib.md5(var_name.encode()).hexdigest()[:8], 16) % (2**31)
-                    actual_tensor = fuzz_tensor_simple(spec.size, spec.stride, spec.dtype, seed=var_seed)
-
-                    if actual_tensor.numel() == 0:
-                        fill_value = 1.0 if spec.dtype in [torch.float16, torch.float32, torch.float64, torch.bfloat16] else 1
-                    else:
-                        fill_value = actual_tensor.flatten()[0].item()
-                        # Clamp integer values
-                        if spec.dtype in [torch.int8, torch.int16, torch.int32, torch.int64]:
-                            fill_value = max(0, min(3, abs(fill_value)))
-
-                    code_lines.extend(
-                        [
-                            f"# Constant {var_name} with placements: {placements}, global_shape: {size_str}",
-                            f"{var_name} = dist_tensor.full({size_str}, {fill_value}, device_mesh=mesh, placements={placements}, dtype={dtype_str})",
-                        ]
-                    )
-
-        return code_lines
-
-    def args_codegen(self, arg_operations, constant_operations=None):
-        """Generate DTensor argument creation code with randomized placements using global shapes."""
-        import random
-
-        code_lines = []
-
-        # Add DTensor setup code first
->>>>>>> 1c35d3c4
         code_lines.extend(
             [
                 "world_size = 1024",
@@ -734,7 +571,6 @@
                 ")",
                 "",
                 "mesh = torch.distributed.device_mesh.init_device_mesh(",
-<<<<<<< HEAD
                 '    "cuda", (2, 8), mesh_dim_names=("dim1", "dim2")',
                 ")",
                 "",
@@ -745,30 +581,11 @@
         sentinel_placements = self._generate_random_placement((1,))
         code_lines.extend(
             [
-=======
-                '    "cuda",',
-                "    (2, 8),",
-                "    mesh_dim_names=(",
-                '        "dim1", "dim2",',
-                "    ),",
-                ")",
+                f"sentinel = dist_tensor.ones((1,), device_mesh=mesh, placements={sentinel_placements}, dtype=torch.float32, requires_grad=True)",
                 "",
             ]
         )
 
-        # Generate a random placement for the sentinel (use 1-dim tensor to enable Shard)
-        sentinel_placements = self._generate_random_placement((1,))
-        code_lines.extend(
-            [
-                f"# Sentinel tensor with placements: {sentinel_placements}",
-                "# Using 1-dim tensor for sentinel to enable all placement types",
->>>>>>> 1c35d3c4
-                f"sentinel = dist_tensor.ones((1,), device_mesh=mesh, placements={sentinel_placements}, dtype=torch.float32, requires_grad=True)",
-                "",
-            ]
-        )
-
-<<<<<<< HEAD
         # Args with random placements using dist_tensor API
         if arg_operations:
             for i, (node_id, spec) in enumerate(arg_operations):
@@ -777,25 +594,7 @@
                     dtype_str = f"torch.{spec.dtype}".replace("torch.torch.", "torch.")
                     placements = self._generate_random_placement(spec.size)
 
-=======
-        if arg_operations:
-            for i, (node_id, spec) in enumerate(arg_operations):
-                arg_name = f"arg_{i}"
-
-                if isinstance(spec, ScalarSpec):
-                    # For scalars in DTensor, create a 0-dim tensor with global shape
-                    dtype_str = f"torch.{spec.dtype}".replace("torch.torch.", "torch.")
-                    placements = self._generate_random_placement(())
-
-                    # Use dist_tensor.randn for 0-dim tensors
->>>>>>> 1c35d3c4
-                    if spec.dtype in [
-                        torch.int32,
-                        torch.int64,
-                        torch.int8,
-                        torch.int16,
-                    ]:
-<<<<<<< HEAD
+                    if spec.dtype in [torch.int32, torch.int64, torch.int8, torch.int16]:
                         code_lines.append(
                             f"arg_{i} = dist_tensor.ones({size_str}, device_mesh=mesh, placements={placements}, dtype={dtype_str}) * 5"
                         )
@@ -822,75 +621,6 @@
 
         code_lines.append("")
         return code_lines
-
-=======
-                        # For integer scalars, create then convert
-                        code_lines.extend(
-                            [
-                                f"# {arg_name} placements: {placements}",
-                                f"{arg_name} = dist_tensor.ones((), device_mesh=mesh, placements={placements}, dtype={dtype_str}) * 5",
-                            ]
-                        )
-                    elif spec.dtype == torch.bool:
-                        code_lines.extend(
-                            [
-                                f"# {arg_name} placements: {placements}",
-                                f"{arg_name} = dist_tensor.ones((), device_mesh=mesh, placements={placements}, dtype=torch.int8).bool()",
-                            ]
-                        )
-                    else:
-                        code_lines.extend(
-                            [
-                                f"# {arg_name} placements: {placements}",
-                                f"{arg_name} = dist_tensor.randn((), device_mesh=mesh, placements={placements}, dtype={dtype_str}, requires_grad=True)",
-                            ]
-                        )
-
-                elif isinstance(spec, TensorSpec):
-                    size_str = str(spec.size)
-                    dtype_str = f"torch.{spec.dtype}".replace("torch.torch.", "torch.")
-
-                    # Generate random placements for this tensor
-                    placements = self._generate_random_placement(spec.size)
-
-                    # Use dist_tensor.randn/randint with GLOBAL shape
-                    # The framework handles local shape calculation based on placements
-                    if spec.dtype in [
-                        torch.int32,
-                        torch.int64,
-                        torch.int8,
-                        torch.int16,
-                    ]:
-                        # Integer dtypes: use ones then multiply for integer values
-                        code_lines.extend(
-                            [
-                                f"# {arg_name} placements: {placements}, global_shape: {size_str}",
-                                f"{arg_name} = dist_tensor.ones({size_str}, device_mesh=mesh, placements={placements}, dtype={dtype_str}) * 5",
-                            ]
-                        )
-                    elif spec.dtype == torch.bool:
-                        # Boolean dtype: create int then cast
-                        code_lines.extend(
-                            [
-                                f"# {arg_name} placements: {placements}, global_shape: {size_str}",
-                                f"{arg_name} = dist_tensor.ones({size_str}, device_mesh=mesh, placements={placements}, dtype=torch.int8).bool()",
-                            ]
-                        )
-                    else:
-                        # Float dtypes: use randn with requires_grad
-                        code_lines.extend(
-                            [
-                                f"# {arg_name} placements: {placements}, global_shape: {size_str}",
-                                f"{arg_name} = dist_tensor.randn({size_str}, device_mesh=mesh, placements={placements}, dtype={dtype_str}, requires_grad=True)",
-                            ]
-                        )
-
-        return code_lines
-
-    def epilogue_codegen(self):
-        return ["torch.distributed.destroy_process_group()"]
-
->>>>>>> 1c35d3c4
 
 def convert_graph_to_python_code(
     operation_graph: OperationGraph,
@@ -979,13 +709,9 @@
             # For DTensor placements template, track constants to create them outside the function
             constant_operations.append((node_id, output_var_name, output_spec))
             descriptor_comment = f"# {format_tensor_descriptor(output_spec)}"
-<<<<<<< HEAD
             operation_lines = [
                 f"{output_var_name} = {output_var_name} " + descriptor_comment
             ]
-=======
-            operation_lines = [f"{output_var_name} = {output_var_name} " + descriptor_comment]
->>>>>>> 1c35d3c4
         else:
             # Generate operation execution code
             operation_lines = generate_simple_operation_code(
@@ -1063,22 +789,10 @@
         )
 
     # Generate argument creation code using template
-<<<<<<< HEAD
     if template == "dtensor_placements" and hasattr(fuzz_template, "args_codegen"):
         # For dtensor_placements, pass constants to args_codegen which handles both
         arg_code_lines = fuzz_template.args_codegen(arg_operations, constant_operations)
         code_lines.extend(arg_code_lines)
-=======
-    if template == "dtensor_placements" and hasattr(fuzz_template, 'constants_codegen'):
-        # For dtensor_placements, generate both args and constants outside function
-        arg_code_lines = fuzz_template.args_codegen(arg_operations, constant_operations)
-        code_lines.extend(arg_code_lines)
-
-        # Add constants after args
-        constant_code_lines = fuzz_template.constants_codegen(constant_operations)
-        code_lines.extend(constant_code_lines)
-        code_lines.append("")
->>>>>>> 1c35d3c4
     else:
         arg_code_lines = fuzz_template.args_codegen(arg_operations)
         code_lines.extend(arg_code_lines)
@@ -1092,13 +806,9 @@
     param_values.append("sentinel")
 
     if len(param_values) == 1:
-<<<<<<< HEAD
         args_tuple = (
             f"({param_values[0]},)"  # Single element tuple needs trailing comma
         )
-=======
-        args_tuple = f"({param_values[0]},)"  # Single element tuple needs trailing comma
->>>>>>> 1c35d3c4
     else:
         args_tuple = f"({', '.join(param_values)})"
 
