--- conflicted
+++ resolved
@@ -47,11 +47,7 @@
 CURRENT_FILE_NAME = os.path.basename(__file__)
 _MODULE_NAME_ALLOW_LIST: set[str] = set()
 
-<<<<<<< HEAD
-# Add standard library modules to the allow list.
-=======
 # Add builtin modules.
->>>>>>> d746b987
 _MODULE_NAME_ALLOW_LIST.update(sys.stdlib_module_names)
 
 # Add the allowed third party libraries. Please avoid updating this unless you
