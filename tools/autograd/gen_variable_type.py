--- conflicted
+++ resolved
@@ -1538,11 +1538,6 @@
         f: NativeFunction, input_base: str, unpacked_args: Sequence[str]
     ) -> str:
         """Dispatch call via function in a namespace or method on Tensor."""
-<<<<<<< HEAD
-        dispatcher_sig = DispatcherSignature.from_schema(f.func)  # noqa: F841
-
-=======
->>>>>>> 04bb82f0
         # code-generated autograd kernels plumb and recompute dispatch keys directly through the kernel for performance.
         # Ops also always have a function variant of the redispatch API.
         # See Note [Plumbing Keys Through The Dispatcher] for details.
