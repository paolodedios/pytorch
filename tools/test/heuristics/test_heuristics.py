import io
import json
import pathlib
import sys
import unittest
from typing import Any, Dict, Set
from unittest import mock

REPO_ROOT = pathlib.Path(__file__).resolve().parent.parent.parent
try:
    # using tools/ to optimize test run.
    sys.path.append(str(REPO_ROOT))

    from tools.test.heuristics.heuristics_test_mixin import HeuristicsTestMixin
    from tools.testing.target_determination.determinator import (
        AggregatedHeuristics,
        get_test_prioritizations,
        TestPrioritizations,
    )
    from tools.testing.target_determination.heuristics import HEURISTICS
    from tools.testing.target_determination.heuristics.previously_failed_in_pr import (
        _get_previously_failing_tests,
    )
    from tools.testing.test_run import TestRun, TestRuns

except ModuleNotFoundError:
    print("Can't import required modules, exiting")
    sys.exit(1)


def mocked_file(contents: Dict[Any, Any]) -> io.IOBase:
    file_object = io.StringIO()
    json.dump(contents, file_object)
    file_object.seek(0)
    return file_object


class TestParsePrevTests(HeuristicsTestMixin):
    @mock.patch("pathlib.Path.exists", return_value=False)
    def test_cache_does_not_exist(self, mock_exists: Any) -> None:
        expected_failing_test_files: Set[str] = set()

        found_tests = _get_previously_failing_tests()

        self.assertSetEqual(expected_failing_test_files, found_tests)

    @mock.patch("pathlib.Path.exists", return_value=True)
    @mock.patch("builtins.open", return_value=mocked_file({"": True}))
    def test_empty_cache(self, mock_exists: Any, mock_open: Any) -> None:
        expected_failing_test_files: Set[str] = set()

        found_tests = _get_previously_failing_tests()

        self.assertSetEqual(expected_failing_test_files, found_tests)
        mock_open.assert_called()

    lastfailed_with_multiple_tests_per_file = {
        "test/test_car.py::TestCar::test_num[17]": True,
        "test/test_car.py::TestBar::test_num[25]": True,
        "test/test_far.py::TestFar::test_fun_copy[17]": True,
        "test/test_bar.py::TestBar::test_fun_copy[25]": True,
    }

    @mock.patch("pathlib.Path.exists", return_value=True)
    @mock.patch(
        "builtins.open",
        return_value=mocked_file(lastfailed_with_multiple_tests_per_file),
    )
    def test_dedupes_failing_test_files(self, mock_exists: Any, mock_open: Any) -> None:
        expected_failing_test_files = {"test_car", "test_bar", "test_far"}
        found_tests = _get_previously_failing_tests()

        self.assertSetEqual(expected_failing_test_files, found_tests)

    @mock.patch(
        "tools.testing.target_determination.heuristics.previously_failed_in_pr._get_previously_failing_tests",
        return_value={"test4"},
    )
    @mock.patch(
        "tools.testing.target_determination.heuristics.edited_by_pr._get_modified_tests",
        return_value={"test2", "test4"},
    )
    @mock.patch(
        "tools.testing.target_determination.heuristics.correlated_with_historical_failures._get_file_rating_tests",
        return_value=["test1"],
    )
    def test_get_reordered_tests(self, *args: Any) -> None:
        tests = ["test1", "test2", "test3", "test4", "test5"]

        expected_prioritizations = TestPrioritizations(
            tests_being_ranked=tests,
            high_relevance=["test4", "test2"],
            probable_relevance=["test1"],
            unranked_relevance=["test3", "test5"],
        )

        test_prioritizations = get_test_prioritizations(
            tests
        ).get_aggregated_priorities()

        self.assertHeuristicsMatch(
            test_prioritizations, expected_prioritizations=expected_prioritizations
        )


class TestInterface(HeuristicsTestMixin):
    def test_class_prioritization(self) -> None:
        tests = ["test1", "test2", "test3", "test4", "test5"]

        prioritizations = TestPrioritizations(
            tests_being_ranked=tests,
            probable_relevance=["test2::TestFooClass", "test3"],
        )

        expected_probable_tests = tuple(
            TestRun(test) for test in ["test2::TestFooClass", "test3"]
        )
        expected_unranked_tests = (
            TestRun("test1"),
            TestRun("test2", excluded=["TestFooClass"]),
            TestRun("test4"),
            TestRun("test5"),
        )

        self.assertHeuristicsMatch(
            prioritizations,
            expected_probable_tests=expected_probable_tests,
            expected_unranked_tests=expected_unranked_tests,
        )


class TestAggregatedHeuristics(HeuristicsTestMixin):
    def test_merging_multiple_test_class_heuristics(self) -> None:
        tests = ["test1", "test2", "test3", "test4"]

        heuristic1 = TestPrioritizations(
            tests_being_ranked=tests,
            probable_relevance=["test2::TestFooClass", "test3"],
        )

        heuristic2 = TestPrioritizations(
            tests_being_ranked=tests,
            high_relevance=["test2::TestFooClass", "test3::TestBarClass"],
        )

        expected_high_relevance = tuple(
            TestRun(test) for test in ["test2::TestFooClass", "test3::TestBarClass"]
        )
        expected_probable_relevance = (TestRun("test3", excluded=["TestBarClass"]),)
        expected_unranked_relevance = (
            TestRun("test1"),
            TestRun("test2", excluded=["TestFooClass"]),
            TestRun("test4"),
        )

        aggregator = AggregatedHeuristics(unranked_tests=tests)
        aggregator.add_heuristic_results(HEURISTICS[0], heuristic1)
        aggregator.add_heuristic_results(HEURISTICS[1], heuristic2)

        aggregated_pris = aggregator.get_aggregated_priorities()

        self.assertHeuristicsMatch(
            aggregated_pris,
            expected_high_tests=expected_high_relevance,
            expected_probable_tests=expected_probable_relevance,
            expected_unranked_tests=expected_unranked_relevance,
        )

    def test_merging_file_heuristic_after_class_heuristic_with_different_probabilities(
        self,
    ) -> None:
        tests = ["test1", "test2", "test3", "test4", "test5"]
        heuristic1 = TestPrioritizations(
            tests_being_ranked=tests,
            high_relevance=["test2::TestFooClass"],
        )
        heuristic2 = TestPrioritizations(
            tests_being_ranked=tests,
            probable_relevance=["test2", "test3"],
        )

        expected_aggregated_high_relevance = tuple(
            TestRun(test) for test in ["test2::TestFooClass"]
        )
        expected_aggregated_probable_relevance = (
            TestRun("test2", excluded=["TestFooClass"]),
            TestRun("test3"),
        )
        expected_aggregated_unranked_relevance = (
            TestRun("test1"),
            TestRun("test4"),
            TestRun("test5"),
        )

        aggregator = AggregatedHeuristics(unranked_tests=tests)
        aggregator.add_heuristic_results(HEURISTICS[0], heuristic1)
        aggregator.add_heuristic_results(HEURISTICS[1], heuristic2)

        aggregated_pris = aggregator.get_aggregated_priorities()

        self.assertHeuristicsMatch(
            aggregated_pris,
            expected_high_tests=expected_aggregated_high_relevance,
            expected_probable_tests=expected_aggregated_probable_relevance,
            expected_unranked_tests=expected_aggregated_unranked_relevance,
        )

<<<<<<< HEAD
    def test_merging_file_heuristic_after_class_heuristic_with_same_probability(
        self,
    ) -> None:
        tests = ["test1", "test2", "test3", "test4", "test5"]
        heuristic1 = TestPrioritizations(
            tests_being_ranked=tests,
            probable_relevance=["test2::TestFooClass"],
        )
        heuristic2 = TestPrioritizations(
            tests_being_ranked=tests,
            probable_relevance=["test3", "test2"],
        )

        expected_aggregated_high_relevance: TestRuns = tuple()
        expected_aggregated_probable_relevance = (
            TestRun("test2::TestFooClass"),
            TestRun("test3"),
            TestRun("test2", excluded=["TestFooClass"]),
        )
        expected_aggregated_unranked_relevance = (
            TestRun("test1"),
            TestRun("test4"),
            TestRun("test5"),
=======
    def test_get_test_stats_with_whole_tests(self) -> None:
        self.maxDiff = None
        tests = ["test1", "test2", "test3", "test4", "test5"]
        heuristic1 = TestPrioritizations(
            tests_being_ranked=tests,
            high_relevance=["test3", "test4"],
        )
        heuristic2 = TestPrioritizations(
            tests_being_ranked=tests,
            probable_relevance=["test5"],
        )

        aggregator = AggregatedHeuristics(unranked_tests=tests)
        aggregator.add_heuristic_results(HEURISTICS[0], heuristic1)
        aggregator.add_heuristic_results(HEURISTICS[1], heuristic2)

        expected_test3_stats = {
            "test_name": "test3",
            "test_filters": "",
            "without_heuristics": {
                "relevance_group": "UNRANKED",
                "order_within_relevance_group": 2,
                "num_tests_in_relevance_group": 5,
                "order_overall": 2,
                "heuristic_name": "baseline",
            },
            "heuristics": [
                {
                    "relevance_group": "HIGH",
                    "order_within_relevance_group": 0,
                    "num_tests_in_relevance_group": 2,
                    "order_overall": 0,
                    "heuristic_name": HEURISTICS[0].name,
                    "trial_mode": False,
                },
                {
                    "relevance_group": "UNRANKED",
                    "order_within_relevance_group": 2,
                    "num_tests_in_relevance_group": 4,
                    "order_overall": 3,
                    "heuristic_name": HEURISTICS[1].name,
                    "trial_mode": False,
                },
            ],
            "num_heuristics_prioritized_by": 1,
            "aggregated": {
                "relevance_group": "HIGH",
                "order_within_relevance_group": 0,
                "num_tests_in_relevance_group": 2,
                "order_overall": 0,
            },
            "aggregated_trial": {
                "relevance_group": "HIGH",
                "order_within_relevance_group": 0,
                "num_tests_in_relevance_group": 2,
                "order_overall": 0,
            },
            "highest_ranking_heuristic": HEURISTICS[0].name,
        }

        test3_stats = aggregator.get_test_stats(TestRun("test3"))

        self.assertDictEqual(test3_stats, expected_test3_stats)

    def test_get_test_stats_only_contains_allowed_types(self) -> None:
        self.maxDiff = None
        tests = ["test1", "test2", "test3", "test4", "test5"]
        heuristic1 = TestPrioritizations(
            tests_being_ranked=tests,
            high_relevance=["test3", "test4"],
        )
        heuristic2 = TestPrioritizations(
            tests_being_ranked=tests,
            probable_relevance=["test5::classA"],
>>>>>>> cce1d93e
        )

        aggregator = AggregatedHeuristics(unranked_tests=tests)
        aggregator.add_heuristic_results(HEURISTICS[0], heuristic1)
        aggregator.add_heuristic_results(HEURISTICS[1], heuristic2)

<<<<<<< HEAD
        aggregated_pris = aggregator.get_aggregated_priorities()

        self.assertHeuristicsMatch(
            aggregated_pris,
            expected_high_tests=expected_aggregated_high_relevance,
            expected_probable_tests=expected_aggregated_probable_relevance,
            expected_unranked_tests=expected_aggregated_unranked_relevance,
        )
=======
        stats3 = aggregator.get_test_stats(TestRun("test3"))
        stats5 = aggregator.get_test_stats(TestRun("test5::classA"))

        def assert_valid_dict(dict_contents: Dict[str, Any]) -> None:
            for key, value in dict_contents.items():
                self.assertTrue(isinstance(key, str))
                self.assertTrue(
                    isinstance(value, (str, float, int, list, dict)),
                    f"{value} is not a str, float, or dict",
                )
                if isinstance(value, dict):
                    assert_valid_dict(value)
                elif isinstance(value, list):
                    for item in value:
                        assert_valid_dict(item)

        assert_valid_dict(stats3)
        assert_valid_dict(stats5)

    def test_get_test_stats_gets_rank_for_test_classes(self) -> None:
        self.maxDiff = None
        tests = ["test1", "test2", "test3", "test4", "test5"]
        heuristic1 = TestPrioritizations(
            tests_being_ranked=tests,
            high_relevance=["test3", "test4"],
        )
        heuristic2 = TestPrioritizations(
            tests_being_ranked=tests,
            probable_relevance=["test5::classA"],
        )

        aggregator = AggregatedHeuristics(unranked_tests=tests)
        aggregator.add_heuristic_results(HEURISTICS[0], heuristic1)
        aggregator.add_heuristic_results(HEURISTICS[1], heuristic2)

        statsInclusive = aggregator.get_test_stats(
            TestRun("test5", included=["classA"])
        )
        statsExclusive = aggregator.get_test_stats(
            TestRun("test5", excluded=["classA"])
        )

        print("h")
        # Validate the heuristic level stats are correct
        self.assertEqual(
            statsInclusive["heuristics"][1]["order_within_relevance_group"], 0
        )
        self.assertEqual(
            statsInclusive["heuristics"][1]["num_tests_in_relevance_group"], 1
        )
        self.assertEqual(statsInclusive["heuristics"][1]["order_overall"], 0)
        self.assertEqual(statsInclusive["heuristics"][1]["relevance_group"], "PROBABLE")
        self.assertEqual(statsInclusive["aggregated"]["order_overall"], 2)

        self.assertEqual(
            statsExclusive["heuristics"][1]["order_within_relevance_group"], 4
        )
        self.assertEqual(
            statsExclusive["heuristics"][1]["num_tests_in_relevance_group"], 5
        )
        self.assertEqual(statsExclusive["heuristics"][1]["order_overall"], 5)
        self.assertEqual(statsExclusive["heuristics"][1]["relevance_group"], "UNRANKED")
        self.assertEqual(statsExclusive["aggregated"]["order_overall"], 5)
>>>>>>> cce1d93e


if __name__ == "__main__":
    unittest.main()<|MERGE_RESOLUTION|>--- conflicted
+++ resolved
@@ -205,31 +205,6 @@
             expected_unranked_tests=expected_aggregated_unranked_relevance,
         )
 
-<<<<<<< HEAD
-    def test_merging_file_heuristic_after_class_heuristic_with_same_probability(
-        self,
-    ) -> None:
-        tests = ["test1", "test2", "test3", "test4", "test5"]
-        heuristic1 = TestPrioritizations(
-            tests_being_ranked=tests,
-            probable_relevance=["test2::TestFooClass"],
-        )
-        heuristic2 = TestPrioritizations(
-            tests_being_ranked=tests,
-            probable_relevance=["test3", "test2"],
-        )
-
-        expected_aggregated_high_relevance: TestRuns = tuple()
-        expected_aggregated_probable_relevance = (
-            TestRun("test2::TestFooClass"),
-            TestRun("test3"),
-            TestRun("test2", excluded=["TestFooClass"]),
-        )
-        expected_aggregated_unranked_relevance = (
-            TestRun("test1"),
-            TestRun("test4"),
-            TestRun("test5"),
-=======
     def test_get_test_stats_with_whole_tests(self) -> None:
         self.maxDiff = None
         tests = ["test1", "test2", "test3", "test4", "test5"]
@@ -304,23 +279,12 @@
         heuristic2 = TestPrioritizations(
             tests_being_ranked=tests,
             probable_relevance=["test5::classA"],
->>>>>>> cce1d93e
-        )
-
-        aggregator = AggregatedHeuristics(unranked_tests=tests)
-        aggregator.add_heuristic_results(HEURISTICS[0], heuristic1)
-        aggregator.add_heuristic_results(HEURISTICS[1], heuristic2)
-
-<<<<<<< HEAD
-        aggregated_pris = aggregator.get_aggregated_priorities()
-
-        self.assertHeuristicsMatch(
-            aggregated_pris,
-            expected_high_tests=expected_aggregated_high_relevance,
-            expected_probable_tests=expected_aggregated_probable_relevance,
-            expected_unranked_tests=expected_aggregated_unranked_relevance,
-        )
-=======
+        )
+
+        aggregator = AggregatedHeuristics(unranked_tests=tests)
+        aggregator.add_heuristic_results(HEURISTICS[0], heuristic1)
+        aggregator.add_heuristic_results(HEURISTICS[1], heuristic2)
+
         stats3 = aggregator.get_test_stats(TestRun("test3"))
         stats5 = aggregator.get_test_stats(TestRun("test5::classA"))
 
@@ -384,7 +348,44 @@
         self.assertEqual(statsExclusive["heuristics"][1]["order_overall"], 5)
         self.assertEqual(statsExclusive["heuristics"][1]["relevance_group"], "UNRANKED")
         self.assertEqual(statsExclusive["aggregated"]["order_overall"], 5)
->>>>>>> cce1d93e
+
+    def test_merging_file_heuristic_after_class_heuristic_with_same_probability(
+        self,
+    ) -> None:
+        tests = ["test1", "test2", "test3", "test4", "test5"]
+        heuristic1 = TestPrioritizations(
+            tests_being_ranked=tests,
+            probable_relevance=["test2::TestFooClass"],
+        )
+        heuristic2 = TestPrioritizations(
+            tests_being_ranked=tests,
+            probable_relevance=["test3", "test2"],
+        )
+
+        expected_aggregated_high_relevance: TestRuns = tuple()
+        expected_aggregated_probable_relevance = (
+            TestRun("test2::TestFooClass"),
+            TestRun("test3"),
+            TestRun("test2", excluded=["TestFooClass"]),
+        )
+        expected_aggregated_unranked_relevance = (
+            TestRun("test1"),
+            TestRun("test4"),
+            TestRun("test5"),
+        )
+
+        aggregator = AggregatedHeuristics(unranked_tests=tests)
+        aggregator.add_heuristic_results(HEURISTICS[0], heuristic1)
+        aggregator.add_heuristic_results(HEURISTICS[1], heuristic2)
+
+        aggregated_pris = aggregator.get_aggregated_priorities()
+
+        self.assertHeuristicsMatch(
+            aggregated_pris,
+            expected_high_tests=expected_aggregated_high_relevance,
+            expected_probable_tests=expected_aggregated_probable_relevance,
+            expected_unranked_tests=expected_aggregated_unranked_relevance,
+        )
 
 
 if __name__ == "__main__":
