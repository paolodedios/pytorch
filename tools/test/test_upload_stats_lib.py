import decimal
import inspect
import unittest
from typing import Any, Dict
from unittest import mock

<<<<<<< HEAD
from tools.stats.upload_metrics import emit_metric
=======
from tools.stats.upload_stats_lib import BATCH_SIZE, emit_metric, upload_to_rockset
>>>>>>> 3c11184c

# default values
REPO = "some/repo"
BUILD_ENV = "cuda-10.2"
TEST_CONFIG = "test-config"
WORKFLOW = "some-workflow"
JOB = "some-job"
RUN_ID = 56
RUN_NUMBER = 123
RUN_ATTEMPT = 3


class TestUploadStats(unittest.TestCase):
    # Before each test, set the env vars to their default values
    def setUp(self) -> None:
        mock.patch.dict(
            "os.environ",
            {
                "CI": "true",
                "BUILD_ENVIRONMENT": BUILD_ENV,
                "TEST_CONFIG": TEST_CONFIG,
                "GITHUB_REPOSITORY": REPO,
                "GITHUB_WORKFLOW": WORKFLOW,
                "GITHUB_JOB": JOB,
                "GITHUB_RUN_ID": str(RUN_ID),
                "GITHUB_RUN_NUMBER": str(RUN_NUMBER),
                "GITHUB_RUN_ATTEMPT": str(RUN_ATTEMPT),
            },
        ).start()

    @mock.patch("boto3.Session.resource")
    def test_emit_metric(self, mock_resource: Any) -> None:
        metric = {
            "some_number": 123,
            "float_number": 32.34,
        }

        # Querying for this instead of hard coding it b/c this will change
        # based on whether we run this test directly from python or from
        # pytest
        current_module = inspect.getmodule(inspect.currentframe()).__name__  # type: ignore[union-attr]

        emit_should_include = {
            "metric_name": "metric_name",
            "calling_file": "test_upload_stats_lib.py",
            "calling_module": current_module,
            "calling_function": "test_emit_metric",
            "repo": REPO,
            "workflow": WORKFLOW,
            "build_environment": BUILD_ENV,
            "job": JOB,
            "test_config": TEST_CONFIG,
            "run_id": RUN_ID,
            "run_number": RUN_NUMBER,
            "run_attempt": RUN_ATTEMPT,
            "some_number": 123,
            "float_number": decimal.Decimal(str(32.34)),
        }

        # Preserve the metric emitted
        emitted_metric: Dict[str, Any] = {}

        def mock_put_item(Item: Dict[str, Any]) -> None:
            nonlocal emitted_metric
            emitted_metric = Item

        mock_resource.return_value.Table.return_value.put_item = mock_put_item

        emit_metric("metric_name", metric)

        self.assertDictContainsSubset(emit_should_include, emitted_metric)

    @mock.patch("boto3.resource")
    def test_blocks_emission_if_reserved_keyword_used(self, mock_resource: Any) -> None:
        metric = {"repo": "awesome/repo"}

        with self.assertRaises(ValueError):
            emit_metric("metric_name", metric)

    @mock.patch("boto3.resource")
    def test_no_metrics_emitted_if_env_var_not_set(self, mock_resource: Any) -> None:
        metric = {"some_number": 123}

        mock.patch.dict(
            "os.environ",
            {
                "CI": "true",
                "BUILD_ENVIRONMENT": BUILD_ENV,
            },
            clear=True,
        ).start()

        put_item_invoked = False

        def mock_put_item(Item: Dict[str, Any]) -> None:
            nonlocal put_item_invoked
            put_item_invoked = True

        mock_resource.return_value.Table.return_value.put_item = mock_put_item

        emit_metric("metric_name", metric)

        self.assertFalse(put_item_invoked)

    def test_upload_to_rockset_batch_size(self) -> None:
        cases = [
            {
                "batch_size": BATCH_SIZE - 1,
                "expected_number_of_requests": 1,
            },
            {
                "batch_size": BATCH_SIZE,
                "expected_number_of_requests": 1,
            },
            {
                "batch_size": BATCH_SIZE + 1,
                "expected_number_of_requests": 2,
            },
        ]

        for case in cases:
            mock_client = mock.Mock()
            mock_client.Documents.add_documents.return_value = "OK"

            batch_size = case["batch_size"]
            expected_number_of_requests = case["expected_number_of_requests"]

            docs = list(range(batch_size))
            upload_to_rockset(
                collection="test", docs=docs, workspace="commons", client=mock_client
            )
            self.assertEqual(
                mock_client.Documents.add_documents.call_count,
                expected_number_of_requests,
            )


if __name__ == "__main__":
    unittest.main()<|MERGE_RESOLUTION|>--- conflicted
+++ resolved
@@ -4,11 +4,10 @@
 from typing import Any, Dict
 from unittest import mock
 
-<<<<<<< HEAD
 from tools.stats.upload_metrics import emit_metric
-=======
-from tools.stats.upload_stats_lib import BATCH_SIZE, emit_metric, upload_to_rockset
->>>>>>> 3c11184c
+
+from tools.stats.upload_stats_lib import BATCH_SIZE, upload_to_rockset
+
 
 # default values
 REPO = "some/repo"
