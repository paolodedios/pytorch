# Copyright (c) Meta Platforms, Inc. and affiliates.
# All rights reserved.
#
# This source code is licensed under the BSD-style license found in the
# LICENSE file in the root directory of this source tree.

import math
import os
from enum import auto, Enum
from typing import (  # type: ignore[attr-defined]
    _eval_type,
    Any,
    Generic,
    NamedTuple,
    Optional,
    TypeVar,
)

from tools.flight_recorder.components.fr_logger import FlightRecorderLogger


T = TypeVar("T", bound=NamedTuple)


class Ref(Generic[T]):
    pass


class TypeInfo(NamedTuple):
    name: str
    fields: list[tuple[str, type]]  # type: ignore[type-arg]

    @classmethod
    def from_type(cls, c: T) -> "TypeInfo":
        if hasattr(c, "__name__"):
            name = c.__name__
        else:
            name = str(c)
        return cls(
            name,
            [(f, _eval_type(c.__annotations__[f], globals(), {})) for f in c._fields],
        )


class MatchState(Enum):
    """
    Enum representing the possible states of matching for collective operations.

    - FULLY_MATCHED: Indicates that all aspects of the collective operations match.
    - COLLECTIVE_TYPE_MISMATCH: The types of the collective operations differ.
    - SIZE_OR_SYNTAX_MISMATCH: There is a mismatch in input/output sizes or violation of collective syntax.
    - COLLECTIVE_STATE_MISMATCH:
        The states of the collective not same, such as one finished while another just started or scheduled.
    - COLLECTIVE_DTYPE_MISMATCH: The data types of the collective input/output differ.
    - UNDECIDED:
        The match status is ambiguous or cannot be determined, e.g., we might need to check all ranks for alltoall_base.
    """

    FULLY_MATCHED = auto()
    COLLECTIVE_TYPE_MISMATCH = auto()
    SIZE_OR_SYNTAX_MISMATCH = auto()
    COLLECTIVE_STATE_MISMATCH = auto()
    COLLECTIVE_DTYPE_MISMATCH = auto()
    UNDECIDED = auto()


class MatchInfo:
    """
    Aside from the match state, we also store some dynamic info for the match such as the culprit rank
    or collective state that caused the mismatch.
    """

    def __init__(self, state: MatchState, culprit: Optional[str] = None) -> None:
        self._state = state
        self.culprit = culprit

    def __str__(self) -> str:
        details = f", {self.culprit}" if getattr(self, "culprit", None) else ""
        return f"Error type: {self._state.name}{details}"

    @property
    def state(self) -> MatchState:
        return self._state


"""
Schema for flat DB

TODO schemas not yet implemented
# threads as recorded at termination of process
Threads
    id: int
    traceback_id: int
    process_id: int

Process:
    id: int # Same as world groups RANK
    pid: int
    hostname: str

NCCLOp:
    # nccl op implementation details (sends/recv)
    id: int
    nccl_call_id: int

"""


class Group(NamedTuple):
    id: str
    desc: str
    size: int


class Membership(NamedTuple):
    group_id: str
    global_rank: int


class Traceback(NamedTuple):
    id: int
    frames: str


class Collective(NamedTuple):
    id: int
    group_id: str
    pass_check: bool
    collective_seq_id: int
    p2p_seq_id: int
    record_id: int
    pg_desc: str
    collective_name: str
    input_sizes: list[list[int]]
    output_sizes: list[list[int]]
    expected_ranks: set[int]
    collective_state: str
    collective_frames: list[dict[str, str]]
    input_numel: Optional[int] = None
    output_numel: Optional[int] = None
    missing_ranks: Optional[set[int]] = None
    mismatch_collectives: Optional[dict[int, "Collective"]] = None
    type_of_mismatch: Optional[MatchInfo] = None


class NCCLCall(NamedTuple):
    id: int
    collective_id: Ref[Collective]
    group_id: str
    global_rank: int  # technically Ref[Process] once we have it
    traceback_id: Ref[Traceback]
    collective_type: str
    sizes: list[list[int]]


class Database(NamedTuple):
    groups: list[Group]
    memberships: list[Membership]
    tracebacks: list[Traceback]
    collectives: list[Collective]
    ncclcalls: list[NCCLCall]


# TODO: We need to add a schema for the following
types = [
    TypeInfo.from_type(t)  # type: ignore[type-var]
    for t in globals().values()
    if (
        isinstance(t, type)
        and issubclass(t, tuple)
        and hasattr(t, "_fields")
        and t is not TypeInfo
    )
]

"""
Stacktrace cache
TODO
"""


"""
Collective Matching logic

NOTE: For now, these collectives need to be supported by NCCL,
https://docs.nvidia.com/deeplearning/nccl/user-guide/docs/overview.html.
"""
COLLECTIVES = {
    "broadcast",
<<<<<<< HEAD
    "_broadcast_oop",
    "reduce",
    "_reduce_oop",
=======
    "reduce",
>>>>>>> f1f18c75
    "all_gather",
    "all_reduce",
    "_all_gather_base",
    "all_gather_into_tensor_coalesced",
    "reduce_scatter_tensor_coalesced",
    "_reduce_scatter_base",
    "gather",
    "scatter",
    "all_to_all",
    "all_reduce_barrier",
    "allreduce_coalesced",
    "ALLGATHER_coalesced",
    "REDUCESCATTER_coalesced",
}

P2P = {
    "send",
    "recv",
}


class EntryState:
    """
    Util class to keep track of the state of an entry and standardize the way we
    log the error info during analysis.
    """

    def __init__(self, entry: dict[str, Any], expected_ranks: set[int]) -> None:
        self.pg_name = entry["process_group"][0]
        self.desc = entry["process_group"][1]
        self.pg_desc = (
            f"{self.pg_name}:{self.desc}" if self.desc != "undefined" else self.pg_name
        )
        self.profiling_name = entry["profiling_name"]
        self.collective_seq_id = entry["collective_seq_id"]
        self.p2p_seq_id = entry["p2p_seq_id"]
        self.record_id = entry["record_id"]
        self.input_sizes = entry["input_sizes"]
        self.output_sizes = entry["output_sizes"]
        self.collective_state = entry["state"]
        self.collective_frames = entry.get("frames", [])
        self.expected_ranks = expected_ranks
        self.missing_ranks: set[int]
        self.input_numel: int
        self.output_numel: int
        self.errors: set[tuple[int, MatchInfo]]

    def log(
        self,
        logger: FlightRecorderLogger,
        logger_msg: str,
        frame_formatter: Any,
        total_numel: Optional[tuple[int, int]] = None,
        errors: Optional[set[tuple[int, MatchInfo]]] = None,
        missing_ranks: Optional[set[int]] = None,
    ) -> None:
        logger.info(
            logger_msg,
            self.collective_seq_id,
        )
        logger.info("internal record id: %s", self.record_id)
        logger.info("group info: %s", self.pg_desc)
        logger.info("collective: %s", self.profiling_name)
        if missing_ranks:
            self.missing_ranks = missing_ranks
            logger.info("missing ranks: %s", missing_ranks)
        if total_numel:
            self.input_numel = total_numel[0]
            self.output_numel = total_numel[1]
            logger.info("total input numel: %d", total_numel[0])
            logger.info("total output numel: %d", total_numel[1])
        logger.info("input sizes: %s", self.input_sizes)
        logger.info("output sizes: %s", self.output_sizes)
        logger.info("world size: %d", len(self.expected_ranks))
        logger.info("expected ranks: %s", str(self.expected_ranks))
        logger.info("collective state: %s", self.collective_state)
        if errors:
            self.errors = errors
            error_msg = ", ".join(
                f"Culprit rank {error[0]}; {str(error[1])}" for error in errors
            )
            logger.info("error msg: %s", error_msg)
        logger.info(
            "collective stack trace: \n %s", frame_formatter(self.collective_frames)
        )

    def to_collective(
        self,
        id: int,
        errors: Optional[set[tuple[int, MatchInfo]]] = None,
        idx_map: Optional[dict[int, int]] = None,
        all_entries: Optional[dict[int, list[dict[str, Any]]]] = None,
    ) -> Collective:
        if not errors:
            return Collective(
                id=id,
                group_id=self.pg_name,
                record_id=self.record_id,
                pg_desc=self.pg_desc,
                pass_check=True,
                collective_seq_id=self.collective_seq_id,
                p2p_seq_id=self.p2p_seq_id,
                collective_name=self.profiling_name,
                input_sizes=self.input_sizes,
                output_sizes=self.output_sizes,
                expected_ranks=self.expected_ranks,
                collective_state=self.collective_state,
                collective_frames=self.collective_frames,
                missing_ranks=getattr(self, "missing_ranks", None),
            )
        else:
            assert idx_map is not None, "idx_map is None"
            assert all_entries is not None, "all_entries is None"
            mismatch_collectives = {}
            for rank, error in errors:
                idx = idx_map[rank]
                entry = all_entries[rank][idx]
                desc = entry["process_group"][1]
                pg_name = entry["process_group"][0]
                mismatch_collectives[rank] = Collective(
                    id=id,
                    group_id=entry["process_group"][0],
                    record_id=entry["record_id"],
                    pg_desc=f"{pg_name}:{desc}" if desc != "undefined" else pg_name,
                    pass_check=False,
                    collective_seq_id=entry["collective_seq_id"],
                    p2p_seq_id=entry["p2p_seq_id"],
                    collective_name=entry["profiling_name"],
                    input_sizes=entry["input_sizes"],
                    output_sizes=entry["output_sizes"],
                    expected_ranks=self.expected_ranks,
                    collective_state=entry["state"],
                    collective_frames=entry.get("frames", []),
                    type_of_mismatch=error,
                )
            return Collective(
                id=id,
                group_id=self.pg_name,
                record_id=self.record_id,
                pg_desc=self.pg_desc,
                pass_check=False,
                collective_seq_id=self.collective_seq_id,
                p2p_seq_id=self.p2p_seq_id,
                collective_name=self.profiling_name,
                input_sizes=self.input_sizes,
                output_sizes=self.output_sizes,
                expected_ranks=self.expected_ranks,
                collective_state=self.collective_state,
                collective_frames=self.collective_frames,
                input_numel=self.input_numel if hasattr(self, "input_numel") else None,
                output_numel=self.output_numel
                if hasattr(self, "output_numel")
                else None,
                missing_ranks=self.missing_ranks
                if hasattr(self, "missing_ranks")
                else None,
                mismatch_collectives=mismatch_collectives,
            )

    def to_nccl_call(
        self,
        all_entries: dict[int, list[dict[str, Any]]],
        idx_map: dict[int, int],
        nccl_call_id: int,
        collective_id: Any,
    ) -> list[NCCLCall]:
        result = []
        for i, k in idx_map.items():
            all_entries[i].pop(k)
            result.append(
                NCCLCall(
                    id=nccl_call_id,
                    collective_id=collective_id,
                    group_id=self.pg_name,  # type: ignore[arg-type]
                    global_rank=i,
                    traceback_id=0,  # type: ignore[arg-type]
                    collective_type=self.profiling_name,
                    sizes=self.input_sizes,
                )
            )
            nccl_call_id += 1
        return result


class Op:
    """Parses relevant info about operation out of 'event' dict

    examples of supported `profiling_name`s:
        nccl:broadcast
        nccl:send 1->2
        nccl:recv 3<-0
    """

    def __init__(
        self, event: dict[Any, Any], memberships: dict[str, set[Any]], pg_name: str
    ):
        self.profiling_name = event["profiling_name"]
        nccl, name = self.profiling_name.split(":")
        assert nccl == "nccl", f"name formatting error? {nccl} != 'nccl'"
        parts = name.split(" ")
        type = parts[0]
        meta = parts[1] if len(parts) == 2 else None
        self.state = event["state"]
        self.pg_name, self.pg_desc = event["process_group"]
        assert type in COLLECTIVES | P2P | {"coalesced"}, (
            f"{type} is not a supported operation"
        )
        self.type = type
        if type == "send":
            assert isinstance(meta, str)
            s, d = meta.split("->")
            self._src, self._dst = int(s), int(d)
        elif type == "recv":
            assert isinstance(meta, str)
            d, s = meta.split("<-")
            self._dst, self._src = int(d), int(s)
        else:
            self._src, self._dst = -1, -1
        self._init_global_src_dst(memberships[pg_name])
        self.pg_size = len(memberships[pg_name])
        if type in P2P | COLLECTIVES:
            self.input_sizes = event["input_sizes"]
            self.output_sizes = event["output_sizes"]
        else:
            self.input_sizes, self.output_sizes = None, None
        self.collective_seq_id = event["collective_seq_id"]
        self.p2p_seq_id = event["p2p_seq_id"]
        self.input_dtypes = event["input_dtypes"]
        self.output_dtypes = event["output_dtypes"]
        self.time_created_ns = event["time_created_ns"]
        self.collective_frames = event.get("frames", [])
        self.is_verbose = os.getenv("FR_TRACE_VERBOSE_OUTPUT", "0") == "1"

    def _init_global_src_dst(self, pg_ranks: set[Any]) -> None:
        pg_ranks = sorted(pg_ranks)
        self._src_g = pg_ranks[self._src] if self._src is not None else None
        self._dst_g = pg_ranks[self._dst] if self._dst is not None else None

    @property
    def src(self) -> int:
        assert self.type in P2P, "can't get src of non-p2p op"
        return self._src

    @property
    def dst(self) -> int:
        assert self.type in P2P, "can't get dst of non-p2p op"
        return self._dst

    def __repr__(self) -> str:
        p2p_info = ""
        if self.type in P2P:
            p2p_info = f"s={self._src_g} d={self._dst_g}"
        if self.is_verbose:
            verbose_info = (
                f"timestamp_created={self.time_created_ns}",
                p2p_info,
                f"input_sizes={self.input_sizes}",
                f"output_sizes={self.output_sizes}",
                f"input_dtypes={self.input_dtypes}",
                f"output_dtypes={self.output_dtypes}",
                "collective_seq_id | p2p_seq_id="
                f"{self.p2p_seq_id if self.type in P2P else self.collective_seq_id}",
                f"pg_name={self.pg_name}",
                f"pg_description={self.pg_desc}",
                f"pg_size={self.pg_size}",
                f"state={self.state}",
            )
            return f"{self.type}(%s)" % ", ".join(s for s in verbose_info if s)
        return f"{self.type}(%sinput_sizes={self.input_sizes}, state={self.state})" % (
            f"{p2p_info}, " if p2p_info else ""
        )

    def match(self, other: "Op") -> MatchInfo:
        # TODO: I think this can validly not match,
        # e.g. if one PG was used for p2p ops between only some of the peers?
        # if self.seq_id != other.seq_id:
        # return False

        if self.type == "send":
            # TODO: We need more states for p2p ops.
            return (
                MatchInfo(MatchState.FULLY_MATCHED)
                if (
                    other.type == "recv"
                    and self.src == other.src
                    and self.dst == other.dst
                    and self.input_sizes == other.output_sizes
                )
                else MatchInfo(MatchState.SIZE_OR_SYNTAX_MISMATCH)
            )
        elif self.type == "recv":
            return (
                MatchInfo(MatchState.FULLY_MATCHED)
                if (
                    other.type == "send"
                    and self.src == other.src
                    and self.dst == other.dst
                    and self.output_sizes == other.input_sizes
                )
                else MatchInfo(MatchState.SIZE_OR_SYNTAX_MISMATCH)
            )
        elif self.type in COLLECTIVES:
            if self.type != other.type:
                return MatchInfo(
                    MatchState.COLLECTIVE_TYPE_MISMATCH,
                    f"Expected collective type: '{self.type}' does not match found collective type: '{other.type}'",
                )
            if self.state != other.state:
                # MatchState()
                return MatchInfo(
                    MatchState.COLLECTIVE_STATE_MISMATCH,
                    f"Expected state: '{self.state}' does not match found state: '{other.state}'",
                )
            if (
                (
                    set(self.input_dtypes) != set(self.output_dtypes)
                    and self.input_sizes[0]
                    and self.output_sizes[0]
                )
                or (
                    set(self.input_dtypes) != set(other.input_dtypes)
                    and self.input_sizes[0]
                    and other.input_sizes[0]
                )
                or (
                    set(self.input_dtypes) != set(other.output_dtypes)
                    and self.input_sizes[0]
                    and other.output_sizes[0]
                )
            ):
                return MatchInfo(
                    MatchState.COLLECTIVE_DTYPE_MISMATCH,
                    f"Expected dtypes: '{set(self.input_dtypes)}' does not "
                    f"match found dtype: '{set(self.output_dtypes)}/"
                    f"{set(other.input_dtypes)}/{set(other.output_dtypes)}'",
                )
            if self.type == "all_to_all":
                return MatchInfo(MatchState.UNDECIDED)
            if self.type != "scatter" and self.input_sizes != other.input_sizes:
                return MatchInfo(
                    MatchState.SIZE_OR_SYNTAX_MISMATCH,
                    f"Expected input sizes: '{self.input_sizes}' does not match found input sizes: "
                    f"'{other.input_sizes}'",
                )
            if self.type != "gather" and self.output_sizes != other.output_sizes:
                return MatchInfo(
                    MatchState.SIZE_OR_SYNTAX_MISMATCH,
                    f"Expected output sizes: '{self.output_sizes}' does not match found output sizes: "
                    f"'{other.output_sizes}'",
                )
            if (
                self.type in ["all_reduce", "allreduce_coalesced"]
                and self.input_sizes != other.output_sizes
            ):
                return MatchInfo(
                    MatchState.SIZE_OR_SYNTAX_MISMATCH,
                    f"Expected input sizes: '{self.input_sizes}' does not match found output sizes: '{other.output_sizes}'",
                )
            if self.type in [
                "all_gather",
                "all_gather_base",
                "all_gather_into_tensor_coalesced",
                "ALLGATHER_coalesced",
            ] and not (
                math.prod(other.output_sizes[0])
                == math.prod(self.input_sizes[0]) * self.pg_size
            ):
                return MatchInfo(
                    MatchState.SIZE_OR_SYNTAX_MISMATCH,
                    f"Found input numel '{math.prod(other.input_sizes[0])} * pg size {self.pg_size}' "
                    f"does not match output numel '{math.prod(other.output_sizes[0])}'",
                )
            if self.type in [
                "reduce_scatter",
                "_reduce_scatter_base",
                "reduce_scatter_tensor_coalesced",
                "REDUCESCATTER_coalesced",
            ] and not (
                math.prod(other.input_sizes[0])
                == math.prod(self.output_sizes[0]) * self.pg_size
            ):
                return MatchInfo(
                    MatchState.SIZE_OR_SYNTAX_MISMATCH,
                    f"Found input numel '{math.prod(other.input_sizes[0])}' does not match output numel "
                    f"'{math.prod(other.output_sizes[0])} * pg size {self.pg_size}'",
                )
        elif self.type == "coalesced":
            return (
                MatchInfo(MatchState.FULLY_MATCHED)
                if (other.type == "coalesced")
                else MatchInfo(MatchState.SIZE_OR_SYNTAX_MISMATCH)
            )
        return MatchInfo(MatchState.FULLY_MATCHED)


class MatchStateRecord:
    def __init__(
        self,
        expected_ranks: set[int],
        other_ranks: list[int],
        entry_state: EntryState,
        candidate_ranks: set[int],
        candidate_idx: dict[int, int],
        found_ranks: set[int],
        found_idx: dict[int, int],
        errors: set[tuple[int, MatchInfo]],
    ) -> None:
        self.expected_ranks = expected_ranks
        self.other_ranks = other_ranks
        self.entry_state = entry_state
        self.candidate_ranks = candidate_ranks
        self.candidate_idx = candidate_idx
        self.found_ranks = found_ranks
        self.found_idx = found_idx
        self.errors = errors
        self.has_undecided_case = False

    def reset_for_coalesced(
        self, entry_state: EntryState, candidate_ranks: set[int]
    ) -> None:
        self.entry_state = entry_state
        self.candidate_ranks = candidate_ranks
        self.candidate_idx = {}
        self.found_ranks = set()
        self.found_idx = {}
        self.errors = set()<|MERGE_RESOLUTION|>--- conflicted
+++ resolved
@@ -187,13 +187,9 @@
 """
 COLLECTIVES = {
     "broadcast",
-<<<<<<< HEAD
     "_broadcast_oop",
     "reduce",
     "_reduce_oop",
-=======
-    "reduce",
->>>>>>> f1f18c75
     "all_gather",
     "all_reduce",
     "_all_gather_base",
