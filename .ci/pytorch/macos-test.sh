#!/bin/bash
set -x

# shellcheck disable=SC2034
# shellcheck source=./macos-common.sh
source "$(dirname "${BASH_SOURCE[0]}")/macos-common.sh"

if [[ -n "$CONDA_ENV" ]]; then
  # Use binaries under conda environment
  export PATH="$CONDA_ENV/bin":$PATH
fi

# Test that OpenMP is enabled
pushd test
if [[ ! $(python -c "import torch; print(int(torch.backends.openmp.is_available()))") == "1" ]]; then
  echo "Build should have OpenMP enabled, but torch.backends.openmp.is_available() is False"
  exit 1
fi
popd

# enable debug asserts in serialization
export TORCH_SERIALIZATION_DEBUG=1

setup_test_python() {
  # The CircleCI worker hostname doesn't resolve to an address.
  # This environment variable makes ProcessGroupGloo default to
  # using the address associated with the loopback interface.
  export GLOO_SOCKET_IFNAME=lo0
  echo "Ninja version: $(ninja --version)"
  echo "Python version: $(which python) ($(python --version))"

  # Set the limit on open file handles to 16384
  # might help with intermittent compiler test failures
  ulimit -n 16384
}

test_python_all() {
  setup_test_python

  time python test/run_test.py --verbose --exclude-jit-executor

  assert_git_not_dirty
}

test_python_mps() {
  setup_test_python

  time python test/run_test.py --verbose --mps
  MTL_CAPTURE_ENABLED=1 ${CONDA_RUN} python3 test/test_mps.py --verbose -k test_metal_capture

  assert_git_not_dirty
}


test_python_shard() {
  if [[ -z "$NUM_TEST_SHARDS" ]]; then
    echo "NUM_TEST_SHARDS must be defined to run a Python test shard"
    exit 1
  fi

  setup_test_python

  time python test/run_test.py --verbose --exclude-jit-executor --exclude-distributed-tests --shard "$1" "$NUM_TEST_SHARDS"

  assert_git_not_dirty
}

test_libtorch() {
  # C++ API

  if [[ "$BUILD_TEST_LIBTORCH" == "1" ]]; then
    # NB: Install outside of source directory (at the same level as the root
    # pytorch folder) so that it doesn't get cleaned away prior to docker push.
    # But still clean it before we perform our own build.

    echo "Testing libtorch"

    CPP_BUILD="$PWD/../cpp-build"
    rm -rf "$CPP_BUILD"
    mkdir -p "$CPP_BUILD"/caffe2

    BUILD_LIBTORCH_PY=$PWD/tools/build_libtorch.py
    pushd "$CPP_BUILD"/caffe2
    VERBOSE=1 DEBUG=1 python "$BUILD_LIBTORCH_PY"
    popd

    MNIST_DIR="${PWD}/test/cpp/api/mnist"
    python tools/download_mnist.py --quiet -d "${MNIST_DIR}"

    # Unfortunately it seems like the test can't load from miniconda3
    # without these paths being set
    export DYLD_LIBRARY_PATH="$DYLD_LIBRARY_PATH:$PWD/miniconda3/lib"
    export LD_LIBRARY_PATH="$LD_LIBRARY_PATH:$PWD/miniconda3/lib"
    TORCH_CPP_TEST_MNIST_PATH="${MNIST_DIR}" CPP_TESTS_DIR="${CPP_BUILD}/caffe2/bin" python test/run_test.py --cpp --verbose -i cpp/test_api

    assert_git_not_dirty
  fi
}

test_custom_backend() {
  print_cmake_info

  echo "Testing custom backends"
  pushd test/custom_backend
  rm -rf build && mkdir build
  pushd build
  SITE_PACKAGES="$(python -c 'from distutils.sysconfig import get_python_lib; print(get_python_lib())')"
  CMAKE_PREFIX_PATH="$SITE_PACKAGES/torch" "${CMAKE_EXEC}" ..
  make VERBOSE=1
  popd

  # Run Python tests and export a lowered module.
  python test_custom_backend.py -v
  python backend.py --export-module-to=model.pt
  # Run C++ tests using the exported module.
  build/test_custom_backend ./model.pt
  rm -f ./model.pt
  popd
  assert_git_not_dirty
}

test_custom_script_ops() {
  print_cmake_info

  echo "Testing custom script operators"
  pushd test/custom_operator
  # Build the custom operator library.
  rm -rf build && mkdir build
  pushd build
  SITE_PACKAGES="$(python -c 'from distutils.sysconfig import get_python_lib; print(get_python_lib())')"
  CMAKE_PREFIX_PATH="$SITE_PACKAGES/torch" "${CMAKE_EXEC}" ..
  make VERBOSE=1
  popd

  # Run tests Python-side and export a script module.
  python test_custom_ops.py -v
  python model.py --export-script-module=model.pt
  # Run tests C++-side and load the exported script module.
  build/test_custom_ops ./model.pt
  popd
  assert_git_not_dirty
}

test_jit_hooks() {
  print_cmake_info

  echo "Testing jit hooks in cpp"
  pushd test/jit_hooks
  # Build the custom operator library.
  rm -rf build && mkdir build
  pushd build
  SITE_PACKAGES="$(python -c 'from distutils.sysconfig import get_python_lib; print(get_python_lib())')"
  CMAKE_PREFIX_PATH="$SITE_PACKAGES/torch" "${CMAKE_EXEC}" ..
  make VERBOSE=1
  popd

  # Run tests Python-side and export a script module.
  python model.py --export-script-module=model
  # Run tests C++-side and load the exported script module.
  build/test_jit_hooks ./model
  popd
  assert_git_not_dirty
}

torchbench_setup_macos() {
  git clone --recursive https://github.com/pytorch/vision torchvision
  git clone --recursive https://github.com/pytorch/audio torchaudio
  brew install jpeg-turbo libpng

  pushd torchvision
  git fetch
  git checkout "$(cat ../.github/ci_commit_pins/vision.txt)"
  git submodule update --init --recursive
  python setup.py clean
  python setup.py develop
  popd

  pushd torchaudio
  git fetch
  git checkout "$(cat ../.github/ci_commit_pins/audio.txt)"
  git submodule update --init --recursive
  python setup.py clean
  #TODO: Remove me, when figure out how to make TorchAudio find brew installed openmp
  USE_OPENMP=0 python setup.py develop
  popd

  # Shellcheck doesn't like it when you pass no arguments to a function that can take args. See https://www.shellcheck.net/wiki/SC2120
  # shellcheck disable=SC2119,SC2120
  checkout_install_torchbench
}

pip_benchmark_deps() {
  python -mpip install --no-input astunparse requests cython scikit-learn
}


test_torchbench_perf() {
  print_cmake_info

  echo "Launching torchbench setup"
  pip_benchmark_deps
  torchbench_setup_macos

  TEST_REPORTS_DIR=$(pwd)/test/test-reports
  mkdir -p "$TEST_REPORTS_DIR"

  local backend=eager
  local dtype=notset
  local device=mps

  echo "Setup complete, launching torchbench training performance run"
  PYTHONPATH="$(pwd)"/torchbench python benchmarks/dynamo/torchbench.py \
    --performance --backend "$backend" --training --devices "$device" \
    --output "$TEST_REPORTS_DIR/inductor_${backend}_torchbench_${dtype}_training_${device}_performance.csv"

  echo "Launching torchbench inference performance run"
  PYTHONPATH="$(pwd)"/torchbench python benchmarks/dynamo/torchbench.py \
    --performance --backend "$backend" --inference --devices "$device" \
    --output "$TEST_REPORTS_DIR/inductor_${backend}_torchbench_${dtype}_inference_${device}_performance.csv"

  echo "Pytorch benchmark on mps device completed"
}

test_torchbench_smoketest() {
  print_cmake_info

  echo "Launching torchbench setup"
  pip_benchmark_deps
  # shellcheck disable=SC2119,SC2120
  torchbench_setup_macos

  TEST_REPORTS_DIR=$(pwd)/test/test-reports
  mkdir -p "$TEST_REPORTS_DIR"

  local device=mps
  local dtypes=(undefined float16 bfloat16 notset)
  local dtype=${dtypes[$1]}
<<<<<<< HEAD
  local models=(hf_T5 llama BERT_pytorch dcgan hf_GPT2 yolov3 resnet152 sam pytorch_unet stable_diffusion_text_encoder speech_transformer Super_SloMo doctr_det_predictor doctr_reco_predictor)
  local hf_models=(GoogleFnet YituTechConvBert Speech2Text2ForCausalLM)
=======
  local models=(hf_T5 llama BERT_pytorch dcgan hf_GPT2 yolov3 resnet152 sam sam_fast pytorch_unet stable_diffusion_text_encoder speech_transformer Super_SloMo doctr_det_predictor doctr_reco_predictor timm_resnet timm_vovnet vgg16)
>>>>>>> 380e30a7

  for backend in eager inductor; do

    echo "Launching torchbench inference performance run for backend ${backend} and dtype ${dtype}"
    local dtype_arg="--${dtype}"
    if [ "$dtype" == notset ]; then
        dtype_arg="--float32"
    fi
    touch "$TEST_REPORTS_DIR/inductor_${backend}_torchbench_${dtype}_inference_${device}_performance.csv"
    for model in "${models[@]}"; do
      PYTHONPATH="$(pwd)"/torchbench python benchmarks/dynamo/torchbench.py \
        --performance --only "$model" --backend "$backend" --inference --devices "$device" "$dtype_arg" \
        --output "$TEST_REPORTS_DIR/inductor_${backend}_torchbench_${dtype}_inference_${device}_performance.csv" || true
      if [ "$backend" == "inductor" ]; then
        PYTHONPATH="$(pwd)"/torchbench python benchmarks/dynamo/torchbench.py \
          --accuracy --only "$model" --backend "$backend" --inference --devices "$device" "$dtype_arg" \
          --output "$TEST_REPORTS_DIR/inductor_${backend}_torchbench_${dtype}_inference_${device}_accuracy.csv" || true
      fi
<<<<<<< HEAD
    done
    for model in "${hf_models[@]}"; do
      if [ "$backend" == "inductor" ]; then
        PYTHONPATH="$(pwd)"/torchbench python benchmarks/dynamo/huggingface.py \
          --performance --only "$model" --backend "$backend" --inference --devices "$device" "$dtype_arg" \
          --output "$TEST_REPORTS_DIR/inductor_${backend}_huggingface_${dtype}_inference_${device}_performance.csv" || true
        PYTHONPATH="$(pwd)"/torchbench python benchmarks/dynamo/huggingface.py \
          --accuracy --only "$model" --backend "$backend" --inference --devices "$device" "$dtype_arg" \
          --output "$TEST_REPORTS_DIR/inductor_${backend}_huggingface_${dtype}_inference_${device}_accuracy.csv" || true
      fi
    done
=======
    done
    if [ "$backend" == "inductor" ]; then
      PYTHONPATH="$(pwd)"/torchbench python benchmarks/dynamo/huggingface.py \
        --performance --backend "$backend" --inference --devices "$device" "$dtype_arg" \
        --output "$TEST_REPORTS_DIR/inductor_${backend}_huggingface_${dtype}_inference_${device}_performance.csv" || true
      PYTHONPATH="$(pwd)"/torchbench python benchmarks/dynamo/huggingface.py \
        --accuracy --backend "$backend" --inference --devices "$device" "$dtype_arg" \
        --output "$TEST_REPORTS_DIR/inductor_${backend}_huggingface_${dtype}_inference_${device}_accuracy.csv" || true
    fi
>>>>>>> 380e30a7

    if [ "$dtype" == notset ]; then
      for dtype_ in notset amp; do
        echo "Launching torchbench training performance run for backend ${backend} and dtype ${dtype_}"
        touch "$TEST_REPORTS_DIR/inductor_${backend}_torchbench_${dtype_}_training_${device}_performance.csv"
        local dtype_arg="--${dtype_}"
        if [ "$dtype_" == notset ]; then
          dtype_arg="--float32"
        fi
        for model in "${models[@]}"; do
          PYTHONPATH="$(pwd)"/torchbench python benchmarks/dynamo/torchbench.py \
            --performance --only "$model" --backend "$backend" --training --devices "$device" "$dtype_arg" \
            --output "$TEST_REPORTS_DIR/inductor_${backend}_torchbench_${dtype_}_training_${device}_performance.csv" || true
        done
      done
    fi

  done

  echo "Pytorch benchmark on mps device completed"
}

test_hf_perf() {
  print_cmake_info
  TEST_REPORTS_DIR=$(pwd)/test/test-reports
  mkdir -p "$TEST_REPORTS_DIR"
  pip_benchmark_deps
  torchbench_setup_macos

  echo "Launching HuggingFace training perf run"
  python "$(pwd)"/benchmarks/dynamo/huggingface.py --backend eager --device mps --performance --training --output="${TEST_REPORTS_DIR}"/hf_training.csv

  echo "Launching HuggingFace inference perf run"
  python "$(pwd)"/benchmarks/dynamo/huggingface.py --backend eager --device mps --performance --training --output="${TEST_REPORTS_DIR}"/hf_inference.csv

  echo "HuggingFace benchmark on mps device completed"
}

test_timm_perf() {
  print_cmake_info
  TEST_REPORTS_DIR=$(pwd)/test/test-reports
  mkdir -p "$TEST_REPORTS_DIR"
  pip_benchmark_deps
  torchbench_setup_macos

  echo "Launching timm training perf run"
  python "$(pwd)"/benchmarks/dynamo/timm_models.py --backend eager --device mps --performance --training --output="${TEST_REPORTS_DIR}"/timm_training.csv

  echo "Launching timm inference perf run"
  python "$(pwd)"/benchmarks/dynamo/timm_models.py --backend eager --device mps --performance --training --output="${TEST_REPORTS_DIR}"/timm_inference.csv

  echo "timm benchmark on mps device completed"
}

if [[ $TEST_CONFIG == *"perf_all"* ]]; then
  test_torchbench_perf
  test_hf_perf
  test_timm_perf
elif [[ $TEST_CONFIG == *"perf_torchbench"* ]]; then
  test_torchbench_perf
elif [[ $TEST_CONFIG == *"perf_hf"* ]]; then
  test_hf_perf
elif [[ $TEST_CONFIG == *"perf_timm"* ]]; then
  test_timm_perf
elif [[ $TEST_CONFIG == *"perf_smoketest"* ]]; then
  test_torchbench_smoketest "${SHARD_NUMBER}"
elif [[ $TEST_CONFIG == *"mps"* ]]; then
  test_python_mps
elif [[ $NUM_TEST_SHARDS -gt 1 ]]; then
  test_python_shard "${SHARD_NUMBER}"
  if [[ "${SHARD_NUMBER}" == 1 ]]; then
    test_libtorch
    test_custom_script_ops
  elif [[ "${SHARD_NUMBER}" == 2 ]]; then
    test_jit_hooks
    test_custom_backend
  fi
else
  test_python_all
  test_libtorch
  test_custom_script_ops
  test_jit_hooks
  test_custom_backend
fi<|MERGE_RESOLUTION|>--- conflicted
+++ resolved
@@ -235,12 +235,7 @@
   local device=mps
   local dtypes=(undefined float16 bfloat16 notset)
   local dtype=${dtypes[$1]}
-<<<<<<< HEAD
-  local models=(hf_T5 llama BERT_pytorch dcgan hf_GPT2 yolov3 resnet152 sam pytorch_unet stable_diffusion_text_encoder speech_transformer Super_SloMo doctr_det_predictor doctr_reco_predictor)
-  local hf_models=(GoogleFnet YituTechConvBert Speech2Text2ForCausalLM)
-=======
   local models=(hf_T5 llama BERT_pytorch dcgan hf_GPT2 yolov3 resnet152 sam sam_fast pytorch_unet stable_diffusion_text_encoder speech_transformer Super_SloMo doctr_det_predictor doctr_reco_predictor timm_resnet timm_vovnet vgg16)
->>>>>>> 380e30a7
 
   for backend in eager inductor; do
 
@@ -259,19 +254,6 @@
           --accuracy --only "$model" --backend "$backend" --inference --devices "$device" "$dtype_arg" \
           --output "$TEST_REPORTS_DIR/inductor_${backend}_torchbench_${dtype}_inference_${device}_accuracy.csv" || true
       fi
-<<<<<<< HEAD
-    done
-    for model in "${hf_models[@]}"; do
-      if [ "$backend" == "inductor" ]; then
-        PYTHONPATH="$(pwd)"/torchbench python benchmarks/dynamo/huggingface.py \
-          --performance --only "$model" --backend "$backend" --inference --devices "$device" "$dtype_arg" \
-          --output "$TEST_REPORTS_DIR/inductor_${backend}_huggingface_${dtype}_inference_${device}_performance.csv" || true
-        PYTHONPATH="$(pwd)"/torchbench python benchmarks/dynamo/huggingface.py \
-          --accuracy --only "$model" --backend "$backend" --inference --devices "$device" "$dtype_arg" \
-          --output "$TEST_REPORTS_DIR/inductor_${backend}_huggingface_${dtype}_inference_${device}_accuracy.csv" || true
-      fi
-    done
-=======
     done
     if [ "$backend" == "inductor" ]; then
       PYTHONPATH="$(pwd)"/torchbench python benchmarks/dynamo/huggingface.py \
@@ -281,7 +263,6 @@
         --accuracy --backend "$backend" --inference --devices "$device" "$dtype_arg" \
         --output "$TEST_REPORTS_DIR/inductor_${backend}_huggingface_${dtype}_inference_${device}_accuracy.csv" || true
     fi
->>>>>>> 380e30a7
 
     if [ "$dtype" == notset ]; then
       for dtype_ in notset amp; do
