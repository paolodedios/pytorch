#!/bin/bash
set -x

# shellcheck disable=SC2034
# shellcheck source=./macos-common.sh
source "$(dirname "${BASH_SOURCE[0]}")/macos-common.sh"

# Test that OpenMP is enabled
pushd test
if [[ ! $(python -c "import torch; print(int(torch.backends.openmp.is_available()))") == "1" ]]; then
  echo "Build should have OpenMP enabled, but torch.backends.openmp.is_available() is False"
  exit 1
fi
popd

# enable debug asserts in serialization
export TORCH_SERIALIZATION_DEBUG=1

python -mpip install --no-input -r requirements.txt

setup_test_python() {
  # The CircleCI worker hostname doesn't resolve to an address.
  # This environment variable makes ProcessGroupGloo default to
  # using the address associated with the loopback interface.
  export GLOO_SOCKET_IFNAME=lo0
  echo "Ninja version: $(ninja --version)"
  echo "Python version: $(which python) ($(python --version))"

  # Set the limit on open file handles to 16384
  # might help with intermittent compiler test failures
  ulimit -n 16384
}

test_python_all() {
  setup_test_python

  time python test/run_test.py --verbose --exclude-jit-executor

  assert_git_not_dirty
}

test_python_mps() {
  setup_test_python

  time python test/run_test.py --verbose --mps
  MTL_CAPTURE_ENABLED=1 ${CONDA_RUN} python3 test/test_mps.py --verbose -k test_metal_capture

  assert_git_not_dirty
}


test_python_shard() {
  if [[ -z "$NUM_TEST_SHARDS" ]]; then
    echo "NUM_TEST_SHARDS must be defined to run a Python test shard"
    exit 1
  fi

  setup_test_python

  time python test/run_test.py --verbose --exclude-jit-executor --exclude-distributed-tests --shard "$1" "$NUM_TEST_SHARDS"

  assert_git_not_dirty
}

test_libtorch() {
  # C++ API

  if [[ "$BUILD_TEST_LIBTORCH" == "1" ]]; then
    # NB: Install outside of source directory (at the same level as the root
    # pytorch folder) so that it doesn't get cleaned away prior to docker push.
    # But still clean it before we perform our own build.

    echo "Testing libtorch"

    CPP_BUILD="$PWD/../cpp-build"
    rm -rf "$CPP_BUILD"
    mkdir -p "$CPP_BUILD"/caffe2

    BUILD_LIBTORCH_PY=$PWD/tools/build_libtorch.py
    pushd "$CPP_BUILD"/caffe2
    VERBOSE=1 DEBUG=1 python "$BUILD_LIBTORCH_PY"
    popd

    MNIST_DIR="${PWD}/test/cpp/api/mnist"
    python tools/download_mnist.py --quiet -d "${MNIST_DIR}"

    # Unfortunately it seems like the test can't load from miniconda3
    # without these paths being set
    export DYLD_LIBRARY_PATH="$DYLD_LIBRARY_PATH:$PWD/miniconda3/lib"
    export LD_LIBRARY_PATH="$LD_LIBRARY_PATH:$PWD/miniconda3/lib"
    TORCH_CPP_TEST_MNIST_PATH="${MNIST_DIR}" CPP_TESTS_DIR="${CPP_BUILD}/caffe2/bin" python test/run_test.py --cpp --verbose -i cpp/test_api

    assert_git_not_dirty
  fi
}

test_custom_backend() {
  print_cmake_info

  echo "Testing custom backends"
  pushd test/custom_backend
  rm -rf build && mkdir build
  pushd build
  SITE_PACKAGES="$(python -c 'from distutils.sysconfig import get_python_lib; print(get_python_lib())')"
  CMAKE_PREFIX_PATH="$SITE_PACKAGES/torch" "${CMAKE_EXEC}" ..
  make VERBOSE=1
  popd

  # Run Python tests and export a lowered module.
  python test_custom_backend.py -v
  python backend.py --export-module-to=model.pt
  # Run C++ tests using the exported module.
  build/test_custom_backend ./model.pt
  rm -f ./model.pt
  popd
  assert_git_not_dirty
}

test_custom_script_ops() {
  print_cmake_info

  echo "Testing custom script operators"
  pushd test/custom_operator
  # Build the custom operator library.
  rm -rf build && mkdir build
  pushd build
  SITE_PACKAGES="$(python -c 'from distutils.sysconfig import get_python_lib; print(get_python_lib())')"
  CMAKE_PREFIX_PATH="$SITE_PACKAGES/torch" "${CMAKE_EXEC}" ..
  make VERBOSE=1
  popd

  # Run tests Python-side and export a script module.
  python test_custom_ops.py -v
  python model.py --export-script-module=model.pt
  # Run tests C++-side and load the exported script module.
  build/test_custom_ops ./model.pt
  popd
  assert_git_not_dirty
}

test_jit_hooks() {
  print_cmake_info

  echo "Testing jit hooks in cpp"
  pushd test/jit_hooks
  # Build the custom operator library.
  rm -rf build && mkdir build
  pushd build
  SITE_PACKAGES="$(python -c 'from distutils.sysconfig import get_python_lib; print(get_python_lib())')"
  CMAKE_PREFIX_PATH="$SITE_PACKAGES/torch" "${CMAKE_EXEC}" ..
  make VERBOSE=1
  popd

  # Run tests Python-side and export a script module.
  python model.py --export-script-module=model
  # Run tests C++-side and load the exported script module.
  build/test_jit_hooks ./model
  popd
  assert_git_not_dirty
}

# Shellcheck doesn't like it when you pass no arguments to a function
# that can take args. See https://www.shellcheck.net/wiki/SC2120
# shellcheck disable=SC2120
checkout_install_torchbench() {
  local commit
  commit=$(cat .ci/docker/ci_commit_pins/torchbench.txt)
  git clone https://github.com/pytorch/benchmark torchbench
  pushd torchbench
  git checkout "$commit"

  if [ "$1" ]; then
    python install.py --continue_on_fail models "$@"
  else
    # Occasionally the installation may fail on one model but it is ok to continue
    # to install and test other models
    python install.py --continue_on_fail
  fi
  popd

<<<<<<< HEAD
=======
  pip install -r .ci/docker/ci_commit_pins/huggingface-requirements.txt
  # https://github.com/pytorch/pytorch/issues/160689 to remove torchao because
  # its current version 0.12.0 doesn't work with transformers 4.54.0
  pip uninstall -y torchao

>>>>>>> 4014672b
  echo "Print all dependencies after TorchBench is installed"
  python -mpip freeze
}

torchbench_setup_macos() {
  git clone --recursive https://github.com/pytorch/vision torchvision
  git clone --recursive https://github.com/pytorch/audio torchaudio
  brew install jpeg-turbo libpng

  pushd torchvision
  git fetch
  git checkout "$(cat ../.github/ci_commit_pins/vision.txt)"
  git submodule update --init --recursive
  python setup.py clean
  python setup.py develop
  popd

  pushd torchaudio
  git fetch
  git checkout "$(cat ../.github/ci_commit_pins/audio.txt)"
  git submodule update --init --recursive
  python setup.py clean
  #TODO: Remove me, when figure out how to make TorchAudio find brew installed openmp
  USE_OPENMP=0 python setup.py develop
  popd

  checkout_install_torchbench
}

pip_benchmark_deps() {
  python -mpip install --no-input requests cython scikit-learn six
}


test_torchbench_perf() {
  print_cmake_info

  echo "Launching torchbench setup"
  pip_benchmark_deps
  torchbench_setup_macos

  TEST_REPORTS_DIR=$(pwd)/test/test-reports
  mkdir -p "$TEST_REPORTS_DIR"

  local backend=eager
  local dtype=notset
  local device=mps

  echo "Setup complete, launching torchbench training performance run"
  PYTHONPATH="$(pwd)"/torchbench python benchmarks/dynamo/torchbench.py \
    --performance --backend "$backend" --training --devices "$device" \
    --output "$TEST_REPORTS_DIR/inductor_${backend}_torchbench_${dtype}_training_${device}_performance.csv"

  echo "Launching torchbench inference performance run"
  PYTHONPATH="$(pwd)"/torchbench python benchmarks/dynamo/torchbench.py \
    --performance --backend "$backend" --inference --devices "$device" \
    --output "$TEST_REPORTS_DIR/inductor_${backend}_torchbench_${dtype}_inference_${device}_performance.csv"

  echo "Pytorch benchmark on mps device completed"
}

test_torchbench_smoketest() {
  print_cmake_info

  echo "Launching torchbench setup"
  pip_benchmark_deps
  # shellcheck disable=SC2119,SC2120
  torchbench_setup_macos

  TEST_REPORTS_DIR=$(pwd)/test/test-reports
  mkdir -p "$TEST_REPORTS_DIR"

  local device=mps
  local dtypes=(undefined float16 bfloat16 notset)
  local dtype=${dtypes[$1]}
  local models=(hf_T5 llama BERT_pytorch dcgan hf_GPT2 yolov3 resnet152 sam sam_fast pytorch_unet stable_diffusion_text_encoder speech_transformer Super_SloMo doctr_det_predictor doctr_reco_predictor timm_resnet timm_vovnet vgg16)

  for backend in eager inductor; do

    echo "Launching torchbench inference performance run for backend ${backend} and dtype ${dtype}"
    local dtype_arg="--${dtype}"
    if [ "$dtype" == notset ]; then
        dtype_arg="--float32"
    fi
    touch "$TEST_REPORTS_DIR/inductor_${backend}_torchbench_${dtype}_inference_${device}_performance.csv"
    for model in "${models[@]}"; do
      PYTHONPATH="$(pwd)"/torchbench python benchmarks/dynamo/torchbench.py \
        --performance --only "$model" --backend "$backend" --inference --devices "$device" "$dtype_arg" \
        --output "$TEST_REPORTS_DIR/inductor_${backend}_torchbench_${dtype}_inference_${device}_performance.csv" || true
      if [ "$backend" == "inductor" ]; then
        PYTHONPATH="$(pwd)"/torchbench python benchmarks/dynamo/torchbench.py \
          --accuracy --only "$model" --backend "$backend" --inference --devices "$device" "$dtype_arg" \
          --output "$TEST_REPORTS_DIR/inductor_${backend}_torchbench_${dtype}_inference_${device}_accuracy.csv" || true
      fi
    done
    if [ "$backend" == "inductor" ]; then
      PYTHONPATH="$(pwd)"/torchbench python benchmarks/dynamo/huggingface.py \
        --performance --backend "$backend" --inference --devices "$device" "$dtype_arg" \
        --output "$TEST_REPORTS_DIR/inductor_${backend}_huggingface_${dtype}_inference_${device}_performance.csv" || true
      PYTHONPATH="$(pwd)"/torchbench python benchmarks/dynamo/huggingface.py \
        --accuracy --backend "$backend" --inference --devices "$device" "$dtype_arg" \
        --output "$TEST_REPORTS_DIR/inductor_${backend}_huggingface_${dtype}_inference_${device}_accuracy.csv" || true
    fi

    if [ "$dtype" == notset ]; then
      for dtype_ in notset amp; do
        echo "Launching torchbench training performance run for backend ${backend} and dtype ${dtype_}"
        touch "$TEST_REPORTS_DIR/inductor_${backend}_torchbench_${dtype_}_training_${device}_performance.csv"
        local dtype_arg="--${dtype_}"
        if [ "$dtype_" == notset ]; then
          dtype_arg="--float32"
        fi
        for model in "${models[@]}"; do
          PYTHONPATH="$(pwd)"/torchbench python benchmarks/dynamo/torchbench.py \
            --performance --only "$model" --backend "$backend" --training --devices "$device" "$dtype_arg" \
            --output "$TEST_REPORTS_DIR/inductor_${backend}_torchbench_${dtype_}_training_${device}_performance.csv" || true
        done
      done
    fi

  done

  echo "Pytorch benchmark on mps device completed"
}

test_hf_perf() {
  print_cmake_info
  TEST_REPORTS_DIR=$(pwd)/test/test-reports
  mkdir -p "$TEST_REPORTS_DIR"
  pip_benchmark_deps
  torchbench_setup_macos

  echo "Launching HuggingFace training perf run"
  python "$(pwd)"/benchmarks/dynamo/huggingface.py --backend eager --device mps --performance --training --output="${TEST_REPORTS_DIR}"/hf_training.csv

  echo "Launching HuggingFace inference perf run"
  python "$(pwd)"/benchmarks/dynamo/huggingface.py --backend eager --device mps --performance --training --output="${TEST_REPORTS_DIR}"/hf_inference.csv

  echo "HuggingFace benchmark on mps device completed"
}

test_timm_perf() {
  print_cmake_info
  TEST_REPORTS_DIR=$(pwd)/test/test-reports
  mkdir -p "$TEST_REPORTS_DIR"
  pip_benchmark_deps
  torchbench_setup_macos

  echo "Launching timm training perf run"
  python "$(pwd)"/benchmarks/dynamo/timm_models.py --backend eager --device mps --performance --training --output="${TEST_REPORTS_DIR}"/timm_training.csv

  echo "Launching timm inference perf run"
  python "$(pwd)"/benchmarks/dynamo/timm_models.py --backend eager --device mps --performance --training --output="${TEST_REPORTS_DIR}"/timm_inference.csv

  echo "timm benchmark on mps device completed"
}

if [[ $TEST_CONFIG == *"perf_all"* ]]; then
  test_torchbench_perf
  test_hf_perf
  test_timm_perf
elif [[ $TEST_CONFIG == *"perf_torchbench"* ]]; then
  test_torchbench_perf
elif [[ $TEST_CONFIG == *"perf_hf"* ]]; then
  test_hf_perf
elif [[ $TEST_CONFIG == *"perf_timm"* ]]; then
  test_timm_perf
elif [[ $TEST_CONFIG == *"perf_smoketest"* ]]; then
  test_torchbench_smoketest "${SHARD_NUMBER}"
elif [[ $TEST_CONFIG == *"mps"* ]]; then
  test_python_mps
elif [[ $NUM_TEST_SHARDS -gt 1 ]]; then
  test_python_shard "${SHARD_NUMBER}"
  if [[ "${SHARD_NUMBER}" == 1 ]]; then
    test_libtorch
    test_custom_script_ops
  elif [[ "${SHARD_NUMBER}" == 2 ]]; then
    test_jit_hooks
    test_custom_backend
  fi
else
  test_python_all
  test_libtorch
  test_custom_script_ops
  test_jit_hooks
  test_custom_backend
fi<|MERGE_RESOLUTION|>--- conflicted
+++ resolved
@@ -178,14 +178,11 @@
   fi
   popd
 
-<<<<<<< HEAD
-=======
   pip install -r .ci/docker/ci_commit_pins/huggingface-requirements.txt
   # https://github.com/pytorch/pytorch/issues/160689 to remove torchao because
   # its current version 0.12.0 doesn't work with transformers 4.54.0
   pip uninstall -y torchao
 
->>>>>>> 4014672b
   echo "Print all dependencies after TorchBench is installed"
   python -mpip freeze
 }
