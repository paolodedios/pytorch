if "%DEBUG%" == "1" (
  set BUILD_TYPE=debug
) ELSE (
  set BUILD_TYPE=release
)

set PATH=C:\Program Files\CMake\bin;C:\Program Files\7-Zip;C:\ProgramData\chocolatey\bin;C:\Program Files\Git\cmd;C:\Program Files\Amazon\AWSCLI;C:\Program Files\Amazon\AWSCLI\bin;%PATH%

:: This inflates our log size slightly, but it is REALLY useful to be
:: able to see what our cl.exe commands are (since you can actually
:: just copy-paste them into a local Windows setup to just rebuild a
:: single file.)
:: log sizes are too long, but leaving this here in case someone wants to use it locally
:: set CMAKE_VERBOSE_MAKEFILE=1


set INSTALLER_DIR=%SCRIPT_HELPERS_DIR%\installation-helpers

call %INSTALLER_DIR%\install_magma.bat
if errorlevel 1 goto fail
if not errorlevel 0 goto fail

call %INSTALLER_DIR%\install_sccache.bat
if errorlevel 1 goto fail
if not errorlevel 0 goto fail

if "%USE_XPU%"=="1" (
  :: Install xpu support packages
  set CUDA_VERSION=xpu
  call %SCRIPT_HELPERS_DIR%\..\windows\internal\xpu_install.bat
  if errorlevel 1 exit /b 1
)

:: Update CMake
call choco upgrade -y cmake --no-progress --installargs 'ADD_CMAKE_TO_PATH=System' --apply-install-arguments-to-dependencies --version=3.27.9
if errorlevel 1 goto fail
if not errorlevel 0 goto fail

<<<<<<< HEAD
call pip install mkl==2024.2.0 mkl-static==2024.2.0 mkl-include==2024.2.0 ninja typing-extensions
call pip install -r .ci/docker/requirements-ci.txt
SET CMAKE_LIBRARY_PATH=%PYTHON_PATH%\Library\lib
SET CMAKE_INCLUDE_PATH=%PYTHON_PATH%\Library\include
if errorlevel 1 goto fail
if not errorlevel 0 goto fail

:: Install libuv
curl -k https://s3.amazonaws.com/ossci-windows/libuv-1.40.0-h8ffe710_0.tar.bz2 -o libuv-1.40.0-h8ffe710_0.tar.bz2
7z x -aoa libuv-1.40.0-h8ffe710_0.tar.bz2
tar -xvf libuv-1.40.0-h8ffe710_0.tar -C %PYTHON_PATH%
set libuv_ROOT=%PYTHON_PATH%\Library
=======
:: Update CMake
:: TODO: Investigate why this helps MKL detection, even when CMake from choco is not used
call choco upgrade -y cmake --no-progress --installargs 'ADD_CMAKE_TO_PATH=System' --apply-install-arguments-to-dependencies --version=3.27.9
if errorlevel 1 goto fail
if not errorlevel 0 goto fail

:: TODO: Move to .ci/docker/requirements-ci.txt
call pip install mkl==2024.2.0 mkl-static==2024.2.0 mkl-include==2024.2.0
>>>>>>> 8d599045
if errorlevel 1 goto fail
if not errorlevel 0 goto fail

:: Override VS env here
pushd .
if "%VC_VERSION%" == "" (
    call "C:\Program Files (x86)\Microsoft Visual Studio\%VC_YEAR%\%VC_PRODUCT%\VC\Auxiliary\Build\vcvarsall.bat" x64
) else (
    call "C:\Program Files (x86)\Microsoft Visual Studio\%VC_YEAR%\%VC_PRODUCT%\VC\Auxiliary\Build\vcvarsall.bat" x64 -vcvars_ver=%VC_VERSION%
)
if errorlevel 1 goto fail
if not errorlevel 0 goto fail

if "%USE_XPU%"=="1" (
  :: Activate xpu environment - VS env is required for xpu
  call "C:\Program Files (x86)\Intel\oneAPI\compiler\latest\env\vars.bat"
  call "C:\Program Files (x86)\Intel\oneAPI\ocloc\latest\env\vars.bat"
  if errorlevel 1 exit /b 1
  :: Reduce build time
  SET TORCH_XPU_ARCH_LIST=bmg
  :: Re-setup python env for build
  call pip install -r requirements.txt
)

@echo on
popd

if not "%USE_CUDA%"=="1" goto cuda_build_end

set CUDA_PATH=C:\Program Files\NVIDIA GPU Computing Toolkit\CUDA\v%CUDA_VERSION%

if x%CUDA_VERSION:.=%==x%CUDA_VERSION% (
    echo CUDA version %CUDA_VERSION% format isn't correct, which doesn't contain '.'
    goto fail
)
rem version transformer, for example 10.1 to 10_1.
if x%CUDA_VERSION:.=%==x%CUDA_VERSION% (
    echo CUDA version %CUDA_VERSION% format isn't correct, which doesn't contain '.'
    goto fail
)
set VERSION_SUFFIX=%CUDA_VERSION:.=_%
set CUDA_PATH_V%VERSION_SUFFIX%=%CUDA_PATH%

set CUDNN_LIB_DIR=%CUDA_PATH%\lib\x64
set CUDA_TOOLKIT_ROOT_DIR=%CUDA_PATH%
set CUDNN_ROOT_DIR=%CUDA_PATH%
set PATH=%CUDA_PATH%\bin;%CUDA_PATH%\libnvvp;%PATH%

:cuda_build_end

set DISTUTILS_USE_SDK=1
set PATH=%TMP_DIR_WIN%\bin;C:\Program Files\CMake\bin;%PATH%

:: The latest Windows CUDA test is running on AWS G5 runner with A10G GPU
if "%TORCH_CUDA_ARCH_LIST%" == "" set TORCH_CUDA_ARCH_LIST=8.6

:: The default sccache idle timeout is 600, which is too short and leads to intermittent build errors.
set SCCACHE_IDLE_TIMEOUT=0
set SCCACHE_IGNORE_SERVER_IO_ERROR=1
sccache --stop-server
sccache --start-server
sccache --zero-stats
set CMAKE_C_COMPILER_LAUNCHER=sccache
set CMAKE_CXX_COMPILER_LAUNCHER=sccache

set CMAKE_GENERATOR=Ninja

if "%USE_CUDA%"=="1" (
  :: randomtemp is used to resolve the intermittent build error related to CUDA.
  :: code: https://github.com/peterjc123/randomtemp-rust
  :: issue: https://github.com/pytorch/pytorch/issues/25393
  ::
  :: CMake requires a single command as CUDA_NVCC_EXECUTABLE, so we push the wrappers
  :: randomtemp.exe and sccache.exe into a batch file which CMake invokes.
  curl -kL https://github.com/peterjc123/randomtemp-rust/releases/download/v0.4/randomtemp.exe --output %TMP_DIR_WIN%\bin\randomtemp.exe
  if errorlevel 1 goto fail
  if not errorlevel 0 goto fail
  echo @"%TMP_DIR_WIN%\bin\randomtemp.exe" "%TMP_DIR_WIN%\bin\sccache.exe" "%CUDA_PATH%\bin\nvcc.exe" %%* > "%TMP_DIR%/bin/nvcc.bat"
  cat %TMP_DIR%/bin/nvcc.bat
  set CUDA_NVCC_EXECUTABLE=%TMP_DIR%/bin/nvcc.bat
  for /F "usebackq delims=" %%n in (`cygpath -m "%CUDA_PATH%\bin\nvcc.exe"`) do set CMAKE_CUDA_COMPILER=%%n
  set CMAKE_CUDA_COMPILER_LAUNCHER=%TMP_DIR%/bin/randomtemp.exe;%TMP_DIR%\bin\sccache.exe
)

:: Print all existing environment variable for debugging
set

python -m build --wheel --no-isolation
if errorlevel 1 goto fail
if not errorlevel 0 goto fail
sccache --show-stats
python -c "import os, glob; os.system('python -mpip install --no-index --no-deps ' + glob.glob('dist/*.whl')[0])"
(
  if "%BUILD_ENVIRONMENT%"=="" (
    echo NOTE: To run `import torch`, please make sure to activate the conda environment by running `call %CONDA_ROOT_DIR%\Scripts\activate.bat %CONDA_ROOT_DIR%\envs\py_tmp` in Command Prompt before running Git Bash.
  ) else (
    copy /Y "dist\*.whl" "%PYTORCH_FINAL_PACKAGE_DIR%"

    :: export test times so that potential sharded tests that'll branch off this build will use consistent data
    python tools/stats/export_test_times.py
    robocopy /E ".additional_ci_files" "%PYTORCH_FINAL_PACKAGE_DIR%\.additional_ci_files"

    :: Also save build/.ninja_log as an artifact
    copy /Y "build\.ninja_log" "%PYTORCH_FINAL_PACKAGE_DIR%\"
  )
)

sccache --show-stats --stats-format json | jq .stats > sccache-stats-%BUILD_ENVIRONMENT%-%OUR_GITHUB_JOB_ID%.json
sccache --stop-server

exit /b 0

:fail
exit /b 1<|MERGE_RESOLUTION|>--- conflicted
+++ resolved
@@ -36,7 +36,6 @@
 if errorlevel 1 goto fail
 if not errorlevel 0 goto fail
 
-<<<<<<< HEAD
 call pip install mkl==2024.2.0 mkl-static==2024.2.0 mkl-include==2024.2.0 ninja typing-extensions
 call pip install -r .ci/docker/requirements-ci.txt
 SET CMAKE_LIBRARY_PATH=%PYTHON_PATH%\Library\lib
@@ -49,18 +48,6 @@
 7z x -aoa libuv-1.40.0-h8ffe710_0.tar.bz2
 tar -xvf libuv-1.40.0-h8ffe710_0.tar -C %PYTHON_PATH%
 set libuv_ROOT=%PYTHON_PATH%\Library
-=======
-:: Update CMake
-:: TODO: Investigate why this helps MKL detection, even when CMake from choco is not used
-call choco upgrade -y cmake --no-progress --installargs 'ADD_CMAKE_TO_PATH=System' --apply-install-arguments-to-dependencies --version=3.27.9
-if errorlevel 1 goto fail
-if not errorlevel 0 goto fail
-
-:: TODO: Move to .ci/docker/requirements-ci.txt
-call pip install mkl==2024.2.0 mkl-static==2024.2.0 mkl-include==2024.2.0
->>>>>>> 8d599045
-if errorlevel 1 goto fail
-if not errorlevel 0 goto fail
 
 :: Override VS env here
 pushd .
