--- conflicted
+++ resolved
@@ -86,14 +86,11 @@
   fi
 fi
 
-<<<<<<< HEAD
 if [[ "$BUILD_ENVIRONMENT" == *zen* ]]; then
   export USE_ZENDNN=1
 fi
 
-=======
 # Enable MKLDNN with ARM Compute Library for ARM builds
->>>>>>> 40e6f090
 if [[ "$BUILD_ENVIRONMENT" == *aarch64* ]]; then
   export USE_MKLDNN=1
 
