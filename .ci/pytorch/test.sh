--- conflicted
+++ resolved
@@ -1804,12 +1804,8 @@
 
   cd "${TEST_DIR}"/benchmarks/operator_benchmark
 
-<<<<<<< HEAD
+  # NOTE: When adding a new test here, please update README: ../../benchmarks/operator_benchmark/README.md
   for OP_BENCHMARK_TESTS in activation norm; do
-=======
-  # NOTE: When adding a new test here, please update README: ../../benchmarks/operator_benchmark/README.md
-  for OP_BENCHMARK_TESTS in matmul mm addmm bmm conv optimizer; do
->>>>>>> 848589c4
     $TASKSET python -m pt.${OP_BENCHMARK_TESTS}_test --tag-filter long \
       --output-json-for-dashboard "${TEST_REPORTS_DIR}/operator_microbenchmark_${OP_BENCHMARK_TESTS}_compile.json" \
       --benchmark-name "PyTorch operator microbenchmark" --use-compile
