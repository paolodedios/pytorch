#!/bin/bash

# Required environment variable: $BUILD_ENVIRONMENT
# (This is set by default in the Docker images we build, so you don't
# need to set it yourself.

set -ex -o pipefail

# Suppress ANSI color escape sequences
export TERM=vt100

# shellcheck source=./common.sh
source "$(dirname "${BASH_SOURCE[0]}")/common.sh"
# shellcheck source=./common-build.sh
source "$(dirname "${BASH_SOURCE[0]}")/common-build.sh"

# Do not change workspace permissions for ROCm and s390x CI jobs
# as it can leave workspace with bad permissions for cancelled jobs
if [[ "$BUILD_ENVIRONMENT" != *rocm* && "$BUILD_ENVIRONMENT" != *s390x* && -d /var/lib/jenkins/workspace ]]; then
  # Workaround for dind-rootless userid mapping (https://github.com/pytorch/ci-infra/issues/96)
  WORKSPACE_ORIGINAL_OWNER_ID=$(stat -c '%u' "/var/lib/jenkins/workspace")
  cleanup_workspace() {
    echo "sudo may print the following warning message that can be ignored. The chown command will still run."
    echo "    sudo: setrlimit(RLIMIT_STACK): Operation not permitted"
    echo "For more details refer to https://github.com/sudo-project/sudo/issues/42"
    sudo chown -R "$WORKSPACE_ORIGINAL_OWNER_ID" /var/lib/jenkins/workspace
  }
  # Disable shellcheck SC2064 as we want to parse the original owner immediately.
  # shellcheck disable=SC2064
  trap_add cleanup_workspace EXIT
  sudo chown -R jenkins /var/lib/jenkins/workspace
  git config --global --add safe.directory /var/lib/jenkins/workspace
fi

<<<<<<< HEAD
=======

# Patch numba to avoid CUDA-13 crash, see https://github.com/pytorch/pytorch/issues/162878
if [[ "$BUILD_ENVIRONMENT" == *cuda* ]]; then
  NUMBA_CUDA_DIR=$(python -c "import os;import numba.cuda; print(os.path.dirname(numba.cuda.__file__))" 2>/dev/null || true)
  if [ -n "$NUMBA_CUDA_DIR" ]; then
    NUMBA_PATCH="$(dirname "$(realpath "${BASH_SOURCE[0]}")")/numba-cuda-13.patch"
    pushd "$NUMBA_CUDA_DIR"
    patch -p4 <"$NUMBA_PATCH"
    popd
  fi
fi

>>>>>>> b0b7468b
echo "Environment variables:"
env

TORCH_INSTALL_DIR=$(python -c "import site; print(site.getsitepackages()[0])")/torch
TORCH_BIN_DIR="$TORCH_INSTALL_DIR"/bin
TORCH_LIB_DIR="$TORCH_INSTALL_DIR"/lib
TORCH_TEST_DIR="$TORCH_INSTALL_DIR"/test

BUILD_DIR="build"
BUILD_RENAMED_DIR="build_renamed"
BUILD_BIN_DIR="$BUILD_DIR"/bin

#Set Default values for these variables in case they are not set
SHARD_NUMBER="${SHARD_NUMBER:=1}"
NUM_TEST_SHARDS="${NUM_TEST_SHARDS:=1}"

# enable debug asserts in serialization
export TORCH_SERIALIZATION_DEBUG=1

export VALGRIND=ON
# export TORCH_INDUCTOR_INSTALL_GXX=ON
if [[ "$BUILD_ENVIRONMENT" == *clang9* || "$BUILD_ENVIRONMENT" == *xpu* ]]; then
  # clang9 appears to miscompile code involving std::optional<c10::SymInt>,
  # such that valgrind complains along these lines:
  #
  # Conditional jump or move depends on uninitialised value(s)
  #    at 0x40303A: ~optional_base (Optional.h:281)
  #    by 0x40303A: call (Dispatcher.h:448)
  #    by 0x40303A: call(at::Tensor const&, c10::ArrayRef<c10::SymInt>, c10::ArrayRef<c10::SymInt>, std::optional<c10::SymInt>) (basic.cpp:10)
  #    by 0x403700: main (basic.cpp:16)
  #  Uninitialised value was created by a stack allocation
  #    at 0x402AAA: call(at::Tensor const&, c10::ArrayRef<c10::SymInt>, c10::ArrayRef<c10::SymInt>, std::optional<c10::SymInt>) (basic.cpp:6)
  #
  # The problem does not appear with gcc or newer versions of clang (we tested
  # clang14).  So we suppress valgrind testing for clang9 specifically.
  # You may need to suppress it for other versions of clang if they still have
  # the bug.
  #
  # A minimal repro for the valgrind error is below:
  #
  # #include <ATen/ATen.h>
  # #include <ATen/core/dispatch/Dispatcher.h>
  #
  # using namespace at;
  #
  # Tensor call(const at::Tensor & self, c10::SymIntArrayRef size, c10::SymIntArrayRef stride, std::optional<c10::SymInt> storage_offset) {
  #   auto op = c10::Dispatcher::singleton()
  #       .findSchemaOrThrow(at::_ops::as_strided::name, at::_ops::as_strided::overload_name)
  #       .typed<at::_ops::as_strided::schema>();
  #   return op.call(self, size, stride, storage_offset);
  # }
  #
  # int main(int argv) {
  #   Tensor b = empty({3, 4});
  #   auto z = call(b, b.sym_sizes(), b.sym_strides(), std::nullopt);
  # }
  export VALGRIND=OFF
fi

detect_cuda_arch

if [[ "$BUILD_ENVIRONMENT" == *s390x* ]]; then
  # There are additional warnings on s390x, maybe due to newer gcc.
  # Skip this check for now
  export VALGRIND=OFF
fi

if [[ "${PYTORCH_TEST_RERUN_DISABLED_TESTS}" == "1" ]] || [[ "${CONTINUE_THROUGH_ERROR}" == "1" ]]; then
  # When rerunning disable tests, do not generate core dumps as it could consume
  # the runner disk space when crashed tests are run multiple times. Running out
  # of space is a nasty issue because there is no space left to even download the
  # GHA to clean up the disk
  #
  # We also want to turn off core dump when CONTINUE_THROUGH_ERROR is set as there
  # is a small risk of having multiple core files generated. Arguably, they are not
  # that useful in this case anyway and the test will still continue
  ulimit -c 0

  # Note that by piping the core dump to a script set in /proc/sys/kernel/core_pattern
  # as documented in https://man7.org/linux/man-pages/man5/core.5.html, we could
  # dynamically stop generating more core file when the disk space drops below a
  # certain threshold. However, this is not supported inside Docker container atm
fi

# Get fully qualified path using realpath
if [[ "$BUILD_ENVIRONMENT" != *bazel* ]]; then
  CUSTOM_TEST_ARTIFACT_BUILD_DIR=$(realpath "${CUSTOM_TEST_ARTIFACT_BUILD_DIR:-"build/custom_test_artifacts"}")
fi

# Reduce set of tests to include when running run_test.py
if [[ -n $TESTS_TO_INCLUDE ]]; then
  echo "Setting INCLUDE_CLAUSE"
  INCLUDE_CLAUSE="--include $TESTS_TO_INCLUDE"
fi

echo "Environment variables"
env

echo "Testing pytorch"

export LANG=C.UTF-8

PR_NUMBER=${PR_NUMBER:-${CIRCLE_PR_NUMBER:-}}

if [[ "$TEST_CONFIG" == 'default' ]]; then
  export CUDA_VISIBLE_DEVICES=0
  export HIP_VISIBLE_DEVICES=0
fi

if [[ "$TEST_CONFIG" == 'distributed' ]] && [[ "$BUILD_ENVIRONMENT" == *rocm* ]]; then
  export HIP_VISIBLE_DEVICES=0,1,2,3
fi

if [[ "$TEST_CONFIG" == 'slow' ]]; then
  export PYTORCH_TEST_WITH_SLOW=1
  export PYTORCH_TEST_SKIP_FAST=1
fi

if [[ "$BUILD_ENVIRONMENT" == *slow-gradcheck* ]]; then
  export PYTORCH_TEST_WITH_SLOW_GRADCHECK=1
  # TODO: slow gradcheck tests run out of memory a lot recently, so setting this
  # to run them sequentially with only one process to mitigate the issue
  export PYTORCH_TEST_CUDA_MEM_LEAK_CHECK=1
fi

if [[ "$BUILD_ENVIRONMENT" == *cuda* || "$BUILD_ENVIRONMENT" == *rocm* ]]; then
  # Used so that only cuda/rocm specific versions of tests are generated
  # mainly used so that we're not spending extra cycles testing cpu
  # devices on expensive gpu machines
  export PYTORCH_TESTING_DEVICE_ONLY_FOR="cuda"
elif [[ "$BUILD_ENVIRONMENT" == *xpu* ]]; then
  export PYTORCH_TESTING_DEVICE_ONLY_FOR="xpu"
  # setting PYTHON_TEST_EXTRA_OPTION
  export PYTHON_TEST_EXTRA_OPTION="--xpu"
fi

if [[ "$TEST_CONFIG" == *crossref* ]]; then
  export PYTORCH_TEST_WITH_CROSSREF=1
fi

if [[ "$BUILD_ENVIRONMENT" == *rocm* ]]; then
  # regression in ROCm 6.0 on MI50 CI runners due to hipblaslt; remove in 6.1
  export VALGRIND=OFF
  # Print GPU info
  rocminfo
  rocminfo | grep -E 'Name:.*\sgfx|Marketing'

  # for benchmarks/dynamo/check_accuracy.py, we need to put results in a rocm specific directory to avoid clashes with cuda
  MAYBE_ROCM="rocm/"
fi

if [[ "$BUILD_ENVIRONMENT" == *xpu* ]]; then
  # Source Intel oneAPI envrioment script to enable xpu runtime related libraries
  # refer to https://www.intel.com/content/www/us/en/developer/articles/tool/pytorch-prerequisites-for-intel-gpus.html
  # shellcheck disable=SC1091
  source /opt/intel/oneapi/compiler/latest/env/vars.sh
  if [ -f /opt/intel/oneapi/umf/latest/env/vars.sh ]; then
    # shellcheck disable=SC1091
    source /opt/intel/oneapi/umf/latest/env/vars.sh
  fi
  # shellcheck disable=SC1091
  source /opt/intel/oneapi/ccl/latest/env/vars.sh
  # shellcheck disable=SC1091
  source /opt/intel/oneapi/mpi/latest/env/vars.sh
  # shellcheck disable=SC1091
  source /opt/intel/oneapi/pti/latest/env/vars.sh
  # Check XPU status before testing
  timeout 30 xpu-smi discovery || true
fi

if [[ "$BUILD_ENVIRONMENT" != *-bazel-* ]] ; then
  # JIT C++ extensions require ninja.
  pip_install "ninja==1.10.2"
  # ninja is installed in $HOME/.local/bin, e.g., /var/lib/jenkins/.local/bin for CI user jenkins
  # but this script should be runnable by any user, including root
  export PATH="$HOME/.local/bin:$PATH"
fi

if [[ "$BUILD_ENVIRONMENT" == *aarch64* ]]; then
  # TODO: revisit this once the CI is stabilized on aarch64 linux
  export VALGRIND=OFF
fi

# DANGER WILL ROBINSON.  The LD_PRELOAD here could cause you problems
# if you're not careful.  Check this if you made some changes and the
# ASAN test is not working
if [[ "$BUILD_ENVIRONMENT" == *asan* ]]; then
    export ASAN_OPTIONS=detect_leaks=0:symbolize=1:detect_stack_use_after_return=true:strict_init_order=true:detect_odr_violation=1:detect_container_overflow=0:check_initialization_order=true:debug=true
    if [[ "$BUILD_ENVIRONMENT" == *cuda* ]]; then
        export ASAN_OPTIONS="${ASAN_OPTIONS}:protect_shadow_gap=0"
    fi
    export UBSAN_OPTIONS=print_stacktrace=1:suppressions=$PWD/ubsan.supp
    export PYTORCH_TEST_WITH_ASAN=1
    export PYTORCH_TEST_WITH_UBSAN=1
    # TODO: Figure out how to avoid hard-coding these paths
    export ASAN_SYMBOLIZER_PATH=/usr/lib/llvm-18/bin/llvm-symbolizer
    export TORCH_USE_RTLD_GLOBAL=1
    # NB: We load libtorch.so with RTLD_GLOBAL for UBSAN, unlike our
    # default behavior.
    #
    # The reason for this is that without RTLD_GLOBAL, if we load multiple
    # libraries that depend on libtorch (as is the case with C++ extensions), we
    # will get multiple copies of libtorch in our address space.  When UBSAN is
    # turned on, it will do a bunch of virtual pointer consistency checks which
    # won't work correctly.  When this happens, you get a violation like:
    #
    #    member call on address XXXXXX which does not point to an object of
    #    type 'std::_Sp_counted_base<__gnu_cxx::_Lock_policy::_S_atomic>'
    #    XXXXXX note: object is of type
    #    'std::_Sp_counted_ptr<torch::nn::LinearImpl*, (__gnu_cxx::_Lock_policy)2>'
    #
    # (NB: the textual types of the objects here are misleading, because
    # they actually line up; it just so happens that there's two copies
    # of the type info floating around in the address space, so they
    # don't pointer compare equal.  See also
    #   https://github.com/google/sanitizers/issues/1175
    #
    # UBSAN is kind of right here: if we relied on RTTI across C++ extension
    # modules they would indeed do the wrong thing;  but in our codebase, we
    # don't use RTTI (because it doesn't work in mobile).  To appease
    # UBSAN, however, it's better if we ensure all the copies agree!
    #
    # By the way, an earlier version of this code attempted to load
    # libtorch_python.so with LD_PRELOAD, which has a similar effect of causing
    # it to be loaded globally.  This isn't really a good idea though, because
    # it depends on a ton of dynamic libraries that most programs aren't gonna
    # have, and it applies to child processes.

    LD_PRELOAD=$(clang --print-file-name=libclang_rt.asan-x86_64.so)
    export LD_PRELOAD
    # Disable valgrind for asan
    export VALGRIND=OFF

    (cd test && python -c "import torch; print(torch.__version__, torch.version.git_version)")
    echo "The next four invocations are expected to crash; if they don't that means ASAN/UBSAN is misconfigured"
    (cd test && ! get_exit_code python -c "import torch; torch._C._crash_if_csrc_asan(3)")
    #(cd test && ! get_exit_code python -c "import torch; torch._C._crash_if_csrc_ubsan(0)")
    (cd test && ! get_exit_code python -c "import torch; torch._C._crash_if_vptr_ubsan()")
    (cd test && ! get_exit_code python -c "import torch; torch._C._crash_if_aten_asan(3)")
fi

# The torch._C._crash_if_debug_asserts_fail() function should only fail if both of the following are true:
# 1. The build is in debug mode
# 2. The value 424242 is passed in
# This tests that the debug asserts are working correctly.
if [[ "$BUILD_ENVIRONMENT" == *-debug* ]]; then
    echo "We are in debug mode: $BUILD_ENVIRONMENT. Expect the python assertion to fail"
    (cd test && ! get_exit_code python -c "import torch; torch._C._crash_if_debug_asserts_fail(424242)")
elif [[ "$BUILD_ENVIRONMENT" != *-bazel-* ]]; then
    # Noop when debug is disabled. Skip bazel jobs because torch isn't available there yet.
    echo "We are not in debug mode: $BUILD_ENVIRONMENT. Expect the assertion to pass"
    (cd test && python -c "import torch; torch._C._crash_if_debug_asserts_fail(424242)")
fi

if [[ $TEST_CONFIG == 'nogpu_NO_AVX2' ]]; then
  export ATEN_CPU_CAPABILITY=default
elif [[ $TEST_CONFIG == 'nogpu_AVX512' ]]; then
  export ATEN_CPU_CAPABILITY=avx2
fi

if [[ "${TEST_CONFIG}" == "legacy_nvidia_driver" ]]; then
  # Make sure that CUDA can be initialized
  (cd test && python -c "import torch; torch.rand(2, 2, device='cuda')")
  export USE_LEGACY_DRIVER=1
fi

test_python_legacy_jit() {
  time python test/run_test.py --include test_jit_legacy test_jit_fuser_legacy --verbose
  assert_git_not_dirty
}

test_python_shard() {
  if [[ -z "$NUM_TEST_SHARDS" ]]; then
    echo "NUM_TEST_SHARDS must be defined to run a Python test shard"
    exit 1
  fi

  # Bare --include flag is not supported and quoting for lint ends up with flag not being interpreted correctly
  # shellcheck disable=SC2086

  # modify LD_LIBRARY_PATH to ensure it has the conda env.
  # This set of tests has been shown to be buggy without it for the split-build
  time python test/run_test.py --exclude-jit-executor --exclude-distributed-tests $INCLUDE_CLAUSE --shard "$1" "$NUM_TEST_SHARDS" --verbose $PYTHON_TEST_EXTRA_OPTION --upload-artifacts-while-running

  assert_git_not_dirty
}

test_python() {
  # shellcheck disable=SC2086
  time python test/run_test.py --exclude-jit-executor --exclude-distributed-tests $INCLUDE_CLAUSE --verbose $PYTHON_TEST_EXTRA_OPTION
  assert_git_not_dirty
}

test_python_smoke() {
<<<<<<< HEAD
  # Smoke tests for H100
  time python test/run_test.py --include test_matmul_cuda inductor/test_fp8 inductor/test_max_autotune $PYTHON_TEST_EXTRA_OPTION --upload-artifacts-while-running
  assert_git_not_dirty
}

=======
  # Smoke tests for H100/B200
  time python test/run_test.py --include test_matmul_cuda test_scaled_matmul_cuda inductor/test_fp8 inductor/test_max_autotune inductor/test_cutedsl_grouped_mm $PYTHON_TEST_EXTRA_OPTION --upload-artifacts-while-running
  assert_git_not_dirty
}

test_python_smoke_b200() {
  # Targeted smoke tests for B200 - staged approach to avoid too many failures
  time python test/run_test.py --include test_matmul_cuda test_scaled_matmul_cuda inductor/test_fp8 $PYTHON_TEST_EXTRA_OPTION --upload-artifacts-while-running
  assert_git_not_dirty
}

>>>>>>> b0b7468b
test_h100_distributed() {
  # Distributed tests at H100
  time python test/run_test.py --include distributed/_composable/test_composability/test_pp_composability.py  $PYTHON_TEST_EXTRA_OPTION --upload-artifacts-while-running
  # This test requires multicast support
  time python test/run_test.py --include distributed/_composable/fsdp/test_fully_shard_comm.py -k TestFullyShardAllocFromPG $PYTHON_TEST_EXTRA_OPTION --upload-artifacts-while-running
  assert_git_not_dirty
}

test_h100_symm_mem() {
  # symmetric memory test
  time python test/run_test.py --include distributed/test_symmetric_memory.py  $PYTHON_TEST_EXTRA_OPTION --upload-artifacts-while-running
  time python test/run_test.py --include distributed/test_nvshmem.py $PYTHON_TEST_EXTRA_OPTION --upload-artifacts-while-running
  time python test/run_test.py --include distributed/test_nvshmem_triton.py $PYTHON_TEST_EXTRA_OPTION --upload-artifacts-while-running
  time python test/run_test.py --include distributed/test_nccl.py $PYTHON_TEST_EXTRA_OPTION --upload-artifacts-while-running
  assert_git_not_dirty
}

test_h100_cutlass_backend() {
  # cutlass backend tests for H100
  TORCHINDUCTOR_CUTLASS_DIR=$(realpath "./third_party/cutlass") python test/run_test.py --include inductor/test_cutlass_backend -k "not addmm" $PYTHON_TEST_EXTRA_OPTION --upload-artifacts-while-running
  TORCHINDUCTOR_CUTLASS_DIR=$(realpath "./third_party/cutlass") python test/run_test.py --include inductor/test_cutlass_evt $PYTHON_TEST_EXTRA_OPTION --upload-artifacts-while-running
}

test_lazy_tensor_meta_reference_disabled() {
  export TORCH_DISABLE_FUNCTIONALIZATION_META_REFERENCE=1
  echo "Testing lazy tensor operations without meta reference"
  time python test/run_test.py --include lazy/test_ts_opinfo.py --verbose
  export -n TORCH_DISABLE_FUNCTIONALIZATION_META_REFERENCE
}


test_dynamo_wrapped_shard() {
  if [[ -z "$NUM_TEST_SHARDS" ]]; then
    echo "NUM_TEST_SHARDS must be defined to run a Python test shard"
    exit 1
  fi
  python tools/dynamo/verify_dynamo.py
  # PLEASE DO NOT ADD ADDITIONAL EXCLUDES HERE.
  # Instead, use @skipIfTorchDynamo on your tests.
  time python test/run_test.py --dynamo \
    --exclude-inductor-tests \
    --exclude-jit-executor \
    --exclude-distributed-tests \
    --exclude-torch-export-tests \
    --exclude-aot-dispatch-tests \
    --shard "$1" "$NUM_TEST_SHARDS" \
    --verbose \
    --upload-artifacts-while-running
  assert_git_not_dirty
}

test_einops() {
  pip install einops==0.6.1
  time python test/run_test.py --einops --verbose --upload-artifacts-while-running
  pip install einops==0.7.0
  time python test/run_test.py --einops --verbose --upload-artifacts-while-running
  pip install einops==0.8.1
  time python test/run_test.py --einops --verbose --upload-artifacts-while-running
  assert_git_not_dirty
}


test_inductor_distributed() {
  # Smuggle a few multi-gpu tests here so that we don't have to request another large node
  echo "Testing multi_gpu tests in test_torchinductor"
  python test/run_test.py -i inductor/test_aot_inductor.py -k test_replicate_on_devices --verbose
  python test/run_test.py -i inductor/test_aot_inductor.py -k test_on_gpu_device1 --verbose
  python test/run_test.py -i inductor/test_aot_inductor.py -k test_non_default_gpu_device --verbose
  python test/run_test.py -i inductor/test_aot_inductor.py -k test_load_package_multiple_gpus --verbose
  python test/run_test.py -i distributed/test_c10d_functional_native.py --verbose
  python test/run_test.py -i distributed/tensor/test_dtensor_compile.py --verbose
  python test/run_test.py -i distributed/tensor/parallel/test_micro_pipeline_tp.py --verbose
  python test/run_test.py -i distributed/_composable/test_replicate_with_compiler.py --verbose
  python test/run_test.py -i distributed/_composable/fsdp/test_fully_shard_comm.py --verbose
  python test/run_test.py -i distributed/_composable/fsdp/test_fully_shard_training.py -k test_train_parity_multi_group --verbose
  python test/run_test.py -i distributed/_composable/fsdp/test_fully_shard_training.py -k test_train_parity_with_activation_checkpointing --verbose
  python test/run_test.py -i distributed/_composable/fsdp/test_fully_shard_training.py -k test_train_parity_hsdp --verbose
  python test/run_test.py -i distributed/_composable/fsdp/test_fully_shard_training.py -k test_train_parity_2d_transformer_checkpoint_resume --verbose
  python test/run_test.py -i distributed/_composable/fsdp/test_fully_shard_training.py -k test_gradient_accumulation --verbose
  python test/run_test.py -i distributed/_composable/fsdp/test_fully_shard_state_dict.py -k test_dp_state_dict_save_load --verbose
  python test/run_test.py -i distributed/_composable/fsdp/test_fully_shard_frozen.py --verbose
  python test/run_test.py -i distributed/_composable/fsdp/test_fully_shard_mixed_precision.py -k test_compute_dtype --verbose
  python test/run_test.py -i distributed/_composable/fsdp/test_fully_shard_mixed_precision.py -k test_reduce_dtype --verbose
  python test/run_test.py -i distributed/_composable/fsdp/test_fully_shard_clip_grad_norm_.py -k test_clip_grad_norm_2d --verbose
  python test/run_test.py -i distributed/_composable/fsdp/test_fully_shard_compile.py --verbose
  python test/run_test.py -i distributed/fsdp/test_fsdp_tp_integration.py -k test_fsdp_tp_integration --verbose

  # this runs on both single-gpu and multi-gpu instance. It should be smart about skipping tests that aren't supported
  # with if required # gpus aren't available
  python test/run_test.py --include distributed/test_dynamo_distributed distributed/test_inductor_collectives distributed/test_compute_comm_reordering --verbose
  assert_git_not_dirty
}

test_inductor_shard() {
  if [[ -z "$NUM_TEST_SHARDS" ]]; then
    echo "NUM_TEST_SHARDS must be defined to run a Python test shard"
    exit 1
  fi

  python tools/dynamo/verify_dynamo.py
  python test/run_test.py --inductor \
    --include test_modules test_ops test_ops_gradients test_torch \
    --shard "$1" "$NUM_TEST_SHARDS" \
    --verbose

  # Do not add --inductor for the following inductor unit tests, otherwise we will fail because of nested dynamo state
  python test/run_test.py \
    --include inductor/test_torchinductor inductor/test_torchinductor_opinfo inductor/test_aot_inductor \
    --shard "$1" "$NUM_TEST_SHARDS" \
    --verbose
}

test_inductor_aoti_cpp() {
  if [[ "$BUILD_ENVIRONMENT" == *rocm* ]]; then
    # We need to hipify before building again
    python3 tools/amd_build/build_amd.py
  fi
  if [[ "$BUILD_ENVIRONMENT" == *sm86* ]]; then
    # TODO: Replace me completely, as one should not use conda libstdc++, nor need special path to TORCH_LIB
    TEST_ENVS=(CPP_TESTS_DIR="${BUILD_BIN_DIR}" LD_LIBRARY_PATH="/opt/conda/envs/py_3.10/lib:${TORCH_LIB_DIR}:${LD_LIBRARY_PATH}")
  else
    TEST_ENVS=(CPP_TESTS_DIR="${BUILD_BIN_DIR}" LD_LIBRARY_PATH="${TORCH_LIB_DIR}")
  fi

  /usr/bin/env "${TEST_ENVS[@]}" python test/run_test.py --cpp --verbose -i cpp/test_aoti_abi_check cpp/test_aoti_inference cpp/test_vec_half_AVX2 -dist=loadfile
}

test_inductor_aoti_cross_compile_for_windows() {

  TEST_REPORTS_DIR=$(pwd)/test/test-reports
  mkdir -p "$TEST_REPORTS_DIR"

  # Set WINDOWS_CUDA_HOME environment variable
  WINDOWS_CUDA_HOME="$(pwd)/win-torch-wheel-extracted"
  export WINDOWS_CUDA_HOME

  echo "WINDOWS_CUDA_HOME is set to: $WINDOWS_CUDA_HOME"
  echo "Contents:"
  ls -lah "$(pwd)/win-torch-wheel-extracted/lib/x64/" || true

  python test/inductor/test_aoti_cross_compile_windows.py -k compile --package-dir "$TEST_REPORTS_DIR" --win-torch-lib-dir "$(pwd)/win-torch-wheel-extracted/torch/lib"
}

test_inductor_cpp_wrapper_shard() {
  if [[ -z "$NUM_TEST_SHARDS" ]]; then
    echo "NUM_TEST_SHARDS must be defined to run a Python test shard"
    exit 1
  fi

  export TORCHINDUCTOR_CPP_WRAPPER=1
  TEST_REPORTS_DIR=$(pwd)/test/test-reports
  mkdir -p "$TEST_REPORTS_DIR"

  # Run certain inductor unit tests with cpp wrapper. In the end state, we
  # should be able to run all the inductor unit tests with cpp_wrapper.
  #
  # TODO: I'm pretty sure that "TestInductorOpInfoCPU" is not a valid filter,
  # but change that in another PR to more accurately monitor the increased CI
  # usage.
  python test/run_test.py \
    --include inductor/test_torchinductor_opinfo \
    -k 'linalg or to_sparse or TestInductorOpInfoCPU' \
    --shard "$1" "$NUM_TEST_SHARDS" \
    --verbose
  python test/run_test.py \
    --include inductor/test_torchinductor inductor/test_max_autotune inductor/test_cpu_repro \
    --shard "$1" "$NUM_TEST_SHARDS" \
    --verbose
  python test/run_test.py --inductor \
    --include test_torch \
    -k 'take' \
    --shard "$1" "$NUM_TEST_SHARDS" \
    --verbose

  if [[ "${BUILD_ENVIRONMENT}" == *xpu* ]]; then
    python test/run_test.py \
      --include inductor/test_mkldnn_pattern_matcher \
      -k 'xpu' \
      --shard "$1" "$NUM_TEST_SHARDS" \
      --verbose
  fi
}

# "Global" flags for inductor benchmarking controlled by TEST_CONFIG
# For example 'dynamic_aot_eager_torchbench' TEST_CONFIG means we run
# the benchmark script with '--dynamic-shapes --backend aot_eager --device cuda'
# The matrix of test options is specified in .github/workflows/inductor.yml,
# .github/workflows/inductor-periodic.yml, and
# .github/workflows/inductor-perf-test-nightly.yml
DYNAMO_BENCHMARK_FLAGS=()

pr_time_benchmarks() {

  pip_install "fbscribelogger"

  TEST_REPORTS_DIR=$(pwd)/test/test-reports
  mkdir -p "$TEST_REPORTS_DIR"
  PYTHONPATH=$(pwd)/benchmarks/dynamo/pr_time_benchmarks source benchmarks/dynamo/pr_time_benchmarks/benchmark_runner.sh "$TEST_REPORTS_DIR/pr_time_benchmarks_results.csv" "benchmarks/dynamo/pr_time_benchmarks/benchmarks"
  echo "benchmark results on current PR: "
  cat  "$TEST_REPORTS_DIR/pr_time_benchmarks_results.csv"
  PYTHONPATH=$(pwd)/benchmarks/dynamo/pr_time_benchmarks python benchmarks/dynamo/pr_time_benchmarks/check_results.py "benchmarks/dynamo/pr_time_benchmarks/expected_results.csv" "$TEST_REPORTS_DIR/pr_time_benchmarks_results.csv" "$TEST_REPORTS_DIR/new_expected_results.csv"
}

if [[ "${TEST_CONFIG}" == *pr_time_benchmarks* ]]; then
  pr_time_benchmarks
  exit 0
elif [[ "${TEST_CONFIG}" == *dynamo_eager* ]]; then
  DYNAMO_BENCHMARK_FLAGS+=(--backend eager)
elif [[ "${TEST_CONFIG}" == *aot_eager* ]]; then
  DYNAMO_BENCHMARK_FLAGS+=(--backend aot_eager)
elif [[ "${TEST_CONFIG}" == *aot_inductor* ]]; then
  DYNAMO_BENCHMARK_FLAGS+=(--export-aot-inductor)
elif [[ "${TEST_CONFIG}" == *max_autotune_inductor* ]]; then
  DYNAMO_BENCHMARK_FLAGS+=(--inductor --inductor-compile-mode max-autotune)
elif [[ "${TEST_CONFIG}" == *inductor* && "${TEST_CONFIG}" != *perf* ]]; then
  DYNAMO_BENCHMARK_FLAGS+=(--inductor)
fi

if [[ "${TEST_CONFIG}" == *dynamic* ]]; then
  DYNAMO_BENCHMARK_FLAGS+=(--dynamic-shapes)
fi

if [[ "${TEST_CONFIG}" == *cpu* ]]; then
  DYNAMO_BENCHMARK_FLAGS+=(--device cpu)
elif [[ "${TEST_CONFIG}" == *xpu* ]]; then
  DYNAMO_BENCHMARK_FLAGS+=(--device xpu)
else
  DYNAMO_BENCHMARK_FLAGS+=(--device cuda)
fi

test_cachebench() {
  TEST_REPORTS_DIR=$(pwd)/test/test-reports
  mkdir -p "$TEST_REPORTS_DIR"

  local BENCHMARK
  if [[ "${SHARD_NUMBER}" == 1 ]]; then
    local BENCHMARK=torchbench
  elif [[ "${SHARD_NUMBER}" == 2 ]]; then
    local BENCHMARK=huggingface
  else
    echo "invalid SHARD_NUMBER: ${SHARD_NUMBER}"
    exit 1
  fi

  local mode_options=("training" "inference")

  for mode in "${mode_options[@]}"; do
    $TASKSET python "benchmarks/dynamo/cachebench.py" \
        --mode "$mode" \
        --device cuda \
        --benchmark "$BENCHMARK" \
        --repeat 3 \
        --output "$TEST_REPORTS_DIR/cachebench_${BENCHMARK}_${mode}.json"

    $TASKSET python "benchmarks/dynamo/cachebench.py" \
        --mode "$mode" \
        --dynamic \
        --device cuda \
        --benchmark "$BENCHMARK" \
        --repeat 3 \
        --output "$TEST_REPORTS_DIR/cachebench_${BENCHMARK}_${mode}_dynamic.json"
  done
}

test_verify_cachebench() {
  TMP_TEST_REPORTS_DIR=$(mktemp -d)
  TEST_OUTPUT="$TMP_TEST_REPORTS_DIR/test.json"

  $TASKSET python "benchmarks/dynamo/cachebench.py" \
      --mode training \
      --device cpu \
      --model nanogpt \
      --benchmark torchbench \
      --output "$TEST_OUTPUT"

  # -s checks file exists and is non empty
  if [[ ! -s "$TEST_OUTPUT" ]]; then
    echo "Cachebench failed to produce an output."
    echo "Run 'python benchmarks/dynamo/cachebench.py' to make sure it works"
    exit 1
  fi
}

test_perf_for_dashboard() {
  TEST_REPORTS_DIR=$(pwd)/test/test-reports
  mkdir -p "$TEST_REPORTS_DIR"

  local suite="$1"
  shift

  local backend=inductor
  local modes=()
  if [[ "$DASHBOARD_TAG" == *training-true* ]]; then
    modes+=(training)
  fi
  if [[ "$DASHBOARD_TAG" == *inference-true* ]]; then
    modes+=(inference)
  fi
  # TODO: All the accuracy tests can be skipped once the CI accuracy checking is stable enough
  local targets=(accuracy performance)

  local device=cuda
  if [[ "${TEST_CONFIG}" == *cpu* ]]; then
    if [[ "${TEST_CONFIG}" == *cpu_x86_zen* ]]; then
      device=cpu_x86_zen
    elif [[ "${TEST_CONFIG}" == *cpu_x86* ]]; then
      device=cpu_x86
    elif [[ "${TEST_CONFIG}" == *cpu_aarch64* ]]; then
      device=cpu_aarch64
    fi
    test_inductor_set_cpu_affinity
  elif [[ "${TEST_CONFIG}" == *cuda_a10g* ]]; then
    device=cuda_a10g
  elif [[ "${TEST_CONFIG}" == *h100* ]]; then
    device=cuda_h100
  elif [[ "${TEST_CONFIG}" == *b200* ]]; then
    device=cuda_b200
  elif [[ "${TEST_CONFIG}" == *rocm* ]]; then
    device=rocm
  elif [[ "${TEST_CONFIG}" == *xpu* ]]; then
    device=xpu
  fi

  for mode in "${modes[@]}"; do
    if [[ "$mode" == "inference" ]]; then
      if [[ "$device" == "cpu_x86" ]]; then
        dtype=amp
      else
        dtype=bfloat16
      fi
    elif [[ "$mode" == "training" ]]; then
      dtype=amp
    fi
    for target in "${targets[@]}"; do
      local target_flag=("--${target}")
      if [[ "$target" == "performance" ]]; then
        target_flag+=( --cold-start-latency)
      elif [[ "$target" == "accuracy" ]]; then
        target_flag+=( --no-translation-validation)
      fi

      if [[ "$DASHBOARD_TAG" == *freezing-true* ]]; then
        target_flag+=( --freezing)
      fi

      if [[ "$DASHBOARD_TAG" == *default-true* ]]; then
        $TASKSET python "benchmarks/dynamo/$suite.py" \
            "${target_flag[@]}" --"$mode" --"$dtype" --backend "$backend" --disable-cudagraphs "$@" \
            --output "$TEST_REPORTS_DIR/${backend}_no_cudagraphs_${suite}_${dtype}_${mode}_${device}_${target}.csv"
      fi
      if [[ "$DASHBOARD_TAG" == *cudagraphs-true* ]]; then
        $TASKSET python "benchmarks/dynamo/$suite.py" \
            "${target_flag[@]}" --"$mode" --"$dtype" --backend "$backend" "$@" \
            --output "$TEST_REPORTS_DIR/${backend}_with_cudagraphs_${suite}_${dtype}_${mode}_${device}_${target}.csv"
      fi
      if [[ "$DASHBOARD_TAG" == *dynamic-true* ]]; then
        $TASKSET python "benchmarks/dynamo/$suite.py" \
            "${target_flag[@]}" --"$mode" --"$dtype" --backend "$backend" --dynamic-shapes "$@" \
            --output "$TEST_REPORTS_DIR/${backend}_dynamic_${suite}_${dtype}_${mode}_${device}_${target}.csv"
      fi
      if [[ "$DASHBOARD_TAG" == *cppwrapper-true* ]]; then
        TORCHINDUCTOR_CPP_WRAPPER=1 $TASKSET python "benchmarks/dynamo/$suite.py" \
            "${target_flag[@]}" --"$mode" --"$dtype" --backend "$backend" --disable-cudagraphs "$@" \
            --output "$TEST_REPORTS_DIR/${backend}_cpp_wrapper_${suite}_${dtype}_${mode}_${device}_${target}.csv"
      fi
      if [[ "$DASHBOARD_TAG" == *freezing_cudagraphs-true* ]] && [[ "$mode" == "inference" ]]; then
        $TASKSET python "benchmarks/dynamo/$suite.py" \
            "${target_flag[@]}" --"$mode" --"$dtype" --backend "$backend" "$@" --freezing \
            --output "$TEST_REPORTS_DIR/${backend}_with_cudagraphs_freezing_${suite}_${dtype}_${mode}_${device}_${target}.csv"
      fi
      if [[ "$DASHBOARD_TAG" == *freeze_autotune_cudagraphs-true* ]] && [[ "$mode" == "inference" ]]; then
        TORCHINDUCTOR_MAX_AUTOTUNE=1 $TASKSET python "benchmarks/dynamo/$suite.py" \
            "${target_flag[@]}" --"$mode" --"$dtype" --backend "$backend" "$@" --freezing \
            --output "$TEST_REPORTS_DIR/${backend}_with_cudagraphs_freezing_autotune_${suite}_${dtype}_${mode}_${device}_${target}.csv"
      fi
      if [[ "$DASHBOARD_TAG" == *aotinductor-true* ]] && [[ "$mode" == "inference" ]]; then
        if [[ "$target" == "accuracy" ]]; then
          # Also collect Export pass rate and display as a separate row
          $TASKSET python "benchmarks/dynamo/$suite.py" \
              "${target_flag[@]}" --"$mode" --"$dtype" --export --disable-cudagraphs "$@" \
              --output "$TEST_REPORTS_DIR/${backend}_export_${suite}_${dtype}_${mode}_${device}_${target}.csv"
        fi
        $TASKSET python "benchmarks/dynamo/$suite.py" \
            "${target_flag[@]}" --"$mode" --"$dtype" --export-aot-inductor --disable-cudagraphs "$@" \
            --output "$TEST_REPORTS_DIR/${backend}_aot_inductor_${suite}_${dtype}_${mode}_${device}_${target}.csv"
      fi
      if [[ "$DASHBOARD_TAG" == *maxautotune-true* ]]; then
        TORCHINDUCTOR_MAX_AUTOTUNE=1 $TASKSET python "benchmarks/dynamo/$suite.py" \
            "${target_flag[@]}" --"$mode" --"$dtype" --backend "$backend" "$@" \
            --output "$TEST_REPORTS_DIR/${backend}_max_autotune_${suite}_${dtype}_${mode}_${device}_${target}.csv"
      fi
      if [[ "$DASHBOARD_TAG" == *cudagraphs_low_precision-true* ]] && [[ "$mode" == "inference" ]]; then
        # TODO: This has a new dtype called quant and the benchmarks script needs to be updated to support this.
        # The tentative command is as follows. It doesn't work now, but it's ok because we only need mock data
        # to fill the dashboard.
        $TASKSET python "benchmarks/dynamo/$suite.py" \
          "${target_flag[@]}" --"$mode" --quant --backend "$backend" "$@" \
          --output "$TEST_REPORTS_DIR/${backend}_cudagraphs_low_precision_${suite}_quant_${mode}_${device}_${target}.csv" || true
        # Copy cudagraph results as mock data, easiest choice?
        cp "$TEST_REPORTS_DIR/${backend}_with_cudagraphs_${suite}_${dtype}_${mode}_${device}_${target}.csv" \
          "$TEST_REPORTS_DIR/${backend}_cudagraphs_low_precision_${suite}_quant_${mode}_${device}_${target}.csv"
      fi
    done
  done
}

test_single_dynamo_benchmark() {
  # Usage: test_single_dynamo_benchmark inductor_inference huggingface 0 --args-for-script

  # Use test-reports directory under test folder will allow the CI to automatically pick up
  # the test reports and upload them to S3. Need to use full path here otherwise the script
  # will bark about file not found later on
  TEST_REPORTS_DIR=$(pwd)/test/test-reports
  mkdir -p "$TEST_REPORTS_DIR"

  local name="$1"
  shift
  local suite="$1"
  shift
  # shard id is mandatory, even if it is not passed
  local shard_id="$1"
  shift

  local partition_flags=()
  if [[ -n "$NUM_TEST_SHARDS" && -n "$shard_id" ]]; then
    partition_flags=( --total-partitions "$NUM_TEST_SHARDS" --partition-id "$shard_id" )
  fi

  if [[ "${TEST_CONFIG}" == *perf_compare* ]]; then
    python "benchmarks/dynamo/$suite.py" \
      --ci --performance --disable-cudagraphs --inductor \
      "${DYNAMO_BENCHMARK_FLAGS[@]}" "$@" "${partition_flags[@]}" \
      --output "$TEST_REPORTS_DIR/${name}_${suite}.csv"
  elif [[ "${TEST_CONFIG}" == *perf* ]]; then
    test_perf_for_dashboard "$suite" \
      "${DYNAMO_BENCHMARK_FLAGS[@]}" "$@" "${partition_flags[@]}"
  else
    if [[ "${TEST_CONFIG}" == *_avx2* ]]; then
      TEST_CONFIG=${TEST_CONFIG//_avx2/}
    fi
    if [[ "${TEST_CONFIG}" == *_avx512* ]]; then
      TEST_CONFIG=${TEST_CONFIG//_avx512/}
    fi
    python "benchmarks/dynamo/$suite.py" \
      --ci --accuracy --timing --explain --print-compilation-time \
      "${DYNAMO_BENCHMARK_FLAGS[@]}" \
      "$@" "${partition_flags[@]}" \
      --output "$TEST_REPORTS_DIR/${name}_${suite}.csv"
    python benchmarks/dynamo/check_accuracy.py \
      --actual "$TEST_REPORTS_DIR/${name}_$suite.csv" \
      --expected "benchmarks/dynamo/ci_expected_accuracy/${MAYBE_ROCM}${TEST_CONFIG}_${name}.csv"
    python benchmarks/dynamo/check_graph_breaks.py \
      --actual "$TEST_REPORTS_DIR/${name}_$suite.csv" \
      --expected "benchmarks/dynamo/ci_expected_accuracy/${MAYBE_ROCM}${TEST_CONFIG}_${name}.csv"
  fi
}

test_inductor_micro_benchmark() {
  # torchao requires cuda 8.0 or above for bfloat16 support
  if [[ "$BUILD_ENVIRONMENT" == *cuda* ]]; then
    export TORCH_CUDA_ARCH_LIST="8.0;8.6"
  fi
  install_torchao
  TEST_REPORTS_DIR=$(pwd)/test/test-reports
  if [[ "${TEST_CONFIG}" == *cpu* ]]; then
    test_inductor_set_cpu_affinity
  fi
  python benchmarks/gpt_fast/benchmark.py --output "${TEST_REPORTS_DIR}/gpt_fast_benchmark.csv"
}

test_inductor_halide() {
  python test/run_test.py --include inductor/test_halide.py --verbose
  assert_git_not_dirty
}

test_inductor_pallas() {
  python test/run_test.py --include inductor/test_pallas.py --verbose
  assert_git_not_dirty
}

test_inductor_triton_cpu() {
  python test/run_test.py --include inductor/test_triton_cpu_backend.py inductor/test_torchinductor_strided_blocks.py --verbose
  assert_git_not_dirty
}

test_dynamo_benchmark() {
  # Usage: test_dynamo_benchmark huggingface 0
  TEST_REPORTS_DIR=$(pwd)/test/test-reports

  local suite="$1"
  shift
  local shard_id="$1"
  shift

  if [[ "${TEST_CONFIG}" == *perf_compare* ]]; then
    test_single_dynamo_benchmark "training" "$suite" "$shard_id" --training --amp "$@"
  elif [[ "${TEST_CONFIG}" == *perf* ]]; then
    # TODO (huydhn): Just smoke test some sample models
    if [[ "${TEST_CONFIG}" == *b200* ]]; then
      if [[ "${suite}" == "huggingface" ]]; then
        export TORCHBENCH_ONLY_MODELS="DistillGPT2"
      elif [[ "${suite}" == "timm_models" ]]; then
        export TORCHBENCH_ONLY_MODELS="inception_v3"
      elif [[ "${suite}" == "torchbench" ]]; then
        export TORCHBENCH_ONLY_MODELS="BERT_pytorch"
      fi
    fi
    test_single_dynamo_benchmark "dashboard" "$suite" "$shard_id" "$@"
  else
    if [[ "${TEST_CONFIG}" == *cpu* ]]; then
      local dt="float32"
      if [[ "${TEST_CONFIG}" == *amp* ]]; then
        dt="amp"
      fi
      if [[ "${TEST_CONFIG}" == *freezing* ]]; then
        test_single_dynamo_benchmark "inference" "$suite" "$shard_id" --inference --"$dt" --freezing "$@"
      else
        test_single_dynamo_benchmark "inference" "$suite" "$shard_id" --inference --"$dt" "$@"
      fi
    elif [[ "${TEST_CONFIG}" == *aot_inductor* ]]; then
      test_single_dynamo_benchmark "inference" "$suite" "$shard_id" --inference --bfloat16 "$@"
    elif [[ "${TEST_CONFIG}" == *max_autotune_inductor* ]]; then
      test_single_dynamo_benchmark "inference" "$suite" "$shard_id" --inference --bfloat16 "$@"
    else
      test_single_dynamo_benchmark "inference" "$suite" "$shard_id" --inference --bfloat16 "$@"
      test_single_dynamo_benchmark "training" "$suite" "$shard_id" --training --amp "$@"
    fi
  fi
}

test_inductor_torchbench_smoketest_perf() {
  TEST_REPORTS_DIR=$(pwd)/test/test-reports
  mkdir -p "$TEST_REPORTS_DIR"

  python benchmarks/dynamo/torchbench.py --device cuda --performance --backend inductor --float16 --training \
    --batch-size-file "$(realpath benchmarks/dynamo/torchbench_models_list.txt)" --only BERT_pytorch \
    --output "$TEST_REPORTS_DIR/inductor_training_smoketest.csv"
  # The threshold value needs to be actively maintained to make this check useful
  python benchmarks/dynamo/check_perf_csv.py -f "$TEST_REPORTS_DIR/inductor_training_smoketest.csv" -t 1.4

  # Check memory compression ratio for a few models
  for test in BERT_pytorch yolov3; do
    python benchmarks/dynamo/torchbench.py --device cuda --performance --backend inductor --amp --training \
      --disable-cudagraphs --batch-size-file "$(realpath benchmarks/dynamo/torchbench_models_list.txt)" \
      --only $test --output "$TEST_REPORTS_DIR/inductor_training_smoketest_$test.csv"
    cat "$TEST_REPORTS_DIR/inductor_training_smoketest_$test.csv"
    python benchmarks/dynamo/check_memory_compression_ratio.py --actual \
      "$TEST_REPORTS_DIR/inductor_training_smoketest_$test.csv" \
      --expected benchmarks/dynamo/expected_ci_perf_inductor_torchbench.csv
  done

  # Perform some "warm-start" runs for a few huggingface models.
  for test in AllenaiLongformerBase DistilBertForMaskedLM DistillGPT2 GoogleFnet YituTechConvBert; do
    python benchmarks/dynamo/huggingface.py --accuracy --training --amp --inductor --device cuda --warm-start-latency \
      --only $test --output "$TEST_REPORTS_DIR/inductor_warm_start_smoketest_$test.csv"
    python benchmarks/dynamo/check_accuracy.py \
      --actual "$TEST_REPORTS_DIR/inductor_warm_start_smoketest_$test.csv" \
      --expected "benchmarks/dynamo/ci_expected_accuracy/${MAYBE_ROCM}inductor_huggingface_training.csv"
  done
}

test_inductor_set_cpu_affinity(){
  JEMALLOC_LIB="$(find /usr/lib -name libjemalloc.so.2)"
  export LD_PRELOAD="$JEMALLOC_LIB":"$LD_PRELOAD"
  export MALLOC_CONF="oversize_threshold:1,background_thread:true,metadata_thp:auto,dirty_decay_ms:-1,muzzy_decay_ms:-1"

  if [[ "$(uname -m)" != "aarch64" ]]; then
    # Use Intel OpenMP for x86
    IOMP_LIB="$(dirname "$(which python)")/../lib/libiomp5.so"
    export LD_PRELOAD="$IOMP_LIB":"$LD_PRELOAD"
    export KMP_AFFINITY=granularity=fine,compact,1,0
    export KMP_BLOCKTIME=1
  fi

  # Use nproc here instead of lscpu because it takes into account cgroups slice
  cpus=$(nproc)
  thread_per_core=$(lscpu | grep 'Thread(s) per core:' | awk '{print $4}')
  cores=$((cpus / thread_per_core))

  # Set number of cores to 16 on aarch64 for performance runs
  if [[ "$(uname -m)" == "aarch64" && $cores -gt 16 ]]; then
    cores=16
  fi
  export OMP_NUM_THREADS=$cores

  # Handle cgroups slice start and end CPU
  start_cpu=$(python -c 'import os; print(min(os.sched_getaffinity(0)))')
  # Leaving one physical CPU for other tasks
  end_cpu=$(($(python -c 'import os; print(max(os.sched_getaffinity(0)))') - thread_per_core))
  export TASKSET="taskset -c $start_cpu-$end_cpu"
}

test_inductor_torchbench_cpu_smoketest_perf(){
  TEST_REPORTS_DIR=$(pwd)/test/test-reports
  mkdir -p "$TEST_REPORTS_DIR"

  test_inductor_set_cpu_affinity
  MODELS_SPEEDUP_TARGET=benchmarks/dynamo/expected_ci_speedup_inductor_torchbench_cpu.csv

  grep -v '^ *#' < "$MODELS_SPEEDUP_TARGET" | while IFS=',' read -r -a model_cfg
  do
    local model_name=${model_cfg[0]}
    local data_type=${model_cfg[2]}
    local speedup_target=${model_cfg[5]}
    local backend=${model_cfg[1]}
    if [[ ${model_cfg[4]} == "cpp" ]]; then
      export TORCHINDUCTOR_CPP_WRAPPER=1
    else
      unset TORCHINDUCTOR_CPP_WRAPPER
    fi
    local output_name="$TEST_REPORTS_DIR/inductor_inference_${model_cfg[0]}_${model_cfg[1]}_${model_cfg[2]}_${model_cfg[3]}_cpu_smoketest.csv"

    if [[ ${model_cfg[3]} == "dynamic" ]]; then
      $TASKSET python benchmarks/dynamo/torchbench.py \
        --inference --performance --"$data_type" -dcpu -n50 --only "$model_name" --dynamic-shapes \
        --freezing --timeout 9000 --"$backend" --output "$output_name"
    else
      $TASKSET python benchmarks/dynamo/torchbench.py \
        --inference --performance --"$data_type" -dcpu -n50 --only "$model_name" \
        --freezing --timeout 9000 --"$backend" --output "$output_name"
    fi
    cat "$output_name"
    # The threshold value needs to be actively maintained to make this check useful.
    # Allow 1% variance for CPU perf to accommodate perf fluctuation
    python benchmarks/dynamo/check_perf_csv.py -f "$output_name" -t "$speedup_target" -s 0.99
  done
}

test_torchbench_gcp_smoketest(){
  pushd "${TORCHBENCHPATH}"
  python test.py -v
  popd
}

test_aten() {
  # Test ATen
  # The following test(s) of ATen have already been skipped by caffe2 in rocm environment:
  # scalar_tensor_test, basic, native_test
  echo "Running ATen tests with pytorch lib"

  if [[ -n "$IN_WHEEL_TEST" ]]; then
    echo "Running test with the install folder"
    # Rename the build folder when running test to ensure it
    # is not depended on the folder
    mv "$BUILD_DIR" "$BUILD_RENAMED_DIR"
    TEST_BASE_DIR="$TORCH_TEST_DIR"
  else
    echo "Running test with the build folder"
    TEST_BASE_DIR="$BUILD_BIN_DIR"
  fi

  # NB: the ATen test binaries don't have RPATH set, so it's necessary to
  # put the dynamic libraries somewhere were the dynamic linker can find them.
  # This is a bit of a hack.
  ${SUDO} ln -sf "$TORCH_LIB_DIR"/libc10* "$TEST_BASE_DIR"
  ${SUDO} ln -sf "$TORCH_LIB_DIR"/libcaffe2* "$TEST_BASE_DIR"
  ${SUDO} ln -sf "$TORCH_LIB_DIR"/libmkldnn* "$TEST_BASE_DIR"
  ${SUDO} ln -sf "$TORCH_LIB_DIR"/libnccl* "$TEST_BASE_DIR"
  ${SUDO} ln -sf "$TORCH_LIB_DIR"/libtorch* "$TEST_BASE_DIR"

  ls "$TEST_BASE_DIR"
  aten/tools/run_tests.sh "$TEST_BASE_DIR"

  if [[ -n "$IN_WHEEL_TEST" ]]; then
    # Restore the build folder to avoid any impact on other tests
    mv "$BUILD_RENAMED_DIR" "$BUILD_DIR"
  fi

  assert_git_not_dirty
}

test_without_numpy() {
  pushd "$(dirname "${BASH_SOURCE[0]}")"
  python -c "import sys;sys.path.insert(0, 'fake_numpy');from unittest import TestCase;import torch;x=torch.randn(3,3);TestCase().assertRaises(RuntimeError, lambda: x.numpy())"
  # Regression test for https://github.com/pytorch/pytorch/issues/66353
  python -c "import sys;sys.path.insert(0, 'fake_numpy');import torch;print(torch.tensor([torch.tensor(0.), torch.tensor(1.)]))"
  # Regression test for https://github.com/pytorch/pytorch/issues/109387
  if [[ "${TEST_CONFIG}" == *dynamo_wrapped* ]]; then
    python -c "import sys;sys.path.insert(0, 'fake_numpy');import torch;torch.compile(lambda x:print(x))('Hello World')"
  fi
  # Regression test for https://github.com/pytorch/pytorch/pull/157734 (torch.onnx should be importable without numpy)
  python -c "import sys;sys.path.insert(0, 'fake_numpy');import torch; import torch.onnx"
  popd
}

test_libtorch() {
  local SHARD="$1"

  # The slow test config corresponds to a default test config that should run
  # the libtorch tests instead.
  if [[ "$TEST_CONFIG" != "slow" ]]; then
    echo "Testing libtorch"
    ln -sf "$TORCH_LIB_DIR"/libbackend_with_compiler.so "$TORCH_BIN_DIR"
    ln -sf "$TORCH_LIB_DIR"/libjitbackend_test.so "$TORCH_BIN_DIR"
    ln -sf "$TORCH_LIB_DIR"/libcaffe2_nvrtc.so "$TORCH_BIN_DIR"
    ln -sf "$TORCH_LIB_DIR"/libc10* "$TORCH_BIN_DIR"
    ln -sf "$TORCH_LIB_DIR"/libshm* "$TORCH_BIN_DIR"
    ln -sf "$TORCH_LIB_DIR"/libtorch* "$TORCH_BIN_DIR"
    ln -sf "$TORCH_LIB_DIR"/libnvfuser* "$TORCH_BIN_DIR"

    export CPP_TESTS_DIR="${TORCH_BIN_DIR}"

    if [[ -z "${SHARD}" || "${SHARD}" == "1" ]]; then
      test_libtorch_api
    fi

    if [[ -z "${SHARD}" || "${SHARD}" == "2" ]]; then
      test_libtorch_jit
    fi

    assert_git_not_dirty
  fi
}

test_libtorch_jit() {
  # Prepare the model used by test_jit, the model needs to be in the test directory
  # to get picked up by run_test
  pushd test
  python cpp/jit/tests_setup.py setup
  popd

  # Run jit and lazy tensor cpp tests together to finish them faster
  if [[ "$BUILD_ENVIRONMENT" == *cuda* && "$TEST_CONFIG" != *nogpu* ]]; then
    LTC_TS_CUDA=1 python test/run_test.py --cpp --verbose -i cpp/test_jit cpp/test_lazy
  else
    # CUDA tests have already been skipped when CUDA is not available
    python test/run_test.py --cpp --verbose -i cpp/test_jit cpp/test_lazy -k "not CUDA"
  fi

  # Cleaning up test artifacts in the test folder
  pushd test
  python cpp/jit/tests_setup.py shutdown
  popd
}

test_libtorch_api() {
  # Start background download
  MNIST_DIR="${PWD}/test/cpp/api/mnist"
  python tools/download_mnist.py --quiet -d "${MNIST_DIR}"

  if [[ "$BUILD_ENVIRONMENT" == *asan* || "$BUILD_ENVIRONMENT" == *slow-gradcheck* ]]; then
    TEST_REPORTS_DIR=test/test-reports/cpp-unittest/test_libtorch
    mkdir -p $TEST_REPORTS_DIR

    OMP_NUM_THREADS=2 TORCH_CPP_TEST_MNIST_PATH="${MNIST_DIR}" "$TORCH_BIN_DIR"/test_api --gtest_filter='-IMethodTest.*' --gtest_output=xml:$TEST_REPORTS_DIR/test_api.xml
  else
    # Exclude IMethodTest that relies on torch::deploy, which will instead be ran in test_deploy
    OMP_NUM_THREADS=2 TORCH_CPP_TEST_MNIST_PATH="${MNIST_DIR}" python test/run_test.py --cpp --verbose -i cpp/test_api -k "not IMethodTest"

  fi

  # quantization is not fully supported on s390x yet
  if [[ "${BUILD_ENVIRONMENT}" != *android* && "${BUILD_ENVIRONMENT}" != *cuda* && "${BUILD_ENVIRONMENT}" != *asan* && "${BUILD_ENVIRONMENT}" != *s390x* ]]; then
    # NB: This test is not under TORCH_BIN_DIR but under BUILD_BIN_DIR
    export CPP_TESTS_DIR="${BUILD_BIN_DIR}"
    python test/run_test.py --cpp --verbose -i cpp/static_runtime_test
  fi
}

test_xpu_bin(){
  TEST_REPORTS_DIR=$(pwd)/test/test-reports
  mkdir -p "$TEST_REPORTS_DIR"

  for xpu_case in "${BUILD_BIN_DIR}"/*{xpu,sycl}*; do
    if [[ "$xpu_case" != *"*"* && "$xpu_case" != *.so && "$xpu_case" != *.a ]]; then
      case_name=$(basename "$xpu_case")
      echo "Testing ${case_name} ..."
      "$xpu_case" --gtest_output=xml:"$TEST_REPORTS_DIR"/"$case_name".xml
    fi
  done
}

test_aot_compilation() {
  echo "Testing Ahead of Time compilation"
  ln -sf "$TORCH_LIB_DIR"/libc10* "$TORCH_BIN_DIR"
  ln -sf "$TORCH_LIB_DIR"/libtorch* "$TORCH_BIN_DIR"

  if [ -f "$TORCH_BIN_DIR"/test_mobile_nnc ]; then
    CPP_TESTS_DIR="${TORCH_BIN_DIR}" python test/run_test.py --cpp --verbose -i cpp/test_mobile_nnc
  fi

  if [ -f "$TORCH_BIN_DIR"/aot_model_compiler_test ]; then
    source test/mobile/nnc/test_aot_compile.sh
  fi
}

test_vulkan() {
  if [[ "$BUILD_ENVIRONMENT" == *vulkan* ]]; then
    ln -sf "$TORCH_LIB_DIR"/libtorch* "$TORCH_TEST_DIR"
    ln -sf "$TORCH_LIB_DIR"/libc10* "$TORCH_TEST_DIR"
    export VK_ICD_FILENAMES=/var/lib/jenkins/swiftshader/swiftshader/build/Linux/vk_swiftshader_icd.json
    CPP_TESTS_DIR="${TORCH_TEST_DIR}" LD_LIBRARY_PATH=/var/lib/jenkins/swiftshader/swiftshader/build/Linux/ python test/run_test.py --cpp --verbose -i cpp/vulkan_api_test
  fi
}

test_distributed() {
  echo "Testing distributed python tests"
  # shellcheck disable=SC2086
  time python test/run_test.py --distributed-tests --shard "$SHARD_NUMBER" "$NUM_TEST_SHARDS" $INCLUDE_CLAUSE --verbose
  assert_git_not_dirty

  if [[ ("$BUILD_ENVIRONMENT" == *cuda* || "$BUILD_ENVIRONMENT" == *rocm*) && "$SHARD_NUMBER" == 1 ]]; then
    echo "Testing distributed C++ tests"
    ln -sf "$TORCH_LIB_DIR"/libtorch* "$TORCH_BIN_DIR"
    ln -sf "$TORCH_LIB_DIR"/libc10* "$TORCH_BIN_DIR"

    export CPP_TESTS_DIR="${TORCH_BIN_DIR}"
    # These are distributed tests, so let's continue running them sequentially here to avoid
    # any surprise
    python test/run_test.py --cpp --verbose -i cpp/FileStoreTest
    python test/run_test.py --cpp --verbose -i cpp/HashStoreTest
    python test/run_test.py --cpp --verbose -i cpp/TCPStoreTest

    echo "Testing multi-GPU linalg tests"
    python test/run_test.py -i test_linalg.py -k test_matmul_offline_mgpu_tunable --verbose

    if [[ "$BUILD_ENVIRONMENT" == *cuda* ]]; then
      MPIEXEC=$(command -v mpiexec)
      if [[ -n "$MPIEXEC" ]]; then
        # NB: mpiexec only works directly with the C++ test binary here
        MPICMD="${MPIEXEC} -np 2 $TORCH_BIN_DIR/ProcessGroupMPITest"
        eval "$MPICMD"
      fi

      python test/run_test.py --cpp --verbose -i cpp/ProcessGroupGlooTest
      python test/run_test.py --cpp --verbose -i cpp/ProcessGroupNCCLTest
      python test/run_test.py --cpp --verbose -i cpp/ProcessGroupNCCLErrorsTest
    fi
  fi
}

test_rpc() {
  echo "Testing RPC C++ tests"
  # NB: the ending test_rpc must match the current function name for the current
  # test reporting process to function as expected.
  ln -sf "$TORCH_LIB_DIR"/libtorch* "$TORCH_BIN_DIR"
  ln -sf "$TORCH_LIB_DIR"/libc10* "$TORCH_BIN_DIR"

  CPP_TESTS_DIR="${TORCH_BIN_DIR}" python test/run_test.py --cpp --verbose -i cpp/test_cpp_rpc
}

test_custom_backend() {
  echo "Testing custom backends"
  CUSTOM_BACKEND_BUILD="${CUSTOM_TEST_ARTIFACT_BUILD_DIR}/custom-backend-build"
  pushd test/custom_backend
  cp -a "$CUSTOM_BACKEND_BUILD" build
  # Run tests Python-side and export a lowered module.
  python test_custom_backend.py -v
  python backend.py --export-module-to=model.pt
  # Run tests C++-side and load the exported lowered module.
  build/test_custom_backend ./model.pt
  rm -f ./model.pt
  popd
  assert_git_not_dirty
}

test_custom_script_ops() {
  echo "Testing custom script operators"

  if [[ "$BUILD_ENVIRONMENT" == *s390x* ]]; then
    echo "Skipping custom script operators until it's fixed"
    return 0
  fi

  CUSTOM_OP_BUILD="${CUSTOM_TEST_ARTIFACT_BUILD_DIR}/custom-op-build"
  pushd test/custom_operator
  cp -a "$CUSTOM_OP_BUILD" build
  # Run tests Python-side and export a script module.
  python test_custom_ops.py -v
  python model.py --export-script-module=model.pt
  # Run tests C++-side and load the exported script module.
  build/test_custom_ops ./model.pt
  popd
  assert_git_not_dirty
}

test_jit_hooks() {
  echo "Testing jit hooks in cpp"
  HOOK_BUILD="${CUSTOM_TEST_ARTIFACT_BUILD_DIR}/jit-hook-build"
  pushd test/jit_hooks
  cp -a "$HOOK_BUILD" build
  # Run tests Python-side and export the script modules with hooks
  python model.py --export-script-module=model
  # Run tests C++-side and load the exported script modules
  build/test_jit_hooks ./model
  popd
  assert_git_not_dirty
}

test_torch_function_benchmark() {
  echo "Testing __torch_function__ benchmarks"
  pushd benchmarks/overrides_benchmark
  python bench.py -n 1 -m 2
  python pyspybench.py Tensor -n 1
  python pyspybench.py SubTensor -n 1
  python pyspybench.py WithTorchFunction -n 1
  python pyspybench.py SubWithTorchFunction -n 1
  popd
  assert_git_not_dirty
}

build_xla() {
  # xla test needs pytorch headers in torch/include
  pushd ..
  python -c "import os, torch, shutil; shutil.copytree(os.path.join(os.path.dirname(torch.__file__), 'include'), 'workspace/torch/include', dirs_exist_ok=True)"
  popd

  # xla test needs sccache setup.
  # shellcheck source=./common-build.sh
  source "$(dirname "${BASH_SOURCE[0]}")/common-build.sh"

  XLA_DIR=xla
  USE_CACHE=1
  clone_pytorch_xla
  # shellcheck disable=SC1091
  source "xla/.circleci/common.sh"

  # TODO: The torch pin #73164 is involved in the sev https://github.com/pytorch/pytorch/issues/86093
  # so this is temporarily removed until XLA fixes the weird logic in https://github.com/pytorch/xla/blob/master/scripts/apply_patches.sh#L17-L18
  rm "${XLA_DIR}/torch_patches/.torch_pin" || true

  apply_patches
  SITE_PACKAGES="$(python -c 'from distutils.sysconfig import get_python_lib; print(get_python_lib())')"
  # These functions are defined in .circleci/common.sh in pytorch/xla repo
  retry install_pre_deps_pytorch_xla $XLA_DIR $USE_CACHE
  CMAKE_PREFIX_PATH="${SITE_PACKAGES}/torch:${CMAKE_PREFIX_PATH}" XLA_SANDBOX_BUILD=1 build_torch_xla $XLA_DIR
  assert_git_not_dirty
}

test_xla() {
  # xla test needs sccache setup.
  # shellcheck source=./common-build.sh
  source "$(dirname "${BASH_SOURCE[0]}")/common-build.sh"

  clone_pytorch_xla
  # shellcheck disable=SC1091
  source "./xla/.circleci/common.sh"
  SITE_PACKAGES="$(python -c 'from distutils.sysconfig import get_python_lib; print(get_python_lib())')"
  # Set LD_LIBRARY_PATH for C++ tests
  export LD_LIBRARY_PATH="/opt/conda/lib/:${LD_LIBRARY_PATH}"
  CMAKE_PREFIX_PATH="${SITE_PACKAGES}/torch:${CMAKE_PREFIX_PATH}" XLA_SKIP_MP_OP_TESTS=1 run_torch_xla_tests "$(pwd)" "$(pwd)/xla"
  assert_git_not_dirty
}

function check_public_api_test_fails {
    test_name=$1
    invalid_item_name=$2
    invalid_item_desc=$3

    echo "Running public API test '${test_name}'..."
    test_output=$(python test/test_public_bindings.py -k "${test_name}" 2>&1) && ret=$? || ret=$?

    # Ensure test fails correctly.
    if [ "$ret" -eq 0 ]; then
        cat << EOF
Expected the public API test '${test_name}' to fail after introducing
${invalid_item_desc}, but it succeeded! Check test/test_public_bindings.py
for any changes that may have broken the test.
EOF
        return 1
    fi

    # Ensure invalid item is in the test output.
    echo "${test_output}" | grep -q "${invalid_item_name}" && ret=$? || ret=$?

    if [ $ret -ne 0 ]; then
        cat << EOF
Expected the public API test '${test_name}' to identify ${invalid_item_desc}, but
it didn't! It's possible the test may not have run. Check test/test_public_bindings.py
for any changes that may have broken the test.
EOF
        return 1
    fi

    echo "Success! '${test_name}' identified ${invalid_item_desc} ${invalid_item_name}."
    return 0
}

# Do NOT run this test before any other tests, like test_python_shard, etc.
# Because this function uninstalls the torch built from branch and installs
# the torch built on its base commit.
test_forward_backward_compatibility() {
  set -x

  # First, validate public API tests in the torch built from branch.
  # Step 1. Make sure the public API test "test_correct_module_names" fails when a new file
  # introduces an invalid public API function.
  new_filename=$(mktemp XXXXXXXX.py -p "${TORCH_INSTALL_DIR}")

  BAD_PUBLIC_FUNC=$(
  cat << 'EOF'
def new_public_func():
  pass

# valid public API functions have __module__ set correctly
new_public_func.__module__ = None
EOF
  )

  echo "${BAD_PUBLIC_FUNC}" >> "${new_filename}"
  invalid_api="torch.$(basename -s '.py' "${new_filename}").new_public_func"
  echo "Created an invalid public API function ${invalid_api}..."

  check_public_api_test_fails \
      "test_correct_module_names" \
      "${invalid_api}" \
      "an invalid public API function" && ret=$? || ret=$?

  rm -v "${new_filename}"

  if [ "$ret" -ne 0 ]; then
      exit 1
  fi

  # Step 2. Make sure that the public API test "test_correct_module_names" fails when an existing
  # file is modified to introduce an invalid public API function.
  # The filepath here must not have __all__ defined in it, otherwise the test will pass.
  # If your PR introduces __all__ to torch/cuda/streams.py please point this to another file
  # that does not have __all__ defined.
  EXISTING_FILEPATH="${TORCH_INSTALL_DIR}/cuda/streams.py"
  cp -v "${EXISTING_FILEPATH}" "${EXISTING_FILEPATH}.orig"
  echo "${BAD_PUBLIC_FUNC}" >> "${EXISTING_FILEPATH}"
  invalid_api="torch.cuda.streams.new_public_func"
  echo "Appended an invalid public API function to existing file ${EXISTING_FILEPATH}..."

  check_public_api_test_fails \
      "test_correct_module_names" \
      "${invalid_api}" \
      "an invalid public API function" && ret=$? || ret=$?

  mv -v "${EXISTING_FILEPATH}.orig" "${EXISTING_FILEPATH}"

  if [ "$ret" -ne 0 ]; then
      exit 1
  fi

  # Step 3. Make sure that the public API test "test_modules_can_be_imported" fails when a module
  # cannot be imported.
  new_module_dir=$(mktemp XXXXXXXX -d -p "${TORCH_INSTALL_DIR}")
  echo "invalid syntax garbage" > "${new_module_dir}/__init__.py"
  invalid_module_name="torch.$(basename "${new_module_dir}")"

  check_public_api_test_fails \
      "test_modules_can_be_imported" \
      "${invalid_module_name}" \
      "a non-importable module" && ret=$? || ret=$?

  rm -rv "${new_module_dir}"

  if [ "$ret" -ne 0 ]; then
      exit 1
  fi

  # Next, build torch from the merge base.
  REPO_DIR=$(pwd)
  if [[ "${BASE_SHA}" == "${SHA1}" ]]; then
    echo "On trunk, we should compare schemas with torch built from the parent commit"
    SHA_TO_COMPARE=$(git rev-parse "${SHA1}"^)
  else
    echo "On pull, we should compare schemas with torch built from the merge base"
    SHA_TO_COMPARE=$(git merge-base "${SHA1}" "${BASE_SHA}")
  fi
  export SHA_TO_COMPARE

  # create a dummy ts model at this version
  python test/create_dummy_torchscript_model.py /tmp/model_new.pt
  python -m venv venv
  # shellcheck disable=SC1091
  . venv/bin/activate

  # build torch at the base commit to generate a base function schema for comparison
  git reset --hard "${SHA_TO_COMPARE}"
  git submodule sync && git submodule update --init --recursive
  echo "::group::Installing Torch From Base Commit"
  pip3 install -r requirements.txt
  # shellcheck source=./common-build.sh
  source "$(dirname "${BASH_SOURCE[0]}")/common-build.sh"
  python setup.py bdist_wheel --bdist-dir="base_bdist_tmp" --dist-dir="base_dist"
  python -mpip install base_dist/*.whl
  echo "::endgroup::"

  pushd test/forward_backward_compatibility
  pip show torch
  python dump_all_function_schemas.py --filename nightly_schemas.txt

  git reset --hard "${SHA1}"
  git submodule sync && git submodule update --init --recursive
  # FC: verify new model can be load with old code.
  if ! python ../load_torchscript_model.py /tmp/model_new.pt; then
      echo "FC check failed: new model cannot be load in old code"
      return 1
  fi
  python ../create_dummy_torchscript_model.py /tmp/model_old.pt
  deactivate
  rm -r "${REPO_DIR}/venv" "${REPO_DIR}/base_dist"
  pip show torch
  python check_forward_backward_compatibility.py --existing-schemas nightly_schemas.txt
  # BC: verify old model can be load with new code
  if ! python ../load_torchscript_model.py /tmp/model_old.pt; then
      echo "BC check failed: old model cannot be load in new code"
      return 1
  fi
  popd
  set +x
  assert_git_not_dirty
}

test_bazel() {
  set -e -o pipefail

  # bazel test needs sccache setup.
  # shellcheck source=./common-build.sh
  source "$(dirname "${BASH_SOURCE[0]}")/common-build.sh"

  get_bazel

  if [[ "$CUDA_VERSION" == "cpu" ]]; then
    # Test //c10/... without Google flags and logging libraries. The
    # :all_tests target in the subsequent Bazel invocation tests
    # //c10/... with the Google libraries.
    tools/bazel test --config=cpu-only --test_timeout=480 --test_output=all --test_tag_filters=-gpu-required --test_filter=-*CUDA \
      --no//c10:use_gflags --no//c10:use_glog //c10/...

    tools/bazel test --config=cpu-only --test_timeout=480 --test_output=all --test_tag_filters=-gpu-required --test_filter=-*CUDA :all_tests
  else
    # Increase the test timeout to 480 like CPU tests because modules_test frequently timeout
    tools/bazel test --test_timeout=480 --test_output=errors \
      //:any_test \
      //:autograd_test \
      //:dataloader_test \
      //:dispatch_test \
      //:enum_test \
      //:expanding_array_test \
      //:fft_test \
      //:functional_test \
      //:grad_mode_test \
      //:inference_mode_test \
      //:init_test \
      //:jit_test \
      //:memory_test \
      //:meta_tensor_test \
      //:misc_test \
      //:moduledict_test \
      //:modulelist_test \
      //:modules_test \
      //:namespace_test \
      //:nested_test \
      //:nn_utils_test \
      //:operations_test \
      //:ordered_dict_test \
      //:parallel_benchmark_test \
      //:parameterdict_test \
      //:parameterlist_test \
      //:sequential_test \
      //:serialize_test \
      //:special_test \
      //:static_test \
      //:support_test \
      //:tensor_flatten_test \
      //:tensor_indexing_test \
      //:tensor_options_cuda_test \
      //:tensor_options_test \
      //:tensor_test \
      //:torch_dist_autograd_test \
      //:torch_include_test \
      //:transformer_test \
      //:test_bazel \
      //c10/cuda/test:test \
      //c10/test:core_tests \
      //c10/test:typeid_test \
      //c10/test:util/ssize_test \
      //c10/test:util_base_tests
  fi
}

test_benchmarks() {
  if [[ "$BUILD_ENVIRONMENT" == *cuda* && $TEST_CONFIG != *nogpu* ]]; then
    pip_install "pytest-benchmark==3.2.3"
    pip_install "requests"
    BENCHMARK_DATA="benchmarks/.data"
    mkdir -p ${BENCHMARK_DATA}
    pytest benchmarks/fastrnns/test_bench.py --benchmark-sort=Name --benchmark-json=${BENCHMARK_DATA}/fastrnns_default.json --fuser=default --executor=default
    pytest benchmarks/fastrnns/test_bench.py --benchmark-sort=Name --benchmark-json=${BENCHMARK_DATA}/fastrnns_legacy_old.json --fuser=old --executor=legacy
    pytest benchmarks/fastrnns/test_bench.py --benchmark-sort=Name --benchmark-json=${BENCHMARK_DATA}/fastrnns_profiling_te.json --fuser=te --executor=profiling
    # TODO: Enable these for GHA once we have credentials for forked pull requests
    if [[ -z "${GITHUB_ACTIONS}" ]]; then
      python benchmarks/upload_scribe.py --pytest_bench_json ${BENCHMARK_DATA}/fastrnns_default.json
      python benchmarks/upload_scribe.py --pytest_bench_json ${BENCHMARK_DATA}/fastrnns_legacy_old.json
      python benchmarks/upload_scribe.py --pytest_bench_json ${BENCHMARK_DATA}/fastrnns_profiling_te.json
    fi
    assert_git_not_dirty
  fi
}

test_cpp_extensions() {
  # This is to test whether cpp extension build is compatible with current env. No need to test both ninja and no-ninja build
  time python test/run_test.py --include test_cpp_extensions_aot_ninja --verbose
  assert_git_not_dirty
}

test_vec256() {
  # This is to test vec256 instructions DEFAULT/AVX/AVX2 (platform dependent, some platforms might not support AVX/AVX2)
  if [[ "$BUILD_ENVIRONMENT" != *rocm* ]]; then
    echo "Testing vec256 instructions"
    mkdir -p test/test-reports/vec256
    pushd build/bin
    vec256_tests=$(find . -maxdepth 1 -executable -name 'vec256_test*')
    for vec256_exec in $vec256_tests
    do
      $vec256_exec --gtest_output=xml:test/test-reports/vec256/"$vec256_exec".xml
    done
    popd
    assert_git_not_dirty
  fi
}

test_docs_test() {
  .ci/pytorch/docs-test.sh
}

test_executorch() {
  echo "Install torchvision and torchaudio"
  install_torchvision
  install_torchaudio

  pushd /executorch

  export PYTHON_EXECUTABLE=python
  export CMAKE_ARGS="-DEXECUTORCH_BUILD_PYBIND=ON -DEXECUTORCH_BUILD_XNNPACK=ON -DEXECUTORCH_BUILD_KERNELS_QUANTIZED=ON"

  # NB: We need to rebuild ExecuTorch runner here because it depends on PyTorch
  # from the PR
  bash .ci/scripts/setup-linux.sh --build-tool cmake

  echo "Run ExecuTorch unit tests"
  pytest -v -n auto
  # shellcheck disable=SC1091
  LLVM_PROFDATA=llvm-profdata-12 LLVM_COV=llvm-cov-12 bash test/run_oss_cpp_tests.sh

  echo "Run ExecuTorch regression tests for some models"
  # TODO(huydhn): Add more coverage here using ExecuTorch's gather models script
  # shellcheck disable=SC1091
  source .ci/scripts/test_model.sh mv3 cmake xnnpack-quantization-delegation ''

  popd

  # Test torchgen generated code for Executorch.
  echo "Testing ExecuTorch op registration"
  "$BUILD_BIN_DIR"/test_edge_op_registration

  assert_git_not_dirty
}

test_linux_aarch64() {
  python test/run_test.py --include test_modules test_mkldnn test_mkldnn_fusion test_openmp test_torch test_dynamic_shapes \
        test_transformers test_multiprocessing test_numpy_interop test_autograd test_binary_ufuncs test_complex test_spectral_ops \
        test_foreach test_reductions test_unary_ufuncs test_tensor_creation_ops test_ops \
        --shard "$SHARD_NUMBER" "$NUM_TEST_SHARDS" --verbose

  # Dynamo tests
  python test/run_test.py --include dynamo/test_compile dynamo/test_backends dynamo/test_comptime dynamo/test_config \
       dynamo/test_functions dynamo/test_fx_passes_pre_grad dynamo/test_interop dynamo/test_model_output dynamo/test_modules \
       dynamo/test_optimizers dynamo/test_recompile_ux dynamo/test_recompiles \
       --shard "$SHARD_NUMBER" "$NUM_TEST_SHARDS" --verbose

  # Inductor tests
  python test/run_test.py --include inductor/test_torchinductor inductor/test_benchmark_fusion inductor/test_codecache \
       inductor/test_config inductor/test_control_flow inductor/test_coordinate_descent_tuner inductor/test_fx_fusion \
       inductor/test_group_batch_fusion inductor/test_inductor_freezing inductor/test_inductor_utils \
       inductor/test_inplacing_pass inductor/test_kernel_benchmark inductor/test_layout_optim \
       inductor/test_max_autotune inductor/test_memory_planning inductor/test_metrics inductor/test_multi_kernel inductor/test_pad_mm \
       inductor/test_pattern_matcher inductor/test_perf inductor/test_profiler inductor/test_select_algorithm inductor/test_smoke \
       inductor/test_split_cat_fx_passes inductor/test_compile inductor/test_torchinductor \
       inductor/test_torchinductor_codegen_dynamic_shapes inductor/test_torchinductor_dynamic_shapes inductor/test_memory \
       inductor/test_triton_cpu_backend inductor/test_triton_extension_backend inductor/test_mkldnn_pattern_matcher inductor/test_cpu_cpp_wrapper \
       --shard "$SHARD_NUMBER" "$NUM_TEST_SHARDS" --verbose
}

test_operator_benchmark() {
  TEST_REPORTS_DIR=$(pwd)/test/test-reports
  mkdir -p "$TEST_REPORTS_DIR"
  TEST_DIR=$(pwd)
  ARCH=$(uname -m)

  test_inductor_set_cpu_affinity

  cd benchmarks/operator_benchmark/pt_extension
  python -m pip install .

  cd "${TEST_DIR}"/benchmarks/operator_benchmark
  $TASKSET python -m benchmark_all_test --device "$1" --tag-filter "$2" \
      --output-csv "${TEST_REPORTS_DIR}/operator_benchmark_eager_float32_cpu.csv" \
      --output-json-for-dashboard "${TEST_REPORTS_DIR}/operator_benchmark_eager_float32_cpu.json" \

  pip_install pandas
  python check_perf_csv.py \
      --actual "${TEST_REPORTS_DIR}/operator_benchmark_eager_float32_cpu.csv" \
      --expected "${ARCH}_expected_ci_operator_benchmark_eager_float32_cpu.csv"
}

<<<<<<< HEAD
=======
test_operator_microbenchmark() {
  TEST_REPORTS_DIR=$(pwd)/test/test-reports
  mkdir -p "$TEST_REPORTS_DIR"
  TEST_DIR=$(pwd)

  cd benchmarks/operator_benchmark/pt_extension
  python -m pip install .

  cd "${TEST_DIR}"/benchmarks/operator_benchmark

  for OP_BENCHMARK_TESTS in matmul mm addmm bmm conv; do
    $TASKSET python -m pt.${OP_BENCHMARK_TESTS}_test --tag-filter long \
      --output-json-for-dashboard "${TEST_REPORTS_DIR}/operator_microbenchmark_${OP_BENCHMARK_TESTS}_compile.json" \
      --benchmark-name "PyTorch operator microbenchmark" --use-compile
    $TASKSET python -m pt.${OP_BENCHMARK_TESTS}_test --tag-filter long \
      --output-json-for-dashboard "${TEST_REPORTS_DIR}/operator_microbenchmark_${OP_BENCHMARK_TESTS}.json" \
      --benchmark-name "PyTorch operator microbenchmark"
  done
}
>>>>>>> b0b7468b

if ! [[ "${BUILD_ENVIRONMENT}" == *libtorch* || "${BUILD_ENVIRONMENT}" == *-bazel-* ]]; then
  (cd test && python -c "import torch; print(torch.__config__.show())")
  (cd test && python -c "import torch; print(torch.__config__.parallel_info())")
fi
if [[ "${TEST_CONFIG}" == *numpy_2* ]]; then
  # Install numpy-2.0.2 and compatible scipy & numba versions
  # Force re-install of pandas to avoid error where pandas checks numpy version from initial install and fails upon import
  TMP_PANDAS_VERSION=$(python -c "import pandas; print(pandas.__version__)" 2>/dev/null)
  if [ -n "$TMP_PANDAS_VERSION" ]; then
    python -m pip install --pre numpy==2.0.2 scipy==1.13.1 numba==0.60.0 pandas=="$TMP_PANDAS_VERSION" --force-reinstall
  else
    python -m pip install --pre numpy==2.0.2 scipy==1.13.1 numba==0.60.0
  fi
  python test/run_test.py --include dynamo/test_functions.py dynamo/test_unspec.py test_binary_ufuncs.py test_fake_tensor.py test_linalg.py test_numpy_interop.py test_tensor_creation_ops.py test_torch.py torch_np/test_basic.py
elif [[ "${BUILD_ENVIRONMENT}" == *aarch64* && "${TEST_CONFIG}" == 'default' ]]; then
  test_linux_aarch64
elif [[ "${TEST_CONFIG}" == *backward* ]]; then
  test_forward_backward_compatibility
  # Do NOT add tests after bc check tests, see its comment.
elif [[ "${TEST_CONFIG}" == *xla* ]]; then
  install_torchvision
  build_xla
  test_xla
elif [[ "$TEST_CONFIG" == *vllm* ]]; then
    echo "vLLM CI uses TORCH_CUDA_ARCH_LIST: $TORCH_CUDA_ARCH_LIST"
    (cd .ci/lumen_cli && python -m pip install -e .)
    python -m cli.run test external vllm --test-plan "$TEST_CONFIG" --shard-id "$SHARD_NUMBER" --num-shards "$NUM_TEST_SHARDS"
elif [[ "${TEST_CONFIG}" == *executorch* ]]; then
  test_executorch
elif [[ "$TEST_CONFIG" == 'jit_legacy' ]]; then
  test_python_legacy_jit
elif [[ "${BUILD_ENVIRONMENT}" == *libtorch* ]]; then
  # TODO: run some C++ tests
  echo "no-op at the moment"
elif [[ "$TEST_CONFIG" == distributed ]]; then
  test_distributed
  # Only run RPC C++ tests on the first shard
  if [[ "${SHARD_NUMBER}" == 1 ]]; then
    test_rpc
  fi
elif [[ "${TEST_CONFIG}" == *operator_benchmark* ]]; then
  TEST_MODE="short"

  if [[ "${TEST_CONFIG}" == *cpu* ]]; then
    if [[ "${TEST_CONFIG}" == *long* ]]; then
      TEST_MODE="long"
    elif [[ "${TEST_CONFIG}" == *all* ]]; then
      TEST_MODE="all"
    fi

    test_operator_benchmark cpu ${TEST_MODE}

  fi
elif [[ "${TEST_CONFIG}" == *inductor_distributed* ]]; then
  test_inductor_distributed
elif [[ "${TEST_CONFIG}" == *inductor-halide* ]]; then
  test_inductor_halide
elif [[ "${TEST_CONFIG}" == *inductor-pallas* ]]; then
  test_inductor_pallas
elif [[ "${TEST_CONFIG}" == *inductor-triton-cpu* ]]; then
  test_inductor_triton_cpu
elif [[ "${TEST_CONFIG}" == *inductor-micro-benchmark* ]]; then
  test_inductor_micro_benchmark
elif [[ "${TEST_CONFIG}" == *aoti_cross_compile_for_windows* ]]; then
  test_inductor_aoti_cross_compile_for_windows
elif [[ "${TEST_CONFIG}" == *huggingface* ]]; then
  install_torchvision
  id=$((SHARD_NUMBER-1))
  test_dynamo_benchmark huggingface "$id"
elif [[ "${TEST_CONFIG}" == *timm* ]]; then
  install_torchvision
  id=$((SHARD_NUMBER-1))
  test_dynamo_benchmark timm_models "$id"
elif [[ "${TEST_CONFIG}" == cachebench ]]; then
  install_torchaudio
  install_torchvision
  PYTHONPATH=/torchbench test_cachebench
elif [[ "${TEST_CONFIG}" == verify_cachebench ]]; then
  install_torchaudio
  install_torchvision
  PYTHONPATH=/torchbench test_verify_cachebench
elif [[ "${TEST_CONFIG}" == *torchbench* ]]; then
  install_torchaudio
  install_torchvision
  id=$((SHARD_NUMBER-1))
  # https://github.com/opencv/opencv-python/issues/885
  pip_install opencv-python==4.8.0.74
  if [[ "${TEST_CONFIG}" == *inductor_torchbench_smoketest_perf* ]]; then
    PYTHONPATH=/torchbench test_inductor_torchbench_smoketest_perf
  elif [[ "${TEST_CONFIG}" == *inductor_torchbench_cpu_smoketest_perf* ]]; then
    PYTHONPATH=/torchbench test_inductor_torchbench_cpu_smoketest_perf
  elif [[ "${TEST_CONFIG}" == *torchbench_gcp_smoketest* ]]; then
    TORCHBENCHPATH=/torchbench test_torchbench_gcp_smoketest
  else
    # Do this after checkout_install_torchbench to ensure we clobber any
    # nightlies that torchbench may pull in
    if [[ "${TEST_CONFIG}" != *cpu* && "${TEST_CONFIG}" != *xpu* ]]; then
      install_torchrec_and_fbgemm
    fi
    PYTHONPATH=/torchbench test_dynamo_benchmark torchbench "$id"
  fi
elif [[ "${TEST_CONFIG}" == *inductor_cpp_wrapper* ]]; then
  install_torchvision
  PYTHONPATH=/torchbench test_inductor_cpp_wrapper_shard "$SHARD_NUMBER"
  if [[ "$SHARD_NUMBER" -eq "1" ]]; then
    test_inductor_aoti_cpp
  fi
elif [[ "${TEST_CONFIG}" == *inductor* ]]; then
  install_torchvision
  test_inductor_shard "${SHARD_NUMBER}"
  if [[ "${SHARD_NUMBER}" == 1 ]]; then
    if [[ "${BUILD_ENVIRONMENT}" != linux-jammy-py3.9-gcc11-build ]]; then
      test_inductor_distributed
    fi
  fi
elif [[ "${TEST_CONFIG}" == *einops* ]]; then
  test_einops
elif [[ "${TEST_CONFIG}" == *dynamo_wrapped* ]]; then
  install_torchvision
  test_dynamo_wrapped_shard "${SHARD_NUMBER}"
  if [[ "${SHARD_NUMBER}" == 1 ]]; then
    test_aten
  fi
elif [[ "${BUILD_ENVIRONMENT}" == *rocm* && -n "$TESTS_TO_INCLUDE" ]]; then
  install_torchvision
  test_python_shard "$SHARD_NUMBER"
  test_aten
elif [[ "${SHARD_NUMBER}" == 1 && $NUM_TEST_SHARDS -gt 1 ]]; then
  test_lazy_tensor_meta_reference_disabled
  test_without_numpy
  install_torchvision
  test_python_shard 1
  test_aten
  test_libtorch 1
  if [[ "${BUILD_ENVIRONMENT}" == *xpu* ]]; then
    test_xpu_bin
  fi
elif [[ "${SHARD_NUMBER}" == 2 && $NUM_TEST_SHARDS -gt 1 ]]; then
  install_torchvision
  test_python_shard 2
  test_libtorch 2
  test_aot_compilation
  test_custom_script_ops
  test_custom_backend
  test_torch_function_benchmark
elif [[ "${SHARD_NUMBER}" -gt 2 ]]; then
  # Handle arbitrary number of shards
  install_torchvision
  test_python_shard "$SHARD_NUMBER"
elif [[ "${BUILD_ENVIRONMENT}" == *vulkan* ]]; then
  test_vulkan
elif [[ "${BUILD_ENVIRONMENT}" == *-bazel-* ]]; then
  test_bazel
elif [[ "${BUILD_ENVIRONMENT}" == *-mobile-lightweight-dispatch* ]]; then
  test_libtorch
elif [[ "${TEST_CONFIG}" = docs_test ]]; then
  test_docs_test
elif [[ "${BUILD_ENVIRONMENT}" == *xpu* ]]; then
  install_torchvision
  test_python
  test_aten
  test_xpu_bin
elif [[ "${TEST_CONFIG}" == smoke ]]; then
  test_python_smoke
elif [[ "${TEST_CONFIG}" == h100_distributed ]]; then
  test_h100_distributed
elif [[ "${TEST_CONFIG}" == "h100-symm-mem" ]]; then
  test_h100_symm_mem
elif [[ "${TEST_CONFIG}" == h100_cutlass_backend ]]; then
  test_h100_cutlass_backend
else
  install_torchvision
  install_monkeytype
  test_python
  test_aten
  test_vec256
  test_libtorch
  test_aot_compilation
  test_custom_script_ops
  test_custom_backend
  test_torch_function_benchmark
  test_benchmarks
fi<|MERGE_RESOLUTION|>--- conflicted
+++ resolved
@@ -32,8 +32,6 @@
   git config --global --add safe.directory /var/lib/jenkins/workspace
 fi
 
-<<<<<<< HEAD
-=======
 
 # Patch numba to avoid CUDA-13 crash, see https://github.com/pytorch/pytorch/issues/162878
 if [[ "$BUILD_ENVIRONMENT" == *cuda* ]]; then
@@ -46,7 +44,6 @@
   fi
 fi
 
->>>>>>> b0b7468b
 echo "Environment variables:"
 env
 
@@ -329,25 +326,18 @@
 
   # modify LD_LIBRARY_PATH to ensure it has the conda env.
   # This set of tests has been shown to be buggy without it for the split-build
-  time python test/run_test.py --exclude-jit-executor --exclude-distributed-tests $INCLUDE_CLAUSE --shard "$1" "$NUM_TEST_SHARDS" --verbose $PYTHON_TEST_EXTRA_OPTION --upload-artifacts-while-running
+  time python test/run_test.py --exclude-jit-executor --exclude-distributed-tests --exclude-quantization-tests $INCLUDE_CLAUSE --shard "$1" "$NUM_TEST_SHARDS" --verbose $PYTHON_TEST_EXTRA_OPTION --upload-artifacts-while-running
 
   assert_git_not_dirty
 }
 
 test_python() {
   # shellcheck disable=SC2086
-  time python test/run_test.py --exclude-jit-executor --exclude-distributed-tests $INCLUDE_CLAUSE --verbose $PYTHON_TEST_EXTRA_OPTION
+  time python test/run_test.py --exclude-jit-executor --exclude-distributed-tests --exclude-quantization-tests $INCLUDE_CLAUSE --verbose $PYTHON_TEST_EXTRA_OPTION
   assert_git_not_dirty
 }
 
 test_python_smoke() {
-<<<<<<< HEAD
-  # Smoke tests for H100
-  time python test/run_test.py --include test_matmul_cuda inductor/test_fp8 inductor/test_max_autotune $PYTHON_TEST_EXTRA_OPTION --upload-artifacts-while-running
-  assert_git_not_dirty
-}
-
-=======
   # Smoke tests for H100/B200
   time python test/run_test.py --include test_matmul_cuda test_scaled_matmul_cuda inductor/test_fp8 inductor/test_max_autotune inductor/test_cutedsl_grouped_mm $PYTHON_TEST_EXTRA_OPTION --upload-artifacts-while-running
   assert_git_not_dirty
@@ -359,7 +349,6 @@
   assert_git_not_dirty
 }
 
->>>>>>> b0b7468b
 test_h100_distributed() {
   # Distributed tests at H100
   time python test/run_test.py --include distributed/_composable/test_composability/test_pp_composability.py  $PYTHON_TEST_EXTRA_OPTION --upload-artifacts-while-running
@@ -405,6 +394,7 @@
     --exclude-distributed-tests \
     --exclude-torch-export-tests \
     --exclude-aot-dispatch-tests \
+    --exclude-quantization-tests \
     --shard "$1" "$NUM_TEST_SHARDS" \
     --verbose \
     --upload-artifacts-while-running
@@ -449,7 +439,7 @@
 
   # this runs on both single-gpu and multi-gpu instance. It should be smart about skipping tests that aren't supported
   # with if required # gpus aren't available
-  python test/run_test.py --include distributed/test_dynamo_distributed distributed/test_inductor_collectives distributed/test_compute_comm_reordering --verbose
+  python test/run_test.py --include distributed/test_dynamo_distributed distributed/test_inductor_collectives distributed/test_aten_comm_compute_reordering distributed/test_compute_comm_reordering --verbose
   assert_git_not_dirty
 }
 
@@ -1191,6 +1181,12 @@
   fi
 }
 
+test_quantization() {
+  echo "Testing quantization"
+
+  python test/test_quantization.py
+}
+
 test_rpc() {
   echo "Testing RPC C++ tests"
   # NB: the ending test_rpc must match the current function name for the current
@@ -1437,7 +1433,7 @@
   pip3 install -r requirements.txt
   # shellcheck source=./common-build.sh
   source "$(dirname "${BASH_SOURCE[0]}")/common-build.sh"
-  python setup.py bdist_wheel --bdist-dir="base_bdist_tmp" --dist-dir="base_dist"
+  python -m build --wheel --no-isolation -C--build-option=--bdist-dir="base_bdist_tmp" --outdir "base_dist"
   python -mpip install base_dist/*.whl
   echo "::endgroup::"
 
@@ -1585,14 +1581,10 @@
   install_torchvision
   install_torchaudio
 
+  INSTALL_SCRIPT="$(pwd)/.ci/docker/common/install_executorch.sh"
+
   pushd /executorch
-
-  export PYTHON_EXECUTABLE=python
-  export CMAKE_ARGS="-DEXECUTORCH_BUILD_PYBIND=ON -DEXECUTORCH_BUILD_XNNPACK=ON -DEXECUTORCH_BUILD_KERNELS_QUANTIZED=ON"
-
-  # NB: We need to rebuild ExecuTorch runner here because it depends on PyTorch
-  # from the PR
-  bash .ci/scripts/setup-linux.sh --build-tool cmake
+  "${INSTALL_SCRIPT}" setup_executorch
 
   echo "Run ExecuTorch unit tests"
   pytest -v -n auto
@@ -1606,17 +1598,14 @@
 
   popd
 
-  # Test torchgen generated code for Executorch.
-  echo "Testing ExecuTorch op registration"
-  "$BUILD_BIN_DIR"/test_edge_op_registration
-
   assert_git_not_dirty
 }
 
 test_linux_aarch64() {
   python test/run_test.py --include test_modules test_mkldnn test_mkldnn_fusion test_openmp test_torch test_dynamic_shapes \
         test_transformers test_multiprocessing test_numpy_interop test_autograd test_binary_ufuncs test_complex test_spectral_ops \
-        test_foreach test_reductions test_unary_ufuncs test_tensor_creation_ops test_ops \
+        test_foreach test_reductions test_unary_ufuncs test_tensor_creation_ops test_ops profiler/test_memory_profiler \
+        distributed/elastic/timer/api_test distributed/elastic/timer/local_timer_example distributed/elastic/timer/local_timer_test \
         --shard "$SHARD_NUMBER" "$NUM_TEST_SHARDS" --verbose
 
   # Dynamo tests
@@ -1647,7 +1636,7 @@
   test_inductor_set_cpu_affinity
 
   cd benchmarks/operator_benchmark/pt_extension
-  python -m pip install .
+  python -m pip install . -v --no-build-isolation
 
   cd "${TEST_DIR}"/benchmarks/operator_benchmark
   $TASKSET python -m benchmark_all_test --device "$1" --tag-filter "$2" \
@@ -1660,8 +1649,6 @@
       --expected "${ARCH}_expected_ci_operator_benchmark_eager_float32_cpu.csv"
 }
 
-<<<<<<< HEAD
-=======
 test_operator_microbenchmark() {
   TEST_REPORTS_DIR=$(pwd)/test/test-reports
   mkdir -p "$TEST_REPORTS_DIR"
@@ -1681,7 +1668,6 @@
       --benchmark-name "PyTorch operator microbenchmark"
   done
 }
->>>>>>> b0b7468b
 
 if ! [[ "${BUILD_ENVIRONMENT}" == *libtorch* || "${BUILD_ENVIRONMENT}" == *-bazel-* ]]; then
   (cd test && python -c "import torch; print(torch.__config__.show())")
@@ -1714,6 +1700,8 @@
   test_executorch
 elif [[ "$TEST_CONFIG" == 'jit_legacy' ]]; then
   test_python_legacy_jit
+elif [[ "$TEST_CONFIG" == 'quantization' ]]; then
+  test_quantization
 elif [[ "${BUILD_ENVIRONMENT}" == *libtorch* ]]; then
   # TODO: run some C++ tests
   echo "no-op at the moment"
@@ -1736,6 +1724,8 @@
     test_operator_benchmark cpu ${TEST_MODE}
 
   fi
+elif [[ "${TEST_CONFIG}" == *operator_microbenchmark* ]]; then
+  test_operator_microbenchmark
 elif [[ "${TEST_CONFIG}" == *inductor_distributed* ]]; then
   test_inductor_distributed
 elif [[ "${TEST_CONFIG}" == *inductor-halide* ]]; then
@@ -1793,11 +1783,6 @@
 elif [[ "${TEST_CONFIG}" == *inductor* ]]; then
   install_torchvision
   test_inductor_shard "${SHARD_NUMBER}"
-  if [[ "${SHARD_NUMBER}" == 1 ]]; then
-    if [[ "${BUILD_ENVIRONMENT}" != linux-jammy-py3.9-gcc11-build ]]; then
-      test_inductor_distributed
-    fi
-  fi
 elif [[ "${TEST_CONFIG}" == *einops* ]]; then
   test_einops
 elif [[ "${TEST_CONFIG}" == *dynamo_wrapped* ]]; then
@@ -1847,9 +1832,13 @@
   test_xpu_bin
 elif [[ "${TEST_CONFIG}" == smoke ]]; then
   test_python_smoke
+elif [[ "${TEST_CONFIG}" == smoke_b200 ]]; then
+  test_python_smoke_b200
 elif [[ "${TEST_CONFIG}" == h100_distributed ]]; then
   test_h100_distributed
 elif [[ "${TEST_CONFIG}" == "h100-symm-mem" ]]; then
+  test_h100_symm_mem
+elif [[ "${TEST_CONFIG}" == "b200-symm-mem" ]]; then
   test_h100_symm_mem
 elif [[ "${TEST_CONFIG}" == h100_cutlass_backend ]]; then
   test_h100_cutlass_backend
