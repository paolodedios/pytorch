--- conflicted
+++ resolved
@@ -19,11 +19,7 @@
 
 if [[ "$BUILD_ENVIRONMENT" == *onnx* ]]; then
   # TODO: This can be removed later once vision is also part of the Docker image
-<<<<<<< HEAD
-  pip install -q --no-build-isolation "git+https://github.com/pytorch/vision.git@$(cat .github/ci_commit_pins/vision.txt)"
-=======
   install_torchvision
->>>>>>> 6edf2aa8
   # JIT C++ extensions require ninja, so put it into PATH.
   export PATH="/var/lib/jenkins/.local/bin:$PATH"
   # NB: ONNX test is fast (~15m) so it's ok to retry it few more times to avoid any flaky issue, we
