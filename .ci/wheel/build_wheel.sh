--- conflicted
+++ resolved
@@ -132,10 +132,9 @@
 CONDA_ENV_CREATE_FLAGS=""
 RENAME_WHEEL=true
 case $desired_python in
-<<<<<<< HEAD
   3.13t)
     echo "Using 3.13 deps"
-    SETUPTOOLS_PINNED_VERSION=">=68.0.0"
+    SETUPTOOLS_PINNED_VERSION=">=70.1.0"
     PYYAML_PINNED_VERSION=">=6.0.1"
     NUMPY_PINNED_VERSION="=2.1.0"
     CONDA_ENV_CREATE_FLAGS="python-freethreading"
@@ -145,31 +144,31 @@
     ;;
   3.13)
     echo "Using 3.13 deps"
-    SETUPTOOLS_PINNED_VERSION=">=68.0.0"
+    SETUPTOOLS_PINNED_VERSION=">=70.1.0"
     PYYAML_PINNED_VERSION=">=6.0.1"
     NUMPY_PINNED_VERSION="=2.1.0"
     ;;
   3.12)
     echo "Using 3.12 deps"
-    SETUPTOOLS_PINNED_VERSION=">=68.0.0"
+    SETUPTOOLS_PINNED_VERSION=">=70.1.0"
     PYYAML_PINNED_VERSION=">=6.0.1"
     NUMPY_PINNED_VERSION="=2.0.2"
     ;;
   3.11)
     echo "Using 3.11 deps"
-    SETUPTOOLS_PINNED_VERSION=">=46.0.0"
+    SETUPTOOLS_PINNED_VERSION=">=70.1.0"
     PYYAML_PINNED_VERSION=">=5.3"
     NUMPY_PINNED_VERSION="=2.0.2"
     ;;
   3.10)
     echo "Using 3.10 deps"
-    SETUPTOOLS_PINNED_VERSION=">=46.0.0"
+    SETUPTOOLS_PINNED_VERSION=">=70.1.0"
     PYYAML_PINNED_VERSION=">=5.3"
     NUMPY_PINNED_VERSION="=2.0.2"
     ;;
   3.9)
     echo "Using 3.9 deps"
-    SETUPTOOLS_PINNED_VERSION=">=46.0.0"
+    SETUPTOOLS_PINNED_VERSION=">=70.1.0"
     PYYAML_PINNED_VERSION=">=5.3"
     NUMPY_PINNED_VERSION="=2.0.2"
     ;;
@@ -177,52 +176,6 @@
     echo "Using default deps"
     NUMPY_PINNED_VERSION="=1.11.3"
     ;;
-=======
-    3.13t)
-        echo "Using 3.13 deps"
-        SETUPTOOLS_PINNED_VERSION=">=70.1.0"
-        PYYAML_PINNED_VERSION=">=6.0.1"
-        NUMPY_PINNED_VERSION="=2.1.0"
-        CONDA_ENV_CREATE_FLAGS="python-freethreading"
-        EXTRA_CONDA_INSTALL_FLAGS="-c conda-forge"
-        desired_python="3.13"
-        RENAME_WHEEL=false
-        ;;
-    3.13)
-        echo "Using 3.13 deps"
-        SETUPTOOLS_PINNED_VERSION=">=70.1.0"
-        PYYAML_PINNED_VERSION=">=6.0.1"
-        NUMPY_PINNED_VERSION="=2.1.0"
-        ;;
-    3.12)
-        echo "Using 3.12 deps"
-        SETUPTOOLS_PINNED_VERSION=">=70.1.0"
-        PYYAML_PINNED_VERSION=">=6.0.1"
-        NUMPY_PINNED_VERSION="=2.0.2"
-        ;;
-    3.11)
-        echo "Using 3.11 deps"
-        SETUPTOOLS_PINNED_VERSION=">=70.1.0"
-        PYYAML_PINNED_VERSION=">=5.3"
-        NUMPY_PINNED_VERSION="=2.0.2"
-        ;;
-    3.10)
-        echo "Using 3.10 deps"
-        SETUPTOOLS_PINNED_VERSION=">=70.1.0"
-        PYYAML_PINNED_VERSION=">=5.3"
-        NUMPY_PINNED_VERSION="=2.0.2"
-        ;;
-    3.9)
-        echo "Using 3.9 deps"
-        SETUPTOOLS_PINNED_VERSION=">=70.1.0"
-        PYYAML_PINNED_VERSION=">=5.3"
-        NUMPY_PINNED_VERSION="=2.0.2"
-        ;;
-    *)
-        echo "Using default deps"
-        NUMPY_PINNED_VERSION="=1.11.3"
-        ;;
->>>>>>> 7f14b42a
 esac
 
 # Install into a fresh env
