--- conflicted
+++ resolved
@@ -125,10 +125,6 @@
 export TH_BINARY_BUILD=1
 export INSTALL_TEST=0 # dont install test binaries into site-packages
 export MACOSX_DEPLOYMENT_TARGET=11.1
-<<<<<<< HEAD
-=======
-export CMAKE_PREFIX_PATH=${CONDA_PREFIX:-"$(dirname $(which conda))/../"}
->>>>>>> 89da695a
 
 EXTRA_CONDA_INSTALL_FLAGS=""
 CONDA_ENV_CREATE_FLAGS=""
@@ -151,44 +147,18 @@
         ;;
     3.13)
         echo "Using 3.13 deps"
-<<<<<<< HEAD
-        SETUPTOOLS_PINNED_VERSION="==78.1.1"
-        PYYAML_PINNED_VERSION=">=6.0.1"
-=======
->>>>>>> 89da695a
         NUMPY_PINNED_VERSION="==2.1.0"
         ;;
     3.12)
         echo "Using 3.12 deps"
-<<<<<<< HEAD
-        SETUPTOOLS_PINNED_VERSION="==78.1.1"
-        PYYAML_PINNED_VERSION=">=6.0.1"
-=======
->>>>>>> 89da695a
         NUMPY_PINNED_VERSION="==2.0.2"
         ;;
     3.11)
         echo "Using 3.11 deps"
-<<<<<<< HEAD
-        SETUPTOOLS_PINNED_VERSION="==78.1.1"
-        PYYAML_PINNED_VERSION=">=5.3"
-=======
->>>>>>> 89da695a
         NUMPY_PINNED_VERSION="==2.0.2"
         ;;
     3.10)
         echo "Using 3.10 deps"
-<<<<<<< HEAD
-        SETUPTOOLS_PINNED_VERSION="==78.1.1"
-        PYYAML_PINNED_VERSION=">=5.3"
-        NUMPY_PINNED_VERSION="==2.0.2"
-        ;;
-    3.9)
-        echo "Using 3.9 deps"
-        SETUPTOOLS_PINNED_VERSION=">=70.1.0"
-        PYYAML_PINNED_VERSION=">=5.3"
-=======
->>>>>>> 89da695a
         NUMPY_PINNED_VERSION="==2.0.2"
         ;;
     *)
