#!/bin/bash
# The purpose of this script is to:
# 1. Extract the set of parameters to be used for a docker build based on the provided image name.
# 2. Run docker build with the parameters found in step 1.
# 3. Run the built image and print out the expected and actual versions of packages installed.

set -ex

image="$1"
shift

if [ -z "${image}" ]; then
  echo "Usage: $0 IMAGE"
  exit 1
fi

function extract_version_from_image_name() {
  eval export $2=$(echo "${image}" | perl -n -e"/$1(\d+(\.\d+)?(\.\d+)?)/ && print \$1")
  if [ "x${!2}" = x ]; then
    echo "variable '$2' not correctly parsed from image='$image'"
    exit 1
  fi
}

function extract_all_from_image_name() {
  # parts $image into array, splitting on '-'
  keep_IFS="$IFS"
  IFS="-"
  declare -a parts=($image)
  IFS="$keep_IFS"
  unset keep_IFS

  for part in "${parts[@]}"; do
    name=$(echo "${part}" | perl -n -e"/([a-zA-Z]+)\d+(\.\d+)?(\.\d+)?/ && print \$1")
    vername="${name^^}_VERSION"
    # "py" is the odd one out, needs this special case
    if [ "x${name}" = xpy ]; then
      vername=ANACONDA_PYTHON_VERSION
    fi
    # skip non-conforming fields such as "pytorch", "linux" or "bionic" without version string
    if [ -n "${name}" ]; then
      extract_version_from_image_name "${name}" "${vername}"
    fi
  done
}

# Use the same pre-built XLA test image from PyTorch/XLA
if [[ "$image" == *xla* ]]; then
  echo "Using pre-built XLA test image..."
  exit 0
fi

if [[ "$image" == *-jammy* ]]; then
  UBUNTU_VERSION=22.04
elif [[ "$image" == *-noble* ]]; then
  UBUNTU_VERSION=24.04
elif [[ "$image" == *ubuntu* ]]; then
  extract_version_from_image_name ubuntu UBUNTU_VERSION
fi

if [ -n "${UBUNTU_VERSION}" ]; then
  OS="ubuntu"
else
  echo "Unable to derive operating system base..."
  exit 1
fi

DOCKERFILE="${OS}/Dockerfile"
if [[ "$image" == *rocm* ]]; then
  DOCKERFILE="${OS}-rocm/Dockerfile"
elif [[ "$image" == *xpu* ]]; then
  DOCKERFILE="${OS}-xpu/Dockerfile"
elif [[ "$image" == *cuda*linter* ]]; then
  # Use a separate Dockerfile for linter to keep a small image size
  DOCKERFILE="linter-cuda/Dockerfile"
elif [[ "$image" == *linter* ]]; then
  # Use a separate Dockerfile for linter to keep a small image size
  DOCKERFILE="linter/Dockerfile"
elif [[ "$image" == *riscv* ]]; then
  # Use RISC-V specific Dockerfile
  DOCKERFILE="ubuntu-cross-riscv/Dockerfile"
fi

_UCX_COMMIT=7836b165abdbe468a2f607e7254011c07d788152
_UCC_COMMIT=430e241bf5d38cbc73fc7a6b89155397232e3f96
if [[ "$image" == *rocm* ]]; then
  _UCX_COMMIT=29831d319e6be55cb8c768ca61de335c934ca39e
  _UCC_COMMIT=9f4b242cbbd8b1462cbc732eb29316cdfa124b77
fi

tag=$(echo $image | awk -F':' '{print $2}')

# It's annoying to rename jobs every time you want to rewrite a
# configuration, so we hardcode everything here rather than do it
# from scratch
case "$tag" in
  pytorch-linux-jammy-cuda12.4-cudnn9-py3-gcc11)
    CUDA_VERSION=12.4
    ANACONDA_PYTHON_VERSION=3.10
    GCC_VERSION=11
    VISION=yes
    KATEX=yes
    UCX_COMMIT=${_UCX_COMMIT}
    UCC_COMMIT=${_UCC_COMMIT}
    TRITON=yes
    ;;
  pytorch-linux-jammy-cuda12.8-cudnn9-py3-gcc11)
    CUDA_VERSION=12.8.1
    ANACONDA_PYTHON_VERSION=3.10
    GCC_VERSION=11
    VISION=yes
    KATEX=yes
    UCX_COMMIT=${_UCX_COMMIT}
    UCC_COMMIT=${_UCC_COMMIT}
    TRITON=yes
    INSTALL_MINGW=yes
    ;;
  pytorch-linux-jammy-cuda13.0-cudnn9-py3-gcc11)
    CUDA_VERSION=13.0.0
    ANACONDA_PYTHON_VERSION=3.10
    GCC_VERSION=11
    VISION=yes
    KATEX=yes
    UCX_COMMIT=${_UCX_COMMIT}
    UCC_COMMIT=${_UCC_COMMIT}
    TRITON=yes
    ;;
  pytorch-linux-jammy-cuda12.8-cudnn9-py3-gcc9-inductor-benchmarks)
    CUDA_VERSION=12.8.1
    ANACONDA_PYTHON_VERSION=3.10
    GCC_VERSION=9
    VISION=yes
    KATEX=yes
    UCX_COMMIT=${_UCX_COMMIT}
    UCC_COMMIT=${_UCC_COMMIT}
    TRITON=yes
    INDUCTOR_BENCHMARKS=yes
    ;;
  pytorch-linux-jammy-cuda12.8-cudnn9-py3.12-gcc11-vllm)
    CUDA_VERSION=12.8.1
    ANACONDA_PYTHON_VERSION=3.12
    GCC_VERSION=11
    VISION=yes
    KATEX=yes
    UCX_COMMIT=${_UCX_COMMIT}
    UCC_COMMIT=${_UCC_COMMIT}
    TRITON=yes
    ;;
  pytorch-linux-jammy-cuda12.8-cudnn9-py3-gcc9)
    CUDA_VERSION=12.8.1
    ANACONDA_PYTHON_VERSION=3.10
    GCC_VERSION=9
    VISION=yes
    KATEX=yes
    UCX_COMMIT=${_UCX_COMMIT}
    UCC_COMMIT=${_UCC_COMMIT}
    TRITON=yes
    ;;
  pytorch-linux-jammy-py3-clang12-onnx)
    ANACONDA_PYTHON_VERSION=3.10
    CLANG_VERSION=12
    VISION=yes
    ONNX=yes
    ;;
  pytorch-linux-jammy-py3.10-clang12)
    ANACONDA_PYTHON_VERSION=3.10
    CLANG_VERSION=12
    VISION=yes
    TRITON=yes
    ;;
  pytorch-linux-jammy-rocm-n-py3 | pytorch-linux-jammy-rocm-n-py3-benchmarks | pytorch-linux-noble-rocm-n-py3)
    if [[ $tag =~ "jammy" ]]; then
      ANACONDA_PYTHON_VERSION=3.10
    else
      ANACONDA_PYTHON_VERSION=3.12
    fi
    GCC_VERSION=11
    VISION=yes
    ROCM_VERSION=7.0
    NINJA_VERSION=1.9.0
    TRITON=yes
    KATEX=yes
    UCX_COMMIT=${_UCX_COMMIT}
    UCC_COMMIT=${_UCC_COMMIT}
    PYTORCH_ROCM_ARCH="gfx90a;gfx942;gfx950;gfx1100"
    if [[ $tag =~ "benchmarks" ]]; then
      INDUCTOR_BENCHMARKS=yes
    fi
    ;;
  pytorch-linux-jammy-xpu-n-1-py3)
    ANACONDA_PYTHON_VERSION=3.10
    GCC_VERSION=11
    VISION=yes
    XPU_VERSION=2025.1
    NINJA_VERSION=1.9.0
    TRITON=yes
    ;;
  pytorch-linux-jammy-xpu-n-py3 | pytorch-linux-jammy-xpu-n-py3-inductor-benchmarks)
    ANACONDA_PYTHON_VERSION=3.10
    GCC_VERSION=11
    VISION=yes
    XPU_VERSION=2025.2
    NINJA_VERSION=1.9.0
    TRITON=yes
    if [[ $tag =~ "benchmarks" ]]; then
      INDUCTOR_BENCHMARKS=yes
    fi
    ;;
  pytorch-linux-jammy-py3-gcc11-inductor-benchmarks)
    ANACONDA_PYTHON_VERSION=3.10
    GCC_VERSION=11
    VISION=yes
    KATEX=yes
    TRITON=yes
    DOCS=yes
    INDUCTOR_BENCHMARKS=yes
    ;;
  pytorch-linux-jammy-cuda12.8-cudnn9-py3.10-clang12)
    ANACONDA_PYTHON_VERSION=3.10
    CUDA_VERSION=12.8.1
    CLANG_VERSION=12
    VISION=yes
    TRITON=yes
    ;;
  pytorch-linux-jammy-py3-clang18-asan)
    ANACONDA_PYTHON_VERSION=3.10
    CLANG_VERSION=18
    VISION=yes
    ;;
  pytorch-linux-jammy-py3.10-gcc11)
    ANACONDA_PYTHON_VERSION=3.10
    GCC_VERSION=11
    VISION=yes
    KATEX=yes
    TRITON=yes
    DOCS=yes
    UNINSTALL_DILL=yes
    ;;
  pytorch-linux-jammy-py3-clang12-executorch)
    ANACONDA_PYTHON_VERSION=3.10
    CLANG_VERSION=12
    EXECUTORCH=yes
    ;;
  pytorch-linux-jammy-py3.12-halide)
    CUDA_VERSION=12.6
    ANACONDA_PYTHON_VERSION=3.12
    GCC_VERSION=11
    HALIDE=yes
    TRITON=yes
    ;;
  pytorch-linux-jammy-py3.12-triton-cpu)
    CUDA_VERSION=12.6
    ANACONDA_PYTHON_VERSION=3.12
    GCC_VERSION=11
    TRITON_CPU=yes
    ;;
  pytorch-linux-jammy-linter)
    PYTHON_VERSION=3.10
    ;;
  pytorch-linux-jammy-cuda12.8-cudnn9-py3.10-linter)
    PYTHON_VERSION=3.10
    CUDA_VERSION=12.8.1
    ;;
  pytorch-linux-jammy-aarch64-py3.10-gcc13)
    ANACONDA_PYTHON_VERSION=3.10
    GCC_VERSION=13
    ACL=yes
    VISION=yes
    OPENBLAS=yes
    # snadampal: skipping llvm src build install because the current version
    # from pytorch/llvm:9.0.1 is x86 specific
    SKIP_LLVM_SRC_BUILD_INSTALL=yes
    ;;
<<<<<<< HEAD
  pytorch-linux-jammy-aarch64-py3.10-gcc13-inductor-benchmarks)
=======
  pytorch-linux-jammy-aarch64-py3.10-clang21)
    ANACONDA_PYTHON_VERSION=3.10
    CLANG_VERSION=21
    ACL=yes
    VISION=yes
    OPENBLAS=yes
    # snadampal: skipping llvm src build install because the current version
    # from pytorch/llvm:9.0.1 is x86 specific
    SKIP_LLVM_SRC_BUILD_INSTALL=yes
    ;;
  pytorch-linux-jammy-aarch64-py3.10-gcc11-inductor-benchmarks)
>>>>>>> 8c5264cc
    ANACONDA_PYTHON_VERSION=3.10
    GCC_VERSION=13
    ACL=yes
    VISION=yes
    OPENBLAS=yes
    # snadampal: skipping llvm src build install because the current version
    # from pytorch/llvm:9.0.1 is x86 specific
    SKIP_LLVM_SRC_BUILD_INSTALL=yes
    INDUCTOR_BENCHMARKS=yes
    ;;
  pytorch-linux-noble-riscv64-py3.12-gcc14)
    GCC_VERSION=14
    ;;
  *)
    # Catch-all for builds that are not hardcoded.
    VISION=yes
    echo "image '$image' did not match an existing build configuration"
    if [[ "$image" == *py* ]]; then
      extract_version_from_image_name py ANACONDA_PYTHON_VERSION
    fi
    if [[ "$image" == *cuda* ]]; then
      extract_version_from_image_name cuda CUDA_VERSION
    fi
    if [[ "$image" == *rocm* ]]; then
      extract_version_from_image_name rocm ROCM_VERSION
      NINJA_VERSION=1.9.0
      TRITON=yes
      # To ensure that any ROCm config will build using conda cmake
      # and thus have LAPACK/MKL enabled
      fi
    if [[ "$image" == *centos7* ]]; then
      NINJA_VERSION=1.10.2
    fi
    if [[ "$image" == *gcc* ]]; then
      extract_version_from_image_name gcc GCC_VERSION
    fi
    if [[ "$image" == *clang* ]]; then
      extract_version_from_image_name clang CLANG_VERSION
    fi
    if [[ "$image" == *devtoolset* ]]; then
      extract_version_from_image_name devtoolset DEVTOOLSET_VERSION
    fi
    if [[ "$image" == *glibc* ]]; then
      extract_version_from_image_name glibc GLIBC_VERSION
    fi
  ;;
esac

tmp_tag=$(basename "$(mktemp -u)" | tr '[:upper:]' '[:lower:]')

no_cache_flag=""
progress_flag=""
# Do not use cache and progress=plain when in CI
if [[ -n "${CI:-}" ]]; then
  no_cache_flag="--no-cache"
  progress_flag="--progress=plain"
fi

# Build image
docker build \
       ${no_cache_flag} \
       ${progress_flag} \
       --build-arg "BUILD_ENVIRONMENT=${image}" \
       --build-arg "LLVMDEV=${LLVMDEV:-}" \
       --build-arg "VISION=${VISION:-}" \
       --build-arg "UBUNTU_VERSION=${UBUNTU_VERSION}" \
       --build-arg "DEVTOOLSET_VERSION=${DEVTOOLSET_VERSION}" \
       --build-arg "GLIBC_VERSION=${GLIBC_VERSION}" \
       --build-arg "CLANG_VERSION=${CLANG_VERSION}" \
       --build-arg "ANACONDA_PYTHON_VERSION=${ANACONDA_PYTHON_VERSION}" \
       --build-arg "PYTHON_VERSION=${PYTHON_VERSION}" \
       --build-arg "GCC_VERSION=${GCC_VERSION}" \
       --build-arg "CUDA_VERSION=${CUDA_VERSION}" \
       --build-arg "NINJA_VERSION=${NINJA_VERSION:-}" \
       --build-arg "KATEX=${KATEX:-}" \
       --build-arg "ROCM_VERSION=${ROCM_VERSION:-}" \
       --build-arg "PYTORCH_ROCM_ARCH=${PYTORCH_ROCM_ARCH}" \
       --build-arg "IMAGE_NAME=${IMAGE_NAME}" \
       --build-arg "UCX_COMMIT=${UCX_COMMIT}" \
       --build-arg "UCC_COMMIT=${UCC_COMMIT}" \
       --build-arg "TRITON=${TRITON}" \
       --build-arg "TRITON_CPU=${TRITON_CPU}" \
       --build-arg "ONNX=${ONNX}" \
       --build-arg "DOCS=${DOCS}" \
       --build-arg "INDUCTOR_BENCHMARKS=${INDUCTOR_BENCHMARKS}" \
       --build-arg "EXECUTORCH=${EXECUTORCH}" \
       --build-arg "HALIDE=${HALIDE}" \
       --build-arg "XPU_VERSION=${XPU_VERSION}" \
       --build-arg "UNINSTALL_DILL=${UNINSTALL_DILL}" \
       --build-arg "ACL=${ACL:-}" \
       --build-arg "OPENBLAS=${OPENBLAS:-}" \
       --build-arg "SKIP_SCCACHE_INSTALL=${SKIP_SCCACHE_INSTALL:-}" \
       --build-arg "SKIP_LLVM_SRC_BUILD_INSTALL=${SKIP_LLVM_SRC_BUILD_INSTALL:-}" \
       --build-arg "INSTALL_MINGW=${INSTALL_MINGW:-}" \
       -f $(dirname ${DOCKERFILE})/Dockerfile \
       -t "$tmp_tag" \
       "$@" \
       .

# NVIDIA dockers for RC releases use tag names like `11.0-cudnn9-devel-ubuntu18.04-rc`,
# for this case we will set UBUNTU_VERSION to `18.04-rc` so that the Dockerfile could
# find the correct image. As a result, here we have to replace the
#   "$UBUNTU_VERSION" == "18.04-rc"
# with
#   "$UBUNTU_VERSION" == "18.04"
UBUNTU_VERSION=$(echo ${UBUNTU_VERSION} | sed 's/-rc$//')

function drun() {
  docker run --rm "$tmp_tag" "$@"
}

if [[ "$OS" == "ubuntu" ]]; then

  if !(drun lsb_release -a 2>&1 | grep -qF Ubuntu); then
    echo "OS=ubuntu, but:"
    drun lsb_release -a
    exit 1
  fi
  if !(drun lsb_release -a 2>&1 | grep -qF "$UBUNTU_VERSION"); then
    echo "UBUNTU_VERSION=$UBUNTU_VERSION, but:"
    drun lsb_release -a
    exit 1
  fi
fi

if [ -n "$ANACONDA_PYTHON_VERSION" ]; then
  if !(drun python --version 2>&1 | grep -qF "Python $ANACONDA_PYTHON_VERSION"); then
    echo "ANACONDA_PYTHON_VERSION=$ANACONDA_PYTHON_VERSION, but:"
    drun python --version
    exit 1
  fi
fi

if [ -n "$GCC_VERSION" ]; then
  if [[ "$image" == *riscv* ]]; then
    # Check RISC-V cross-compilation toolchain version
    if !(drun riscv64-linux-gnu-gcc-${GCC_VERSION} --version 2>&1 | grep -q " $GCC_VERSION\\W"); then
      echo "RISC-V GCC_VERSION=$GCC_VERSION, but:"
      drun riscv64-linux-gnu-gcc-${GCC_VERSION} --version
      exit 1
    fi
  elif !(drun gcc --version 2>&1 | grep -q " $GCC_VERSION\\W"); then
    echo "GCC_VERSION=$GCC_VERSION, but:"
    drun gcc --version
    exit 1
  fi
fi

if [ -n "$CLANG_VERSION" ]; then
  if !(drun clang --version 2>&1 | grep -qF "clang version $CLANG_VERSION"); then
    echo "CLANG_VERSION=$CLANG_VERSION, but:"
    drun clang --version
    exit 1
  fi
fi

if [ -n "$KATEX" ]; then
  if !(drun katex --version); then
    echo "KATEX=$KATEX, but:"
    drun katex --version
    exit 1
  fi
fi

HAS_TRITON=$(drun python -c "import triton" > /dev/null 2>&1 && echo "yes" || echo "no")
if [[ -n "$TRITON" || -n "$TRITON_CPU" ]]; then
  if [ "$HAS_TRITON" = "no" ]; then
    echo "expecting triton to be installed, but it is not"
    exit 1
  fi
elif [ "$HAS_TRITON" = "yes" ]; then
  echo "expecting triton to not be installed, but it is"
  exit 1
fi<|MERGE_RESOLUTION|>--- conflicted
+++ resolved
@@ -271,9 +271,6 @@
     # from pytorch/llvm:9.0.1 is x86 specific
     SKIP_LLVM_SRC_BUILD_INSTALL=yes
     ;;
-<<<<<<< HEAD
-  pytorch-linux-jammy-aarch64-py3.10-gcc13-inductor-benchmarks)
-=======
   pytorch-linux-jammy-aarch64-py3.10-clang21)
     ANACONDA_PYTHON_VERSION=3.10
     CLANG_VERSION=21
@@ -284,8 +281,7 @@
     # from pytorch/llvm:9.0.1 is x86 specific
     SKIP_LLVM_SRC_BUILD_INSTALL=yes
     ;;
-  pytorch-linux-jammy-aarch64-py3.10-gcc11-inductor-benchmarks)
->>>>>>> 8c5264cc
+  pytorch-linux-jammy-aarch64-py3.10-gcc13-inductor-benchmarks)
     ANACONDA_PYTHON_VERSION=3.10
     GCC_VERSION=13
     ACL=yes
