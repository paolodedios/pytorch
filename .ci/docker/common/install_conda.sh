--- conflicted
+++ resolved
@@ -49,24 +49,12 @@
     export SYSROOT_DEP="sysroot_linux-64=2.17"
   fi
 
-<<<<<<< HEAD
   if [[ $PYTHON_FREETHREADED == "1" ]]
   then
     PYTHON_DEP="python-freethreading=${ANACONDA_PYTHON_VERSION}"
   else
     PYTHON_DEP="python=${ANACONDA_PYTHON_VERSION}"
   fi
-
-# Install correct Python version
-# Also ensure sysroot is using a modern GLIBC to match system compilers
-if [ "$ANACONDA_PYTHON_VERSION" = "3.14" ]; then
-  as_jenkins conda create -n py_$ANACONDA_PYTHON_VERSION -y\
-             ${PYTHON_DEP} \
-             ${SYSROOT_DEP} \
-             -c conda-forge
-else
-=======
->>>>>>> e770c95f
   # Install correct Python version
   # Also ensure sysroot is using a modern GLIBC to match system compilers
   as_jenkins conda create -n py_$ANACONDA_PYTHON_VERSION -y\
