--- conflicted
+++ resolved
@@ -19,8 +19,6 @@
 ARCH=$(uname -m)
 echo "Building CPU wheel for architecture: $ARCH"
 
-<<<<<<< HEAD
-=======
 # Detect and configure OpenBLAS and ARM Compute Libraryfor CPU aarch64
 if [[ "$ARCH" == "aarch64" ]]; then
     # Use OpenBLAS for BLAS/LAPACK on CPU aarch64 builds
@@ -46,7 +44,6 @@
     echo "ARM Compute Library enabled for MKLDNN: ACL_ROOT_DIR=/acl"
 fi
 
->>>>>>> 93fef4bd
 WHEELHOUSE_DIR="wheelhousecpu"
 LIBTORCH_HOUSE_DIR="libtorch_housecpu"
 if [[ -z "$PYTORCH_FINAL_PACKAGE_DIR" ]]; then
@@ -103,17 +100,11 @@
     # ARM system libraries
     DEPS_LIST+=(
         "/usr/lib64/libgfortran.so.5"
-<<<<<<< HEAD
-    )
-    DEPS_SONAME+=(
-        "libgfortran.so.5"
-=======
         "/opt/OpenBLAS/lib/libopenblas.so.0"
     )
     DEPS_SONAME+=(
         "libgfortran.so.5"
         "libopenblas.so.0"
->>>>>>> 93fef4bd
     )
 fi
 
