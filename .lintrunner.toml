[[linter]]
code = 'FLAKE8'
include_patterns = ['**/*.py']
exclude_patterns = [
    '.git/**',
    'build_test_custom_build/**',
    'build/**',
    'caffe2/**',
    'docs/caffe2/**',
    'docs/cpp/src/**',
    'docs/src/**',
    'fb/**',
    '**/fb/**',
    'functorch/docs/**',
    'functorch/examples/**',
    'functorch/notebooks/**',
    'torch/_inductor/fx_passes/serialized_patterns/**',
    'torch/_inductor/autoheuristic/artifacts/**',
    'scripts/**',
    'test/generated_type_hints_smoketest.py',
    # Tests from the NumPy test suite
    'test/torch_np/numpy_test/**/*.py',
    'third_party/**',
    'torch/include/**',
    'torch/lib/**',
    'venv/**',
    '**/*.pyi',
    'tools/test/test_selective_build.py',
]
command = [
    'python3',
    'tools/linter/adapters/flake8_linter.py',
    '--',
    '@{{PATHSFILE}}'
]
init_command = [
    'python3',
    'tools/linter/adapters/pip_init.py',
    '--dry-run={{DRYRUN}}',
    'flake8==6.1.0',
    'flake8-bugbear==23.3.23',
    'flake8-comprehensions==3.15.0',
    'flake8-executable==2.1.3',
    'flake8-logging-format==0.9.0',
    'flake8-pyi==23.3.1',
    'flake8-simplify==0.19.3',
    'mccabe==0.7.0',
    'pycodestyle==2.11.1',
    'pyflakes==3.1.0',
    'torchfix==0.4.0 ; python_version >= "3.9" and python_version < "3.13"',
]


[[linter]]
code = 'CLANGFORMAT'
include_patterns = [
    'aten/src/ATen/*.h',
    'aten/src/ATen/mps/**/*.mm',
    'aten/src/ATen/mps/**/*.h',
    'aten/src/ATen/xpu/**/*.h',
    'aten/src/ATen/xpu/**/*.cpp',
    'aten/src/ATen/core/boxing/**/*.h',
    'aten/src/ATen/core/dispatch/**/*.h',
    'aten/src/ATen/native/mps/**/*.metal',
    'aten/src/ATen/native/mps/**/*.mm',
    'aten/src/ATen/native/mps/**/*.h',
    'aten/src/ATen/native/vulkan/**/*.h',
    'aten/src/ATen/native/vulkan/**/*.cpp',
    'aten/src/ATen/native/cuda/MultiTensorApply.cuh',
    'aten/src/ATen/native/**/Foreach*.*',
    'aten/src/ATen/native/cuda/fused*.*',
    'aten/src/ATen/native/cuda/Fused*.cu',
    'aten/src/ATen/native/cudnn/*.h',
    'aten/src/ATen/native/cudnn/*.cpp',
    'aten/src/ATen/native/mkldnn/xpu/**/*.h',
    'aten/src/ATen/native/mkldnn/xpu/**/*.cpp',
    'aten/src/ATen/native/Tensor*.h',
    'aten/src/ATen/native/Tensor*.cpp',
    'c10/**/*.h',
    'c10/**/*.cpp',
    'torch/csrc/**/*.h',
    'torch/csrc/**/*.hpp',
    'torch/csrc/**/*.cpp',
    'test/cpp/**/*.h',
    'test/cpp/**/*.cpp',
]
exclude_patterns = [
    'aten/src/ATen/native/vulkan/api/vk_mem_alloc.h',
    'aten/src/ATen/native/mps/kernels/Quantized.metal',
    'c10/util/strong_type.h',
    '**/fb/**',
    'torch/csrc/inductor/aoti_torch/generated/**',
    'torch/csrc/jit/serialization/mobile_bytecode_generated.h',
    'torch/csrc/utils/pythoncapi_compat.h',
    'aten/src/ATen/dlpack.h',
]
init_command = [
    'python3',
    'tools/linter/adapters/s3_init.py',
    '--config-json=tools/linter/adapters/s3_init_config.json',
    '--linter=clang-format',
    '--dry-run={{DRYRUN}}',
    '--output-dir=.lintbin',
    '--output-name=clang-format',
]
command = [
    'python3',
    'tools/linter/adapters/clangformat_linter.py',
    '--binary=.lintbin/clang-format',
    '--',
    '@{{PATHSFILE}}'
]
is_formatter = true

[[linter]]
code = 'MYPY'
include_patterns = [
    'torch/**/*.py',
    'torch/**/*.pyi',
    'caffe2/**/*.py',
    'caffe2/**/*.pyi',
    'test/test_bundled_images.py',
    'test/test_bundled_inputs.py',
    'test/test_complex.py',
    'test/test_datapipe.py',
    'test/test_futures.py',
    # 'test/test_numpy_interop.py',
    'test/test_torch.py',
    'test/test_type_hints.py',
    'test/test_type_info.py',
    'test/test_utils.py',
]
exclude_patterns = [
    '**/fb/**',
]
command = [
    'python3',
    'tools/linter/adapters/mypy_linter.py',
    '--config=mypy.ini',
    '--',
    '@{{PATHSFILE}}'
]
init_command = [
    'python3',
    'tools/linter/adapters/pip_init.py',
    '--dry-run={{DRYRUN}}',
    'numpy==1.26.4 ; python_version >= "3.9" and python_version <= "3.11"',
    'numpy==2.1.0 ; python_version >= "3.12"',
    'expecttest==0.3.0',
    'mypy==1.13.0',
    'sympy==1.13.3',
    'types-requests==2.27.25',
    'types-PyYAML==6.0.7',
    'types-tabulate==0.8.8',
    'types-protobuf==3.19.18',
    'types-pkg-resources==0.1.3',
    'types-Jinja2==2.11.9',
    'types-colorama==0.4.6',
    'filelock==3.13.1',
    'junitparser==2.1.1',
    'rich==10.9.0',
    'pyyaml==6.0.1',
    'optree==0.13.0',
    'dataclasses_json==0.6.7',
    'pandas==2.2.3',
]

[[linter]]
code = 'MYPYSTRICT'
include_patterns = [
    '.github/**/*.py',
    'benchmarks/instruction_counts/**/*.py',
    'tools/**/*.py',
    'torchgen/**/*.py',
    'torch/utils/_pytree.py',
    'torch/utils/_cxx_pytree.py',
    'torch/utils/benchmark/utils/common.py',
    'torch/utils/benchmark/utils/timer.py',
    'torch/utils/benchmark/utils/valgrind_wrapper/**/*.py',
]
exclude_patterns = [
    # (linbinyu) copied from internal repo
    '**/fb/**',
    'tools/code_analyzer/gen_operators_yaml.py',
    'tools/dynamo/verify_dynamo.py',
    'tools/gen_vulkan_spv.py',
    'tools/test/gen_operators_yaml_test.py',
    'tools/test/gen_oplist_test.py',
    'tools/test/test_selective_build.py',
]
command = [
    'python3',
    'tools/linter/adapters/mypy_linter.py',
    '--config=mypy-strict.ini',
    '--code=MYPYSTRICT',
    '--',
    '@{{PATHSFILE}}'
]

[[linter]]
code = 'CLANGTIDY'
include_patterns = [
    # Enable coverage of headers in aten/src/ATen
    # and excluding most sub-directories for now.
    'aten/src/ATen/*.h',
    'aten/src/ATen/*.cpp',
    'aten/src/ATen/cuda/*.cpp',
    'aten/src/ATen/cpu/*.h',
    'aten/src/ATen/cpu/*.cpp',
    'aten/src/ATen/core/*.h',
    'aten/src/ATen/core/*.cpp',
    'aten/src/ATen/cudnn/*.h',
    'aten/src/ATen/cudnn/*.cpp',
    'aten/src/ATen/native/mkldnn/xpu/**/*.h',
    'aten/src/ATen/native/mkldnn/xpu/**/*.cpp',
    'aten/src/ATen/detail/*',
    'aten/src/ATen/functorch/*.h',
    'aten/src/ATen/functorch/*.cpp',
    'aten/src/ATen/native/nested/cuda/*.cpp',
    'aten/src/ATen/native/nested/cuda/*.h',
    'aten/src/ATen/native/nested/*.cpp',
    'aten/src/ATen/native/nested/*.h',
    'c10/**/*.cpp',
    'c10/**/*.h',
    'torch/*.h',
    'torch/csrc/*.h',
    'torch/csrc/*.cpp',
    'torch/csrc/**/*.h',
    'torch/csrc/**/*.cpp',
    'torch/csrc/jit/serialization/*.h',
    'torch/csrc/jit/serialization/*.cpp',
]
exclude_patterns = [
    # The negative filters below are to exclude files that include onnx_pb.h or
    # caffe2_pb.h, otherwise we'd have to build protos as part of this CI job.
    # CUDA files are also excluded.
    '**/fb/**',
    '**/generated/**',
    '**/*pb.h',
    '**/*inl.h',
    'aten/src/ATen/cpu/FlushDenormal.cpp',
    'aten/src/ATen/cpu/Utils.cpp',
    'aten/src/ATen/cpu/vml.h',
    'aten/src/ATen/CPUFixedAllocator.h',
    'aten/src/ATen/Parallel*.h',
    'c10/xpu/**/*.h',
    'c10/xpu/**/*.cpp',
    'c10/benchmark/intrusive_ptr_benchmark.cpp',
    'c10/cuda/CUDAAlgorithm.h',
    'c10/util/complex_math.h',
    'c10/util/complex_utils.h',
    'c10/util/flat_hash_map.h',
    'c10/util/logging*.h',
    'c10/metal/*.h',
    'c10/util/hash.h',
    'c10/util/strong_type.h',
    'c10/util/SmallVector.h',
    'c10/util/win32-headers.h',
    'c10/test/**/*.h',
    'third_party/**/*',
    'torch/csrc/api/include/torch/nn/modules/common.h',
    'torch/csrc/api/include/torch/linalg.h',
    'torch/csrc/autograd/generated/**',
    'torch/csrc/distributed/**/*.cu',
    'torch/csrc/distributed/c10d/WinSockUtils.hpp',
    'torch/csrc/distributed/c10d/quantization/quantization_gpu.h',
    'torch/csrc/dynamo/eval_frame.h',
    'torch/csrc/inductor/aoti_torch/c/shim.h',
    'torch/csrc/jit/**/*',
    'torch/csrc/jit/serialization/mobile_bytecode_generated.h',
    'torch/csrc/utils/generated_serialization_types.h',
    'torch/csrc/utils/pythoncapi_compat.h',
    'torch/csrc/inductor/aoti_runtime/sycl_runtime_wrappers.h',
]
init_command = [
    'python3',
    'tools/linter/adapters/s3_init.py',
    '--config-json=tools/linter/adapters/s3_init_config.json',
    '--linter=clang-tidy',
    '--dry-run={{DRYRUN}}',
    '--output-dir=.lintbin',
    '--output-name=clang-tidy',
]
command = [
    'python3',
    'tools/linter/adapters/clangtidy_linter.py',
    '--binary=.lintbin/clang-tidy',
    '--build_dir=./build',
    '--',
    '@{{PATHSFILE}}'
]

[[linter]]
code = 'TYPEIGNORE'
include_patterns = ['**/*.py', '**/*.pyi']
exclude_patterns = [
    'fb/**',
    '**/fb/**',
    'test/test_jit.py',
]
command = [
    'python3',
    'tools/linter/adapters/grep_linter.py',
    '--pattern=# type:\s*ignore([^\[]|$)',
    '--linter-name=TYPEIGNORE',
    '--error-name=unqualified type: ignore',
    """--error-description=\
        This line has an unqualified `type: ignore`; \
        please convert it to `type: ignore[xxxx]`\
    """,
    '--',
    '@{{PATHSFILE}}'
]

[[linter]]
code = 'TYPENOSKIP'
include_patterns = ['mypy.ini']
command = [
    'python3',
    'tools/linter/adapters/grep_linter.py',
    '--pattern=follow_imports\s*=\s*skip',
    '--linter-name=TYPENOSKIP',
    '--error-name=use of follow_imports = skip',
    """--error-description=\
        follow_imports = skip is forbidden from mypy.ini configuration as it \
        is extremely easy to accidentally turn off type checking unintentionally.  If \
        you need to suppress type errors, use a top level # mypy: ignore-errors.  \
        Do not rely on automatic Any substitution; instead, manually # type: ignore \
        at use sites or define a pyi type stub with more relaxed types. \
    """,
    '--',
    '@{{PATHSFILE}}'
]

[[linter]]
code = 'NOQA'
include_patterns = ['**/*.py', '**/*.pyi']
exclude_patterns = [
    'caffe2/**',
    'fb/**',
    '**/fb/**'
    ]
command = [
    'python3',
    'tools/linter/adapters/grep_linter.py',
    '--pattern=# noqa([^:]|$)',
    '--linter-name=NOQA',
    '--error-name=unqualified noqa',
    """--error-description=\
        This line has an unqualified `noqa`; \
        please convert it to `noqa: XXXX`\
    """,
    '--',
    '@{{PATHSFILE}}'
]

[[linter]]
code = 'NATIVEFUNCTIONS'
include_patterns=['aten/src/ATen/native/native_functions.yaml']
command = [
    'python3',
    'tools/linter/adapters/nativefunctions_linter.py',
    '--native-functions-yml=aten/src/ATen/native/native_functions.yaml',
]
init_command = [
    'python3',
    'tools/linter/adapters/pip_init.py',
    '--dry-run={{DRYRUN}}',
    'ruamel.yaml==0.17.4',
]
is_formatter = true

[[linter]]
code = 'GHA'
include_patterns=['.github/workflows/**/*.yml']
command = [
    'python3',
    'tools/linter/adapters/gha_linter.py',
    '--',
    '@{{PATHSFILE}}'
]

[[linter]]
code = 'NEWLINE'
include_patterns=['**']
exclude_patterns=[
    '**/contrib/**',
    'third_party/**',
    '**/*.bat',
    '**/*.expect',
    '**/*.ipynb',
    '**/*.ps1',
    '**/*.ptl',
    'fb/**',
    '**/fb/**',
    'tools/clang_format_hash/**',
    'test/cpp/jit/upgrader_models/*.ptl',
    'test/cpp/jit/upgrader_models/*.ptl.ff',
    '**/*.png',
    '**/*.gz',
]
command = [
    'python3',
    'tools/linter/adapters/newlines_linter.py',
    '--',
    '@{{PATHSFILE}}',
]
is_formatter = true

[[linter]]
code = 'SPACES'
include_patterns = ['**']
exclude_patterns = [
    '**/contrib/**',
    '**/*.diff',
    '**/*.patch',
    'third_party/**',
    'aten/src/ATen/native/vulkan/api/vk_mem_alloc.h',
    'fb/**',
    '**/fb/**',
    'test/cpp/jit/upgrader_models/*.ptl',
    'test/cpp/jit/upgrader_models/*.ptl.ff',
]
command = [
    'python3',
    'tools/linter/adapters/grep_linter.py',
    '--pattern=[[:blank:]]$',
    '--linter-name=SPACES',
    '--error-name=trailing spaces',
    '--replace-pattern=s/[[:blank:]]+$//',
    """--error-description=\
        This line has trailing spaces; please remove them.\
    """,
    '--',
    '@{{PATHSFILE}}'
]

[[linter]]
code = 'TABS'
include_patterns = ['**']
exclude_patterns = [
    '**/*.svg',
    '**/*Makefile',
    '**/contrib/**',
    'third_party/**',
    '**/.gitattributes',
    '**/.gitmodules',
    'fb/**',
    '**/fb/**',
    'aten/src/ATen/native/vulkan/api/vk_mem_alloc.h',
    'test/cpp/jit/upgrader_models/*.ptl',
    'test/cpp/jit/upgrader_models/*.ptl.ff',
    '.ci/docker/common/install_rocm_drm.sh',
    '.lintrunner.toml',
    '.ci/magma/package_files/*.patch',
]
command = [
    'python3',
    'tools/linter/adapters/grep_linter.py',
    # @lint-ignore TXT2
    '--pattern=	',
    '--linter-name=TABS',
    '--error-name=saw some tabs',
    '--replace-pattern=s/\t/    /',
    """--error-description=\
        This line has tabs; please replace them with spaces.\
    """,
    '--',
    '@{{PATHSFILE}}'
]

[[linter]]
code = 'C10_UNUSED'
include_patterns = [
    '**/*.cpp',
    '**/*.h',
]
exclude_patterns = [
    'c10/macros/Macros.h',
]
command = [
    'python3',
    'tools/linter/adapters/grep_linter.py',
    '--pattern=C10_UNUSED',
    '--linter-name=C10_UNUSED',
    '--error-name=deprecated C10_UNUSED macro',
    '--replace-pattern=s/C10_UNUSED/[[maybe_unused]]/',
    """--error-description=\
        Deprecated macro, use [[maybe_unused]] directly\
    """,
    '--',
    '@{{PATHSFILE}}'
]

[[linter]]
code = 'C10_NODISCARD'
include_patterns = [
    '**/*.cpp',
    '**/*.h',
]
exclude_patterns = [
    'c10/macros/Macros.h',
]
command = [
    'python3',
    'tools/linter/adapters/grep_linter.py',
    '--pattern=C10_NODISCARD',
    '--linter-name=C10_NODISCARD',
    '--error-name=deprecated C10_NODISCARD macro',
    '--replace-pattern=s/C10_NODISCARD/[[nodiscard]]/',
    """--error-description=\
        Deprecated macro, use [[nodiscard]] directly\
    """,
    '--',
    '@{{PATHSFILE}}'
]

[[linter]]
code = 'INCLUDE'
include_patterns = [
    'c10/**',
    'aten/**',
    'torch/csrc/**',
]
exclude_patterns = [
    'aten/src/ATen/native/quantized/cpu/qnnpack/**',
    'aten/src/ATen/native/vulkan/api/vk_mem_alloc.h',
    'aten/src/ATen/native/vulkan/glsl/**',
    '**/fb/**',
    'torch/csrc/jit/serialization/mobile_bytecode_generated.h',
    'torch/csrc/utils/pythoncapi_compat.h',
]
command = [
    'python3',
    'tools/linter/adapters/grep_linter.py',
    '--pattern=#include "',
    '--linter-name=INCLUDE',
    '--error-name=quoted include',
    '--replace-pattern=s/#include "(.*)"$/#include <\1>/',
    """--error-description=\
        This #include uses quotes; please convert it to #include <xxxx>\
    """,
    '--',
    '@{{PATHSFILE}}'
]

[[linter]]
code = 'PYBIND11_INCLUDE'
include_patterns = [
    '**/*.cpp',
    '**/*.h',
]
exclude_patterns = [
    'torch/csrc/utils/pybind.h',
    'torch/utils/benchmark/utils/valgrind_wrapper/compat_bindings.cpp',
    'caffe2/**/*',
]
command = [
    'python3',
    'tools/linter/adapters/grep_linter.py',
    '--pattern=#include <pybind11\/(^|[^(gil\.h)])',
    '--allowlist-pattern=#include <torch\/csrc\/utils\/pybind.h>',
    '--linter-name=PYBIND11_INCLUDE',
    '--match-first-only',
    '--error-name=direct include of pybind11',
    # https://stackoverflow.com/a/33416489/23845
    # NB: this won't work if the pybind11 include is on the first line;
    # but that's fine because it will just mean the lint will still fail
    # after applying the change and you will have to fix it manually
    '--replace-pattern=1,/(#include <pybind11\/)/ s/(#include <pybind11\/)/#include <torch\/csrc\/utils\/pybind.h>\n\1/',
    """--error-description=\
        This #include directly includes pybind11 without also including \
        #include <torch/csrc/utils/pybind.h>;  this means some important \
        specializations may not be included.\
    """,
    '--',
    '@{{PATHSFILE}}'
]

[[linter]]
code = 'ERROR_PRONE_ISINSTANCE'
include_patterns = [
    'torch/_refs/**/*.py',
    'torch/_prims/**/*.py',
    'torch/_prims_common/**/*.py',
    'torch/_decomp/**/*.py',
    'torch/_meta_registrations.py',
]
exclude_patterns = [
    '**/fb/**',
]
command = [
    'python3',
    'tools/linter/adapters/grep_linter.py',
    '--pattern=isinstance\([^)]+(int|float)\)',
    '--linter-name=ERROR_PRONE_ISINSTANCE',
    '--error-name=error prone isinstance',
    """--error-description=\
        This line has an isinstance call that directly refers to \
        int or float.  This is error-prone because you may also \
        have wanted to allow SymInt or SymFloat in your test.  \
        To suppress this lint, use an appropriate type alias defined \
        in torch._prims_common; use IntLike/FloatLike when you would accept \
        both regular and symbolic numbers, Dim for ints representing \
        dimensions, or IntWithoutSymInt/FloatWithoutSymFloat if you really \
        meant to exclude symbolic numbers.
    """,
    '--',
    '@{{PATHSFILE}}'
]

[[linter]]
code = 'PYBIND11_SPECIALIZATION'
include_patterns = [
    '**/*.cpp',
    '**/*.h',
]
exclude_patterns = [
    # The place for all orphan specializations
    'torch/csrc/utils/pybind.h',
    # These specializations are non-orphan
    'torch/csrc/distributed/c10d/init.cpp',
    'torch/csrc/jit/python/pybind.h',
    'fb/**',
    '**/fb/**',
    # These are safe to exclude as they do not have Python
    'c10/**/*',
]
command = [
    'python3',
    'tools/linter/adapters/grep_linter.py',
    '--pattern=PYBIND11_DECLARE_HOLDER_TYPE',
    '--linter-name=PYBIND11_SPECIALIZATION',
    '--error-name=pybind11 specialization in non-standard location',
    """--error-description=\
        This pybind11 specialization (PYBIND11_DECLARE_HOLDER_TYPE) should \
        be placed in torch/csrc/utils/pybind.h so that it is guaranteed to be \
        included at any site that may potentially make use of it via py::cast. \
        If your specialization is in the same header file as the definition \
        of the holder type, you can ignore this lint by adding your header to \
        the exclude_patterns for this lint in .lintrunner.toml.  For more \
        information see https://github.com/pybind/pybind11/issues/4099 \
    """,
    '--',
    '@{{PATHSFILE}}'
]

[[linter]]
code = 'PYPIDEP'
include_patterns = ['.github/**']
exclude_patterns = [
    '**/*.rst',
    '**/*.py',
    '**/*.md',
    '**/*.diff',
    '**/fb/**',
]
command = [
    'python3',
    'tools/linter/adapters/grep_linter.py',
    """--pattern=\
    (pip|pip3|python -m pip|python3 -m pip|python3 -mpip|python -mpip) \
    install ([a-zA-Z0-9][A-Za-z0-9\\._\\-]+)([^/=<>~!]+)[A-Za-z0-9\\._\\-\\*\\+\\!]*$\
    """,
    '--linter-name=PYPIDEP',
    '--error-name=unpinned PyPI install',
    """--error-description=\
        This line has unpinned PyPi installs; \
        please pin them to a specific version: e.g. 'thepackage==1.2'\
    """,
    '--',
    '@{{PATHSFILE}}'
]

[[linter]]
code = 'EXEC'
include_patterns = ['**']
exclude_patterns = [
    'third_party/**',
    'torch/bin/**',
    '**/*.so',
    '**/*.py',
    '**/*.sh',
    '**/*.bash',
    '**/git-pre-commit',
    '**/git-clang-format',
    '**/gradlew',
    'fb/**',
    '**/fb/**',
]
command = [
    'python3',
    'tools/linter/adapters/exec_linter.py',
    '--',
    '@{{PATHSFILE}}',
]

[[linter]]
code = 'CUBINCLUDE'
include_patterns = ['aten/**']
exclude_patterns = [
    'aten/src/ATen/cuda/cub*.cuh',
    '**/fb/**',
]
command = [
    'python3',
    'tools/linter/adapters/grep_linter.py',
    '--pattern=#include <cub/',
    '--linter-name=CUBINCLUDE',
    '--error-name=direct cub include',
    """--error-description=\
        This line has a direct cub include; please include \
        ATen/cuda/cub.cuh instead and wrap your cub calls in \
        at::native namespace if necessary.
    """,
    '--',
    '@{{PATHSFILE}}'
]

[[linter]]
code = 'RAWCUDA'
include_patterns = [
    'aten/**',
    'c10/**',
]
exclude_patterns = [
    'aten/src/ATen/test/**',
    'c10/cuda/CUDAFunctions.h',
    'c10/cuda/CUDACachingAllocator.cpp',
    '**/fb/**',
]
command = [
    'python3',
    'tools/linter/adapters/grep_linter.py',
    '--pattern=cudaStreamSynchronize',
    '--linter-name=RAWCUDA',
    '--error-name=raw CUDA API usage',
    """--error-description=\
        This line calls raw CUDA APIs directly; please use at::cuda wrappers instead.
    """,
    '--',
    '@{{PATHSFILE}}'
]

[[linter]]
code = 'RAWCUDADEVICE'
include_patterns = [
    'aten/**',
    'c10/**',
    'torch/csrc/**',
]
exclude_patterns = [
    'aten/src/ATen/cuda/CUDAContext.cpp',
    'aten/src/ATen/cuda/CUDAGeneratorImpl.cpp',
    'aten/src/ATen/test/**',
    'c10/core/impl/InlineDeviceGuard.h',
    'c10/cuda/CUDAFunctions.cpp',
    'c10/cuda/CUDAGuard.h',
    'c10/cuda/impl/CUDATest.cpp',
    'torch/csrc/cuda/nccl.cpp',
    '**/fb/**',
]
command = [
    'python3',
    'tools/linter/adapters/grep_linter.py',
    '--pattern=cudaSetDevice(',
    '--pattern=cudaGetDevice(',
    '--linter-name=RAWCUDADEVICE',
    '--error-name=raw CUDA API usage',
    """--error-description=\
        This line calls raw CUDA APIs directly; please use c10::cuda wrappers instead.
    """,
    '--',
    '@{{PATHSFILE}}'
]

[[linter]]
code = 'ROOT_LOGGING'
include_patterns = [
    '**/*.py',
]
# These are not library code, but scripts in their own right, and so
# therefore are permitted to use logging
exclude_patterns = [
    'tools/**',
    'test/**',
    'benchmarks/**',
    'torch/distributed/run.py',
    'functorch/benchmarks/**',
    # Grandfathered in
    'caffe2/**',
    'fb/**',
    '**/fb/**',
]
command = [
    'python3',
    'tools/linter/adapters/grep_linter.py',
    '--pattern=logging\.(debug|info|warn|warning|error|critical|log|exception)\(',
    '--replace-pattern=s/logging\.(debug|info|warn|warning|error|critical|log|exception)\(/log.\1(/',
    '--linter-name=ROOT_LOGGING',
    '--error-name=use of root logger',
    """--error-description=\
        Do not use root logger (logging.info, etc) directly; instead \
        define 'log = logging.getLogger(__name__)' and call, e.g., log.info().
    """,
    '--',
    '@{{PATHSFILE}}'
]

[[linter]]
code = 'DEPLOY_DETECTION'
include_patterns = [
    '**/*.py',
]
command = [
    'python3',
    'tools/linter/adapters/grep_linter.py',
    '--pattern=sys\.executable == .torch_deploy.',
    '--replace-pattern=s/sys\.executable == .torch_deploy./torch._running_with_deploy\(\)/',
    '--linter-name=DEPLOY_DETECTION',
    '--error-name=properly detect deploy runner',
    """--error-description=\
        Do not use sys.executable to detect if running within deploy/multipy, use torch._running_with_deploy().
    """,
    '--',
    '@{{PATHSFILE}}'
]

[[linter]]
code = 'CMAKE'
include_patterns = [
    "**/*.cmake",
    "**/*.cmake.in",
    "**/CMakeLists.txt",
]
exclude_patterns = [
    'cmake/Modules/**',
    'cmake/Modules_CUDA_fix/**',
    'cmake/Caffe2Config.cmake.in',
    'aten/src/ATen/ATenConfig.cmake.in',
    'cmake/TorchConfig.cmake.in',
    'cmake/TorchConfigVersion.cmake.in',
    'cmake/cmake_uninstall.cmake.i',
    'fb/**',
    '**/fb/**',
]
command = [
    'python3',
    'tools/linter/adapters/cmake_linter.py',
    '--config=.cmakelintrc',
    '--',
    '@{{PATHSFILE}}',
]
init_command = [
    'python3',
    'tools/linter/adapters/pip_init.py',
    '--dry-run={{DRYRUN}}',
    'cmakelint==1.4.1',
]

[[linter]]
code = 'SHELLCHECK'
include_patterns = [
    '.ci/pytorch/**/*.sh'
]
exclude_patterns = [
    '**/fb/**',
]
command = [
    'python3',
    'tools/linter/adapters/shellcheck_linter.py',
    '--',
    '@{{PATHSFILE}}',
]
init_command = [
    'python3',
    'tools/linter/adapters/pip_init.py',
    '--dry-run={{DRYRUN}}',
    'shellcheck-py==0.7.2.1',
]

[[linter]]
code = 'ACTIONLINT'
include_patterns = [
    '.github/workflows/*.yml',
    '.github/workflows/*.yaml',
    # actionlint does not support composite actions yet
    # '.github/actions/**/*.yml',
    # '.github/actions/**/*.yaml',
]
exclude_patterns = [
    '**/fb/**',
]
command = [
    'python3',
    'tools/linter/adapters/actionlint_linter.py',
    '--binary=.lintbin/actionlint',
    '--',
    '@{{PATHSFILE}}',
]
init_command = [
    'python3',
    'tools/linter/adapters/s3_init.py',
    '--config-json=tools/linter/adapters/s3_init_config.json',
    '--linter=actionlint',
    '--dry-run={{DRYRUN}}',
    '--output-dir=.lintbin',
    '--output-name=actionlint',
]

[[linter]]
code = 'TESTOWNERS'
include_patterns = [
    'test/**/test_*.py',
    'test/**/*_test.py',
]
exclude_patterns = [
    'test/run_test.py',
    '**/fb/**',
]
command = [
    'python3',
    'tools/linter/adapters/testowners_linter.py',
    '--',
    '@{{PATHSFILE}}',
]

[[linter]]
code = 'TEST_HAS_MAIN'
include_patterns = [
    'test/**/test_*.py',
]
exclude_patterns = [
    'test/run_test.py',
    '**/fb/**',
    'test/quantization/**',  # should be run through test/test_quantization.py
    'test/jit/**',  # should be run through test/test_jit.py
    'test/ao/sparsity/**',  # should be run through test/test_ao_sparsity.py
    'test/fx/**',  # should be run through test/test_fx.py
    'test/bottleneck_test/**',  # excluded by test/run_test.py
    'test/package/**',  # excluded by test/run_test.py
    'test/distributed/argparse_util_test.py',
    'test/distributed/bin/test_script.py',
    'test/distributed/elastic/agent/server/test/local_elastic_agent_test.py',
    'test/distributed/elastic/multiprocessing/bin/test_script.py',
    'test/distributed/elastic/multiprocessing/bin/zombie_test.py',
    'test/distributed/elastic/multiprocessing/errors/api_test.py',
    'test/distributed/elastic/multiprocessing/errors/error_handler_test.py',
    'test/distributed/elastic/multiprocessing/redirects_test.py',
    'test/distributed/elastic/multiprocessing/tail_log_test.py',
    'test/distributed/elastic/rendezvous/api_test.py',
    'test/distributed/elastic/rendezvous/c10d_rendezvous_backend_test.py',
    'test/distributed/elastic/rendezvous/dynamic_rendezvous_test.py',
    'test/distributed/elastic/rendezvous/etcd_rendezvous_backend_test.py',
    'test/distributed/elastic/rendezvous/etcd_rendezvous_test.py',
    'test/distributed/elastic/rendezvous/etcd_server_test.py',
    'test/distributed/elastic/rendezvous/rendezvous_backend_test.py',
    'test/distributed/elastic/rendezvous/static_rendezvous_test.py',
    'test/distributed/elastic/rendezvous/utils_test.py',
    'test/distributed/elastic/timer/api_test.py',
    'test/distributed/elastic/utils/data/cycling_iterator_test.py',
    'test/distributed/launcher/api_test.py',
    'test/distributed/launcher/bin/test_script.py',
    'test/distributed/launcher/bin/test_script_init_method.py',
    'test/distributed/launcher/bin/test_script_is_torchelastic_launched.py',
    'test/distributed/launcher/bin/test_script_local_rank.py',
    'test/distributed/launcher/launch_test.py',
    'test/distributed/launcher/run_test.py',
    'test/distributed/optim/test_apply_optimizer_in_backward.py',
    'test/distributed/optim/test_named_optimizer.py',
    'test/distributed/test_c10d_spawn.py',
    'test/distributed/test_collective_utils.py',
    'test/distributions/test_distributions.py',
    'test/inductor/test_aot_inductor_utils.py',
    'test/lazy/test_bindings.py',
    'test/lazy/test_extract_compiled_graph.py',
    'test/lazy/test_meta_kernel.py',
    'test/nn/test_init.py',
    'test/onnx/model_defs/op_test.py',
    'test/onnx/test_models_quantized_onnxruntime.py',
    'test/onnx/test_onnxscript_no_runtime.py',
    'test/onnx_caffe2/test_caffe2_common.py',
    'test/optim/test_lrscheduler.py',
    'test/optim/test_optim.py',
    'test/optim/test_swa_utils.py',
    'test/run_test.py',
    'test/test_bundled_images.py',
    'test/test_cuda_expandable_segments.py',
    'test/test_hub.py',
]
command = [
    'python3',
    'tools/linter/adapters/test_has_main_linter.py',
    '--',
    '@{{PATHSFILE}}',
]

[[linter]]
code = 'CALL_ONCE'
include_patterns = [
    'c10/**',
    'aten/**',
    'torch/csrc/**',
]
exclude_patterns = [
    'c10/util/CallOnce.h',
    '**/fb/**',
]
command = [
    'python3',
    'tools/linter/adapters/grep_linter.py',
    '--pattern=std::call_once',
    '--linter-name=CALL_ONCE',
    '--error-name=invalid call_once',
    '--replace-pattern=s/std::call_once/c10::call_once/',
    """--error-description=\
        Use of std::call_once is forbidden and should be replaced with c10::call_once\
    """,
    '--',
    '@{{PATHSFILE}}'
]

[[linter]]
code = 'CONTEXT_DECORATOR'
include_patterns = [
    'torch/**',
]
command = [
    'python3',
    'tools/linter/adapters/grep_linter.py',
    '--pattern=@.*(dynamo_timed|preserve_rng_state|clear_frame|with_fresh_cache_if_config|use_lazy_graph_module|_disable_current_modes)',
    '--linter-name=CONTEXT_DECORATOR',
    '--error-name=avoid context decorator',
    """--error-description=\
        Do not use context manager as decorator as it breaks cProfile traces.  Use it as \
        a context manager instead\
    """,
    '--',
    '@{{PATHSFILE}}'
]

[[linter]]
code = 'ONCE_FLAG'
include_patterns = [
    'c10/**',
    'aten/**',
    'torch/csrc/**',
]
exclude_patterns = [
    '**/fb/**',
]
command = [
    'python3',
    'tools/linter/adapters/grep_linter.py',
    '--pattern=std::once_flag',
    '--linter-name=ONCE_FLAG',
    '--error-name=invalid once_flag',
    '--replace-pattern=s/std::once_flag/c10::once_flag/',
    """--error-description=\
        Use of std::once_flag is forbidden and should be replaced with c10::once_flag\
    """,
    '--',
    '@{{PATHSFILE}}'
]

[[linter]]
code = 'WORKFLOWSYNC'
include_patterns = [
    '.github/workflows/pull.yml',
    '.github/workflows/trunk.yml',
    '.github/workflows/periodic.yml',
    '.github/workflows/mac-mps.yml',
    '.github/workflows/slow.yml',
]
command = [
    'python3',
    'tools/linter/adapters/workflow_consistency_linter.py',
    '--',
    '@{{PATHSFILE}}'
]
init_command = [
    'python3',
    'tools/linter/adapters/pip_init.py',
    '--dry-run={{DRYRUN}}',
    'PyYAML==6.0.1',
]

[[linter]]
code = 'NO_WORKFLOWS_ON_FORK'
include_patterns = [
    '.github/**/*.yml',
    '.github/**/*.yaml',
]
exclude_patterns = [
    '**/fb/**',
]
command = [
    'python3',
    'tools/linter/adapters/no_workflows_on_fork.py',
    '--',
    '@{{PATHSFILE}}',
]
init_command = [
    'python3',
    'tools/linter/adapters/pip_init.py',
    '--dry-run={{DRYRUN}}',
    'PyYAML==6.0.1',
]

# usort + ruff-format
[[linter]]
code = 'PYFMT'
include_patterns = [
    '**/*.py',
    '**/*.pyi',
]
command = [
    'python3',
    'tools/linter/adapters/pyfmt_linter.py',
    '--',
    '@{{PATHSFILE}}'
]
exclude_patterns = [
    'tools/gen_vulkan_spv.py',
    # We don't care too much about files in this directory, don't enforce
    # formatting on them
    'caffe2/**/*.py',
    'caffe2/**/*.pyi',
    'fb/**',
    '**/fb/**',
    'third_party/**/*.py',
    'third_party/**/*.pyi',
    'torch/_vendor/**',
    'torch/_inductor/fx_passes/serialized_patterns/**',
    'torch/_inductor/autoheuristic/artifacts/**',
    # These files are all grandfathered in, feel free to remove from this list
    # as necessary
    'test/_nvfuser/__init__.py',
    'test/_nvfuser/test_dynamo.py',
    'test/_nvfuser/test_python_frontend.py',
    'test/_nvfuser/test_torchscript.py',
    'test/delete.py',
    'test/expect/__init__.py',
    'test/quantization/__init__.py',
    'test/quantization/core/__init__.py',
    'test/quantization/core/experimental/apot_fx_graph_mode_ptq.py',
    'test/quantization/core/experimental/apot_fx_graph_mode_qat.py',
    'test/quantization/core/experimental/quantization_util.py',
    'test/quantization/core/experimental/test_bits.py',
    'test/quantization/core/experimental/test_fake_quantize.py',
    'test/quantization/core/experimental/test_linear.py',
    'test/quantization/core/experimental/test_nonuniform_observer.py',
    'test/quantization/core/experimental/test_quantized_tensor.py',
    'test/quantization/core/experimental/test_quantizer.py',
    'test/quantization/core/test_backend_config.py',
    'test/quantization/core/test_docs.py',
    'test/quantization/core/test_quantized_functional.py',
    'test/quantization/core/test_quantized_module.py',
    'test/quantization/core/test_quantized_op.py',
    'test/quantization/core/test_quantized_tensor.py',
    'test/quantization/core/test_top_level_apis.py',
    'test/quantization/core/test_utils.py',
    'test/quantization/core/test_workflow_module.py',
    'test/quantization/core/test_workflow_ops.py',
    'test/quantization/eager/__init__.py',
    'test/quantization/eager/test_bias_correction_eager.py',
    'test/quantization/eager/test_equalize_eager.py',
    'test/quantization/eager/test_fuse_eager.py',
    'test/quantization/eager/test_model_numerics.py',
    'test/quantization/eager/test_numeric_suite_eager.py',
    'test/quantization/eager/test_quantize_eager_ptq.py',
    'test/quantization/eager/test_quantize_eager_qat.py',
    'test/quantization/fx/__init__.py',
    'test/quantization/fx/test_equalize_fx.py',
    'test/quantization/fx/test_model_report_fx.py',
    'test/quantization/fx/test_numeric_suite_fx.py',
    'test/quantization/fx/test_quantize_fx.py',
    'test/quantization/fx/test_subgraph_rewriter.py',
    'test/test_fake_tensor.py',
    'test/test_flop_counter.py',
    'test/test_function_schema.py',
    'test/test_functional_autograd_benchmark.py',
    'test/test_functional_optim.py',
    'test/test_functionalization_of_rng_ops.py',
    'test/test_datapipe.py',
    'test/test_futures.py',
    'test/test_fx.py',
    'test/test_fx_experimental.py',
    'test/test_fx_passes.py',
    'test/test_fx_reinplace_pass.py',
    'test/test_import_stats.py',
    'test/test_itt.py',
    'test/test_jit.py',
    'test/test_jit_autocast.py',
    'test/test_jit_cuda_fuser.py',
    'test/test_jit_disabled.py',
    'test/test_jit_fuser.py',
    'test/test_jit_fuser_legacy.py',
    'test/test_jit_legacy.py',
    'test/test_jit_llga_fuser.py',
    'test/test_jit_profiling.py',
    'test/test_jit_simple.py',
    'test/test_jit_string.py',
    'test/test_jiterator.py',
    'test/test_kernel_launch_checks.py',
    'test/test_linalg.py',
    'test/test_masked.py',
    'test/test_maskedtensor.py',
    'test/test_matmul_cuda.py',
    'test/test_meta.py',
    'test/test_metal.py',
    'test/test_mkl_verbose.py',
    'test/test_mkldnn.py',
    'test/test_mkldnn_fusion.py',
    'test/test_mkldnn_verbose.py',
    'test/test_mobile_optimizer.py',
    'test/test_model_dump.py',
    'test/test_modules.py',
    'test/test_monitor.py',
    'test/test_mps.py',
    'test/test_multiprocessing_spawn.py',
    'test/test_namedtensor.py',
    'test/test_namedtuple_return_api.py',
    'test/test_native_functions.py',
    'test/test_native_mha.py',
    'test/test_nn.py',
    'test/test_out_dtype_op.py',
    'test/test_overrides.py',
    'test/test_prims.py',
    'test/test_proxy_tensor.py',
    'test/test_pruning_op.py',
    'test/test_quantization.py',
    'test/test_reductions.py',
    'test/test_scatter_gather_ops.py',
    'test/test_schema_check.py',
    'test/test_segment_reductions.py',
    'test/test_serialization.py',
    'test/test_set_default_mobile_cpu_allocator.py',
    'test/test_sparse.py',
    'test/test_sparse_csr.py',
    'test/test_sparse_semi_structured.py',
    'test/test_spectral_ops.py',
    'test/test_stateless.py',
    'test/test_static_runtime.py',
    'test/test_subclass.py',
    'test/test_sympy_utils.py',
    'test/test_tensor_creation_ops.py',
    'test/test_tensorboard.py',
    'test/test_tensorexpr.py',
    'test/test_tensorexpr_pybind.py',
    'test/test_testing.py',
    'test/test_torch.py',
    'test/test_transformers.py',
    'test/test_type_promotion.py',
    'test/test_unary_ufuncs.py',
    'test/test_vulkan.py',
    'torch/_awaits/__init__.py',
    'torch/_custom_op/__init__.py',
    'torch/_custom_op/autograd.py',
    'torch/_custom_op/functional.py',
    'torch/_custom_op/impl.py',
    'torch/_export/__init__.py',
    'torch/_export/constraints.py',
    'torch/_export/db/__init__.py',
    'torch/_export/db/case.py',
    'torch/_export/db/examples/__init__.py',
    'torch/_export/db/examples/assume_constant_result.py',
    'torch/_export/db/examples/autograd_function.py',
    'torch/_export/db/examples/class_method.py',
    'torch/_export/db/examples/cond_branch_class_method.py',
    'torch/_export/db/examples/cond_branch_nested_function.py',
    'torch/_export/db/examples/cond_branch_nonlocal_variables.py',
    'torch/_export/db/examples/cond_closed_over_variable.py',
    'torch/_export/db/examples/cond_operands.py',
    'torch/_export/db/examples/cond_predicate.py',
    'torch/_export/db/examples/decorator.py',
    'torch/_export/db/examples/dictionary.py',
    'torch/_export/db/examples/dynamic_shape_assert.py',
    'torch/_export/db/examples/dynamic_shape_constructor.py',
    'torch/_export/db/examples/dynamic_shape_if_guard.py',
    'torch/_export/db/examples/dynamic_shape_map.py',
    'torch/_export/db/examples/dynamic_shape_round.py',
    'torch/_export/db/examples/dynamic_shape_slicing.py',
    'torch/_export/db/examples/dynamic_shape_view.py',
    'torch/_export/db/examples/fn_with_kwargs.py',
    'torch/_export/db/examples/list_contains.py',
    'torch/_export/db/examples/list_unpack.py',
    'torch/_export/db/examples/nested_function.py',
    'torch/_export/db/examples/null_context_manager.py',
    'torch/_export/db/examples/pytree_flatten.py',
    'torch/_export/db/examples/scalar_output.py',
    'torch/_export/db/examples/specialized_attribute.py',
    'torch/_export/db/examples/static_for_loop.py',
    'torch/_export/db/examples/static_if.py',
    'torch/_export/db/examples/tensor_setattr.py',
    'torch/_export/db/examples/type_reflection_method.py',
    'torch/_export/db/gen_example.py',
    'torch/_export/db/logging.py',
    'torch/_export/error.py',
    'torch/_export/exported_program.py',
    'torch/_export/pass_base.py',
    'torch/_export/pass_infra/__init__.py',
    'torch/_export/pass_infra/node_metadata.py',
    'torch/_export/pass_infra/proxy_value.py',
    'torch/_export/passes/__init__.py',
    'torch/_export/passes/add_runtime_assertions_for_constraints_pass.py',
    'torch/_export/passes/const_prop_pass.py',
    'torch/_export/passes/functionalize_side_effectful_ops_pass.py',
    'torch/_export/passes/replace_sym_size_ops_pass.py',
    'torch/_export/passes/replace_view_ops_with_view_copy_ops_pass.py',
    'torch/_export/serde/__init__.py',
    'torch/_export/serde/schema.py',
    'torch/_export/serde/serialize.py',
    'torch/_export/serde/upgrade.py',
    'torch/_export/trace.py',
    'torch/_export/verifier.py',
    'torch/testing/_internal/__init__.py',
    'torch/testing/_internal/autocast_test_lists.py',
    'torch/testing/_internal/autograd_function_db.py',
    'torch/testing/_internal/check_kernel_launches.py',
    'torch/testing/_internal/codegen/__init__.py',
    'torch/testing/_internal/codegen/random_topo_test.py',
    'torch/testing/_internal/common_cuda.py',
    'torch/testing/_internal/common_distributed.py',
    'torch/testing/_internal/common_jit.py',
    'torch/testing/_internal/common_methods_invocations.py',
    'torch/testing/_internal/common_modules.py',
    'torch/testing/_internal/common_nn.py',
    'torch/testing/_internal/common_pruning.py',
    'torch/testing/_internal/common_quantization.py',
    'torch/testing/_internal/common_quantized.py',
    'torch/testing/_internal/common_subclass.py',
    'torch/testing/_internal/common_utils.py',
    'torch/testing/_internal/composite_compliance.py',
    'torch/testing/_internal/hop_db.py',
    'torch/testing/_internal/custom_op_db.py',
    'torch/testing/_internal/data/__init__.py',
    'torch/testing/_internal/data/network1.py',
    'torch/testing/_internal/data/network2.py',
    'torch/testing/_internal/dist_utils.py',
    'torch/testing/_internal/distributed/__init__.py',
    'torch/testing/_internal/distributed/_shard/__init__.py',
    'torch/testing/_internal/distributed/_shard/sharded_tensor/__init__.py',
    'torch/testing/_internal/distributed/_shard/sharded_tensor/_test_ops_common.py',
    'torch/testing/_internal/distributed/_shard/sharded_tensor/_test_st_common.py',
    'torch/testing/_internal/distributed/_shard/test_common.py',
    'torch/testing/_internal/distributed/_tensor/__init__.py',
    'torch/testing/_internal/distributed/_tensor/common_dtensor.py',
    'torch/testing/_internal/distributed/ddp_under_dist_autograd_test.py',
    'torch/testing/_internal/distributed/distributed_test.py',
    'torch/testing/_internal/distributed/distributed_utils.py',
    'torch/testing/_internal/distributed/fake_pg.py',
    'torch/testing/_internal/distributed/multi_threaded_pg.py',
    'torch/testing/_internal/distributed/nn/__init__.py',
    'torch/testing/_internal/distributed/nn/api/__init__.py',
    'torch/testing/_internal/distributed/nn/api/remote_module_test.py',
    'torch/testing/_internal/distributed/rpc/__init__.py',
    'torch/testing/_internal/distributed/rpc/dist_autograd_test.py',
    'torch/testing/_internal/distributed/rpc/dist_optimizer_test.py',
    'torch/testing/_internal/distributed/rpc/examples/__init__.py',
    'torch/testing/_internal/distributed/rpc/examples/parameter_server_test.py',
    'torch/testing/_internal/distributed/rpc/examples/reinforcement_learning_rpc_test.py',
    'torch/testing/_internal/distributed/rpc/faulty_agent_rpc_test.py',
    'torch/testing/_internal/distributed/rpc/faulty_rpc_agent_test_fixture.py',
    'torch/testing/_internal/distributed/rpc/jit/__init__.py',
    'torch/testing/_internal/distributed/rpc/jit/dist_autograd_test.py',
    'torch/testing/_internal/distributed/rpc/jit/rpc_test.py',
    'torch/testing/_internal/distributed/rpc/jit/rpc_test_faulty.py',
    'torch/testing/_internal/distributed/rpc/rpc_agent_test_fixture.py',
    'torch/testing/_internal/distributed/rpc/rpc_test.py',
    'torch/testing/_internal/distributed/rpc/tensorpipe_rpc_agent_test_fixture.py',
    'torch/testing/_internal/distributed/rpc_utils.py',
    'torch/testing/_internal/generated/__init__.py',
    'torch/testing/_internal/hypothesis_utils.py',
    'torch/testing/_internal/inductor_utils.py',
    'torch/testing/_internal/jit_metaprogramming_utils.py',
    'torch/testing/_internal/jit_utils.py',
    'torch/testing/_internal/logging_tensor.py',
    'torch/testing/_internal/logging_utils.py',
    'torch/testing/_internal/optests/__init__.py',
    'torch/testing/_internal/optests/aot_autograd.py',
    'torch/testing/_internal/optests/compile_check.py',
    'torch/testing/_internal/optests/fake_tensor.py',
    'torch/testing/_internal/optests/make_fx.py',
    'torch/testing/_internal/quantization_torch_package_models.py',
    'torch/testing/_internal/test_module/__init__.py',
    'torch/testing/_internal/test_module/future_div.py',
    'torch/testing/_internal/test_module/no_future_div.py',
    'torch/utils/_contextlib.py',
    'torch/utils/_cpp_extension_versioner.py',
    'torch/utils/_crash_handler.py',
    'torch/utils/_device.py',
    'torch/utils/_foreach_utils.py',
    'torch/utils/_freeze.py',
    'torch/utils/_mode_utils.py',
    'torch/utils/_python_dispatch.py',
    'torch/utils/_stats.py',
    'torch/utils/_traceback.py',
    'torch/utils/_zip.py',
    'torch/utils/backcompat/__init__.py',
    'torch/utils/backend_registration.py',
    'torch/utils/benchmark/__init__.py',
    'torch/utils/benchmark/examples/__init__.py',
    'torch/utils/benchmark/examples/blas_compare.py',
    'torch/utils/benchmark/examples/blas_compare_setup.py',
    'torch/utils/benchmark/examples/compare.py',
    'torch/utils/benchmark/examples/end_to_end.py',
    'torch/utils/benchmark/examples/fuzzer.py',
    'torch/utils/benchmark/examples/op_benchmark.py',
    'torch/utils/benchmark/examples/simple_timeit.py',
    'torch/utils/benchmark/examples/sparse/compare.py',
    'torch/utils/benchmark/examples/sparse/fuzzer.py',
    'torch/utils/benchmark/examples/sparse/op_benchmark.py',
    'torch/utils/benchmark/examples/spectral_ops_fuzz_test.py',
    'torch/utils/benchmark/op_fuzzers/__init__.py',
    'torch/utils/benchmark/op_fuzzers/binary.py',
    'torch/utils/benchmark/op_fuzzers/sparse_binary.py',
    'torch/utils/benchmark/op_fuzzers/sparse_unary.py',
    'torch/utils/benchmark/op_fuzzers/spectral.py',
    'torch/utils/benchmark/op_fuzzers/unary.py',
    'torch/utils/benchmark/utils/__init__.py',
    'torch/utils/benchmark/utils/_stubs.py',
    'torch/utils/benchmark/utils/common.py',
    'torch/utils/benchmark/utils/compare.py',
    'torch/utils/benchmark/utils/compile.py',
    'torch/utils/benchmark/utils/cpp_jit.py',
    'torch/utils/benchmark/utils/fuzzer.py',
    'torch/utils/benchmark/utils/sparse_fuzzer.py',
    'torch/utils/benchmark/utils/timer.py',
    'torch/utils/benchmark/utils/valgrind_wrapper/__init__.py',
    'torch/utils/benchmark/utils/valgrind_wrapper/timer_interface.py',
    'torch/utils/bottleneck/__init__.py',
    'torch/utils/bottleneck/__main__.py',
    'torch/utils/bundled_inputs.py',
    'torch/utils/checkpoint.py',
    'torch/utils/collect_env.py',
    'torch/utils/cpp_backtrace.py',
    'torch/utils/cpp_extension.py',
    'torch/utils/dlpack.py',
    'torch/utils/file_baton.py',
    'torch/utils/flop_counter.py',
    'torch/utils/hipify/__init__.py',
    'torch/utils/hipify/constants.py',
    'torch/utils/hipify/cuda_to_hip_mappings.py',
    'torch/utils/hipify/hipify_python.py',
    'torch/utils/hipify/version.py',
    'torch/utils/hooks.py',
    'torch/utils/jit/__init__.py',
    'torch/utils/jit/log_extract.py',
    'torch/utils/mkldnn.py',
    'torch/utils/mobile_optimizer.py',
    'torch/utils/model_dump/__init__.py',
    'torch/utils/model_dump/__main__.py',
    'torch/utils/model_zoo.py',
    'torch/utils/show_pickle.py',
    'torch/utils/tensorboard/__init__.py',
    'torch/utils/tensorboard/_caffe2_graph.py',
    'torch/utils/tensorboard/_convert_np.py',
    'torch/utils/tensorboard/_embedding.py',
    'torch/utils/tensorboard/_onnx_graph.py',
    'torch/utils/tensorboard/_proto_graph.py',
    'torch/utils/tensorboard/_pytorch_graph.py',
    'torch/utils/tensorboard/_utils.py',
    'torch/utils/tensorboard/summary.py',
    'torch/utils/tensorboard/writer.py',
    'torch/utils/throughput_benchmark.py',
    'torch/utils/viz/__init__.py',
    'torch/utils/viz/_cycles.py',
    'torch/utils/weak.py',
]
init_command = [
    'python3',
    'tools/linter/adapters/pip_init.py',
    '--dry-run={{DRYRUN}}',
    '--no-black-binary',
    'black==23.12.1',
    'usort==1.0.8.post1',
    'isort==5.13.2',
<<<<<<< HEAD
    'ruff==0.9.1',  # sync with RUFF
=======
    'ruff==0.9.8',  # sync with RUFF
>>>>>>> d48eb58d
]
is_formatter = true

[[linter]]
code = 'COPYRIGHT'
include_patterns = ['**']
exclude_patterns = [
    '.lintrunner.toml',
    'fb/**',
    '**/fb/**',
]
command = [
    'python3',
    'tools/linter/adapters/grep_linter.py',
    '--pattern=Confidential and proprietary',
    '--linter-name=COPYRIGHT',
    '--error-name=Confidential Code',
    """--error-description=\
        Proprietary and confidential source code\
        should not be contributed to PyTorch codebase\
    """,
    '--',
    '@{{PATHSFILE}}'
]

[[linter]]
code = 'BAZEL_LINTER'
include_patterns = ['WORKSPACE']
command = [
    'python3',
    'tools/linter/adapters/bazel_linter.py',
    '--binary=.lintbin/bazel',
    '--',
    '@{{PATHSFILE}}'
]
init_command = [
    'python3',
    'tools/linter/adapters/s3_init.py',
    '--config-json=tools/linter/adapters/s3_init_config.json',
    '--linter=bazel',
    '--dry-run={{DRYRUN}}',
    '--output-dir=.lintbin',
    '--output-name=bazel',
]
is_formatter = true

[[linter]]
code = 'LINTRUNNER_VERSION'
include_patterns = ['**']
exclude_patterns = [
    'fb/**',
    '**/fb/**',
]
command = [
    'python3',
    'tools/linter/adapters/lintrunner_version_linter.py'
]

[[linter]]
code = 'RUFF'
include_patterns = ['**/*.py', '**/*.pyi']
exclude_patterns = [
    'caffe2/**',
    'functorch/docs/**',
    'functorch/notebooks/**',
    'torch/_inductor/fx_passes/serialized_patterns/**',
    'torch/_inductor/autoheuristic/artifacts/**',
    'scripts/**',
    'third_party/**',
    'fb/**',
    '**/fb/**',
]
command = [
    'python3',
    'tools/linter/adapters/ruff_linter.py',
    '--config=pyproject.toml',
    '--show-disable',
    '--',
    '@{{PATHSFILE}}'
]
init_command = [
    'python3',
    'tools/linter/adapters/pip_init.py',
    '--dry-run={{DRYRUN}}',
<<<<<<< HEAD
    'ruff==0.9.1',  # sync with PYFMT
=======
    'ruff==0.9.8',  # sync with PYFMT
>>>>>>> d48eb58d
]
is_formatter = true

# This linter prevents merge conlicts in csv files in pytorch by enforcing
# three lines of whitespace between entries such that unless people are modifying
# the same line, merge conflicts should not arise in git or hg
[[linter]]
code = 'MERGE_CONFLICTLESS_CSV'
include_patterns = ['benchmarks/dynamo/ci_expected_accuracy/*.csv']
command = [
    'python3',
    'tools/linter/adapters/no_merge_conflict_csv_linter.py',
    '--',
    '@{{PATHSFILE}}'
]
is_formatter = true


[[linter]]
code = 'META_NO_CREATE_UNBACKED'
include_patterns = [
  "torch/_meta_registrations.py"
]
command = [
    'python3',
    'tools/linter/adapters/grep_linter.py',
    '--pattern=create_unbacked',
    '--linter-name=META_NO_CREATE_UNBACKED',
    '--error-name=no create_unbacked in meta registrations',
    """--error-description=\
        Data-dependent operators should have their meta \
        registration in torch/_subclasses/fake_impls.py, \
        not torch/_meta_registrations.py
    """,
    '--',
    '@{{PATHSFILE}}'
]

[[linter]]
code = 'ATEN_CPU_GPU_AGNOSTIC'
include_patterns = [
    # aten source
    "aten/src/ATen/*.cpp",
    "aten/src/ATen/cpu/*.cpp",
    "aten/src/ATen/functorch/**/*.cpp",
    "aten/src/ATen/nnapi/*.cpp",
    "aten/src/ATen/quantized/*.cpp",
    "aten/src/ATen/vulkan/*.cpp",
    "aten/src/ATen/metal/*.cpp",
    "aten/src/ATen/detail/CPUGuardImpl.cpp",
    "aten/src/ATen/detail/MetaGuardImpl.cpp",
    # aten native source
    "aten/src/ATen/native/cpu/*.cpp",
    "aten/src/ATen/native/ao_sparse/cpu/kernels/*.cpp",
    "aten/src/ATen/native/ao_sparse/quantized/cpu/kernels/*.cpp",
    "aten/src/ATen/native/quantized/cpu/kernels/*.cpp",
    "aten/src/ATen/native/*.cpp",
    "aten/src/ATen/native/cpu/**/*.cpp",
    "aten/src/ATen/native/ao_sparse/*.cpp",
    "aten/src/ATen/native/ao_sparse/**/*.cpp",
    "aten/src/ATen/native/ao_sparse/quantized/*.cpp",
    "aten/src/ATen/native/ao_sparse/quantized/**/*.cpp",
    "aten/src/ATen/native/nested/*.cpp",
    "aten/src/ATen/native/quantized/*.cpp",
    "aten/src/ATen/native/quantized/**/*.cpp",
    "aten/src/ATen/native/sparse/*.cpp",
    "aten/src/ATen/native/transformers/*.cpp",
    "aten/src/ATen/native/utils/*.cpp",
    "aten/src/ATen/native/xnnpack/*.cpp",
    "aten/src/ATen/native/metal/MetalPrepackOpRegister.cpp",
    # aten headers
    "aten/src/ATen/*.h",
    "aten/src/ATen/functorch/**/*.h",
    "aten/src/ATen/ops/*.h",
    "aten/src/ATen/cpu/**/*.h",
    "aten/src/ATen/nnapi/*.h",
    "aten/src/ATen/quantized/*.h",
    "aten/src/ATen/vulkan/*.h",
    "aten/src/ATen/metal/*.h",
    "aten/src/ATen/mps/*.h",
    # aten native headers
    "aten/src/ATen/native/*.h",
    "aten/src/ATen/native/cpu/**/*.h",
    "aten/src/ATen/native/nested/*.h",
    "aten/src/ATen/native/sparse/*.h",
    "aten/src/ATen/native/ao_sparse/*.h",
    "aten/src/ATen/native/ao_sparse/cpu/*.h",
    "aten/src/ATen/native/ao_sparse/quantized/*.h",
    "aten/src/ATen/native/ao_sparse/quantized/cpu/*.h",
    "aten/src/ATen/native/quantized/*.h",
    "aten/src/ATen/native/quantized/cpu/*.h",
    "aten/src/ATen/native/transformers/*.h",
    "aten/src/ATen/native/quantized/cpu/qnnpack/include/*.h",
    "aten/src/ATen/native/utils/*.h",
    "aten/src/ATen/native/vulkan/ops/*.h",
    "aten/src/ATen/native/xnnpack/*.h",
    "aten/src/ATen/native/metal/MetalPrepackOpContext.h",
    "aten/src/ATen/native/mps/Copy.h",
    "aten/src/ATen/native/mkldnn/**/*.h",
]
exclude_patterns = [
    "aten/src/ATen/Context.h",
    "aten/src/ATen/Context.cpp",
    "aten/src/ATen/DLConvertor.cpp",
    "aten/src/ATen/core/Array.h",
    "aten/src/ATen/native/quantized/ConvUtils.h",
    "aten/src/ATen/native/sparse/SparseBlasImpl.cpp",  # triton implementation
    "aten/src/ATen/native/transformers/attention.cpp",
    "aten/src/ATen/native/**/cudnn/**",  # cudnn is cuda specific
]
command = [
    'python3',
    'tools/linter/adapters/grep_linter.py',
    '--pattern=(^#if.*USE_ROCM.*)|(^#if.*USE_CUDA.*)',
    '--linter-name=ATEN_CPU',
    '--error-name=aten-cpu should be gpu agnostic',
    """--error-description=\
        We strongly discourage the compile-time divergence \
        on ATen-CPU code for different GPU code. This \
        disallows sharing the same aten-cpu shared object \
        between different GPU backends \
    """,
    '--',
    '@{{PATHSFILE}}'
]
is_formatter = true

# `set_linter` detects occurrences of built-in `set` in areas of Python code like
# _inductor where the instability of iteration in `set` has proven a problem.

[[linter]]
code = 'SET_LINTER'
command = [
    'python3',
    'tools/linter/adapters/set_linter.py',
    '--lintrunner',
    '--',
    '@{{PATHSFILE}}'
]
include_patterns = [
    "torch/_inductor/**/*.py",
    "torch/_functorch/partitioners.py",
]
is_formatter = true

# `docstring_linter` reports on long Python classes, methods, and functions
# whose definitions have very small docstrings or none at all.
#
[[linter]]
code = 'DOCSTRING_LINTER'
command = [
    'python3',
    'tools/linter/adapters/docstring_linter.py',
    '--lintrunner',
    '--',
    '@{{PATHSFILE}}'
]
include_patterns = [
   'torch/**/not-exist.py'
]
is_formatter = false

# `import_linter` reports on importing disallowed third party libraries.
[[linter]]
code = 'IMPORT_LINTER'
command = [
    'python3',
    'tools/linter/adapters/import_linter.py',
    '--',
    '@{{PATHSFILE}}'
]
include_patterns = [
   'torch/_dynamo/**',
]
is_formatter = false<|MERGE_RESOLUTION|>--- conflicted
+++ resolved
@@ -1476,11 +1476,7 @@
     'black==23.12.1',
     'usort==1.0.8.post1',
     'isort==5.13.2',
-<<<<<<< HEAD
-    'ruff==0.9.1',  # sync with RUFF
-=======
     'ruff==0.9.8',  # sync with RUFF
->>>>>>> d48eb58d
 ]
 is_formatter = true
 
@@ -1565,11 +1561,7 @@
     'python3',
     'tools/linter/adapters/pip_init.py',
     '--dry-run={{DRYRUN}}',
-<<<<<<< HEAD
-    'ruff==0.9.1',  # sync with PYFMT
-=======
     'ruff==0.9.8',  # sync with PYFMT
->>>>>>> d48eb58d
 ]
 is_formatter = true
 
